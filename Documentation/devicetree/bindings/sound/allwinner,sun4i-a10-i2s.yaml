--- conflicted
+++ resolved
@@ -21,12 +21,9 @@
       - const: allwinner,sun8i-a83t-i2s
       - const: allwinner,sun8i-h3-i2s
       - items:
-<<<<<<< HEAD
-=======
           - const: allwinner,sun8i-r40-i2s
           - const: allwinner,sun8i-h3-i2s
       - items:
->>>>>>> df0cc57e
           - const: allwinner,sun8i-v3-i2s
           - const: allwinner,sun8i-h3-i2s
       - const: allwinner,sun50i-a64-codec-i2s
