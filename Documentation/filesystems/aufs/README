
Aufs3 -- advanced multi layered unification filesystem version 3.x
http://aufs.sf.net
Junjiro R. Okajima


0. Introduction
----------------------------------------
In the early days, aufs was entirely re-designed and re-implemented
Unionfs Version 1.x series. After many original ideas, approaches,
improvements and implementations, it becomes totally different from
Unionfs while keeping the basic features.
Recently, Unionfs Version 2.x series begin taking some of the same
approaches to aufs1's.
Unionfs is being developed by Professor Erez Zadok at Stony Brook
University and his team.

Aufs3 supports linux-3.0 and later.
If you want older kernel version support, try aufs2-2.6.git or
aufs2-standalone.git repository, aufs1 from CVS on SourceForge.

Note: it becomes clear that "Aufs was rejected. Let's give it up."
According to Christoph Hellwig, linux rejects all union-type filesystems
but UnionMount.
<http://marc.info/?l=linux-kernel&m=123938533724484&w=2>


1. Features
----------------------------------------
- unite several directories into a single virtual filesystem. The member
  directory is called as a branch.
- you can specify the permission flags to the branch, which are 'readonly',
  'readwrite' and 'whiteout-able.'
- by upper writable branch, internal copyup and whiteout, files/dirs on
  readonly branch are modifiable logically.
- dynamic branch manipulation, add, del.
- etc...

Also there are many enhancements in aufs1, such as:
- readdir(3) in userspace.
- keep inode number by external inode number table
- keep the timestamps of file/dir in internal copyup operation
- seekable directory, supporting NFS readdir.
- whiteout is hardlinked in order to reduce the consumption of inodes
  on branch
- do not copyup, nor create a whiteout when it is unnecessary
- revert a single systemcall when an error occurs in aufs
- remount interface instead of ioctl
- maintain /etc/mtab by an external command, /sbin/mount.aufs.
- loopback mounted filesystem as a branch
- kernel thread for removing the dir who has a plenty of whiteouts
- support copyup sparse file (a file which has a 'hole' in it)
- default permission flags for branches
- selectable permission flags for ro branch, whether whiteout can
  exist or not
- export via NFS.
- support <sysfs>/fs/aufs and <debugfs>/aufs.
- support multiple writable branches, some policies to select one
  among multiple writable branches.
- a new semantics for link(2) and rename(2) to support multiple
  writable branches.
- no glibc changes are required.
- pseudo hardlink (hardlink over branches)
- allow a direct access manually to a file on branch, e.g. bypassing aufs.
  including NFS or remote filesystem branch.
- userspace wrapper for pathconf(3)/fpathconf(3) with _PC_LINK_MAX.
- and more...

Currently these features are dropped temporary from aufs3.
See design/08plan.txt in detail.
- test only the highest one for the directory permission (dirperm1)
- copyup on open (coo=)
- nested mount, i.e. aufs as readonly no-whiteout branch of another aufs
  (robr)
- statistics of aufs thread (/sys/fs/aufs/stat)
- delegation mode (dlgt)
  a delegation of the internal branch access to support task I/O
  accounting, which also supports Linux Security Modules (LSM) mainly
  for Suse AppArmor.
- intent.open/create (file open in a single lookup)

Features or just an idea in the future (see also design/*.txt),
- reorder the branch index without del/re-add.
- permanent xino files for NFSD
- an option for refreshing the opened files after add/del branches
- 'move' policy for copy-up between two writable branches, after
  checking free space.
- light version, without branch manipulation. (unnecessary?)
- copyup in userspace
- inotify in userspace
- readv/writev
- xattr, acl


2. Download
----------------------------------------
There were three GIT trees for aufs3, aufs3-linux.git,
aufs3-standalone.git, and aufs-util.git. Note that there is no "3" in
"aufs-util.git."
While the aufs-util is always necessary, you need either of aufs3-linux
or aufs3-standalone.

The aufs3-linux tree includes the whole linux mainline GIT tree,
git://git.kernel.org/.../torvalds/linux.git.
And you cannot select CONFIG_AUFS_FS=m for this version, eg. you cannot
build aufs3 as an external kernel module.

On the other hand, the aufs3-standalone tree has only aufs source files
and necessary patches, and you can select CONFIG_AUFS_FS=m.

You will find GIT branches whose name is in form of "aufs3.x" where "x"
represents the linux kernel version, "linux-3.x". For instance,
"aufs3.0" is for linux-3.0. For latest "linux-3.x-rcN", use
"aufs3.x-rcN" branch.

o aufs3-linux tree
$ git clone --reference /your/linux/git/tree \
	git://git.code.sf.net/p/aufs/aufs3-linux aufs-aufs3-linux \
	aufs3-linux.git
- if you don't have linux GIT tree, then remove "--reference ..."
$ cd aufs3-linux.git
$ git checkout origin/aufs3.0

o aufs3-standalone tree
$ git clone git://git.code.sf.net/p/aufs/aufs3-standalone \
	aufs3-standalone.git
$ cd aufs3-standalone.git
$ git checkout origin/aufs3.0

o aufs-util tree
$ git clone git://git.code.sf.net/p/aufs/aufs-util \
	aufs-util.git
$ cd aufs-util.git
$ git checkout origin/aufs3.0

Note: The 3.x-rcN branch is to be used with `rc' kernel versions ONLY.
The minor version number, 'x' in '3.x', of aufs may not always
follow the minor version number of the kernel.
Because changes in the kernel that cause the use of a new
minor version number do not always require changes to aufs-util.

Since aufs-util has its own minor version number, you may not be
able to find a GIT branch in aufs-util for your kernel's
exact minor version number.
In this case, you should git-checkout the branch for the
nearest lower number.

For (an unreleased) example:
If you are using "linux-3.10" and the "aufs3.10" branch
does not exist in aufs-util repository, then "aufs3.9", "aufs3.8"
or something numerically smaller is the branch for your kernel.

Also you can view all branches by
	$ git branch -a


3. Configuration and Compilation
----------------------------------------
Make sure you have git-checkout'ed the correct branch.

For aufs3-linux tree,
- enable CONFIG_EXPERIMENTAL and CONFIG_AUFS_FS.
- set other aufs configurations if necessary.

For aufs3-standalone tree,
There are several ways to build.

1.
- apply ./aufs3-kbuild.patch to your kernel source files.
- apply ./aufs3-base.patch too.
- apply ./aufs3-proc_map.patch too, if you want to make /proc/PID/maps (and
  others including lsof(1)) show the file path on aufs instead of the
  path on the branch fs.
- apply ./aufs3-standalone.patch too, if you have a plan to set
  CONFIG_AUFS_FS=m. otherwise you don't need ./aufs3-standalone.patch.
<<<<<<< HEAD
- copy ./{Documentation,fs,include/uapi/linux/aufs_type.h} files to your
  kernel source tree. Never copy $PWD/include/uapi/linux/Kbuild.
=======
- copy ./{Documentation,fs,include/linux/aufs_type.h,include/uapi/linux/
  aufs_type.h} files to your kernel source tree (yes, there are two
  files same named. but the contents are different). Never copy
  $PWD/include/uapi/linux/Kbuild.
>>>>>>> 280a51ad
- enable CONFIG_EXPERIMENTAL and CONFIG_AUFS_FS, you can select either
  =m or =y.
- and build your kernel as usual.
- install the built kernel.
- install the header files too by "make headers_install" to the
  directory where you specify. By default, it is $PWD/usr.
  "make help" shows a brief note for headers_install.
- and reboot your system.

2.
- module only (CONFIG_AUFS_FS=m).
- apply ./aufs3-base.patch to your kernel source files.
- apply ./aufs3-proc_map.patch too to your kernel source files,
  if you want to make /proc/PID/maps (and others including lsof(1)) show
  the file path on aufs instead of the path on the branch fs.
- apply ./aufs3-standalone.patch too.
- build your kernel, don't forget "make headers_install", and reboot.
- edit ./config.mk and set other aufs configurations if necessary.
  Note: You should read $PWD/fs/aufs/Kconfig carefully which describes
  every aufs configurations.
- build the module by simple "make".
- you can specify ${KDIR} make variable which points to your kernel
  source tree.
- install the files
  + run "make install" to install the aufs module, or copy the built
    $PWD/aufs.ko to /lib/modules/... and run depmod -a (or reboot simply).
  + run "make install_headers" (instead of headers_install) to install
    the modified aufs header file (you can specify DESTDIR which is
    available in aufs standalone version's Makefile only), or copy
    $PWD/usr/include/linux/aufs_type.h to /usr/include/linux or wherever
    you like manually. By default, the target directory is $PWD/usr.
- no need to apply aufs3-kbuild.patch, nor copying source files to your
  kernel source tree.

Note: The header file aufs_type.h is necessary to build aufs-util
      as well as "make headers_install" in the kernel source tree.
      headers_install is subject to be forgotten, but it is essentially
      necessary, not only for building aufs-util.
      You may not meet problems without headers_install in some older
      version though.

And then,
- read README in aufs-util, build and install it
- note that your distribution may contain an obsoleted version of
  aufs_type.h in /usr/include/linux or something. When you build aufs
  utilities, make sure that your compiler refers the correct aufs header
  file which is built by "make headers_install."
- if you want to use readdir(3) in userspace or pathconf(3) wrapper,
  then run "make install_ulib" too. And refer to the aufs manual in
  detail.


4. Usage
----------------------------------------
At first, make sure aufs-util are installed, and please read the aufs
manual, aufs.5 in aufs-util.git tree.
$ man -l aufs.5

And then,
$ mkdir /tmp/rw /tmp/aufs
# mount -t aufs -o br=/tmp/rw:${HOME} none /tmp/aufs

Here is another example. The result is equivalent.
# mount -t aufs -o br=/tmp/rw=rw:${HOME}=ro none /tmp/aufs
  Or
# mount -t aufs -o br:/tmp/rw none /tmp/aufs
# mount -o remount,append:${HOME} /tmp/aufs

Then, you can see whole tree of your home dir through /tmp/aufs. If
you modify a file under /tmp/aufs, the one on your home directory is
not affected, instead the same named file will be newly created under
/tmp/rw. And all of your modification to a file will be applied to
the one under /tmp/rw. This is called the file based Copy on Write
(COW) method.
Aufs mount options are described in aufs.5.
If you run chroot or something and make your aufs as a root directory,
then you need to customize the shutdown script. See the aufs manual in
detail.

Additionally, there are some sample usages of aufs which are a
diskless system with network booting, and LiveCD over NFS.
See sample dir in CVS tree on SourceForge.


5. Contact
----------------------------------------
When you have any problems or strange behaviour in aufs, please let me
know with:
- /proc/mounts (instead of the output of mount(8))
- /sys/module/aufs/*
- /sys/fs/aufs/* (if you have them)
- /debug/aufs/* (if you have them)
- linux kernel version
  if your kernel is not plain, for example modified by distributor,
  the url where i can download its source is necessary too.
- aufs version which was printed at loading the module or booting the
  system, instead of the date you downloaded.
- configuration (define/undefine CONFIG_AUFS_xxx)
- kernel configuration or /proc/config.gz (if you have it)
- behaviour which you think to be incorrect
- actual operation, reproducible one is better
- mailto: aufs-users at lists.sourceforge.net

Usually, I don't watch the Public Areas(Bugs, Support Requests, Patches,
and Feature Requests) on SourceForge. Please join and write to
aufs-users ML.


6. Acknowledgements
----------------------------------------
Thanks to everyone who have tried and are using aufs, whoever
have reported a bug or any feedback.

Especially donators:
Tomas Matejicek(slax.org) made a donation (much more than once).
	Since Apr 2010, Tomas M (the author of Slax and Linux Live
	scripts) is making "doubling" donations.
	Unfortunately I cannot list all of the donators, but I really
	appreciate.
	It ends Aug 2010, but the ordinary donation URL is still available.
	<http://sourceforge.net/donate/index.php?group_id=167503>
Dai Itasaka made a donation (2007/8).
Chuck Smith made a donation (2008/4, 10 and 12).
Henk Schoneveld made a donation (2008/9).
Chih-Wei Huang, ASUS, CTC donated Eee PC 4G (2008/10).
Francois Dupoux made a donation (2008/11).
Bruno Cesar Ribas and Luis Carlos Erpen de Bona, C3SL serves public
	aufs2 GIT tree (2009/2).
William Grant made a donation (2009/3).
Patrick Lane made a donation (2009/4).
The Mail Archive (mail-archive.com) made donations (2009/5).
Nippy Networks (Ed Wildgoose) made a donation (2009/7).
New Dream Network, LLC (www.dreamhost.com) made a donation (2009/11).
Pavel Pronskiy made a donation (2011/2).
Iridium and Inmarsat satellite phone retailer (www.mailasail.com), Nippy
	Networks (Ed Wildgoose) made a donation for hardware (2011/3).
Max Lekomcev (DOM-TV project) made a donation (2011/7, 12, 2012/3, 6 and
11).
Sam Liddicott made a donation (2011/9).
Era Scarecrow made a donation (2013/4).
Bor Ratajc made a donation (2013/4).
Alessandro Gorreta made a donation (2013/4).
POIRETTE Marc made a donation (2013/4).
Alessandro Gorreta made a donation (2013/4).
lauri kasvandik made a donation (2013/5).
"pemasu from Finland" made a donation (2013/7).
The Parted Magic Project made a donation (2013/9).
Pavel Barta made a donation (2013/10).

Thank you very much.
Donations are always, including future donations, very important and
helpful for me to keep on developing aufs.


7.
----------------------------------------
If you are an experienced user, no explanation is needed. Aufs is
just a linux filesystem.


Enjoy!

# Local variables: ;
# mode: text;
# End: ;<|MERGE_RESOLUTION|>--- conflicted
+++ resolved
@@ -173,15 +173,10 @@
   path on the branch fs.
 - apply ./aufs3-standalone.patch too, if you have a plan to set
   CONFIG_AUFS_FS=m. otherwise you don't need ./aufs3-standalone.patch.
-<<<<<<< HEAD
-- copy ./{Documentation,fs,include/uapi/linux/aufs_type.h} files to your
-  kernel source tree. Never copy $PWD/include/uapi/linux/Kbuild.
-=======
 - copy ./{Documentation,fs,include/linux/aufs_type.h,include/uapi/linux/
   aufs_type.h} files to your kernel source tree (yes, there are two
   files same named. but the contents are different). Never copy
   $PWD/include/uapi/linux/Kbuild.
->>>>>>> 280a51ad
 - enable CONFIG_EXPERIMENTAL and CONFIG_AUFS_FS, you can select either
   =m or =y.
 - and build your kernel as usual.
