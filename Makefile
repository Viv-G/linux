VERSION = 4
PATCHLEVEL = 9
SUBLEVEL = 76
EXTRAVERSION =
NAME = Roaring Lionus

# *DOCUMENTATION*
# To see a list of typical targets execute "make help"
# More info can be located in ./README
# Comments in this file are targeted only to the developer, do not
# expect to learn how to build the kernel reading this file.

# o Do not use make's built-in rules and variables
#   (this increases performance and avoids hard-to-debug behaviour);
# o Look for make include files relative to root of kernel src
MAKEFLAGS += -rR --include-dir=$(CURDIR)

# Avoid funny character set dependencies
unexport LC_ALL
LC_COLLATE=C
LC_NUMERIC=C
export LC_COLLATE LC_NUMERIC

# Avoid interference with shell env settings
unexport GREP_OPTIONS

# We are using a recursive build, so we need to do a little thinking
# to get the ordering right.
#
# Most importantly: sub-Makefiles should only ever modify files in
# their own directory. If in some directory we have a dependency on
# a file in another dir (which doesn't happen often, but it's often
# unavoidable when linking the built-in.o targets which finally
# turn into vmlinux), we will call a sub make in that other dir, and
# after that we are sure that everything which is in that other dir
# is now up to date.
#
# The only cases where we need to modify files which have global
# effects are thus separated out and done before the recursive
# descending is started. They are now explicitly listed as the
# prepare rule.

# Beautify output
# ---------------------------------------------------------------------------
#
# Normally, we echo the whole command before executing it. By making
# that echo $($(quiet)$(cmd)), we now have the possibility to set
# $(quiet) to choose other forms of output instead, e.g.
#
#         quiet_cmd_cc_o_c = Compiling $(RELDIR)/$@
#         cmd_cc_o_c       = $(CC) $(c_flags) -c -o $@ $<
#
# If $(quiet) is empty, the whole command will be printed.
# If it is set to "quiet_", only the short version will be printed.
# If it is set to "silent_", nothing will be printed at all, since
# the variable $(silent_cmd_cc_o_c) doesn't exist.
#
# A simple variant is to prefix commands with $(Q) - that's useful
# for commands that shall be hidden in non-verbose mode.
#
#	$(Q)ln $@ :<
#
# If KBUILD_VERBOSE equals 0 then the above command will be hidden.
# If KBUILD_VERBOSE equals 1 then the above command is displayed.
#
# To put more focus on warnings, be less verbose as default
# Use 'make V=1' to see the full commands

ifeq ("$(origin V)", "command line")
  KBUILD_VERBOSE = $(V)
endif
ifndef KBUILD_VERBOSE
  KBUILD_VERBOSE = 0
endif

ifeq ($(KBUILD_VERBOSE),1)
  quiet =
  Q =
else
  quiet=quiet_
  Q = @
endif

# If the user is running make -s (silent mode), suppress echoing of
# commands

ifneq ($(filter 4.%,$(MAKE_VERSION)),)	# make-4
ifneq ($(filter %s ,$(firstword x$(MAKEFLAGS))),)
  quiet=silent_
endif
else					# make-3.8x
ifneq ($(filter s% -s%,$(MAKEFLAGS)),)
  quiet=silent_
endif
endif

export quiet Q KBUILD_VERBOSE

# kbuild supports saving output files in a separate directory.
# To locate output files in a separate directory two syntaxes are supported.
# In both cases the working directory must be the root of the kernel src.
# 1) O=
# Use "make O=dir/to/store/output/files/"
#
# 2) Set KBUILD_OUTPUT
# Set the environment variable KBUILD_OUTPUT to point to the directory
# where the output files shall be placed.
# export KBUILD_OUTPUT=dir/to/store/output/files/
# make
#
# The O= assignment takes precedence over the KBUILD_OUTPUT environment
# variable.

# KBUILD_SRC is set on invocation of make in OBJ directory
# KBUILD_SRC is not intended to be used by the regular user (for now)
ifeq ($(KBUILD_SRC),)

# OK, Make called in directory where kernel src resides
# Do we want to locate output files in a separate directory?
ifeq ("$(origin O)", "command line")
  KBUILD_OUTPUT := $(O)
endif

# That's our default target when none is given on the command line
PHONY := _all
_all:

# Cancel implicit rules on top Makefile
$(CURDIR)/Makefile Makefile: ;

ifneq ($(words $(subst :, ,$(CURDIR))), 1)
  $(error main directory cannot contain spaces nor colons)
endif

ifneq ($(KBUILD_OUTPUT),)
# Invoke a second make in the output directory, passing relevant variables
# check that the output directory actually exists
saved-output := $(KBUILD_OUTPUT)
KBUILD_OUTPUT := $(shell mkdir -p $(KBUILD_OUTPUT) && cd $(KBUILD_OUTPUT) \
								&& /bin/pwd)
$(if $(KBUILD_OUTPUT),, \
     $(error failed to create output directory "$(saved-output)"))

PHONY += $(MAKECMDGOALS) sub-make

$(filter-out _all sub-make $(CURDIR)/Makefile, $(MAKECMDGOALS)) _all: sub-make
	@:

sub-make:
	$(Q)$(MAKE) -C $(KBUILD_OUTPUT) KBUILD_SRC=$(CURDIR) \
	-f $(CURDIR)/Makefile $(filter-out _all sub-make,$(MAKECMDGOALS))

# Leave processing to above invocation of make
skip-makefile := 1
endif # ifneq ($(KBUILD_OUTPUT),)
endif # ifeq ($(KBUILD_SRC),)

# We process the rest of the Makefile if this is the final invocation of make
ifeq ($(skip-makefile),)

# Do not print "Entering directory ...",
# but we want to display it when entering to the output directory
# so that IDEs/editors are able to understand relative filenames.
MAKEFLAGS += --no-print-directory

# Call a source code checker (by default, "sparse") as part of the
# C compilation.
#
# Use 'make C=1' to enable checking of only re-compiled files.
# Use 'make C=2' to enable checking of *all* source files, regardless
# of whether they are re-compiled or not.
#
# See the file "Documentation/sparse.txt" for more details, including
# where to get the "sparse" utility.

ifeq ("$(origin C)", "command line")
  KBUILD_CHECKSRC = $(C)
endif
ifndef KBUILD_CHECKSRC
  KBUILD_CHECKSRC = 0
endif

# Use make M=dir to specify directory of external module to build
# Old syntax make ... SUBDIRS=$PWD is still supported
# Setting the environment variable KBUILD_EXTMOD take precedence
ifdef SUBDIRS
  KBUILD_EXTMOD ?= $(SUBDIRS)
endif

ifeq ("$(origin M)", "command line")
  KBUILD_EXTMOD := $(M)
endif

# If building an external module we do not care about the all: rule
# but instead _all depend on modules
PHONY += all
ifeq ($(KBUILD_EXTMOD),)
_all: all
else
_all: modules
endif

ifeq ($(KBUILD_SRC),)
        # building in the source tree
        srctree := .
else
        ifeq ($(KBUILD_SRC)/,$(dir $(CURDIR)))
                # building in a subdirectory of the source tree
                srctree := ..
        else
                srctree := $(KBUILD_SRC)
        endif
endif
objtree		:= .
src		:= $(srctree)
obj		:= $(objtree)

VPATH		:= $(srctree)$(if $(KBUILD_EXTMOD),:$(KBUILD_EXTMOD))

export srctree objtree VPATH

# SUBARCH tells the usermode build what the underlying arch is.  That is set
# first, and if a usermode build is happening, the "ARCH=um" on the command
# line overrides the setting of ARCH below.  If a native build is happening,
# then ARCH is assigned, getting whatever value it gets normally, and
# SUBARCH is subsequently ignored.

SUBARCH := $(shell uname -m | sed -e s/i.86/x86/ -e s/x86_64/x86/ \
				  -e s/sun4u/sparc64/ \
				  -e s/arm.*/arm/ -e s/sa110/arm/ \
				  -e s/s390x/s390/ -e s/parisc64/parisc/ \
				  -e s/ppc.*/powerpc/ -e s/mips.*/mips/ \
				  -e s/sh[234].*/sh/ -e s/aarch64.*/arm64/ )

# Cross compiling and selecting different set of gcc/bin-utils
# ---------------------------------------------------------------------------
#
# When performing cross compilation for other architectures ARCH shall be set
# to the target architecture. (See arch/* for the possibilities).
# ARCH can be set during invocation of make:
# make ARCH=ia64
# Another way is to have ARCH set in the environment.
# The default ARCH is the host where make is executed.

# CROSS_COMPILE specify the prefix used for all executables used
# during compilation. Only gcc and related bin-utils executables
# are prefixed with $(CROSS_COMPILE).
# CROSS_COMPILE can be set on the command line
# make CROSS_COMPILE=ia64-linux-
# Alternatively CROSS_COMPILE can be set in the environment.
# A third alternative is to store a setting in .config so that plain
# "make" in the configured kernel build directory always uses that.
# Default value for CROSS_COMPILE is not to prefix executables
# Note: Some architectures assign CROSS_COMPILE in their arch/*/Makefile
ARCH		?= $(SUBARCH)
CROSS_COMPILE	?= $(CONFIG_CROSS_COMPILE:"%"=%)

# Architecture as present in compile.h
UTS_MACHINE 	:= $(ARCH)
SRCARCH 	:= $(ARCH)

# Additional ARCH settings for x86
ifeq ($(ARCH),i386)
        SRCARCH := x86
endif
ifeq ($(ARCH),x86_64)
        SRCARCH := x86
endif

# Additional ARCH settings for sparc
ifeq ($(ARCH),sparc32)
       SRCARCH := sparc
endif
ifeq ($(ARCH),sparc64)
       SRCARCH := sparc
endif

# Additional ARCH settings for sh
ifeq ($(ARCH),sh64)
       SRCARCH := sh
endif

# Additional ARCH settings for tile
ifeq ($(ARCH),tilepro)
       SRCARCH := tile
endif
ifeq ($(ARCH),tilegx)
       SRCARCH := tile
endif

# Where to locate arch specific headers
hdr-arch  := $(SRCARCH)

KCONFIG_CONFIG	?= .config
export KCONFIG_CONFIG

# SHELL used by kbuild
CONFIG_SHELL := $(shell if [ -x "$$BASH" ]; then echo $$BASH; \
	  else if [ -x /bin/bash ]; then echo /bin/bash; \
	  else echo sh; fi ; fi)

HOSTCC       = gcc
HOSTCXX      = g++
HOSTCFLAGS   := -Wall -Wmissing-prototypes -Wstrict-prototypes -O2 -fomit-frame-pointer -std=gnu89
HOSTCXXFLAGS = -O2

ifeq ($(shell $(HOSTCC) -v 2>&1 | grep -c "clang version"), 1)
HOSTCFLAGS  += -Wno-unused-value -Wno-unused-parameter \
		-Wno-missing-field-initializers -fno-delete-null-pointer-checks
endif

# Decide whether to build built-in, modular, or both.
# Normally, just do built-in.

KBUILD_MODULES :=
KBUILD_BUILTIN := 1

# If we have only "make modules", don't compile built-in objects.
# When we're building modules with modversions, we need to consider
# the built-in objects during the descend as well, in order to
# make sure the checksums are up to date before we record them.

ifeq ($(MAKECMDGOALS),modules)
  KBUILD_BUILTIN := $(if $(CONFIG_MODVERSIONS),1)
endif

# If we have "make <whatever> modules", compile modules
# in addition to whatever we do anyway.
# Just "make" or "make all" shall build modules as well

ifneq ($(filter all _all modules,$(MAKECMDGOALS)),)
  KBUILD_MODULES := 1
endif

ifeq ($(MAKECMDGOALS),)
  KBUILD_MODULES := 1
endif

export KBUILD_MODULES KBUILD_BUILTIN
export KBUILD_CHECKSRC KBUILD_SRC KBUILD_EXTMOD

# We need some generic definitions (do not try to remake the file).
scripts/Kbuild.include: ;
include scripts/Kbuild.include

# Make variables (CC, etc...)
AS		= $(CROSS_COMPILE)as
LD		= $(CROSS_COMPILE)ld
CC		= $(CROSS_COMPILE)gcc
CPP		= $(CC) -E
AR		= $(CROSS_COMPILE)ar
NM		= $(CROSS_COMPILE)nm
STRIP		= $(CROSS_COMPILE)strip
OBJCOPY		= $(CROSS_COMPILE)objcopy
OBJDUMP		= $(CROSS_COMPILE)objdump
AWK		= awk
GENKSYMS	= scripts/genksyms/genksyms
INSTALLKERNEL  := installkernel
DEPMOD		= /sbin/depmod
PERL		= perl
PYTHON		= python
CHECK		= sparse

CHECKFLAGS     := -D__linux__ -Dlinux -D__STDC__ -Dunix -D__unix__ \
		  -Wbitwise -Wno-return-void $(CF)
NOSTDINC_FLAGS  =
CFLAGS_MODULE   =
AFLAGS_MODULE   =
LDFLAGS_MODULE  =
CFLAGS_KERNEL	=
AFLAGS_KERNEL	=
LDFLAGS_vmlinux =

# Use USERINCLUDE when you must reference the UAPI directories only.
USERINCLUDE    := \
		-I$(srctree)/arch/$(hdr-arch)/include/uapi \
		-I$(objtree)/arch/$(hdr-arch)/include/generated/uapi \
		-I$(srctree)/include/uapi \
		-I$(objtree)/include/generated/uapi \
                -include $(srctree)/include/linux/kconfig.h

# Use LINUXINCLUDE when you must reference the include/ directory.
# Needed to be compatible with the O= option
LINUXINCLUDE    := \
		-I$(srctree)/arch/$(hdr-arch)/include \
		-I$(objtree)/arch/$(hdr-arch)/include/generated/uapi \
		-I$(objtree)/arch/$(hdr-arch)/include/generated \
		$(if $(KBUILD_SRC), -I$(srctree)/include) \
		-I$(objtree)/include

LINUXINCLUDE	+= $(filter-out $(LINUXINCLUDE),$(USERINCLUDE))

KBUILD_AFLAGS   := -D__ASSEMBLY__
KBUILD_CFLAGS   := -Wall -Wundef -Wstrict-prototypes -Wno-trigraphs \
		   -fno-strict-aliasing -fno-common \
		   -Werror-implicit-function-declaration \
		   -Wno-format-security \
<<<<<<< HEAD
		   -Werror	\
		   -std=gnu89 $(call cc-option,-fno-PIE)


=======
		   -std=gnu89
KBUILD_CPPFLAGS := -D__KERNEL__
>>>>>>> 91549408
KBUILD_AFLAGS_KERNEL :=
KBUILD_CFLAGS_KERNEL :=
KBUILD_AFLAGS_MODULE  := -DMODULE
KBUILD_CFLAGS_MODULE  := -DMODULE
KBUILD_LDFLAGS_MODULE := -T $(srctree)/scripts/module-common.lds
GCC_PLUGINS_CFLAGS :=

# Read KERNELRELEASE from include/config/kernel.release (if it exists)
KERNELRELEASE = $(shell cat include/config/kernel.release 2> /dev/null)
KERNELRELEASE_FULL = $(shell cat include/config/kernel.release_full 2> /dev/null)
KERNELVERSION = $(VERSION)$(if $(PATCHLEVEL),.$(PATCHLEVEL)$(if $(SUBLEVEL),.$(SUBLEVEL)))$(EXTRAVERSION)

export VERSION PATCHLEVEL SUBLEVEL KERNELRELEASE KERNELVERSION
export ARCH SRCARCH CONFIG_SHELL HOSTCC HOSTCFLAGS CROSS_COMPILE AS LD CC
export CPP AR NM STRIP OBJCOPY OBJDUMP
export MAKE AWK GENKSYMS INSTALLKERNEL PERL PYTHON UTS_MACHINE
export HOSTCXX HOSTCXXFLAGS LDFLAGS_MODULE CHECK CHECKFLAGS

export KBUILD_CPPFLAGS NOSTDINC_FLAGS LINUXINCLUDE OBJCOPYFLAGS LDFLAGS
export KBUILD_CFLAGS CFLAGS_KERNEL CFLAGS_MODULE CFLAGS_KASAN CFLAGS_UBSAN
export KBUILD_AFLAGS AFLAGS_KERNEL AFLAGS_MODULE
export KBUILD_AFLAGS_MODULE KBUILD_CFLAGS_MODULE KBUILD_LDFLAGS_MODULE
export KBUILD_AFLAGS_KERNEL KBUILD_CFLAGS_KERNEL
export KBUILD_ARFLAGS

# When compiling out-of-tree modules, put MODVERDIR in the module
# tree rather than in the kernel tree. The kernel tree might
# even be read-only.
export MODVERDIR := $(if $(KBUILD_EXTMOD),$(firstword $(KBUILD_EXTMOD))/).tmp_versions

# Files to ignore in find ... statements

export RCS_FIND_IGNORE := \( -name SCCS -o -name BitKeeper -o -name .svn -o    \
			  -name CVS -o -name .pc -o -name .hg -o -name .git \) \
			  -prune -o
export RCS_TAR_IGNORE := --exclude SCCS --exclude BitKeeper --exclude .svn \
			 --exclude CVS --exclude .pc --exclude .hg --exclude .git

# ===========================================================================
# Rules shared between *config targets and build targets

# Basic helpers built in scripts/
PHONY += scripts_basic
scripts_basic:
	$(Q)$(MAKE) $(build)=scripts/basic
	$(Q)rm -f .tmp_quiet_recordmcount
	$(Q)mkdir -p $(srctree)/.git/hooks
	$(Q)cp $(srctree)/scripts/amlogic/pre-commit $(srctree)/.git/hooks/pre-commit
	$(Q)chmod +x $(srctree)/.git/hooks/pre-commit

# To avoid any implicit rule to kick in, define an empty command.
scripts/basic/%: scripts_basic ;

PHONY += outputmakefile
# outputmakefile generates a Makefile in the output directory, if using a
# separate output directory. This allows convenient use of make in the
# output directory.
outputmakefile:
ifneq ($(KBUILD_SRC),)
	$(Q)ln -fsn $(srctree) source
	$(Q)$(CONFIG_SHELL) $(srctree)/scripts/mkmakefile \
	    $(srctree) $(objtree) $(VERSION) $(PATCHLEVEL)
endif

# Support for using generic headers in asm-generic
PHONY += asm-generic
asm-generic:
	$(Q)$(MAKE) -f $(srctree)/scripts/Makefile.asm-generic \
	            src=asm obj=arch/$(SRCARCH)/include/generated/asm
	$(Q)$(MAKE) -f $(srctree)/scripts/Makefile.asm-generic \
	            src=uapi/asm obj=arch/$(SRCARCH)/include/generated/uapi/asm

# To make sure we do not include .config for any of the *config targets
# catch them early, and hand them over to scripts/kconfig/Makefile
# It is allowed to specify more targets when calling make, including
# mixing *config targets and build targets.
# For example 'make oldconfig all'.
# Detect when mixed targets is specified, and make a second invocation
# of make so .config is not included in this case either (for *config).

version_h := include/generated/uapi/linux/version.h
old_version_h := include/linux/version.h

no-dot-config-targets := clean mrproper distclean \
			 cscope gtags TAGS tags help% %docs check% coccicheck \
			 $(version_h) headers_% archheaders archscripts \
			 kernelversion %src-pkg

config-targets := 0
mixed-targets  := 0
dot-config     := 1

ifneq ($(filter $(no-dot-config-targets), $(MAKECMDGOALS)),)
	ifeq ($(filter-out $(no-dot-config-targets), $(MAKECMDGOALS)),)
		dot-config := 0
	endif
endif

ifeq ($(KBUILD_EXTMOD),)
        ifneq ($(filter config %config,$(MAKECMDGOALS)),)
                config-targets := 1
                ifneq ($(words $(MAKECMDGOALS)),1)
                        mixed-targets := 1
                endif
        endif
endif
# install and module_install need also be processed one by one
ifneq ($(filter install,$(MAKECMDGOALS)),)
        ifneq ($(filter modules_install,$(MAKECMDGOALS)),)
	        mixed-targets := 1
        endif
endif

ifeq ($(mixed-targets),1)
# ===========================================================================
# We're called with mixed targets (*config and build targets).
# Handle them one by one.

PHONY += $(MAKECMDGOALS) __build_one_by_one

$(filter-out __build_one_by_one, $(MAKECMDGOALS)): __build_one_by_one
	@:

__build_one_by_one:
	$(Q)set -e; \
	for i in $(MAKECMDGOALS); do \
		$(MAKE) -f $(srctree)/Makefile $$i; \
	done

else
ifeq ($(config-targets),1)
# ===========================================================================
# *config targets only - make sure prerequisites are updated, and descend
# in scripts/kconfig to make the *config target

# Read arch specific Makefile to set KBUILD_DEFCONFIG as needed.
# KBUILD_DEFCONFIG may point out an alternative default configuration
# used for 'make defconfig'
include arch/$(SRCARCH)/Makefile
export KBUILD_DEFCONFIG KBUILD_KCONFIG

config: scripts_basic outputmakefile FORCE
	$(Q)$(MAKE) $(build)=scripts/kconfig $@

%config: scripts_basic outputmakefile FORCE
	$(Q)$(MAKE) $(build)=scripts/kconfig $@

else
# ===========================================================================
# Build targets only - this includes vmlinux, arch specific targets, clean
# targets and others. In general all targets except *config targets.

ifeq ($(KBUILD_EXTMOD),)
# Additional helpers built in scripts/
# Carefully list dependencies so we do not try to build scripts twice
# in parallel
PHONY += scripts
scripts: scripts_basic include/config/auto.conf include/config/tristate.conf \
	 asm-generic gcc-plugins
	$(Q)$(MAKE) $(build)=$(@)

# Objects we will link into vmlinux / subdirs we need to visit
init-y		:= init/
drivers-y	:= drivers/ sound/ firmware/
net-y		:= net/
libs-y		:= lib/
core-y		:= usr/
virt-y		:= virt/
endif # KBUILD_EXTMOD

ifeq ($(dot-config),1)
# Read in config
-include include/config/auto.conf

ifeq ($(KBUILD_EXTMOD),)
# Read in dependencies to all Kconfig* files, make sure to run
# oldconfig if changes are detected.
-include include/config/auto.conf.cmd

# To avoid any implicit rule to kick in, define an empty command
$(KCONFIG_CONFIG) include/config/auto.conf.cmd: ;

# If .config is newer than include/config/auto.conf, someone tinkered
# with it and forgot to run make oldconfig.
# if auto.conf.cmd is missing then we are probably in a cleaned tree so
# we execute the config step to be sure to catch updated Kconfig files
include/config/%.conf: $(KCONFIG_CONFIG) include/config/auto.conf.cmd
	$(Q)$(MAKE) -f $(srctree)/Makefile silentoldconfig
else
# external modules needs include/generated/autoconf.h and include/config/auto.conf
# but do not care if they are up-to-date. Use auto.conf to trigger the test
PHONY += include/config/auto.conf

include/config/auto.conf:
	$(Q)test -e include/generated/autoconf.h -a -e $@ || (		\
	echo >&2;							\
	echo >&2 "  ERROR: Kernel configuration is invalid.";		\
	echo >&2 "         include/generated/autoconf.h or $@ are missing.";\
	echo >&2 "         Run 'make oldconfig && make prepare' on kernel src to fix it.";	\
	echo >&2 ;							\
	/bin/false)

endif # KBUILD_EXTMOD

else
# Dummy target needed, because used as prerequisite
include/config/auto.conf: ;
endif # $(dot-config)

# For the kernel to actually contain only the needed exported symbols,
# we have to build modules as well to determine what those symbols are.
# (this can be evaluated only once include/config/auto.conf has been included)
ifdef CONFIG_TRIM_UNUSED_KSYMS
  KBUILD_MODULES := 1
endif

# The all: target is the default when no target is given on the
# command line.
# This allow a user to issue only 'make' to build a kernel including modules
# Defaults to vmlinux, but the arch makefile usually adds further targets
all: vmlinux

KBUILD_CFLAGS	+= $(call cc-option,-fno-PIE)
KBUILD_AFLAGS	+= $(call cc-option,-fno-PIE)
CFLAGS_GCOV	:= -fprofile-arcs -ftest-coverage -fno-tree-loop-im $(call cc-disable-warning,maybe-uninitialized,)
CFLAGS_KCOV	:= $(call cc-option,-fsanitize-coverage=trace-pc,)
export CFLAGS_GCOV CFLAGS_KCOV

# The arch Makefile can set ARCH_{CPP,A,C}FLAGS to override the default
# values of the respective KBUILD_* variables
ARCH_CPPFLAGS :=
ARCH_AFLAGS :=
ARCH_CFLAGS :=
include arch/$(SRCARCH)/Makefile

KBUILD_CFLAGS	+= $(call cc-option,-fno-delete-null-pointer-checks,)
KBUILD_CFLAGS	+= $(call cc-disable-warning,frame-address,)
KBUILD_CFLAGS	+= $(call cc-disable-warning, format-truncation)
KBUILD_CFLAGS	+= $(call cc-disable-warning, format-overflow)
KBUILD_CFLAGS	+= $(call cc-disable-warning, int-in-bool-context)

ifdef CONFIG_LD_DEAD_CODE_DATA_ELIMINATION
KBUILD_CFLAGS	+= $(call cc-option,-ffunction-sections,)
KBUILD_CFLAGS	+= $(call cc-option,-fdata-sections,)
endif

ifdef CONFIG_CC_OPTIMIZE_FOR_SIZE
KBUILD_CFLAGS	+= $(call cc-option,-Oz,-Os)
KBUILD_CFLAGS	+= $(call cc-disable-warning,maybe-uninitialized,)
else
ifdef CONFIG_PROFILE_ALL_BRANCHES
KBUILD_CFLAGS	+= -O2 $(call cc-disable-warning,maybe-uninitialized,)
else
KBUILD_CFLAGS   += -O2
endif
endif

KBUILD_CFLAGS += $(call cc-ifversion, -lt, 0409, \
			$(call cc-disable-warning,maybe-uninitialized,))

# Tell gcc to never replace conditional load with a non-conditional one
KBUILD_CFLAGS	+= $(call cc-option,--param=allow-store-data-races=0)

# check for 'asm goto'
ifeq ($(shell $(CONFIG_SHELL) $(srctree)/scripts/gcc-goto.sh $(CC) $(KBUILD_CFLAGS)), y)
	KBUILD_CFLAGS += -DCC_HAVE_ASM_GOTO
	KBUILD_AFLAGS += -DCC_HAVE_ASM_GOTO
endif

include scripts/Makefile.gcc-plugins

ifdef CONFIG_READABLE_ASM
# Disable optimizations that make assembler listings hard to read.
# reorder blocks reorders the control in the function
# ipa clone creates specialized cloned functions
# partial inlining inlines only parts of functions
KBUILD_CFLAGS += $(call cc-option,-fno-reorder-blocks,) \
                 $(call cc-option,-fno-ipa-cp-clone,) \
                 $(call cc-option,-fno-partial-inlining)
endif

ifneq ($(CONFIG_FRAME_WARN),0)
KBUILD_CFLAGS += $(call cc-option,-Wframe-larger-than=${CONFIG_FRAME_WARN})
endif

# This selects the stack protector compiler flag. Testing it is delayed
# until after .config has been reprocessed, in the prepare-compiler-check
# target.
ifdef CONFIG_CC_STACKPROTECTOR_REGULAR
  stackp-flag := -fstack-protector
  stackp-name := REGULAR
else
ifdef CONFIG_CC_STACKPROTECTOR_STRONG
  stackp-flag := -fstack-protector-strong
  stackp-name := STRONG
else
  # Force off for distro compilers that enable stack protector by default.
  stackp-flag := $(call cc-option, -fno-stack-protector)
endif
endif
# Find arch-specific stack protector compiler sanity-checking script.
ifdef CONFIG_CC_STACKPROTECTOR
  stackp-path := $(srctree)/scripts/gcc-$(SRCARCH)_$(BITS)-has-stack-protector.sh
  stackp-check := $(wildcard $(stackp-path))
endif
KBUILD_CFLAGS += $(stackp-flag)

ifeq ($(cc-name),clang)
ifneq ($(CROSS_COMPILE),)
CLANG_TRIPLE    ?= $(CROSS_COMPILE)
CLANG_TARGET	:= --target=$(notdir $(CLANG_TRIPLE:%-=%))
GCC_TOOLCHAIN	:= $(realpath $(dir $(shell which $(LD)))/..)
endif
ifneq ($(GCC_TOOLCHAIN),)
CLANG_GCC_TC	:= --gcc-toolchain=$(GCC_TOOLCHAIN)
endif
KBUILD_CFLAGS += $(CLANG_TARGET) $(CLANG_GCC_TC)
KBUILD_AFLAGS += $(CLANG_TARGET) $(CLANG_GCC_TC)
KBUILD_CPPFLAGS += $(call cc-option,-Qunused-arguments,)
KBUILD_CFLAGS += $(call cc-disable-warning, unused-variable)
KBUILD_CFLAGS += $(call cc-disable-warning, format-invalid-specifier)
KBUILD_CFLAGS += $(call cc-disable-warning, gnu)
KBUILD_CFLAGS += $(call cc-disable-warning, address-of-packed-member)
KBUILD_CFLAGS += $(call cc-disable-warning, duplicate-decl-specifier)
# Quiet clang warning: comparison of unsigned expression < 0 is always false
KBUILD_CFLAGS += $(call cc-disable-warning, tautological-compare)
# CLANG uses a _MergedGlobals as optimization, but this breaks modpost, as the
# source of a reference will be _MergedGlobals and not on of the whitelisted names.
# See modpost pattern 2
KBUILD_CFLAGS += $(call cc-option, -mno-global-merge,)
KBUILD_CFLAGS += $(call cc-option, -fcatch-undefined-behavior)
KBUILD_CFLAGS += $(call cc-option, -no-integrated-as)
KBUILD_AFLAGS += $(call cc-option, -no-integrated-as)
else

# These warnings generated too much noise in a regular build.
# Use make W=1 to enable them (see scripts/Makefile.build)
KBUILD_CFLAGS += $(call cc-disable-warning, unused-but-set-variable)
KBUILD_CFLAGS += $(call cc-disable-warning, unused-const-variable)
endif

ifdef CONFIG_FRAME_POINTER
KBUILD_CFLAGS	+= -fno-omit-frame-pointer -fno-optimize-sibling-calls
else
# Some targets (ARM with Thumb2, for example), can't be built with frame
# pointers.  For those, we don't have FUNCTION_TRACER automatically
# select FRAME_POINTER.  However, FUNCTION_TRACER adds -pg, and this is
# incompatible with -fomit-frame-pointer with current GCC, so we don't use
# -fomit-frame-pointer with FUNCTION_TRACER.
ifndef CONFIG_FUNCTION_TRACER
KBUILD_CFLAGS	+= -fomit-frame-pointer
endif
endif

KBUILD_CFLAGS   += $(call cc-option, -fno-var-tracking-assignments)

ifdef CONFIG_DEBUG_INFO
ifdef CONFIG_DEBUG_INFO_SPLIT
KBUILD_CFLAGS   += $(call cc-option, -gsplit-dwarf, -g)
else
KBUILD_CFLAGS	+= -g
endif
KBUILD_AFLAGS	+= -Wa,-gdwarf-2
endif
ifdef CONFIG_DEBUG_INFO_DWARF4
KBUILD_CFLAGS	+= $(call cc-option, -gdwarf-4,)
endif

ifdef CONFIG_DEBUG_INFO_REDUCED
KBUILD_CFLAGS 	+= $(call cc-option, -femit-struct-debug-baseonly) \
		   $(call cc-option,-fno-var-tracking)
endif

ifdef CONFIG_FUNCTION_TRACER
ifndef CC_FLAGS_FTRACE
CC_FLAGS_FTRACE := -pg
endif
export CC_FLAGS_FTRACE
ifdef CONFIG_HAVE_FENTRY
CC_USING_FENTRY	:= $(call cc-option, -mfentry -DCC_USING_FENTRY)
endif
KBUILD_CFLAGS	+= $(CC_FLAGS_FTRACE) $(CC_USING_FENTRY)
KBUILD_AFLAGS	+= $(CC_USING_FENTRY)
ifdef CONFIG_DYNAMIC_FTRACE
	ifdef CONFIG_HAVE_C_RECORDMCOUNT
		BUILD_C_RECORDMCOUNT := y
		export BUILD_C_RECORDMCOUNT
	endif
endif
endif

# We trigger additional mismatches with less inlining
ifdef CONFIG_DEBUG_SECTION_MISMATCH
KBUILD_CFLAGS += $(call cc-option, -fno-inline-functions-called-once)
endif

# arch Makefile may override CC so keep this after arch Makefile is included
NOSTDINC_FLAGS += -nostdinc -isystem $(shell $(CC) -print-file-name=include)
CHECKFLAGS     += $(NOSTDINC_FLAGS)

# warn about C99 declaration after statement
KBUILD_CFLAGS += $(call cc-option,-Wdeclaration-after-statement,)

# disable pointer signed / unsigned warnings in gcc 4.0
KBUILD_CFLAGS += $(call cc-disable-warning, pointer-sign)

# disable invalid "can't wrap" optimizations for signed / pointers
KBUILD_CFLAGS	+= $(call cc-option,-fno-strict-overflow)

# Make sure -fstack-check isn't enabled (like gentoo apparently did)
KBUILD_CFLAGS  += $(call cc-option,-fno-stack-check,)

# conserve stack if available
KBUILD_CFLAGS   += $(call cc-option,-fconserve-stack)

# disallow errors like 'EXPORT_GPL(foo);' with missing header
KBUILD_CFLAGS   += $(call cc-option,-Werror=implicit-int)

# require functions to have arguments in prototypes, not empty 'int foo()'
KBUILD_CFLAGS   += $(call cc-option,-Werror=strict-prototypes)

# Prohibit date/time macros, which would make the build non-deterministic
KBUILD_CFLAGS   += $(call cc-option,-Werror=date-time)

# enforce correct pointer usage
KBUILD_CFLAGS   += $(call cc-option,-Werror=incompatible-pointer-types)

# use the deterministic mode of AR if available
KBUILD_ARFLAGS := $(call ar-option,D)

include scripts/Makefile.kasan
include scripts/Makefile.extrawarn
include scripts/Makefile.ubsan

# Add any arch overrides and user supplied CPPFLAGS, AFLAGS and CFLAGS as the
# last assignments
KBUILD_CPPFLAGS += $(ARCH_CPPFLAGS) $(KCPPFLAGS)
KBUILD_AFLAGS   += $(ARCH_AFLAGS)   $(KAFLAGS)
KBUILD_CFLAGS   += $(ARCH_CFLAGS)   $(KCFLAGS)

# Use --build-id when available.
LDFLAGS_BUILD_ID = $(patsubst -Wl$(comma)%,%,\
			      $(call cc-ldoption, -Wl$(comma)--build-id,))
KBUILD_LDFLAGS_MODULE += $(LDFLAGS_BUILD_ID)
LDFLAGS_vmlinux += $(LDFLAGS_BUILD_ID)

ifdef CONFIG_LD_DEAD_CODE_DATA_ELIMINATION
LDFLAGS_vmlinux	+= $(call ld-option, --gc-sections,)
endif

ifeq ($(CONFIG_STRIP_ASM_SYMS),y)
LDFLAGS_vmlinux	+= $(call ld-option, -X,)
endif

# Default kernel image to build when no specific target is given.
# KBUILD_IMAGE may be overruled on the command line or
# set in the environment
# Also any assignments in arch/$(ARCH)/Makefile take precedence over
# this default value
export KBUILD_IMAGE ?= vmlinux

#
# INSTALL_PATH specifies where to place the updated kernel and system map
# images. Default is /boot, but you can set it to other values
export	INSTALL_PATH ?= /boot

#
# INSTALL_DTBS_PATH specifies a prefix for relocations required by build roots.
# Like INSTALL_MOD_PATH, it isn't defined in the Makefile, but can be passed as
# an argument if needed. Otherwise it defaults to the kernel install path
#
export INSTALL_DTBS_PATH ?= $(INSTALL_PATH)/dtbs/$(KERNELRELEASE)

#
# INSTALL_MOD_PATH specifies a prefix to MODLIB for module directory
# relocations required by build roots.  This is not defined in the
# makefile but the argument can be passed to make if needed.
#

MODLIB	= $(INSTALL_MOD_PATH)/lib/modules/$(KERNELRELEASE)
export MODLIB

#
# INSTALL_MOD_STRIP, if defined, will cause modules to be
# stripped after they are installed.  If INSTALL_MOD_STRIP is '1', then
# the default option --strip-debug will be used.  Otherwise,
# INSTALL_MOD_STRIP value will be used as the options to the strip command.

ifdef INSTALL_MOD_STRIP
ifeq ($(INSTALL_MOD_STRIP),1)
mod_strip_cmd = $(STRIP) --strip-debug
else
mod_strip_cmd = $(STRIP) $(INSTALL_MOD_STRIP)
endif # INSTALL_MOD_STRIP=1
else
mod_strip_cmd = true
endif # INSTALL_MOD_STRIP
export mod_strip_cmd

# CONFIG_MODULE_COMPRESS, if defined, will cause module to be compressed
# after they are installed in agreement with CONFIG_MODULE_COMPRESS_GZIP
# or CONFIG_MODULE_COMPRESS_XZ.

mod_compress_cmd = true
ifdef CONFIG_MODULE_COMPRESS
  ifdef CONFIG_MODULE_COMPRESS_GZIP
    mod_compress_cmd = gzip -n -f
  endif # CONFIG_MODULE_COMPRESS_GZIP
  ifdef CONFIG_MODULE_COMPRESS_XZ
    mod_compress_cmd = xz -f
  endif # CONFIG_MODULE_COMPRESS_XZ
endif # CONFIG_MODULE_COMPRESS
export mod_compress_cmd

# Select initial ramdisk compression format, default is gzip(1).
# This shall be used by the dracut(8) tool while creating an initramfs image.
#
INITRD_COMPRESS-y                  := gzip
INITRD_COMPRESS-$(CONFIG_RD_BZIP2) := bzip2
INITRD_COMPRESS-$(CONFIG_RD_LZMA)  := lzma
INITRD_COMPRESS-$(CONFIG_RD_XZ)    := xz
INITRD_COMPRESS-$(CONFIG_RD_LZO)   := lzo
INITRD_COMPRESS-$(CONFIG_RD_LZ4)   := lz4
# do not export INITRD_COMPRESS, since we didn't actually
# choose a sane default compression above.
# export INITRD_COMPRESS := $(INITRD_COMPRESS-y)

ifdef CONFIG_MODULE_SIG_ALL
$(eval $(call config_filename,MODULE_SIG_KEY))

mod_sign_cmd = scripts/sign-file $(CONFIG_MODULE_SIG_HASH) $(MODULE_SIG_KEY_SRCPREFIX)$(CONFIG_MODULE_SIG_KEY) certs/signing_key.x509
else
mod_sign_cmd = true
endif
export mod_sign_cmd


ifeq ($(KBUILD_EXTMOD),)
core-y		+= kernel/ certs/ mm/ fs/ ipc/ security/ crypto/ block/

vmlinux-dirs	:= $(patsubst %/,%,$(filter %/, $(init-y) $(init-m) \
		     $(core-y) $(core-m) $(drivers-y) $(drivers-m) \
		     $(net-y) $(net-m) $(libs-y) $(libs-m) $(virt-y)))

vmlinux-alldirs	:= $(sort $(vmlinux-dirs) $(patsubst %/,%,$(filter %/, \
		     $(init-) $(core-) $(drivers-) $(net-) $(libs-) $(virt-))))

init-y		:= $(patsubst %/, %/built-in.o, $(init-y))
core-y		:= $(patsubst %/, %/built-in.o, $(core-y))
drivers-y	:= $(patsubst %/, %/built-in.o, $(drivers-y))
net-y		:= $(patsubst %/, %/built-in.o, $(net-y))
libs-y1		:= $(patsubst %/, %/lib.a, $(libs-y))
libs-y2		:= $(patsubst %/, %/built-in.o, $(libs-y))
libs-y		:= $(libs-y1) $(libs-y2)
virt-y		:= $(patsubst %/, %/built-in.o, $(virt-y))

# Externally visible symbols (used by link-vmlinux.sh)
export KBUILD_VMLINUX_INIT := $(head-y) $(init-y)
export KBUILD_VMLINUX_MAIN := $(core-y) $(libs-y) $(drivers-y) $(net-y) $(virt-y)
export KBUILD_LDS          := arch/$(SRCARCH)/kernel/vmlinux.lds
export LDFLAGS_vmlinux
# used by scripts/pacmage/Makefile
export KBUILD_ALLDIRS := $(sort $(filter-out arch/%,$(vmlinux-alldirs)) arch Documentation include samples scripts tools)

vmlinux-deps := $(KBUILD_LDS) $(KBUILD_VMLINUX_INIT) $(KBUILD_VMLINUX_MAIN)

# Include targets which we want to execute sequentially if the rest of the
# kernel build went well. If CONFIG_TRIM_UNUSED_KSYMS is set, this might be
# evaluated more than once.
PHONY += vmlinux_prereq
vmlinux_prereq: $(vmlinux-deps) FORCE
ifdef CONFIG_HEADERS_CHECK
	$(Q)$(MAKE) -f $(srctree)/Makefile headers_check
endif
ifdef CONFIG_GDB_SCRIPTS
	$(Q)ln -fsn `cd $(srctree) && /bin/pwd`/scripts/gdb/vmlinux-gdb.py
endif
ifdef CONFIG_TRIM_UNUSED_KSYMS
	$(Q)$(CONFIG_SHELL) $(srctree)/scripts/adjust_autoksyms.sh \
	  "$(MAKE) -f $(srctree)/Makefile vmlinux"
endif

# standalone target for easier testing
include/generated/autoksyms.h: FORCE
	$(Q)$(CONFIG_SHELL) $(srctree)/scripts/adjust_autoksyms.sh true

ARCH_POSTLINK := $(wildcard $(srctree)/arch/$(SRCARCH)/Makefile.postlink)

# Final link of vmlinux with optional arch pass after final link
    cmd_link-vmlinux =                                                 \
	$(CONFIG_SHELL) $< $(LD) $(LDFLAGS) $(LDFLAGS_vmlinux) ;       \
	$(if $(ARCH_POSTLINK), $(MAKE) -f $(ARCH_POSTLINK) $@, true)

vmlinux: scripts/link-vmlinux.sh vmlinux_prereq $(vmlinux-deps) FORCE
	+$(call if_changed,link-vmlinux)

# Build samples along the rest of the kernel
ifdef CONFIG_SAMPLES
vmlinux-dirs += samples
endif

# The actual objects are generated when descending,
# make sure no implicit rule kicks in
$(sort $(vmlinux-deps)): $(vmlinux-dirs) ;

# Handle descending into subdirectories listed in $(vmlinux-dirs)
# Preset locale variables to speed up the build process. Limit locale
# tweaks to this spot to avoid wrong language settings when running
# make menuconfig etc.
# Error messages still appears in the original language

PHONY += $(vmlinux-dirs)
$(vmlinux-dirs): prepare scripts
	$(Q)$(MAKE) $(build)=$@

define filechk_kernel.release
	echo "$(KERNELVERSION)"
endef

define filechk_kernel.release_full
	echo "$(KERNELVERSION)$$($(CONFIG_SHELL) $(srctree)/scripts/setlocalversion $(srctree))"
endef


# Store (new) KERNELRELEASE string in include/config/kernel.release
include/config/kernel.release: include/config/auto.conf FORCE
	$(call filechk,kernel.release)

include/config/kernel.release_full: include/config/auto.conf FORCE
	$(call filechk,kernel.release_full)


# Things we need to do before we recursively start building the kernel
# or the modules are listed in "prepare".
# A multi level approach is used. prepareN is processed before prepareN-1.
# archprepare is used in arch Makefiles and when processed asm symlink,
# version.h and scripts_basic is processed / created.

# Listed in dependency order
PHONY += prepare archprepare prepare0 prepare1 prepare2 prepare3

# prepare3 is used to check if we are building in a separate output directory,
# and if so do:
# 1) Check that make has not been executed in the kernel src $(srctree)
prepare3: include/config/kernel.release include/config/kernel.release_full
ifneq ($(KBUILD_SRC),)
	@$(kecho) '  Using $(srctree) as source for kernel'
	$(Q)if [ -f $(srctree)/.config -o -d $(srctree)/include/config ]; then \
		echo >&2 "  $(srctree) is not clean, please run 'make mrproper'"; \
		echo >&2 "  in the '$(srctree)' directory.";\
		/bin/false; \
	fi;
endif

# prepare2 creates a makefile if using a separate output directory.
# From this point forward, .config has been reprocessed, so any rules
# that need to depend on updated CONFIG_* values can be checked here.
prepare2: prepare3 prepare-compiler-check outputmakefile asm-generic

prepare1: prepare2 $(version_h) include/generated/utsrelease.h \
                   include/config/auto.conf
	$(cmd_crmodverdir)

archprepare: archheaders archscripts prepare1 scripts_basic

prepare0: archprepare gcc-plugins
	$(Q)$(MAKE) $(build)=.

# All the preparing..
prepare: prepare0 prepare-objtool

ifdef CONFIG_STACK_VALIDATION
  has_libelf := $(call try-run,\
		echo "int main() {}" | $(HOSTCC) -xc -o /dev/null -lelf -,1,0)
  ifeq ($(has_libelf),1)
    objtool_target := tools/objtool FORCE
  else
    $(warning "Cannot use CONFIG_STACK_VALIDATION, please install libelf-dev, libelf-devel or elfutils-libelf-devel")
    SKIP_STACK_VALIDATION := 1
    export SKIP_STACK_VALIDATION
  endif
endif

PHONY += prepare-objtool
prepare-objtool: $(objtool_target)

# Check for CONFIG flags that require compiler support. Abort the build
# after .config has been processed, but before the kernel build starts.
#
# For security-sensitive CONFIG options, we don't want to fallback and/or
# silently change which compiler flags will be used, since that leads to
# producing kernels with different security feature characteristics
# depending on the compiler used. (For example, "But I selected
# CC_STACKPROTECTOR_STRONG! Why did it build with _REGULAR?!")
PHONY += prepare-compiler-check
prepare-compiler-check: FORCE
# Make sure compiler supports requested stack protector flag.
ifdef stackp-name
  ifeq ($(call cc-option, $(stackp-flag)),)
	@echo Cannot use CONFIG_CC_STACKPROTECTOR_$(stackp-name): \
		  $(stackp-flag) not supported by compiler >&2 && exit 1
  endif
endif
# Make sure compiler does not have buggy stack-protector support.
ifdef stackp-check
  ifneq ($(shell $(CONFIG_SHELL) $(stackp-check) $(CC) $(KBUILD_CPPFLAGS) $(biarch)),y)
	@echo Cannot use CONFIG_CC_STACKPROTECTOR_$(stackp-name): \
                  $(stackp-flag) available but compiler is broken >&2 && exit 1
  endif
endif
	@:

# Generate some files
# ---------------------------------------------------------------------------

# KERNELRELEASE can change from a few different places, meaning version.h
# needs to be updated, so this check is forced on all builds

uts_len := 64
define filechk_utsrelease.h
	if [ `echo -n "$(KERNELRELEASE)" | wc -c ` -gt $(uts_len) ]; then \
	  echo '"$(KERNELRELEASE)" exceeds $(uts_len) characters' >&2;    \
	  exit 1;                                                         \
	fi;                                                               \
	(echo \#define UTS_RELEASE \"$(KERNELRELEASE)\"; echo \#define UTS_RELEASE_FULL \"$(KERNELRELEASE_FULL)\";\
	echo \#define UTS_RELEASEY \"$(basename $(KERNELRELEASE)).y\";)
endef

define filechk_version.h
	(echo \#define LINUX_VERSION_CODE $(shell                         \
	expr $(VERSION) \* 65536 + 0$(PATCHLEVEL) \* 256 + 0$(SUBLEVEL)); \
	echo '#define KERNEL_VERSION(a,b,c) (((a) << 16) + ((b) << 8) + (c))';)
endef

$(version_h): $(srctree)/Makefile FORCE
	$(call filechk,version.h)
	$(Q)rm -f $(old_version_h)

include/generated/utsrelease.h: include/config/kernel.release include/config/kernel.release_full FORCE
	$(call filechk,utsrelease.h)

PHONY += headerdep
headerdep:
	$(Q)find $(srctree)/include/ -name '*.h' | xargs --max-args 1 \
	$(srctree)/scripts/headerdep.pl -I$(srctree)/include

# ---------------------------------------------------------------------------
# Firmware install
INSTALL_FW_PATH=$(INSTALL_MOD_PATH)/lib/firmware
export INSTALL_FW_PATH

PHONY += firmware_install
firmware_install:
	@mkdir -p $(objtree)/firmware
	$(Q)$(MAKE) -f $(srctree)/scripts/Makefile.fwinst obj=firmware __fw_install

# ---------------------------------------------------------------------------
# Kernel headers

#Default location for installed headers
export INSTALL_HDR_PATH = $(objtree)/usr

# If we do an all arch process set dst to asm-$(hdr-arch)
hdr-dst = $(if $(KBUILD_HEADERS), dst=include/asm-$(hdr-arch), dst=include/asm)

PHONY += archheaders
archheaders:

PHONY += archscripts
archscripts:

PHONY += __headers
__headers: $(version_h) scripts_basic asm-generic archheaders archscripts
	$(Q)$(MAKE) $(build)=scripts build_unifdef

PHONY += headers_install_all
headers_install_all:
	$(Q)$(CONFIG_SHELL) $(srctree)/scripts/headers.sh install

PHONY += headers_install
headers_install: __headers
	$(if $(wildcard $(srctree)/arch/$(hdr-arch)/include/uapi/asm/Kbuild),, \
	  $(error Headers not exportable for the $(SRCARCH) architecture))
	$(Q)$(MAKE) $(hdr-inst)=include/uapi
	$(Q)$(MAKE) $(hdr-inst)=arch/$(hdr-arch)/include/uapi/asm $(hdr-dst)

PHONY += headers_check_all
headers_check_all: headers_install_all
	$(Q)$(CONFIG_SHELL) $(srctree)/scripts/headers.sh check

PHONY += headers_check
headers_check: headers_install
	$(Q)$(MAKE) $(hdr-inst)=include/uapi HDRCHECK=1
	$(Q)$(MAKE) $(hdr-inst)=arch/$(hdr-arch)/include/uapi/asm $(hdr-dst) HDRCHECK=1

# ---------------------------------------------------------------------------
# Kernel selftest

PHONY += kselftest
kselftest:
	$(Q)$(MAKE) -C tools/testing/selftests run_tests

kselftest-clean:
	$(Q)$(MAKE) -C tools/testing/selftests clean

PHONY += kselftest-merge
kselftest-merge:
	$(if $(wildcard $(objtree)/.config),, $(error No .config exists, config your kernel first!))
	$(Q)$(CONFIG_SHELL) $(srctree)/scripts/kconfig/merge_config.sh \
		-m $(objtree)/.config \
		$(srctree)/tools/testing/selftests/*/config
	+$(Q)$(MAKE) -f $(srctree)/Makefile olddefconfig

# ---------------------------------------------------------------------------
# Modules

ifdef CONFIG_MODULES

# By default, build modules as well

all: modules

# Build modules
#
# A module can be listed more than once in obj-m resulting in
# duplicate lines in modules.order files.  Those are removed
# using awk while concatenating to the final file.

PHONY += modules
modules: $(vmlinux-dirs) $(if $(KBUILD_BUILTIN),vmlinux) modules.builtin
	$(Q)$(AWK) '!x[$$0]++' $(vmlinux-dirs:%=$(objtree)/%/modules.order) > $(objtree)/modules.order
	@$(kecho) '  Building modules, stage 2.';
	$(Q)$(MAKE) -f $(srctree)/scripts/Makefile.modpost
	$(Q)$(MAKE) -f $(srctree)/scripts/Makefile.fwinst obj=firmware __fw_modbuild

modules.builtin: $(vmlinux-dirs:%=%/modules.builtin)
	$(Q)$(AWK) '!x[$$0]++' $^ > $(objtree)/modules.builtin

%/modules.builtin: include/config/auto.conf
	$(Q)$(MAKE) $(modbuiltin)=$*


# Target to prepare building external modules
PHONY += modules_prepare
modules_prepare: prepare scripts

# Target to install modules
PHONY += modules_install
modules_install: _modinst_ _modinst_post

PHONY += _modinst_
_modinst_:
	@rm -rf $(MODLIB)/kernel
	@rm -f $(MODLIB)/source
	@mkdir -p $(MODLIB)/kernel
	@ln -s `cd $(srctree) && /bin/pwd` $(MODLIB)/source
	@if [ ! $(objtree) -ef  $(MODLIB)/build ]; then \
		rm -f $(MODLIB)/build ; \
		ln -s $(CURDIR) $(MODLIB)/build ; \
	fi
	@cp -f $(objtree)/modules.order $(MODLIB)/
	@cp -f $(objtree)/modules.builtin $(MODLIB)/
	$(Q)$(MAKE) -f $(srctree)/scripts/Makefile.modinst

# This depmod is only for convenience to give the initial
# boot a modules.dep even before / is mounted read-write.  However the
# boot script depmod is the master version.
PHONY += _modinst_post
_modinst_post: _modinst_
	$(Q)$(MAKE) -f $(srctree)/scripts/Makefile.fwinst obj=firmware __fw_modinst
	$(call cmd,depmod)

ifeq ($(CONFIG_MODULE_SIG), y)
PHONY += modules_sign
modules_sign:
	$(Q)$(MAKE) -f $(srctree)/scripts/Makefile.modsign
endif

else # CONFIG_MODULES

# Modules not configured
# ---------------------------------------------------------------------------

PHONY += modules modules_install
modules modules_install:
	@echo >&2
	@echo >&2 "The present kernel configuration has modules disabled."
	@echo >&2 "Type 'make config' and enable loadable module support."
	@echo >&2 "Then build a kernel with module support enabled."
	@echo >&2
	@exit 1

endif # CONFIG_MODULES

###
# Cleaning is done on three levels.
# make clean     Delete most generated files
#                Leave enough to build external modules
# make mrproper  Delete the current configuration, and all generated files
# make distclean Remove editor backup files, patch leftover files and the like

# Directories & files removed with 'make clean'
CLEAN_DIRS  += $(MODVERDIR)

# Directories & files removed with 'make mrproper'
MRPROPER_DIRS  += include/config usr/include include/generated          \
		  arch/*/include/generated .tmp_objdiff
MRPROPER_FILES += .config .config.old .version .old_version \
		  Module.symvers tags TAGS cscope* GPATH GTAGS GRTAGS GSYMS \
		  signing_key.pem signing_key.priv signing_key.x509	\
		  x509.genkey extra_certificates signing_key.x509.keyid	\
		  signing_key.x509.signer vmlinux-gdb.py

# clean - Delete most, but leave enough to build external modules
#
clean: rm-dirs  := $(CLEAN_DIRS)
clean: rm-files := $(CLEAN_FILES)
clean-dirs      := $(addprefix _clean_, . $(vmlinux-alldirs) Documentation samples)

PHONY += $(clean-dirs) clean archclean vmlinuxclean
$(clean-dirs):
	$(Q)$(MAKE) $(clean)=$(patsubst _clean_%,%,$@)

vmlinuxclean:
	$(Q)$(CONFIG_SHELL) $(srctree)/scripts/link-vmlinux.sh clean
	$(Q)$(if $(ARCH_POSTLINK), $(MAKE) -f $(ARCH_POSTLINK) clean)

clean: archclean vmlinuxclean

# mrproper - Delete all generated files, including .config
#
mrproper: rm-dirs  := $(wildcard $(MRPROPER_DIRS))
mrproper: rm-files := $(wildcard $(MRPROPER_FILES))
mrproper-dirs      := $(addprefix _mrproper_,Documentation/DocBook scripts)

PHONY += $(mrproper-dirs) mrproper archmrproper
$(mrproper-dirs):
	$(Q)$(MAKE) $(clean)=$(patsubst _mrproper_%,%,$@)

mrproper: clean archmrproper $(mrproper-dirs)
	$(call cmd,rmdirs)
	$(call cmd,rmfiles)

# distclean
#
PHONY += distclean

distclean: mrproper
	@find $(srctree) $(RCS_FIND_IGNORE) \
		\( -name '*.orig' -o -name '*.rej' -o -name '*~' \
		-o -name '*.bak' -o -name '#*#' -o -name '.*.orig' \
		-o -name '.*.rej' -o -name '*%'  -o -name 'core' \) \
		-type f -print | xargs rm -f


# Packaging of the kernel to various formats
# ---------------------------------------------------------------------------
# rpm target kept for backward compatibility
package-dir	:= scripts/package

%src-pkg: FORCE
	$(Q)$(MAKE) $(build)=$(package-dir) $@
%pkg: include/config/kernel.release FORCE
	$(Q)$(MAKE) $(build)=$(package-dir) $@
rpm: include/config/kernel.release FORCE
	$(Q)$(MAKE) $(build)=$(package-dir) $@


# Brief documentation of the typical targets used
# ---------------------------------------------------------------------------

boards := $(wildcard $(srctree)/arch/$(SRCARCH)/configs/*_defconfig)
boards := $(sort $(notdir $(boards)))
board-dirs := $(dir $(wildcard $(srctree)/arch/$(SRCARCH)/configs/*/*_defconfig))
board-dirs := $(sort $(notdir $(board-dirs:/=)))

PHONY += help
help:
	@echo  'Cleaning targets:'
	@echo  '  clean		  - Remove most generated files but keep the config and'
	@echo  '                    enough build support to build external modules'
	@echo  '  mrproper	  - Remove all generated files + config + various backup files'
	@echo  '  distclean	  - mrproper + remove editor backup and patch files'
	@echo  ''
	@echo  'Configuration targets:'
	@$(MAKE) -f $(srctree)/scripts/kconfig/Makefile help
	@echo  ''
	@echo  'Other generic targets:'
	@echo  '  all		  - Build all targets marked with [*]'
	@echo  '* vmlinux	  - Build the bare kernel'
	@echo  '* modules	  - Build all modules'
	@echo  '  modules_install - Install all modules to INSTALL_MOD_PATH (default: /)'
	@echo  '  firmware_install- Install all firmware to INSTALL_FW_PATH'
	@echo  '                    (default: $$(INSTALL_MOD_PATH)/lib/firmware)'
	@echo  '  dir/            - Build all files in dir and below'
	@echo  '  dir/file.[ois]  - Build specified target only'
	@echo  '  dir/file.ll     - Build the LLVM assembly file'
	@echo  '                    (requires compiler support for LLVM assembly generation)'
	@echo  '  dir/file.lst    - Build specified mixed source/assembly target only'
	@echo  '                    (requires a recent binutils and recent build (System.map))'
	@echo  '  dir/file.ko     - Build module including final link'
	@echo  '  modules_prepare - Set up for building external modules'
	@echo  '  tags/TAGS	  - Generate tags file for editors'
	@echo  '  cscope	  - Generate cscope index'
	@echo  '  gtags           - Generate GNU GLOBAL index'
	@echo  '  kernelrelease	  - Output the release version string (use with make -s)'
	@echo  '  kernelversion	  - Output the version stored in Makefile (use with make -s)'
	@echo  '  image_name	  - Output the image name (use with make -s)'
	@echo  '  headers_install - Install sanitised kernel headers to INSTALL_HDR_PATH'; \
	 echo  '                    (default: $(INSTALL_HDR_PATH))'; \
	 echo  ''
	@echo  'Static analysers'
	@echo  '  checkstack      - Generate a list of stack hogs'
	@echo  '  namespacecheck  - Name space analysis on compiled kernel'
	@echo  '  versioncheck    - Sanity check on version.h usage'
	@echo  '  includecheck    - Check for duplicate included header files'
	@echo  '  export_report   - List the usages of all exported symbols'
	@echo  '  headers_check   - Sanity check on exported headers'
	@echo  '  headerdep       - Detect inclusion cycles in headers'
	@$(MAKE) -f $(srctree)/scripts/Makefile.help checker-help
	@echo  ''
	@echo  'Kernel selftest'
	@echo  '  kselftest       - Build and run kernel selftest (run as root)'
	@echo  '                    Build, install, and boot kernel before'
	@echo  '                    running kselftest on it'
	@echo  '  kselftest-clean - Remove all generated kselftest files'
	@echo  '  kselftest-merge - Merge all the config dependencies of kselftest to existed'
	@echo  '                    .config.'
	@echo  ''
	@echo  'Kernel packaging:'
	@$(MAKE) $(build)=$(package-dir) help
	@echo  ''
	@echo  'Documentation targets:'
	@$(MAKE) -f $(srctree)/Documentation/Makefile.sphinx dochelp
	@echo  ''
	@$(MAKE) -f $(srctree)/Documentation/DocBook/Makefile dochelp
	@echo  ''
	@echo  'Architecture specific targets ($(SRCARCH)):'
	@$(if $(archhelp),$(archhelp),\
		echo '  No architecture specific help defined for $(SRCARCH)')
	@echo  ''
	@$(if $(boards), \
		$(foreach b, $(boards), \
		printf "  %-24s - Build for %s\\n" $(b) $(subst _defconfig,,$(b));) \
		echo '')
	@$(if $(board-dirs), \
		$(foreach b, $(board-dirs), \
		printf "  %-16s - Show %s-specific targets\\n" help-$(b) $(b);) \
		printf "  %-16s - Show all of the above\\n" help-boards; \
		echo '')

	@echo  '  make V=0|1 [targets] 0 => quiet build (default), 1 => verbose build'
	@echo  '  make V=2   [targets] 2 => give reason for rebuild of target'
	@echo  '  make O=dir [targets] Locate all output files in "dir", including .config'
	@echo  '  make C=1   [targets] Check all c source with $$CHECK (sparse by default)'
	@echo  '  make C=2   [targets] Force check of all c source with $$CHECK'
	@echo  '  make RECORDMCOUNT_WARN=1 [targets] Warn about ignored mcount sections'
	@echo  '  make W=n   [targets] Enable extra gcc checks, n=1,2,3 where'
	@echo  '		1: warnings which may be relevant and do not occur too often'
	@echo  '		2: warnings which occur quite often but may still be relevant'
	@echo  '		3: more obscure warnings, can most likely be ignored'
	@echo  '		Multiple levels can be combined with W=12 or W=123'
	@echo  ''
	@echo  'Execute "make" or "make all" to build all targets marked with [*] '
	@echo  'For further info see the ./README file'


help-board-dirs := $(addprefix help-,$(board-dirs))

help-boards: $(help-board-dirs)

boards-per-dir = $(sort $(notdir $(wildcard $(srctree)/arch/$(SRCARCH)/configs/$*/*_defconfig)))

$(help-board-dirs): help-%:
	@echo  'Architecture specific targets ($(SRCARCH) $*):'
	@$(if $(boards-per-dir), \
		$(foreach b, $(boards-per-dir), \
		printf "  %-24s - Build for %s\\n" $*/$(b) $(subst _defconfig,,$(b));) \
		echo '')


# Documentation targets
# ---------------------------------------------------------------------------
DOC_TARGETS := xmldocs sgmldocs psdocs latexdocs pdfdocs htmldocs mandocs installmandocs epubdocs cleandocs
PHONY += $(DOC_TARGETS)
$(DOC_TARGETS): scripts_basic FORCE
	$(Q)$(MAKE) $(build)=scripts build_docproc build_check-lc_ctype
	$(Q)$(MAKE) $(build)=Documentation -f $(srctree)/Documentation/Makefile.sphinx $@
	$(Q)$(MAKE) $(build)=Documentation/DocBook $@

else # KBUILD_EXTMOD

###
# External module support.
# When building external modules the kernel used as basis is considered
# read-only, and no consistency checks are made and the make
# system is not used on the basis kernel. If updates are required
# in the basis kernel ordinary make commands (without M=...) must
# be used.
#
# The following are the only valid targets when building external
# modules.
# make M=dir clean     Delete all automatically generated files
# make M=dir modules   Make all modules in specified dir
# make M=dir	       Same as 'make M=dir modules'
# make M=dir modules_install
#                      Install the modules built in the module directory
#                      Assumes install directory is already created

# We are always building modules
KBUILD_MODULES := 1
PHONY += crmodverdir
crmodverdir:
	$(cmd_crmodverdir)

PHONY += $(objtree)/Module.symvers
$(objtree)/Module.symvers:
	@test -e $(objtree)/Module.symvers || ( \
	echo; \
	echo "  WARNING: Symbol version dump $(objtree)/Module.symvers"; \
	echo "           is missing; modules will have no dependencies and modversions."; \
	echo )

module-dirs := $(addprefix _module_,$(KBUILD_EXTMOD))
PHONY += $(module-dirs) modules
$(module-dirs): crmodverdir $(objtree)/Module.symvers
	$(Q)$(MAKE) $(build)=$(patsubst _module_%,%,$@)

modules: $(module-dirs)
	@$(kecho) '  Building modules, stage 2.';
	$(Q)$(MAKE) -f $(srctree)/scripts/Makefile.modpost

PHONY += modules_install
modules_install: _emodinst_ _emodinst_post

install-dir := $(if $(INSTALL_MOD_DIR),$(INSTALL_MOD_DIR),extra)
PHONY += _emodinst_
_emodinst_:
	$(Q)mkdir -p $(MODLIB)/$(install-dir)
	$(Q)$(MAKE) -f $(srctree)/scripts/Makefile.modinst

PHONY += _emodinst_post
_emodinst_post: _emodinst_
	$(call cmd,depmod)

clean-dirs := $(addprefix _clean_,$(KBUILD_EXTMOD))

PHONY += $(clean-dirs) clean
$(clean-dirs):
	$(Q)$(MAKE) $(clean)=$(patsubst _clean_%,%,$@)

clean:	rm-dirs := $(MODVERDIR)
clean: rm-files := $(KBUILD_EXTMOD)/Module.symvers

PHONY += help
help:
	@echo  '  Building external modules.'
	@echo  '  Syntax: make -C path/to/kernel/src M=$$PWD target'
	@echo  ''
	@echo  '  modules         - default target, build the module(s)'
	@echo  '  modules_install - install the module'
	@echo  '  clean           - remove generated files in module directory only'
	@echo  ''

# Dummies...
PHONY += prepare scripts
prepare: ;
scripts: ;
endif # KBUILD_EXTMOD

clean: $(clean-dirs)
	$(call cmd,rmdirs)
	$(call cmd,rmfiles)
	@find $(if $(KBUILD_EXTMOD), $(KBUILD_EXTMOD), .) $(RCS_FIND_IGNORE) \
		\( -name '*.[oas]' -o -name '*.ko' -o -name '.*.cmd' \
		-o -name '*.ko.*' \
		-o -name '*.dwo'  \
		-o -name '*.su'  \
		-o -name '.*.d' -o -name '.*.tmp' -o -name '*.mod.c' \
		-o -name '*.symtypes' -o -name 'modules.order' \
		-o -name modules.builtin -o -name '.tmp_*.o.*' \
		-o -name '*.c.[012]*.*' \
		-o -name '*.ll' \
		-o -name '*.gcno' \) -type f -print | xargs rm -f

# Generate tags for editors
# ---------------------------------------------------------------------------
quiet_cmd_tags = GEN     $@
      cmd_tags = $(CONFIG_SHELL) $(srctree)/scripts/tags.sh $@

tags TAGS cscope gtags: FORCE
	$(call cmd,tags)

# Scripts to check various things for consistency
# ---------------------------------------------------------------------------

PHONY += includecheck versioncheck coccicheck namespacecheck export_report

includecheck:
	find $(srctree)/* $(RCS_FIND_IGNORE) \
		-name '*.[hcS]' -type f -print | sort \
		| xargs $(PERL) -w $(srctree)/scripts/checkincludes.pl

versioncheck:
	find $(srctree)/* $(RCS_FIND_IGNORE) \
		-name '*.[hcS]' -type f -print | sort \
		| xargs $(PERL) -w $(srctree)/scripts/checkversion.pl

coccicheck:
	$(Q)$(CONFIG_SHELL) $(srctree)/scripts/$@

namespacecheck:
	$(PERL) $(srctree)/scripts/namespace.pl

export_report:
	$(PERL) $(srctree)/scripts/export_report.pl

endif #ifeq ($(config-targets),1)
endif #ifeq ($(mixed-targets),1)

PHONY += checkstack kernelrelease kernelversion image_name

# UML needs a little special treatment here.  It wants to use the host
# toolchain, so needs $(SUBARCH) passed to checkstack.pl.  Everyone
# else wants $(ARCH), including people doing cross-builds, which means
# that $(SUBARCH) doesn't work here.
ifeq ($(ARCH), um)
CHECKSTACK_ARCH := $(SUBARCH)
else
CHECKSTACK_ARCH := $(ARCH)
endif
checkstack:
	$(OBJDUMP) -d vmlinux $$(find . -name '*.ko') | \
	$(PERL) $(src)/scripts/checkstack.pl $(CHECKSTACK_ARCH)

kernelrelease:
	@echo "$(KERNELVERSION)$$($(CONFIG_SHELL) $(srctree)/scripts/setlocalversion $(srctree))"

kernelversion:
	@echo $(KERNELVERSION)

image_name:
	@echo $(KBUILD_IMAGE)

# Clear a bunch of variables before executing the submake
tools/: FORCE
	$(Q)mkdir -p $(objtree)/tools
	$(Q)$(MAKE) LDFLAGS= MAKEFLAGS="$(filter --j% -j,$(MAKEFLAGS))" O=$(shell cd $(objtree) && /bin/pwd) subdir=tools -C $(src)/tools/

tools/%: FORCE
	$(Q)mkdir -p $(objtree)/tools
	$(Q)$(MAKE) LDFLAGS= MAKEFLAGS="$(filter --j% -j,$(MAKEFLAGS))" O=$(shell cd $(objtree) && /bin/pwd) subdir=tools -C $(src)/tools/ $*

# Single targets
# ---------------------------------------------------------------------------
# Single targets are compatible with:
# - build with mixed source and output
# - build with separate output dir 'make O=...'
# - external modules
#
#  target-dir => where to store outputfile
#  build-dir  => directory in kernel source tree to use

ifeq ($(KBUILD_EXTMOD),)
        build-dir  = $(patsubst %/,%,$(dir $@))
        target-dir = $(dir $@)
else
        zap-slash=$(filter-out .,$(patsubst %/,%,$(dir $@)))
        build-dir  = $(KBUILD_EXTMOD)$(if $(zap-slash),/$(zap-slash))
        target-dir = $(if $(KBUILD_EXTMOD),$(dir $<),$(dir $@))
endif

%.s: %.c prepare scripts FORCE
	$(Q)$(MAKE) $(build)=$(build-dir) $(target-dir)$(notdir $@)
%.i: %.c prepare scripts FORCE
	$(Q)$(MAKE) $(build)=$(build-dir) $(target-dir)$(notdir $@)
%.o: %.c prepare scripts FORCE
	$(Q)$(MAKE) $(build)=$(build-dir) $(target-dir)$(notdir $@)
%.lst: %.c prepare scripts FORCE
	$(Q)$(MAKE) $(build)=$(build-dir) $(target-dir)$(notdir $@)
%.s: %.S prepare scripts FORCE
	$(Q)$(MAKE) $(build)=$(build-dir) $(target-dir)$(notdir $@)
%.o: %.S prepare scripts FORCE
	$(Q)$(MAKE) $(build)=$(build-dir) $(target-dir)$(notdir $@)
%.symtypes: %.c prepare scripts FORCE
	$(Q)$(MAKE) $(build)=$(build-dir) $(target-dir)$(notdir $@)
%.ll: %.c prepare scripts FORCE
	$(Q)$(MAKE) $(build)=$(build-dir) $(target-dir)$(notdir $@)

# Modules
/: prepare scripts FORCE
	$(cmd_crmodverdir)
	$(Q)$(MAKE) KBUILD_MODULES=$(if $(CONFIG_MODULES),1) \
	$(build)=$(build-dir)
# Make sure the latest headers are built for Documentation
Documentation/ samples/: headers_install
%/: prepare scripts FORCE
	$(cmd_crmodverdir)
	$(Q)$(MAKE) KBUILD_MODULES=$(if $(CONFIG_MODULES),1) \
	$(build)=$(build-dir)
%.ko: prepare scripts FORCE
	$(cmd_crmodverdir)
	$(Q)$(MAKE) KBUILD_MODULES=$(if $(CONFIG_MODULES),1)   \
	$(build)=$(build-dir) $(@:.ko=.o)
	$(Q)$(MAKE) -f $(srctree)/scripts/Makefile.modpost

# FIXME Should go into a make.lib or something
# ===========================================================================

quiet_cmd_rmdirs = $(if $(wildcard $(rm-dirs)),CLEAN   $(wildcard $(rm-dirs)))
      cmd_rmdirs = rm -rf $(rm-dirs)

quiet_cmd_rmfiles = $(if $(wildcard $(rm-files)),CLEAN   $(wildcard $(rm-files)))
      cmd_rmfiles = rm -f $(rm-files)

# Run depmod only if we have System.map and depmod is executable
quiet_cmd_depmod = DEPMOD  $(KERNELRELEASE)
      cmd_depmod = $(CONFIG_SHELL) $(srctree)/scripts/depmod.sh $(DEPMOD) \
                   $(KERNELRELEASE) "$(patsubst y,_,$(CONFIG_HAVE_UNDERSCORE_SYMBOL_PREFIX))"

# Create temporary dir for module support files
# clean it up only when building all modules
cmd_crmodverdir = $(Q)mkdir -p $(MODVERDIR) \
                  $(if $(KBUILD_MODULES),; rm -f $(MODVERDIR)/*)

# read all saved command lines

targets := $(wildcard $(sort $(targets)))
cmd_files := $(wildcard .*.cmd $(foreach f,$(targets),$(dir $(f)).$(notdir $(f)).cmd))

ifneq ($(cmd_files),)
  $(cmd_files): ;	# Do not try to update included dependency files
  include $(cmd_files)
endif

endif	# skip-makefile

PHONY += FORCE
FORCE:

# Declare the contents of the .PHONY variable as phony.  We keep that
# information in a variable so we can use it in if_changed and friends.
.PHONY: $(PHONY)<|MERGE_RESOLUTION|>--- conflicted
+++ resolved
@@ -395,15 +395,11 @@
 		   -fno-strict-aliasing -fno-common \
 		   -Werror-implicit-function-declaration \
 		   -Wno-format-security \
-<<<<<<< HEAD
 		   -Werror	\
 		   -std=gnu89 $(call cc-option,-fno-PIE)
 
 
-=======
-		   -std=gnu89
 KBUILD_CPPFLAGS := -D__KERNEL__
->>>>>>> 91549408
 KBUILD_AFLAGS_KERNEL :=
 KBUILD_CFLAGS_KERNEL :=
 KBUILD_AFLAGS_MODULE  := -DMODULE
