VERSION = 4
PATCHLEVEL = 9
SUBLEVEL = 185
EXTRAVERSION =
NAME = Roaring Lionus

# *DOCUMENTATION*
# To see a list of typical targets execute "make help"
# More info can be located in ./README
# Comments in this file are targeted only to the developer, do not
# expect to learn how to build the kernel reading this file.

# o Do not use make's built-in rules and variables
#   (this increases performance and avoids hard-to-debug behaviour);
# o Look for make include files relative to root of kernel src
MAKEFLAGS += -rR --include-dir=$(CURDIR)

# Avoid funny character set dependencies
unexport LC_ALL
LC_COLLATE=C
LC_NUMERIC=C
export LC_COLLATE LC_NUMERIC

# Avoid interference with shell env settings
unexport GREP_OPTIONS

# We are using a recursive build, so we need to do a little thinking
# to get the ordering right.
#
# Most importantly: sub-Makefiles should only ever modify files in
# their own directory. If in some directory we have a dependency on
# a file in another dir (which doesn't happen often, but it's often
# unavoidable when linking the built-in.o targets which finally
# turn into vmlinux), we will call a sub make in that other dir, and
# after that we are sure that everything which is in that other dir
# is now up to date.
#
# The only cases where we need to modify files which have global
# effects are thus separated out and done before the recursive
# descending is started. They are now explicitly listed as the
# prepare rule.

# Beautify output
# ---------------------------------------------------------------------------
#
# Normally, we echo the whole command before executing it. By making
# that echo $($(quiet)$(cmd)), we now have the possibility to set
# $(quiet) to choose other forms of output instead, e.g.
#
#         quiet_cmd_cc_o_c = Compiling $(RELDIR)/$@
#         cmd_cc_o_c       = $(CC) $(c_flags) -c -o $@ $<
#
# If $(quiet) is empty, the whole command will be printed.
# If it is set to "quiet_", only the short version will be printed.
# If it is set to "silent_", nothing will be printed at all, since
# the variable $(silent_cmd_cc_o_c) doesn't exist.
#
# A simple variant is to prefix commands with $(Q) - that's useful
# for commands that shall be hidden in non-verbose mode.
#
#	$(Q)ln $@ :<
#
# If KBUILD_VERBOSE equals 0 then the above command will be hidden.
# If KBUILD_VERBOSE equals 1 then the above command is displayed.
#
# To put more focus on warnings, be less verbose as default
# Use 'make V=1' to see the full commands

ifeq ("$(origin V)", "command line")
  KBUILD_VERBOSE = $(V)
endif
ifndef KBUILD_VERBOSE
  KBUILD_VERBOSE = 0
endif

ifeq ($(KBUILD_VERBOSE),1)
  quiet =
  Q =
else
  quiet=quiet_
  Q = @
endif

# If the user is running make -s (silent mode), suppress echoing of
# commands

ifneq ($(filter 4.%,$(MAKE_VERSION)),)	# make-4
ifneq ($(filter %s ,$(firstword x$(MAKEFLAGS))),)
  quiet=silent_
  tools_silent=s
endif
else					# make-3.8x
ifneq ($(filter s% -s%,$(MAKEFLAGS)),)
  quiet=silent_
  tools_silent=-s
endif
endif

export quiet Q KBUILD_VERBOSE

# kbuild supports saving output files in a separate directory.
# To locate output files in a separate directory two syntaxes are supported.
# In both cases the working directory must be the root of the kernel src.
# 1) O=
# Use "make O=dir/to/store/output/files/"
#
# 2) Set KBUILD_OUTPUT
# Set the environment variable KBUILD_OUTPUT to point to the directory
# where the output files shall be placed.
# export KBUILD_OUTPUT=dir/to/store/output/files/
# make
#
# The O= assignment takes precedence over the KBUILD_OUTPUT environment
# variable.

# KBUILD_SRC is set on invocation of make in OBJ directory
# KBUILD_SRC is not intended to be used by the regular user (for now)
ifeq ($(KBUILD_SRC),)

# OK, Make called in directory where kernel src resides
# Do we want to locate output files in a separate directory?
ifeq ("$(origin O)", "command line")
  KBUILD_OUTPUT := $(O)
endif

# That's our default target when none is given on the command line
PHONY := _all
_all:

# Cancel implicit rules on top Makefile
$(CURDIR)/Makefile Makefile: ;

ifneq ($(words $(subst :, ,$(CURDIR))), 1)
  $(error main directory cannot contain spaces nor colons)
endif

ifneq ($(KBUILD_OUTPUT),)
# Invoke a second make in the output directory, passing relevant variables
# check that the output directory actually exists
saved-output := $(KBUILD_OUTPUT)
KBUILD_OUTPUT := $(shell mkdir -p $(KBUILD_OUTPUT) && cd $(KBUILD_OUTPUT) \
								&& /bin/pwd)
$(if $(KBUILD_OUTPUT),, \
     $(error failed to create output directory "$(saved-output)"))

PHONY += $(MAKECMDGOALS) sub-make

$(filter-out _all sub-make $(CURDIR)/Makefile, $(MAKECMDGOALS)) _all: sub-make
	@:

sub-make:
	$(Q)$(MAKE) -C $(KBUILD_OUTPUT) KBUILD_SRC=$(CURDIR) \
	-f $(CURDIR)/Makefile $(filter-out _all sub-make,$(MAKECMDGOALS))

# Leave processing to above invocation of make
skip-makefile := 1
endif # ifneq ($(KBUILD_OUTPUT),)
endif # ifeq ($(KBUILD_SRC),)

# We process the rest of the Makefile if this is the final invocation of make
ifeq ($(skip-makefile),)

# Do not print "Entering directory ...",
# but we want to display it when entering to the output directory
# so that IDEs/editors are able to understand relative filenames.
MAKEFLAGS += --no-print-directory

# Call a source code checker (by default, "sparse") as part of the
# C compilation.
#
# Use 'make C=1' to enable checking of only re-compiled files.
# Use 'make C=2' to enable checking of *all* source files, regardless
# of whether they are re-compiled or not.
#
# See the file "Documentation/sparse.txt" for more details, including
# where to get the "sparse" utility.

ifeq ("$(origin C)", "command line")
  KBUILD_CHECKSRC = $(C)
endif
ifndef KBUILD_CHECKSRC
  KBUILD_CHECKSRC = 0
endif

# Use make M=dir to specify directory of external module to build
# Old syntax make ... SUBDIRS=$PWD is still supported
# Setting the environment variable KBUILD_EXTMOD take precedence
ifdef SUBDIRS
  KBUILD_EXTMOD ?= $(SUBDIRS)
endif

ifeq ("$(origin M)", "command line")
  KBUILD_EXTMOD := $(M)
endif

# If building an external module we do not care about the all: rule
# but instead _all depend on modules
PHONY += all
ifeq ($(KBUILD_EXTMOD),)
_all: all
else
_all: modules
endif

ifeq ($(KBUILD_SRC),)
        # building in the source tree
        srctree := .
else
        ifeq ($(KBUILD_SRC)/,$(dir $(CURDIR)))
                # building in a subdirectory of the source tree
                srctree := ..
        else
                srctree := $(KBUILD_SRC)
        endif
endif
objtree		:= .
src		:= $(srctree)
obj		:= $(objtree)

VPATH		:= $(srctree)$(if $(KBUILD_EXTMOD),:$(KBUILD_EXTMOD))

export srctree objtree VPATH

# SUBARCH tells the usermode build what the underlying arch is.  That is set
# first, and if a usermode build is happening, the "ARCH=um" on the command
# line overrides the setting of ARCH below.  If a native build is happening,
# then ARCH is assigned, getting whatever value it gets normally, and
# SUBARCH is subsequently ignored.

SUBARCH := $(shell uname -m | sed -e s/i.86/x86/ -e s/x86_64/x86/ \
				  -e s/sun4u/sparc64/ \
				  -e s/arm.*/arm/ -e s/sa110/arm/ \
				  -e s/s390x/s390/ -e s/parisc64/parisc/ \
				  -e s/ppc.*/powerpc/ -e s/mips.*/mips/ \
				  -e s/sh[234].*/sh/ -e s/aarch64.*/arm64/ )

# Cross compiling and selecting different set of gcc/bin-utils
# ---------------------------------------------------------------------------
#
# When performing cross compilation for other architectures ARCH shall be set
# to the target architecture. (See arch/* for the possibilities).
# ARCH can be set during invocation of make:
# make ARCH=ia64
# Another way is to have ARCH set in the environment.
# The default ARCH is the host where make is executed.

# CROSS_COMPILE specify the prefix used for all executables used
# during compilation. Only gcc and related bin-utils executables
# are prefixed with $(CROSS_COMPILE).
# CROSS_COMPILE can be set on the command line
# make CROSS_COMPILE=ia64-linux-
# Alternatively CROSS_COMPILE can be set in the environment.
# A third alternative is to store a setting in .config so that plain
# "make" in the configured kernel build directory always uses that.
# Default value for CROSS_COMPILE is not to prefix executables
# Note: Some architectures assign CROSS_COMPILE in their arch/*/Makefile
ARCH		?= $(SUBARCH)
CROSS_COMPILE	?= $(CONFIG_CROSS_COMPILE:"%"=%)

# Architecture as present in compile.h
UTS_MACHINE 	:= $(ARCH)
SRCARCH 	:= $(ARCH)

# Additional ARCH settings for x86
ifeq ($(ARCH),i386)
        SRCARCH := x86
endif
ifeq ($(ARCH),x86_64)
        SRCARCH := x86
endif

# Additional ARCH settings for sparc
ifeq ($(ARCH),sparc32)
       SRCARCH := sparc
endif
ifeq ($(ARCH),sparc64)
       SRCARCH := sparc
endif

# Additional ARCH settings for sh
ifeq ($(ARCH),sh64)
       SRCARCH := sh
endif

# Additional ARCH settings for tile
ifeq ($(ARCH),tilepro)
       SRCARCH := tile
endif
ifeq ($(ARCH),tilegx)
       SRCARCH := tile
endif

# Where to locate arch specific headers
hdr-arch  := $(SRCARCH)

KCONFIG_CONFIG	?= .config
export KCONFIG_CONFIG

# SHELL used by kbuild
CONFIG_SHELL := $(shell if [ -x "$$BASH" ]; then echo $$BASH; \
	  else if [ -x /bin/bash ]; then echo /bin/bash; \
	  else echo sh; fi ; fi)

HOSTCC       = gcc
HOSTCXX      = g++
HOSTCFLAGS   := -Wall -Wmissing-prototypes -Wstrict-prototypes -O2 -fomit-frame-pointer -std=gnu89
HOSTCXXFLAGS = -O2

# Decide whether to build built-in, modular, or both.
# Normally, just do built-in.

KBUILD_MODULES :=
KBUILD_BUILTIN := 1

# If we have only "make modules", don't compile built-in objects.
# When we're building modules with modversions, we need to consider
# the built-in objects during the descend as well, in order to
# make sure the checksums are up to date before we record them.

ifeq ($(MAKECMDGOALS),modules)
  KBUILD_BUILTIN := $(if $(CONFIG_MODVERSIONS),1)
endif

# If we have "make <whatever> modules", compile modules
# in addition to whatever we do anyway.
# Just "make" or "make all" shall build modules as well

ifneq ($(filter all _all modules,$(MAKECMDGOALS)),)
  KBUILD_MODULES := 1
endif

ifeq ($(MAKECMDGOALS),)
  KBUILD_MODULES := 1
endif

export KBUILD_MODULES KBUILD_BUILTIN
export KBUILD_CHECKSRC KBUILD_SRC KBUILD_EXTMOD

# We need some generic definitions (do not try to remake the file).
scripts/Kbuild.include: ;
include scripts/Kbuild.include

# Make variables (CC, etc...)
AS		= $(CROSS_COMPILE)as
LD		= $(CROSS_COMPILE)ld
LDGOLD		= $(CROSS_COMPILE)ld.gold
CC		= $(CROSS_COMPILE)gcc
CPP		= $(CC) -E
AR		= $(CROSS_COMPILE)ar
NM		= $(CROSS_COMPILE)nm
STRIP		= $(CROSS_COMPILE)strip
OBJCOPY		= $(CROSS_COMPILE)objcopy
OBJDUMP		= $(CROSS_COMPILE)objdump
AWK		= awk
GENKSYMS	= scripts/genksyms/genksyms
INSTALLKERNEL  := installkernel
DEPMOD		= /sbin/depmod
PERL		= perl
PYTHON		= python
CHECK		= sparse

CHECKFLAGS     := -D__linux__ -Dlinux -D__STDC__ -Dunix -D__unix__ \
		  -Wbitwise -Wno-return-void $(CF)
NOSTDINC_FLAGS  =
CFLAGS_MODULE   =
AFLAGS_MODULE   =
LDFLAGS_MODULE  =
CFLAGS_KERNEL	=
AFLAGS_KERNEL	=
LDFLAGS_vmlinux =

# Use USERINCLUDE when you must reference the UAPI directories only.
USERINCLUDE    := \
		-I$(srctree)/arch/$(hdr-arch)/include/uapi \
		-I$(objtree)/arch/$(hdr-arch)/include/generated/uapi \
		-I$(srctree)/include/uapi \
		-I$(objtree)/include/generated/uapi \
                -include $(srctree)/include/linux/kconfig.h

# Use LINUXINCLUDE when you must reference the include/ directory.
# Needed to be compatible with the O= option
LINUXINCLUDE    := \
		-I$(srctree)/arch/$(hdr-arch)/include \
		-I$(objtree)/arch/$(hdr-arch)/include/generated/uapi \
		-I$(objtree)/arch/$(hdr-arch)/include/generated \
		$(if $(KBUILD_SRC), -I$(srctree)/include) \
		-I$(objtree)/include

LINUXINCLUDE	+= $(filter-out $(LINUXINCLUDE),$(USERINCLUDE))

KBUILD_AFLAGS   := -D__ASSEMBLY__
KBUILD_CFLAGS   := -Wall -Wundef -Wstrict-prototypes -Wno-trigraphs \
		   -fno-strict-aliasing -fno-common -fshort-wchar \
		   -Werror-implicit-function-declaration \
		   -Wno-format-security \
		   -std=gnu89 $(call cc-option,-fno-PIE)


KBUILD_CPPFLAGS := -D__KERNEL__
KBUILD_AFLAGS_KERNEL :=
KBUILD_CFLAGS_KERNEL :=
KBUILD_AFLAGS_MODULE  := -DMODULE
KBUILD_CFLAGS_MODULE  := -DMODULE
KBUILD_LDFLAGS_MODULE := -T $(srctree)/scripts/module-common.lds
GCC_PLUGINS_CFLAGS :=

# Read KERNELRELEASE from include/config/kernel.release (if it exists)
KERNELRELEASE = $(shell cat include/config/kernel.release 2> /dev/null)
KERNELVERSION = $(VERSION)$(if $(PATCHLEVEL),.$(PATCHLEVEL)$(if $(SUBLEVEL),.$(SUBLEVEL)))$(EXTRAVERSION)

export VERSION PATCHLEVEL SUBLEVEL KERNELRELEASE KERNELVERSION
export ARCH SRCARCH CONFIG_SHELL HOSTCC HOSTCFLAGS CROSS_COMPILE AS LD CC
export CPP AR NM STRIP OBJCOPY OBJDUMP
export MAKE AWK GENKSYMS INSTALLKERNEL PERL PYTHON UTS_MACHINE
export HOSTCXX HOSTCXXFLAGS LDFLAGS_MODULE CHECK CHECKFLAGS

export KBUILD_CPPFLAGS NOSTDINC_FLAGS LINUXINCLUDE OBJCOPYFLAGS LDFLAGS
export KBUILD_CFLAGS CFLAGS_KERNEL CFLAGS_MODULE
export CFLAGS_KASAN CFLAGS_KASAN_NOSANITIZE CFLAGS_UBSAN
export KBUILD_AFLAGS AFLAGS_KERNEL AFLAGS_MODULE
export KBUILD_AFLAGS_MODULE KBUILD_CFLAGS_MODULE KBUILD_LDFLAGS_MODULE
export KBUILD_AFLAGS_KERNEL KBUILD_CFLAGS_KERNEL
export KBUILD_ARFLAGS

# When compiling out-of-tree modules, put MODVERDIR in the module
# tree rather than in the kernel tree. The kernel tree might
# even be read-only.
export MODVERDIR := $(if $(KBUILD_EXTMOD),$(firstword $(KBUILD_EXTMOD))/).tmp_versions

# Files to ignore in find ... statements

export RCS_FIND_IGNORE := \( -name SCCS -o -name BitKeeper -o -name .svn -o    \
			  -name CVS -o -name .pc -o -name .hg -o -name .git \) \
			  -prune -o
export RCS_TAR_IGNORE := --exclude SCCS --exclude BitKeeper --exclude .svn \
			 --exclude CVS --exclude .pc --exclude .hg --exclude .git

# ===========================================================================
# Rules shared between *config targets and build targets

# Basic helpers built in scripts/
PHONY += scripts_basic
scripts_basic:
	$(Q)$(MAKE) $(build)=scripts/basic
	$(Q)rm -f .tmp_quiet_recordmcount
	$(Q)mkdir -p $(srctree)/.git/hooks

# To avoid any implicit rule to kick in, define an empty command.
scripts/basic/%: scripts_basic ;

PHONY += outputmakefile
# outputmakefile generates a Makefile in the output directory, if using a
# separate output directory. This allows convenient use of make in the
# output directory.
outputmakefile:
ifneq ($(KBUILD_SRC),)
	$(Q)ln -fsn $(srctree) source
	$(Q)$(CONFIG_SHELL) $(srctree)/scripts/mkmakefile \
	    $(srctree) $(objtree) $(VERSION) $(PATCHLEVEL)
endif

# Support for using generic headers in asm-generic
PHONY += asm-generic
asm-generic:
	$(Q)$(MAKE) -f $(srctree)/scripts/Makefile.asm-generic \
	            src=asm obj=arch/$(SRCARCH)/include/generated/asm
	$(Q)$(MAKE) -f $(srctree)/scripts/Makefile.asm-generic \
	            src=uapi/asm obj=arch/$(SRCARCH)/include/generated/uapi/asm

# To make sure we do not include .config for any of the *config targets
# catch them early, and hand them over to scripts/kconfig/Makefile
# It is allowed to specify more targets when calling make, including
# mixing *config targets and build targets.
# For example 'make oldconfig all'.
# Detect when mixed targets is specified, and make a second invocation
# of make so .config is not included in this case either (for *config).

version_h := include/generated/uapi/linux/version.h
old_version_h := include/linux/version.h

no-dot-config-targets := clean mrproper distclean \
			 cscope gtags TAGS tags help% %docs check% coccicheck \
			 $(version_h) headers_% archheaders archscripts \
			 kernelversion %src-pkg

config-targets := 0
mixed-targets  := 0
dot-config     := 1

ifneq ($(filter $(no-dot-config-targets), $(MAKECMDGOALS)),)
	ifeq ($(filter-out $(no-dot-config-targets), $(MAKECMDGOALS)),)
		dot-config := 0
	endif
endif

ifeq ($(KBUILD_EXTMOD),)
        ifneq ($(filter config %config,$(MAKECMDGOALS)),)
                config-targets := 1
                ifneq ($(words $(MAKECMDGOALS)),1)
                        mixed-targets := 1
                endif
        endif
endif
# install and module_install need also be processed one by one
ifneq ($(filter install,$(MAKECMDGOALS)),)
        ifneq ($(filter modules_install,$(MAKECMDGOALS)),)
	        mixed-targets := 1
        endif
endif

ifeq ($(cc-name),clang)
ifneq ($(CROSS_COMPILE),)
CLANG_FLAGS	:= --target=$(notdir $(CROSS_COMPILE:%-=%))
GCC_TOOLCHAIN_DIR := $(dir $(shell which $(CROSS_COMPILE)elfedit))
CLANG_FLAGS	+= --prefix=$(GCC_TOOLCHAIN_DIR)
GCC_TOOLCHAIN	:= $(realpath $(GCC_TOOLCHAIN_DIR)/..)
endif
ifneq ($(GCC_TOOLCHAIN),)
CLANG_FLAGS	+= --gcc-toolchain=$(GCC_TOOLCHAIN)
endif
CLANG_FLAGS	+= -no-integrated-as
KBUILD_CFLAGS	+= $(CLANG_FLAGS)
KBUILD_AFLAGS	+= $(CLANG_FLAGS)
endif


ifeq ($(mixed-targets),1)
# ===========================================================================
# We're called with mixed targets (*config and build targets).
# Handle them one by one.

PHONY += $(MAKECMDGOALS) __build_one_by_one

$(filter-out __build_one_by_one, $(MAKECMDGOALS)): __build_one_by_one
	@:

__build_one_by_one:
	$(Q)set -e; \
	for i in $(MAKECMDGOALS); do \
		$(MAKE) -f $(srctree)/Makefile $$i; \
	done

else
ifeq ($(config-targets),1)
# ===========================================================================
# *config targets only - make sure prerequisites are updated, and descend
# in scripts/kconfig to make the *config target

# Read arch specific Makefile to set KBUILD_DEFCONFIG as needed.
# KBUILD_DEFCONFIG may point out an alternative default configuration
# used for 'make defconfig'
include arch/$(SRCARCH)/Makefile
export KBUILD_DEFCONFIG KBUILD_KCONFIG

config: scripts_basic outputmakefile FORCE
	$(Q)$(MAKE) $(build)=scripts/kconfig $@

%config: scripts_basic outputmakefile FORCE
	$(Q)$(MAKE) $(build)=scripts/kconfig $@

else
# ===========================================================================
# Build targets only - this includes vmlinux, arch specific targets, clean
# targets and others. In general all targets except *config targets.

ifeq ($(KBUILD_EXTMOD),)
# Additional helpers built in scripts/
# Carefully list dependencies so we do not try to build scripts twice
# in parallel
PHONY += scripts
scripts: scripts_basic include/config/auto.conf include/config/tristate.conf \
	 asm-generic gcc-plugins
	$(Q)$(MAKE) $(build)=$(@)

# Objects we will link into vmlinux / subdirs we need to visit
init-y		:= init/
drivers-y	:= drivers/ sound/ firmware/
net-y		:= net/
libs-y		:= lib/
core-y		:= usr/
virt-y		:= virt/
endif # KBUILD_EXTMOD

ifeq ($(dot-config),1)
# Read in config
-include include/config/auto.conf

ifeq ($(KBUILD_EXTMOD),)
# Read in dependencies to all Kconfig* files, make sure to run
# oldconfig if changes are detected.
-include include/config/auto.conf.cmd

# To avoid any implicit rule to kick in, define an empty command
$(KCONFIG_CONFIG) include/config/auto.conf.cmd: ;

# If .config is newer than include/config/auto.conf, someone tinkered
# with it and forgot to run make oldconfig.
# if auto.conf.cmd is missing then we are probably in a cleaned tree so
# we execute the config step to be sure to catch updated Kconfig files
include/config/%.conf: $(KCONFIG_CONFIG) include/config/auto.conf.cmd
	$(Q)$(MAKE) -f $(srctree)/Makefile silentoldconfig
else
# external modules needs include/generated/autoconf.h and include/config/auto.conf
# but do not care if they are up-to-date. Use auto.conf to trigger the test
PHONY += include/config/auto.conf

include/config/auto.conf:
	$(Q)test -e include/generated/autoconf.h -a -e $@ || (		\
	echo >&2;							\
	echo >&2 "  ERROR: Kernel configuration is invalid.";		\
	echo >&2 "         include/generated/autoconf.h or $@ are missing.";\
	echo >&2 "         Run 'make oldconfig && make prepare' on kernel src to fix it.";	\
	echo >&2 ;							\
	/bin/false)

endif # KBUILD_EXTMOD

else
# Dummy target needed, because used as prerequisite
include/config/auto.conf: ;
endif # $(dot-config)

# For the kernel to actually contain only the needed exported symbols,
# we have to build modules as well to determine what those symbols are.
# (this can be evaluated only once include/config/auto.conf has been included)
ifdef CONFIG_TRIM_UNUSED_KSYMS
  KBUILD_MODULES := 1
endif

# The all: target is the default when no target is given on the
# command line.
# This allow a user to issue only 'make' to build a kernel including modules
# Defaults to vmlinux, but the arch makefile usually adds further targets
all: vmlinux

KBUILD_CFLAGS	+= $(call cc-option,-fno-PIE)
KBUILD_AFLAGS	+= $(call cc-option,-fno-PIE)
CFLAGS_GCOV	:= -fprofile-arcs -ftest-coverage -fno-tree-loop-im $(call cc-disable-warning,maybe-uninitialized,)
CFLAGS_KCOV	:= $(call cc-option,-fsanitize-coverage=trace-pc,)
export CFLAGS_GCOV CFLAGS_KCOV

# Make toolchain changes before including arch/$(SRCARCH)/Makefile to ensure
# ar/cc/ld-* macros return correct values.
ifdef CONFIG_LTO_CLANG
# use GNU gold with LLVMgold for LTO linking, and LD for vmlinux_link
LDFINAL_vmlinux := $(LD)
LD		:= $(LDGOLD)
LDFLAGS		+= -plugin LLVMgold.so
# use llvm-ar for building symbol tables from IR files, and llvm-dis instead
# of objdump for processing symbol versions and exports
LLVM_AR		:= llvm-ar
LLVM_DIS	:= llvm-dis
export LLVM_AR LLVM_DIS
endif

# The arch Makefile can set ARCH_{CPP,A,C}FLAGS to override the default
# values of the respective KBUILD_* variables
ARCH_CPPFLAGS :=
ARCH_AFLAGS :=
ARCH_CFLAGS :=
include arch/$(SRCARCH)/Makefile

KBUILD_CFLAGS	+= $(call cc-option,-fno-delete-null-pointer-checks,)
KBUILD_CFLAGS	+= $(call cc-disable-warning,frame-address,)
KBUILD_CFLAGS	+= $(call cc-disable-warning, format-truncation)
KBUILD_CFLAGS	+= $(call cc-disable-warning, format-overflow)
KBUILD_CFLAGS	+= $(call cc-disable-warning, int-in-bool-context)
KBUILD_CFLAGS	+= $(call cc-disable-warning, address-of-packed-member)
KBUILD_CFLAGS	+= $(call cc-disable-warning, attribute-alias)

ifdef CONFIG_LD_DEAD_CODE_DATA_ELIMINATION
KBUILD_CFLAGS	+= $(call cc-option,-ffunction-sections,)
KBUILD_CFLAGS	+= $(call cc-option,-fdata-sections,)
endif

ifdef CONFIG_LTO_CLANG
lto-clang-flags	:= -flto -fvisibility=hidden

# allow disabling only clang LTO where needed
DISABLE_LTO_CLANG := -fno-lto -fvisibility=default
export DISABLE_LTO_CLANG
endif

ifdef CONFIG_LTO
lto-flags	:= $(lto-clang-flags)
KBUILD_CFLAGS	+= $(lto-flags)

DISABLE_LTO	:= $(DISABLE_LTO_CLANG)
export DISABLE_LTO

# LDFINAL_vmlinux and LDFLAGS_FINAL_vmlinux can be set to override
# the linker and flags for vmlinux_link.
export LDFINAL_vmlinux LDFLAGS_FINAL_vmlinux
endif

ifdef CONFIG_CFI_CLANG
cfi-clang-flags	+= -fsanitize=cfi
DISABLE_CFI_CLANG := -fno-sanitize=cfi
ifdef CONFIG_MODULES
cfi-clang-flags	+= -fsanitize-cfi-cross-dso
DISABLE_CFI_CLANG += -fno-sanitize-cfi-cross-dso
endif
ifdef CONFIG_CFI_PERMISSIVE
cfi-clang-flags	+= -fsanitize-recover=cfi -fno-sanitize-trap=cfi
endif

# also disable CFI when LTO is disabled
DISABLE_LTO_CLANG += $(DISABLE_CFI_CLANG)
# allow disabling only clang CFI where needed
export DISABLE_CFI_CLANG
endif

ifdef CONFIG_CFI
# cfi-flags are re-tested in prepare-compiler-check
cfi-flags	:= $(cfi-clang-flags)
KBUILD_CFLAGS	+= $(cfi-flags)

DISABLE_CFI	:= $(DISABLE_CFI_CLANG)
DISABLE_LTO	+= $(DISABLE_CFI)
export DISABLE_CFI
endif

ifdef CONFIG_CC_OPTIMIZE_FOR_SIZE
KBUILD_CFLAGS	+= -Os $(call cc-disable-warning,maybe-uninitialized,)
else
ifdef CONFIG_PROFILE_ALL_BRANCHES
KBUILD_CFLAGS	+= -O2 $(call cc-disable-warning,maybe-uninitialized,)
else
KBUILD_CFLAGS   += -O2
endif
endif

KBUILD_CFLAGS += $(call cc-ifversion, -lt, 0409, \
			$(call cc-disable-warning,maybe-uninitialized,))

# Tell gcc to never replace conditional load with a non-conditional one
KBUILD_CFLAGS	+= $(call cc-option,--param=allow-store-data-races=0)

# check for 'asm goto'
ifeq ($(shell $(CONFIG_SHELL) $(srctree)/scripts/gcc-goto.sh $(CC) $(KBUILD_CFLAGS)), y)
	KBUILD_CFLAGS += -DCC_HAVE_ASM_GOTO
	KBUILD_AFLAGS += -DCC_HAVE_ASM_GOTO
endif

include scripts/Makefile.gcc-plugins

ifdef CONFIG_READABLE_ASM
# Disable optimizations that make assembler listings hard to read.
# reorder blocks reorders the control in the function
# ipa clone creates specialized cloned functions
# partial inlining inlines only parts of functions
KBUILD_CFLAGS += $(call cc-option,-fno-reorder-blocks,) \
                 $(call cc-option,-fno-ipa-cp-clone,) \
                 $(call cc-option,-fno-partial-inlining)
endif

ifneq ($(CONFIG_FRAME_WARN),0)
KBUILD_CFLAGS += $(call cc-option,-Wframe-larger-than=${CONFIG_FRAME_WARN})
endif

# This selects the stack protector compiler flag. Testing it is delayed
# until after .config has been reprocessed, in the prepare-compiler-check
# target.
ifdef CONFIG_CC_STACKPROTECTOR_REGULAR
  stackp-flag := -fstack-protector
  stackp-name := REGULAR
else
ifdef CONFIG_CC_STACKPROTECTOR_STRONG
  stackp-flag := -fstack-protector-strong
  stackp-name := STRONG
else
  # Force off for distro compilers that enable stack protector by default.
  stackp-flag := $(call cc-option, -fno-stack-protector)
endif
endif
# Find arch-specific stack protector compiler sanity-checking script.
ifdef CONFIG_CC_STACKPROTECTOR
  stackp-path := $(srctree)/scripts/gcc-$(SRCARCH)_$(BITS)-has-stack-protector.sh
  stackp-check := $(wildcard $(stackp-path))
endif
KBUILD_CFLAGS += $(stackp-flag)

ifeq ($(cc-name),clang)
ifneq ($(CROSS_COMPILE),)
CLANG_TARGET	:= -target $(notdir $(CROSS_COMPILE:%-=%))
GCC_TOOLCHAIN	:= $(realpath $(dir $(shell which $(LD)))/..)
endif
ifneq ($(GCC_TOOLCHAIN),)
CLANG_GCC_TC	:= -gcc-toolchain $(GCC_TOOLCHAIN)
endif
KBUILD_CFLAGS += $(CLANG_TARGET) $(CLANG_GCC_TC)
KBUILD_AFLAGS += $(CLANG_TARGET) $(CLANG_GCC_TC)
KBUILD_CPPFLAGS += $(call cc-option,-Qunused-arguments,)
KBUILD_CFLAGS += $(call cc-disable-warning, unused-variable)
KBUILD_CFLAGS += $(call cc-disable-warning, format-invalid-specifier)
KBUILD_CFLAGS += $(call cc-disable-warning, gnu)
<<<<<<< HEAD
KBUILD_CFLAGS += $(call cc-disable-warning, address-of-packed-member)
KBUILD_CFLAGS += $(call cc-disable-warning, duplicate-decl-specifier)

=======
>>>>>>> 9c51e110
# Quiet clang warning: comparison of unsigned expression < 0 is always false
KBUILD_CFLAGS += $(call cc-disable-warning, tautological-compare)
# CLANG uses a _MergedGlobals as optimization, but this breaks modpost, as the
# source of a reference will be _MergedGlobals and not on of the whitelisted names.
# See modpost pattern 2
KBUILD_CFLAGS += $(call cc-option, -mno-global-merge,)
KBUILD_CFLAGS += $(call cc-option, -fcatch-undefined-behavior)
KBUILD_CFLAGS += $(call cc-option, -no-integrated-as)
KBUILD_AFLAGS += $(call cc-option, -no-integrated-as)
else

# These warnings generated too much noise in a regular build.
# Use make W=1 to enable them (see scripts/Makefile.build)
KBUILD_CFLAGS += $(call cc-disable-warning, unused-but-set-variable)
KBUILD_CFLAGS += $(call cc-disable-warning, unused-const-variable)
endif

ifdef CONFIG_FRAME_POINTER
KBUILD_CFLAGS	+= -fno-omit-frame-pointer -fno-optimize-sibling-calls
else
# Some targets (ARM with Thumb2, for example), can't be built with frame
# pointers.  For those, we don't have FUNCTION_TRACER automatically
# select FRAME_POINTER.  However, FUNCTION_TRACER adds -pg, and this is
# incompatible with -fomit-frame-pointer with current GCC, so we don't use
# -fomit-frame-pointer with FUNCTION_TRACER.
ifndef CONFIG_FUNCTION_TRACER
KBUILD_CFLAGS	+= -fomit-frame-pointer
endif
endif

KBUILD_CFLAGS   += $(call cc-option, -fno-var-tracking-assignments)

ifdef CONFIG_DEBUG_INFO
ifdef CONFIG_DEBUG_INFO_SPLIT
KBUILD_CFLAGS   += $(call cc-option, -gsplit-dwarf, -g)
else
KBUILD_CFLAGS	+= -g
endif
KBUILD_AFLAGS	+= -Wa,-gdwarf-2
endif
ifdef CONFIG_DEBUG_INFO_DWARF4
KBUILD_CFLAGS	+= $(call cc-option, -gdwarf-4,)
endif

ifdef CONFIG_DEBUG_INFO_REDUCED
KBUILD_CFLAGS 	+= $(call cc-option, -femit-struct-debug-baseonly) \
		   $(call cc-option,-fno-var-tracking)
endif

ifdef CONFIG_FUNCTION_TRACER
ifndef CC_FLAGS_FTRACE
CC_FLAGS_FTRACE := -pg
endif
export CC_FLAGS_FTRACE
ifdef CONFIG_HAVE_FENTRY
CC_USING_FENTRY	:= $(call cc-option, -mfentry -DCC_USING_FENTRY)
endif
KBUILD_CFLAGS	+= $(CC_FLAGS_FTRACE) $(CC_USING_FENTRY)
KBUILD_AFLAGS	+= $(CC_USING_FENTRY)
ifdef CONFIG_DYNAMIC_FTRACE
	ifdef CONFIG_HAVE_C_RECORDMCOUNT
		BUILD_C_RECORDMCOUNT := y
		export BUILD_C_RECORDMCOUNT
	endif
endif
endif

# We trigger additional mismatches with less inlining
ifdef CONFIG_DEBUG_SECTION_MISMATCH
KBUILD_CFLAGS += $(call cc-option, -fno-inline-functions-called-once)
endif

# arch Makefile may override CC so keep this after arch Makefile is included
NOSTDINC_FLAGS += -nostdinc -isystem $(shell $(CC) -print-file-name=include)
CHECKFLAGS     += $(NOSTDINC_FLAGS)

# warn about C99 declaration after statement
KBUILD_CFLAGS += $(call cc-option,-Wdeclaration-after-statement,)

# disable pointer signed / unsigned warnings in gcc 4.0
KBUILD_CFLAGS += $(call cc-disable-warning, pointer-sign)

# disable stringop warnings in gcc 8+
KBUILD_CFLAGS += $(call cc-disable-warning, stringop-truncation)

# disable invalid "can't wrap" optimizations for signed / pointers
KBUILD_CFLAGS	+= $(call cc-option,-fno-strict-overflow)

# clang sets -fmerge-all-constants by default as optimization, but this
# is non-conforming behavior for C and in fact breaks the kernel, so we
# need to disable it here generally.
KBUILD_CFLAGS	+= $(call cc-option,-fno-merge-all-constants)

# for gcc -fno-merge-all-constants disables everything, but it is fine
# to have actual conforming behavior enabled.
KBUILD_CFLAGS	+= $(call cc-option,-fmerge-constants)

# Make sure -fstack-check isn't enabled (like gentoo apparently did)
KBUILD_CFLAGS  += $(call cc-option,-fno-stack-check,)

# conserve stack if available
KBUILD_CFLAGS   += $(call cc-option,-fconserve-stack)

# disallow errors like 'EXPORT_GPL(foo);' with missing header
KBUILD_CFLAGS   += $(call cc-option,-Werror=implicit-int)

# require functions to have arguments in prototypes, not empty 'int foo()'
KBUILD_CFLAGS   += $(call cc-option,-Werror=strict-prototypes)

# Prohibit date/time macros, which would make the build non-deterministic
KBUILD_CFLAGS   += $(call cc-option,-Werror=date-time)

# enforce correct pointer usage
KBUILD_CFLAGS   += $(call cc-option,-Werror=incompatible-pointer-types)

# use the deterministic mode of AR if available
KBUILD_ARFLAGS := $(call ar-option,D)

include scripts/Makefile.kasan
include scripts/Makefile.extrawarn
include scripts/Makefile.ubsan

# Add any arch overrides and user supplied CPPFLAGS, AFLAGS and CFLAGS as the
# last assignments
KBUILD_CPPFLAGS += $(ARCH_CPPFLAGS) $(KCPPFLAGS)
KBUILD_AFLAGS   += $(ARCH_AFLAGS)   $(KAFLAGS)
KBUILD_CFLAGS   += $(ARCH_CFLAGS)   $(KCFLAGS)

# Use --build-id when available.
LDFLAGS_BUILD_ID = $(patsubst -Wl$(comma)%,%,\
			      $(call cc-ldoption, -Wl$(comma)--build-id,))
KBUILD_LDFLAGS_MODULE += $(LDFLAGS_BUILD_ID)
LDFLAGS_vmlinux += $(LDFLAGS_BUILD_ID)

ifdef CONFIG_LD_DEAD_CODE_DATA_ELIMINATION
LDFLAGS_vmlinux	+= $(call ld-option, --gc-sections,)
endif

ifeq ($(CONFIG_STRIP_ASM_SYMS),y)
LDFLAGS_vmlinux	+= $(call ld-option, -X,)
endif

# Default kernel image to build when no specific target is given.
# KBUILD_IMAGE may be overruled on the command line or
# set in the environment
# Also any assignments in arch/$(ARCH)/Makefile take precedence over
# this default value
export KBUILD_IMAGE ?= vmlinux

#
# INSTALL_PATH specifies where to place the updated kernel and system map
# images. Default is /boot, but you can set it to other values
export	INSTALL_PATH ?= /boot

#
# INSTALL_DTBS_PATH specifies a prefix for relocations required by build roots.
# Like INSTALL_MOD_PATH, it isn't defined in the Makefile, but can be passed as
# an argument if needed. Otherwise it defaults to the kernel install path
#
export INSTALL_DTBS_PATH ?= $(INSTALL_PATH)/dtbs/$(KERNELRELEASE)

#
# INSTALL_MOD_PATH specifies a prefix to MODLIB for module directory
# relocations required by build roots.  This is not defined in the
# makefile but the argument can be passed to make if needed.
#

MODLIB	= $(INSTALL_MOD_PATH)/lib/modules/$(KERNELRELEASE)
export MODLIB

#
# INSTALL_MOD_STRIP, if defined, will cause modules to be
# stripped after they are installed.  If INSTALL_MOD_STRIP is '1', then
# the default option --strip-debug will be used.  Otherwise,
# INSTALL_MOD_STRIP value will be used as the options to the strip command.

ifdef INSTALL_MOD_STRIP
ifeq ($(INSTALL_MOD_STRIP),1)
mod_strip_cmd = $(STRIP) --strip-debug
else
mod_strip_cmd = $(STRIP) $(INSTALL_MOD_STRIP)
endif # INSTALL_MOD_STRIP=1
else
mod_strip_cmd = true
endif # INSTALL_MOD_STRIP
export mod_strip_cmd

# CONFIG_MODULE_COMPRESS, if defined, will cause module to be compressed
# after they are installed in agreement with CONFIG_MODULE_COMPRESS_GZIP
# or CONFIG_MODULE_COMPRESS_XZ.

mod_compress_cmd = true
ifdef CONFIG_MODULE_COMPRESS
  ifdef CONFIG_MODULE_COMPRESS_GZIP
    mod_compress_cmd = gzip -n -f
  endif # CONFIG_MODULE_COMPRESS_GZIP
  ifdef CONFIG_MODULE_COMPRESS_XZ
    mod_compress_cmd = xz -f
  endif # CONFIG_MODULE_COMPRESS_XZ
endif # CONFIG_MODULE_COMPRESS
export mod_compress_cmd

# Select initial ramdisk compression format, default is gzip(1).
# This shall be used by the dracut(8) tool while creating an initramfs image.
#
INITRD_COMPRESS-y                  := gzip
INITRD_COMPRESS-$(CONFIG_RD_BZIP2) := bzip2
INITRD_COMPRESS-$(CONFIG_RD_LZMA)  := lzma
INITRD_COMPRESS-$(CONFIG_RD_XZ)    := xz
INITRD_COMPRESS-$(CONFIG_RD_LZO)   := lzo
INITRD_COMPRESS-$(CONFIG_RD_LZ4)   := lz4
# do not export INITRD_COMPRESS, since we didn't actually
# choose a sane default compression above.
# export INITRD_COMPRESS := $(INITRD_COMPRESS-y)

ifdef CONFIG_MODULE_SIG_ALL
$(eval $(call config_filename,MODULE_SIG_KEY))

mod_sign_cmd = scripts/sign-file $(CONFIG_MODULE_SIG_HASH) $(MODULE_SIG_KEY_SRCPREFIX)$(CONFIG_MODULE_SIG_KEY) certs/signing_key.x509
else
mod_sign_cmd = true
endif
export mod_sign_cmd


ifeq ($(KBUILD_EXTMOD),)
core-y		+= kernel/ certs/ mm/ fs/ ipc/ security/ crypto/ block/

vmlinux-dirs	:= $(patsubst %/,%,$(filter %/, $(init-y) $(init-m) \
		     $(core-y) $(core-m) $(drivers-y) $(drivers-m) \
		     $(net-y) $(net-m) $(libs-y) $(libs-m) $(virt-y)))

vmlinux-alldirs	:= $(sort $(vmlinux-dirs) $(patsubst %/,%,$(filter %/, \
		     $(init-) $(core-) $(drivers-) $(net-) $(libs-) $(virt-))))

init-y		:= $(patsubst %/, %/built-in.o, $(init-y))
core-y		:= $(patsubst %/, %/built-in.o, $(core-y))
drivers-y	:= $(patsubst %/, %/built-in.o, $(drivers-y))
net-y		:= $(patsubst %/, %/built-in.o, $(net-y))
libs-y1		:= $(patsubst %/, %/lib.a, $(libs-y))
libs-y2		:= $(patsubst %/, %/built-in.o, $(libs-y))
libs-y		:= $(libs-y1) $(libs-y2)
virt-y		:= $(patsubst %/, %/built-in.o, $(virt-y))

# Externally visible symbols (used by link-vmlinux.sh)
export KBUILD_VMLINUX_INIT := $(head-y) $(init-y)
export KBUILD_VMLINUX_MAIN := $(core-y) $(libs-y) $(drivers-y) $(net-y) $(virt-y)
export KBUILD_LDS          := arch/$(SRCARCH)/kernel/vmlinux.lds
export LDFLAGS_vmlinux
# used by scripts/pacmage/Makefile
export KBUILD_ALLDIRS := $(sort $(filter-out arch/%,$(vmlinux-alldirs)) arch Documentation include samples scripts tools)

vmlinux-deps := $(KBUILD_LDS) $(KBUILD_VMLINUX_INIT) $(KBUILD_VMLINUX_MAIN)

# Include targets which we want to execute sequentially if the rest of the
# kernel build went well. If CONFIG_TRIM_UNUSED_KSYMS is set, this might be
# evaluated more than once.
PHONY += vmlinux_prereq
vmlinux_prereq: $(vmlinux-deps) FORCE
ifdef CONFIG_HEADERS_CHECK
	$(Q)$(MAKE) -f $(srctree)/Makefile headers_check
endif
ifdef CONFIG_GDB_SCRIPTS
	$(Q)ln -fsn `cd $(srctree) && /bin/pwd`/scripts/gdb/vmlinux-gdb.py
endif
ifdef CONFIG_TRIM_UNUSED_KSYMS
	$(Q)$(CONFIG_SHELL) $(srctree)/scripts/adjust_autoksyms.sh \
	  "$(MAKE) -f $(srctree)/Makefile vmlinux"
endif

# standalone target for easier testing
include/generated/autoksyms.h: FORCE
	$(Q)$(CONFIG_SHELL) $(srctree)/scripts/adjust_autoksyms.sh true

ARCH_POSTLINK := $(wildcard $(srctree)/arch/$(SRCARCH)/Makefile.postlink)

# Final link of vmlinux with optional arch pass after final link
    cmd_link-vmlinux =                                                 \
	$(CONFIG_SHELL) $< $(LD) $(LDFLAGS) $(LDFLAGS_vmlinux) ;       \
	$(if $(ARCH_POSTLINK), $(MAKE) -f $(ARCH_POSTLINK) $@, true)

vmlinux: scripts/link-vmlinux.sh vmlinux_prereq $(vmlinux-deps) FORCE
	+$(call if_changed,link-vmlinux)

# Build samples along the rest of the kernel
ifdef CONFIG_SAMPLES
vmlinux-dirs += samples
endif

# The actual objects are generated when descending,
# make sure no implicit rule kicks in
$(sort $(vmlinux-deps)): $(vmlinux-dirs) ;

# Handle descending into subdirectories listed in $(vmlinux-dirs)
# Preset locale variables to speed up the build process. Limit locale
# tweaks to this spot to avoid wrong language settings when running
# make menuconfig etc.
# Error messages still appears in the original language

PHONY += $(vmlinux-dirs)
$(vmlinux-dirs): prepare scripts
	$(Q)$(MAKE) $(build)=$@

define filechk_kernel.release
	echo "$(KERNELVERSION)$$($(CONFIG_SHELL) $(srctree)/scripts/setlocalversion $(srctree))"
endef

# Store (new) KERNELRELEASE string in include/config/kernel.release
include/config/kernel.release: include/config/auto.conf FORCE
	$(call filechk,kernel.release)


# Things we need to do before we recursively start building the kernel
# or the modules are listed in "prepare".
# A multi level approach is used. prepareN is processed before prepareN-1.
# archprepare is used in arch Makefiles and when processed asm symlink,
# version.h and scripts_basic is processed / created.

# Listed in dependency order
PHONY += prepare archprepare prepare0 prepare1 prepare2 prepare3

# prepare3 is used to check if we are building in a separate output directory,
# and if so do:
# 1) Check that make has not been executed in the kernel src $(srctree)
prepare3: include/config/kernel.release
ifneq ($(KBUILD_SRC),)
	@$(kecho) '  Using $(srctree) as source for kernel'
	$(Q)if [ -f $(srctree)/.config -o -d $(srctree)/include/config ]; then \
		echo >&2 "  $(srctree) is not clean, please run 'make mrproper'"; \
		echo >&2 "  in the '$(srctree)' directory.";\
		/bin/false; \
	fi;
endif

# prepare2 creates a makefile if using a separate output directory.
# From this point forward, .config has been reprocessed, so any rules
# that need to depend on updated CONFIG_* values can be checked here.
prepare2: prepare3 prepare-compiler-check outputmakefile asm-generic

prepare1: prepare2 $(version_h) include/generated/utsrelease.h \
                   include/config/auto.conf
	$(cmd_crmodverdir)

archprepare: archheaders archscripts prepare1 scripts_basic

prepare0: archprepare gcc-plugins
	$(Q)$(MAKE) $(build)=.

# All the preparing..
prepare: prepare0 prepare-objtool

ifdef CONFIG_STACK_VALIDATION
  has_libelf := $(call try-run,\
		echo "int main() {}" | $(HOSTCC) -xc -o /dev/null -lelf -,1,0)
  ifeq ($(has_libelf),1)
    objtool_target := tools/objtool FORCE
  else
    $(warning "Cannot use CONFIG_STACK_VALIDATION, please install libelf-dev, libelf-devel or elfutils-libelf-devel")
    SKIP_STACK_VALIDATION := 1
    export SKIP_STACK_VALIDATION
  endif
endif

PHONY += prepare-objtool
prepare-objtool: $(objtool_target)

# Check for CONFIG flags that require compiler support. Abort the build
# after .config has been processed, but before the kernel build starts.
#
# For security-sensitive CONFIG options, we don't want to fallback and/or
# silently change which compiler flags will be used, since that leads to
# producing kernels with different security feature characteristics
# depending on the compiler used. (For example, "But I selected
# CC_STACKPROTECTOR_STRONG! Why did it build with _REGULAR?!")
PHONY += prepare-compiler-check
prepare-compiler-check: FORCE
# Make sure we're using a supported toolchain with LTO_CLANG
ifdef CONFIG_LTO_CLANG
  ifneq ($(call clang-ifversion, -ge, 0500, y), y)
	@echo Cannot use CONFIG_LTO_CLANG: requires clang 5.0 or later >&2 && exit 1
  endif
  ifneq ($(call gold-ifversion, -ge, 112000000, y), y)
	@echo Cannot use CONFIG_LTO_CLANG: requires GNU gold 1.12 or later >&2 && exit 1
  endif
endif
# Make sure compiler supports LTO flags
ifdef lto-flags
  ifeq ($(call cc-option, $(lto-flags)),)
	@echo Cannot use CONFIG_LTO: $(lto-flags) not supported by compiler \
		>&2 && exit 1
  endif
endif
# Make sure compiler supports requested stack protector flag.
ifdef stackp-name
  ifeq ($(call cc-option, $(stackp-flag)),)
	@echo Cannot use CONFIG_CC_STACKPROTECTOR_$(stackp-name): \
		  $(stackp-flag) not supported by compiler >&2 && exit 1
  endif
endif
# Make sure compiler does not have buggy stack-protector support.
ifdef stackp-check
  ifneq ($(shell $(CONFIG_SHELL) $(stackp-check) $(CC) $(KBUILD_CPPFLAGS) $(biarch)),y)
	@echo Cannot use CONFIG_CC_STACKPROTECTOR_$(stackp-name): \
                  $(stackp-flag) available but compiler is broken >&2 && exit 1
  endif
endif
ifdef cfi-flags
  ifeq ($(call cc-option, $(cfi-flags)),)
	@echo Cannot use CONFIG_CFI: $(cfi-flags) not supported by compiler >&2 && exit 1
  endif
endif
	@:

# Generate some files
# ---------------------------------------------------------------------------

# KERNELRELEASE can change from a few different places, meaning version.h
# needs to be updated, so this check is forced on all builds

uts_len := 64
define filechk_utsrelease.h
	if [ `echo -n "$(KERNELRELEASE)" | wc -c ` -gt $(uts_len) ]; then \
	  echo '"$(KERNELRELEASE)" exceeds $(uts_len) characters' >&2;    \
	  exit 1;                                                         \
	fi;                                                               \
	(echo \#define UTS_RELEASE \"$(KERNELRELEASE)\";)
endef

define filechk_version.h
	(echo \#define LINUX_VERSION_CODE $(shell                         \
	expr $(VERSION) \* 65536 + 0$(PATCHLEVEL) \* 256 + 0$(SUBLEVEL)); \
	echo '#define KERNEL_VERSION(a,b,c) (((a) << 16) + ((b) << 8) + (c))';)
endef

$(version_h): $(srctree)/Makefile FORCE
	$(call filechk,version.h)
	$(Q)rm -f $(old_version_h)

include/generated/utsrelease.h: include/config/kernel.release FORCE
	$(call filechk,utsrelease.h)

PHONY += headerdep
headerdep:
	$(Q)find $(srctree)/include/ -name '*.h' | xargs --max-args 1 \
	$(srctree)/scripts/headerdep.pl -I$(srctree)/include

# ---------------------------------------------------------------------------
# Firmware install
INSTALL_FW_PATH=$(INSTALL_MOD_PATH)/lib/firmware
export INSTALL_FW_PATH

PHONY += firmware_install
firmware_install:
	@mkdir -p $(objtree)/firmware
	$(Q)$(MAKE) -f $(srctree)/scripts/Makefile.fwinst obj=firmware __fw_install

# ---------------------------------------------------------------------------
# Kernel headers

#Default location for installed headers
export INSTALL_HDR_PATH = $(objtree)/usr

# If we do an all arch process set dst to asm-$(hdr-arch)
hdr-dst = $(if $(KBUILD_HEADERS), dst=include/asm-$(hdr-arch), dst=include/asm)

PHONY += archheaders
archheaders:

PHONY += archscripts
archscripts:

PHONY += __headers
__headers: $(version_h) scripts_basic asm-generic archheaders archscripts
	$(Q)$(MAKE) $(build)=scripts build_unifdef

PHONY += headers_install_all
headers_install_all:
	$(Q)$(CONFIG_SHELL) $(srctree)/scripts/headers.sh install

PHONY += headers_install
headers_install: __headers
	$(if $(wildcard $(srctree)/arch/$(hdr-arch)/include/uapi/asm/Kbuild),, \
	  $(error Headers not exportable for the $(SRCARCH) architecture))
	$(Q)$(MAKE) $(hdr-inst)=include/uapi
	$(Q)$(MAKE) $(hdr-inst)=arch/$(hdr-arch)/include/uapi/asm $(hdr-dst)

PHONY += headers_check_all
headers_check_all: headers_install_all
	$(Q)$(CONFIG_SHELL) $(srctree)/scripts/headers.sh check

PHONY += headers_check
headers_check: headers_install
	$(Q)$(MAKE) $(hdr-inst)=include/uapi HDRCHECK=1
	$(Q)$(MAKE) $(hdr-inst)=arch/$(hdr-arch)/include/uapi/asm $(hdr-dst) HDRCHECK=1

# ---------------------------------------------------------------------------
# Kernel selftest

PHONY += kselftest
kselftest:
	$(Q)$(MAKE) -C tools/testing/selftests run_tests

kselftest-clean:
	$(Q)$(MAKE) -C tools/testing/selftests clean

PHONY += kselftest-merge
kselftest-merge:
	$(if $(wildcard $(objtree)/.config),, $(error No .config exists, config your kernel first!))
	$(Q)$(CONFIG_SHELL) $(srctree)/scripts/kconfig/merge_config.sh \
		-m $(objtree)/.config \
		$(srctree)/tools/testing/selftests/*/config
	+$(Q)$(MAKE) -f $(srctree)/Makefile olddefconfig

# ---------------------------------------------------------------------------
# Modules

ifdef CONFIG_MODULES

# By default, build modules as well

all: modules

# Build modules
#
# A module can be listed more than once in obj-m resulting in
# duplicate lines in modules.order files.  Those are removed
# using awk while concatenating to the final file.

PHONY += modules
modules: $(vmlinux-dirs) $(if $(KBUILD_BUILTIN),vmlinux) modules.builtin
	$(Q)$(AWK) '!x[$$0]++' $(vmlinux-dirs:%=$(objtree)/%/modules.order) > $(objtree)/modules.order
	@$(kecho) '  Building modules, stage 2.';
	$(Q)$(MAKE) -f $(srctree)/scripts/Makefile.modpost
	$(Q)$(MAKE) -f $(srctree)/scripts/Makefile.fwinst obj=firmware __fw_modbuild

modules.builtin: $(vmlinux-dirs:%=%/modules.builtin)
	$(Q)$(AWK) '!x[$$0]++' $^ > $(objtree)/modules.builtin

%/modules.builtin: include/config/auto.conf
	$(Q)$(MAKE) $(modbuiltin)=$*


# Target to prepare building external modules
PHONY += modules_prepare
modules_prepare: prepare scripts

# Target to install modules
PHONY += modules_install
modules_install: _modinst_ _modinst_post

PHONY += _modinst_
_modinst_:
	@rm -rf $(MODLIB)/kernel
	@rm -f $(MODLIB)/source
	@mkdir -p $(MODLIB)/kernel
	@ln -s `cd $(srctree) && /bin/pwd` $(MODLIB)/source
	@if [ ! $(objtree) -ef  $(MODLIB)/build ]; then \
		rm -f $(MODLIB)/build ; \
		ln -s $(CURDIR) $(MODLIB)/build ; \
	fi
	@cp -f $(objtree)/modules.order $(MODLIB)/
	@cp -f $(objtree)/modules.builtin $(MODLIB)/
	$(Q)$(MAKE) -f $(srctree)/scripts/Makefile.modinst

# This depmod is only for convenience to give the initial
# boot a modules.dep even before / is mounted read-write.  However the
# boot script depmod is the master version.
PHONY += _modinst_post
_modinst_post: _modinst_
	$(Q)$(MAKE) -f $(srctree)/scripts/Makefile.fwinst obj=firmware __fw_modinst
	$(call cmd,depmod)

ifeq ($(CONFIG_MODULE_SIG), y)
PHONY += modules_sign
modules_sign:
	$(Q)$(MAKE) -f $(srctree)/scripts/Makefile.modsign
endif

else # CONFIG_MODULES

# Modules not configured
# ---------------------------------------------------------------------------

PHONY += modules modules_install
modules modules_install:
	@echo >&2
	@echo >&2 "The present kernel configuration has modules disabled."
	@echo >&2 "Type 'make config' and enable loadable module support."
	@echo >&2 "Then build a kernel with module support enabled."
	@echo >&2
	@exit 1

endif # CONFIG_MODULES

###
# Cleaning is done on three levels.
# make clean     Delete most generated files
#                Leave enough to build external modules
# make mrproper  Delete the current configuration, and all generated files
# make distclean Remove editor backup files, patch leftover files and the like

# Directories & files removed with 'make clean'
CLEAN_DIRS  += $(MODVERDIR)

# Directories & files removed with 'make mrproper'
MRPROPER_DIRS  += include/config usr/include include/generated          \
		  arch/*/include/generated .tmp_objdiff
MRPROPER_FILES += .config .config.old .version .old_version \
		  Module.symvers tags TAGS cscope* GPATH GTAGS GRTAGS GSYMS \
		  signing_key.pem signing_key.priv signing_key.x509	\
		  x509.genkey extra_certificates signing_key.x509.keyid	\
		  signing_key.x509.signer vmlinux-gdb.py

# clean - Delete most, but leave enough to build external modules
#
clean: rm-dirs  := $(CLEAN_DIRS)
clean: rm-files := $(CLEAN_FILES)
clean-dirs      := $(addprefix _clean_, . $(vmlinux-alldirs) Documentation samples)

PHONY += $(clean-dirs) clean archclean vmlinuxclean
$(clean-dirs):
	$(Q)$(MAKE) $(clean)=$(patsubst _clean_%,%,$@)

vmlinuxclean:
	$(Q)$(CONFIG_SHELL) $(srctree)/scripts/link-vmlinux.sh clean
	$(Q)$(if $(ARCH_POSTLINK), $(MAKE) -f $(ARCH_POSTLINK) clean)

clean: archclean vmlinuxclean

# mrproper - Delete all generated files, including .config
#
mrproper: rm-dirs  := $(wildcard $(MRPROPER_DIRS))
mrproper: rm-files := $(wildcard $(MRPROPER_FILES))
mrproper-dirs      := $(addprefix _mrproper_,Documentation/DocBook scripts)

PHONY += $(mrproper-dirs) mrproper archmrproper
$(mrproper-dirs):
	$(Q)$(MAKE) $(clean)=$(patsubst _mrproper_%,%,$@)

mrproper: clean archmrproper $(mrproper-dirs)
	$(call cmd,rmdirs)
	$(call cmd,rmfiles)

# distclean
#
PHONY += distclean

distclean: mrproper
	@find $(srctree) $(RCS_FIND_IGNORE) \
		\( -name '*.orig' -o -name '*.rej' -o -name '*~' \
		-o -name '*.bak' -o -name '#*#' -o -name '.*.orig' \
		-o -name '.*.rej' -o -name '*%'  -o -name 'core' \) \
		-type f -print | xargs rm -f


# Packaging of the kernel to various formats
# ---------------------------------------------------------------------------
# rpm target kept for backward compatibility
package-dir	:= scripts/package

%src-pkg: FORCE
	$(Q)$(MAKE) $(build)=$(package-dir) $@
%pkg: include/config/kernel.release FORCE
	$(Q)$(MAKE) $(build)=$(package-dir) $@
rpm: include/config/kernel.release FORCE
	$(Q)$(MAKE) $(build)=$(package-dir) $@


# Brief documentation of the typical targets used
# ---------------------------------------------------------------------------

boards := $(wildcard $(srctree)/arch/$(SRCARCH)/configs/*_defconfig)
boards := $(sort $(notdir $(boards)))
board-dirs := $(dir $(wildcard $(srctree)/arch/$(SRCARCH)/configs/*/*_defconfig))
board-dirs := $(sort $(notdir $(board-dirs:/=)))

PHONY += help
help:
	@echo  'Cleaning targets:'
	@echo  '  clean		  - Remove most generated files but keep the config and'
	@echo  '                    enough build support to build external modules'
	@echo  '  mrproper	  - Remove all generated files + config + various backup files'
	@echo  '  distclean	  - mrproper + remove editor backup and patch files'
	@echo  ''
	@echo  'Configuration targets:'
	@$(MAKE) -f $(srctree)/scripts/kconfig/Makefile help
	@echo  ''
	@echo  'Other generic targets:'
	@echo  '  all		  - Build all targets marked with [*]'
	@echo  '* vmlinux	  - Build the bare kernel'
	@echo  '* modules	  - Build all modules'
	@echo  '  modules_install - Install all modules to INSTALL_MOD_PATH (default: /)'
	@echo  '  firmware_install- Install all firmware to INSTALL_FW_PATH'
	@echo  '                    (default: $$(INSTALL_MOD_PATH)/lib/firmware)'
	@echo  '  dir/            - Build all files in dir and below'
	@echo  '  dir/file.[ois]  - Build specified target only'
	@echo  '  dir/file.ll     - Build the LLVM assembly file'
	@echo  '                    (requires compiler support for LLVM assembly generation)'
	@echo  '  dir/file.lst    - Build specified mixed source/assembly target only'
	@echo  '                    (requires a recent binutils and recent build (System.map))'
	@echo  '  dir/file.ko     - Build module including final link'
	@echo  '  modules_prepare - Set up for building external modules'
	@echo  '  tags/TAGS	  - Generate tags file for editors'
	@echo  '  cscope	  - Generate cscope index'
	@echo  '  gtags           - Generate GNU GLOBAL index'
	@echo  '  kernelrelease	  - Output the release version string (use with make -s)'
	@echo  '  kernelversion	  - Output the version stored in Makefile (use with make -s)'
	@echo  '  image_name	  - Output the image name (use with make -s)'
	@echo  '  headers_install - Install sanitised kernel headers to INSTALL_HDR_PATH'; \
	 echo  '                    (default: $(INSTALL_HDR_PATH))'; \
	 echo  ''
	@echo  'Static analysers'
	@echo  '  checkstack      - Generate a list of stack hogs'
	@echo  '  namespacecheck  - Name space analysis on compiled kernel'
	@echo  '  versioncheck    - Sanity check on version.h usage'
	@echo  '  includecheck    - Check for duplicate included header files'
	@echo  '  export_report   - List the usages of all exported symbols'
	@echo  '  headers_check   - Sanity check on exported headers'
	@echo  '  headerdep       - Detect inclusion cycles in headers'
	@$(MAKE) -f $(srctree)/scripts/Makefile.help checker-help
	@echo  ''
	@echo  'Kernel selftest'
	@echo  '  kselftest       - Build and run kernel selftest (run as root)'
	@echo  '                    Build, install, and boot kernel before'
	@echo  '                    running kselftest on it'
	@echo  '  kselftest-clean - Remove all generated kselftest files'
	@echo  '  kselftest-merge - Merge all the config dependencies of kselftest to existed'
	@echo  '                    .config.'
	@echo  ''
	@echo  'Kernel packaging:'
	@$(MAKE) $(build)=$(package-dir) help
	@echo  ''
	@echo  'Documentation targets:'
	@$(MAKE) -f $(srctree)/Documentation/Makefile.sphinx dochelp
	@echo  ''
	@$(MAKE) -f $(srctree)/Documentation/DocBook/Makefile dochelp
	@echo  ''
	@echo  'Architecture specific targets ($(SRCARCH)):'
	@$(if $(archhelp),$(archhelp),\
		echo '  No architecture specific help defined for $(SRCARCH)')
	@echo  ''
	@$(if $(boards), \
		$(foreach b, $(boards), \
		printf "  %-24s - Build for %s\\n" $(b) $(subst _defconfig,,$(b));) \
		echo '')
	@$(if $(board-dirs), \
		$(foreach b, $(board-dirs), \
		printf "  %-16s - Show %s-specific targets\\n" help-$(b) $(b);) \
		printf "  %-16s - Show all of the above\\n" help-boards; \
		echo '')

	@echo  '  make V=0|1 [targets] 0 => quiet build (default), 1 => verbose build'
	@echo  '  make V=2   [targets] 2 => give reason for rebuild of target'
	@echo  '  make O=dir [targets] Locate all output files in "dir", including .config'
	@echo  '  make C=1   [targets] Check all c source with $$CHECK (sparse by default)'
	@echo  '  make C=2   [targets] Force check of all c source with $$CHECK'
	@echo  '  make RECORDMCOUNT_WARN=1 [targets] Warn about ignored mcount sections'
	@echo  '  make W=n   [targets] Enable extra gcc checks, n=1,2,3 where'
	@echo  '		1: warnings which may be relevant and do not occur too often'
	@echo  '		2: warnings which occur quite often but may still be relevant'
	@echo  '		3: more obscure warnings, can most likely be ignored'
	@echo  '		Multiple levels can be combined with W=12 or W=123'
	@echo  ''
	@echo  'Execute "make" or "make all" to build all targets marked with [*] '
	@echo  'For further info see the ./README file'


help-board-dirs := $(addprefix help-,$(board-dirs))

help-boards: $(help-board-dirs)

boards-per-dir = $(sort $(notdir $(wildcard $(srctree)/arch/$(SRCARCH)/configs/$*/*_defconfig)))

$(help-board-dirs): help-%:
	@echo  'Architecture specific targets ($(SRCARCH) $*):'
	@$(if $(boards-per-dir), \
		$(foreach b, $(boards-per-dir), \
		printf "  %-24s - Build for %s\\n" $*/$(b) $(subst _defconfig,,$(b));) \
		echo '')


# Documentation targets
# ---------------------------------------------------------------------------
DOC_TARGETS := xmldocs sgmldocs psdocs latexdocs pdfdocs htmldocs mandocs installmandocs epubdocs cleandocs
PHONY += $(DOC_TARGETS)
$(DOC_TARGETS): scripts_basic FORCE
	$(Q)$(MAKE) $(build)=scripts build_docproc build_check-lc_ctype
	$(Q)$(MAKE) $(build)=Documentation -f $(srctree)/Documentation/Makefile.sphinx $@
	$(Q)$(MAKE) $(build)=Documentation/DocBook $@

else # KBUILD_EXTMOD

###
# External module support.
# When building external modules the kernel used as basis is considered
# read-only, and no consistency checks are made and the make
# system is not used on the basis kernel. If updates are required
# in the basis kernel ordinary make commands (without M=...) must
# be used.
#
# The following are the only valid targets when building external
# modules.
# make M=dir clean     Delete all automatically generated files
# make M=dir modules   Make all modules in specified dir
# make M=dir	       Same as 'make M=dir modules'
# make M=dir modules_install
#                      Install the modules built in the module directory
#                      Assumes install directory is already created

# We are always building modules
KBUILD_MODULES := 1
PHONY += crmodverdir
crmodverdir:
	$(cmd_crmodverdir)

PHONY += $(objtree)/Module.symvers
$(objtree)/Module.symvers:
	@test -e $(objtree)/Module.symvers || ( \
	echo; \
	echo "  WARNING: Symbol version dump $(objtree)/Module.symvers"; \
	echo "           is missing; modules will have no dependencies and modversions."; \
	echo )

module-dirs := $(addprefix _module_,$(KBUILD_EXTMOD))
PHONY += $(module-dirs) modules
$(module-dirs): crmodverdir $(objtree)/Module.symvers
	$(Q)$(MAKE) $(build)=$(patsubst _module_%,%,$@)

modules: $(module-dirs)
	@$(kecho) '  Building modules, stage 2.';
	$(Q)$(MAKE) -f $(srctree)/scripts/Makefile.modpost

PHONY += modules_install
modules_install: _emodinst_ _emodinst_post

install-dir := $(if $(INSTALL_MOD_DIR),$(INSTALL_MOD_DIR),extra)
PHONY += _emodinst_
_emodinst_:
	$(Q)mkdir -p $(MODLIB)/$(install-dir)
	$(Q)$(MAKE) -f $(srctree)/scripts/Makefile.modinst

PHONY += _emodinst_post
_emodinst_post: _emodinst_
	$(call cmd,depmod)

clean-dirs := $(addprefix _clean_,$(KBUILD_EXTMOD))

PHONY += $(clean-dirs) clean
$(clean-dirs):
	$(Q)$(MAKE) $(clean)=$(patsubst _clean_%,%,$@)

clean:	rm-dirs := $(MODVERDIR)
clean: rm-files := $(KBUILD_EXTMOD)/Module.symvers

PHONY += help
help:
	@echo  '  Building external modules.'
	@echo  '  Syntax: make -C path/to/kernel/src M=$$PWD target'
	@echo  ''
	@echo  '  modules         - default target, build the module(s)'
	@echo  '  modules_install - install the module'
	@echo  '  clean           - remove generated files in module directory only'
	@echo  ''

# Dummies...
PHONY += prepare scripts
prepare: ;
scripts: ;
endif # KBUILD_EXTMOD

clean: $(clean-dirs)
	$(call cmd,rmdirs)
	$(call cmd,rmfiles)
	@find $(if $(KBUILD_EXTMOD), $(KBUILD_EXTMOD), .) $(RCS_FIND_IGNORE) \
		\( -name '*.[oas]' -o -name '*.ko' -o -name '.*.cmd' \
		-o -name '*.ko.*' \
		-o -name '*.dwo'  \
		-o -name '*.su'  \
		-o -name '.*.d' -o -name '.*.tmp' -o -name '*.mod.c' \
		-o -name '*.symtypes' -o -name 'modules.order' \
		-o -name modules.builtin -o -name '.tmp_*.o.*' \
		-o -name '*.c.[012]*.*' \
		-o -name '*.ll' \
		-o -name '*.gcno' \) -type f -print | xargs rm -f

# Generate tags for editors
# ---------------------------------------------------------------------------
quiet_cmd_tags = GEN     $@
      cmd_tags = $(CONFIG_SHELL) $(srctree)/scripts/tags.sh $@

tags TAGS cscope gtags: FORCE
	$(call cmd,tags)

# Scripts to check various things for consistency
# ---------------------------------------------------------------------------

PHONY += includecheck versioncheck coccicheck namespacecheck export_report

includecheck:
	find $(srctree)/* $(RCS_FIND_IGNORE) \
		-name '*.[hcS]' -type f -print | sort \
		| xargs $(PERL) -w $(srctree)/scripts/checkincludes.pl

versioncheck:
	find $(srctree)/* $(RCS_FIND_IGNORE) \
		-name '*.[hcS]' -type f -print | sort \
		| xargs $(PERL) -w $(srctree)/scripts/checkversion.pl

coccicheck:
	$(Q)$(CONFIG_SHELL) $(srctree)/scripts/$@

namespacecheck:
	$(PERL) $(srctree)/scripts/namespace.pl

export_report:
	$(PERL) $(srctree)/scripts/export_report.pl

endif #ifeq ($(config-targets),1)
endif #ifeq ($(mixed-targets),1)

PHONY += checkstack kernelrelease kernelversion image_name

# UML needs a little special treatment here.  It wants to use the host
# toolchain, so needs $(SUBARCH) passed to checkstack.pl.  Everyone
# else wants $(ARCH), including people doing cross-builds, which means
# that $(SUBARCH) doesn't work here.
ifeq ($(ARCH), um)
CHECKSTACK_ARCH := $(SUBARCH)
else
CHECKSTACK_ARCH := $(ARCH)
endif
checkstack:
	$(OBJDUMP) -d vmlinux $$(find . -name '*.ko') | \
	$(PERL) $(src)/scripts/checkstack.pl $(CHECKSTACK_ARCH)

kernelrelease:
	@echo "$(KERNELVERSION)$$($(CONFIG_SHELL) $(srctree)/scripts/setlocalversion $(srctree))"

kernelversion:
	@echo $(KERNELVERSION)

image_name:
	@echo $(KBUILD_IMAGE)

# Clear a bunch of variables before executing the submake
tools/: FORCE
	$(Q)mkdir -p $(objtree)/tools
	$(Q)$(MAKE) LDFLAGS= MAKEFLAGS="$(tools_silent) $(filter --j% -j,$(MAKEFLAGS))" O=$(shell cd $(objtree) && /bin/pwd) subdir=tools -C $(src)/tools/

tools/%: FORCE
	$(Q)mkdir -p $(objtree)/tools
	$(Q)$(MAKE) LDFLAGS= MAKEFLAGS="$(tools_silent) $(filter --j% -j,$(MAKEFLAGS))" O=$(shell cd $(objtree) && /bin/pwd) subdir=tools -C $(src)/tools/ $*

# Single targets
# ---------------------------------------------------------------------------
# Single targets are compatible with:
# - build with mixed source and output
# - build with separate output dir 'make O=...'
# - external modules
#
#  target-dir => where to store outputfile
#  build-dir  => directory in kernel source tree to use

ifeq ($(KBUILD_EXTMOD),)
        build-dir  = $(patsubst %/,%,$(dir $@))
        target-dir = $(dir $@)
else
        zap-slash=$(filter-out .,$(patsubst %/,%,$(dir $@)))
        build-dir  = $(KBUILD_EXTMOD)$(if $(zap-slash),/$(zap-slash))
        target-dir = $(if $(KBUILD_EXTMOD),$(dir $<),$(dir $@))
endif

%.s: %.c prepare scripts FORCE
	$(Q)$(MAKE) $(build)=$(build-dir) $(target-dir)$(notdir $@)
%.i: %.c prepare scripts FORCE
	$(Q)$(MAKE) $(build)=$(build-dir) $(target-dir)$(notdir $@)
%.o: %.c prepare scripts FORCE
	$(Q)$(MAKE) $(build)=$(build-dir) $(target-dir)$(notdir $@)
%.lst: %.c prepare scripts FORCE
	$(Q)$(MAKE) $(build)=$(build-dir) $(target-dir)$(notdir $@)
%.s: %.S prepare scripts FORCE
	$(Q)$(MAKE) $(build)=$(build-dir) $(target-dir)$(notdir $@)
%.o: %.S prepare scripts FORCE
	$(Q)$(MAKE) $(build)=$(build-dir) $(target-dir)$(notdir $@)
%.symtypes: %.c prepare scripts FORCE
	$(Q)$(MAKE) $(build)=$(build-dir) $(target-dir)$(notdir $@)
%.ll: %.c prepare scripts FORCE
	$(Q)$(MAKE) $(build)=$(build-dir) $(target-dir)$(notdir $@)

# Modules
/: prepare scripts FORCE
	$(cmd_crmodverdir)
	$(Q)$(MAKE) KBUILD_MODULES=$(if $(CONFIG_MODULES),1) \
	$(build)=$(build-dir)
# Make sure the latest headers are built for Documentation
Documentation/ samples/: headers_install
%/: prepare scripts FORCE
	$(cmd_crmodverdir)
	$(Q)$(MAKE) KBUILD_MODULES=$(if $(CONFIG_MODULES),1) \
	$(build)=$(build-dir)
%.ko: prepare scripts FORCE
	$(cmd_crmodverdir)
	$(Q)$(MAKE) KBUILD_MODULES=$(if $(CONFIG_MODULES),1)   \
	$(build)=$(build-dir) $(@:.ko=.o)
	$(Q)$(MAKE) -f $(srctree)/scripts/Makefile.modpost

# FIXME Should go into a make.lib or something
# ===========================================================================

quiet_cmd_rmdirs = $(if $(wildcard $(rm-dirs)),CLEAN   $(wildcard $(rm-dirs)))
      cmd_rmdirs = rm -rf $(rm-dirs)

quiet_cmd_rmfiles = $(if $(wildcard $(rm-files)),CLEAN   $(wildcard $(rm-files)))
      cmd_rmfiles = rm -f $(rm-files)

# Run depmod only if we have System.map and depmod is executable
quiet_cmd_depmod = DEPMOD  $(KERNELRELEASE)
      cmd_depmod = $(CONFIG_SHELL) $(srctree)/scripts/depmod.sh $(DEPMOD) \
                   $(KERNELRELEASE) "$(patsubst y,_,$(CONFIG_HAVE_UNDERSCORE_SYMBOL_PREFIX))"

# Create temporary dir for module support files
# clean it up only when building all modules
cmd_crmodverdir = $(Q)mkdir -p $(MODVERDIR) \
                  $(if $(KBUILD_MODULES),; rm -f $(MODVERDIR)/*)

# read all saved command lines

targets := $(wildcard $(sort $(targets)))
cmd_files := $(wildcard .*.cmd $(foreach f,$(targets),$(dir $(f)).$(notdir $(f)).cmd))

ifneq ($(cmd_files),)
  $(cmd_files): ;	# Do not try to update included dependency files
  include $(cmd_files)
endif

endif	# skip-makefile

PHONY += FORCE
FORCE:

# Declare the contents of the .PHONY variable as phony.  We keep that
# information in a variable so we can use it in if_changed and friends.
.PHONY: $(PHONY)<|MERGE_RESOLUTION|>--- conflicted
+++ resolved
@@ -794,12 +794,9 @@
 KBUILD_CFLAGS += $(call cc-disable-warning, unused-variable)
 KBUILD_CFLAGS += $(call cc-disable-warning, format-invalid-specifier)
 KBUILD_CFLAGS += $(call cc-disable-warning, gnu)
-<<<<<<< HEAD
 KBUILD_CFLAGS += $(call cc-disable-warning, address-of-packed-member)
 KBUILD_CFLAGS += $(call cc-disable-warning, duplicate-decl-specifier)
 
-=======
->>>>>>> 9c51e110
 # Quiet clang warning: comparison of unsigned expression < 0 is always false
 KBUILD_CFLAGS += $(call cc-disable-warning, tautological-compare)
 # CLANG uses a _MergedGlobals as optimization, but this breaks modpost, as the
