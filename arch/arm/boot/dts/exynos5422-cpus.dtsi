--- conflicted
+++ resolved
@@ -77,11 +77,6 @@
 			clock-frequency = <2000000000>;
 			cci-control-port = <&cci_control1>;
 			operating-points-v2 = <&cluster_a15_opp_table>;
-<<<<<<< HEAD
-			cooling-min-level = <0>;
-			cooling-max-level = <18>;
-=======
->>>>>>> 2e390c48
 			#cooling-cells = <2>; /* min followed by max */
 			capacity-dmips-mhz = <1024>;
 		};
@@ -93,11 +88,6 @@
 			clock-frequency = <2000000000>;
 			cci-control-port = <&cci_control1>;
 			operating-points-v2 = <&cluster_a15_opp_table>;
-<<<<<<< HEAD
-			cooling-min-level = <0>;
-			cooling-max-level = <18>;
-=======
->>>>>>> 2e390c48
 			#cooling-cells = <2>; /* min followed by max */
 			capacity-dmips-mhz = <1024>;
 		};
@@ -109,11 +99,6 @@
 			clock-frequency = <2000000000>;
 			cci-control-port = <&cci_control1>;
 			operating-points-v2 = <&cluster_a15_opp_table>;
-<<<<<<< HEAD
-			cooling-min-level = <0>;
-			cooling-max-level = <18>;
-=======
->>>>>>> 2e390c48
 			#cooling-cells = <2>; /* min followed by max */
 			capacity-dmips-mhz = <1024>;
 		};
@@ -125,11 +110,6 @@
 			clock-frequency = <2000000000>;
 			cci-control-port = <&cci_control1>;
 			operating-points-v2 = <&cluster_a15_opp_table>;
-<<<<<<< HEAD
-			cooling-min-level = <0>;
-			cooling-max-level = <18>;
-=======
->>>>>>> 2e390c48
 			#cooling-cells = <2>; /* min followed by max */
 			capacity-dmips-mhz = <1024>;
 		};
