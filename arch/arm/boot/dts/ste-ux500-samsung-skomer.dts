--- conflicted
+++ resolved
@@ -238,11 +238,8 @@
 			mmc-ddr-1_8v;
 			no-sdio;
 			no-sd;
-<<<<<<< HEAD
-=======
 			/* From datasheet page 26 figure 9: 300 ms set-up time for 4GB */
 			post-power-on-delay-ms = <300>;
->>>>>>> df0cc57e
 			vmmc-supply = <&ldo_3v3_reg>;
 			pinctrl-names = "default", "sleep";
 			pinctrl-0 = <&mc2_a_1_default>;
