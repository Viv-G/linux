/*
 * Copyright (C) 2012 - Virtual Open Systems and Columbia University
 * Author: Christoffer Dall <c.dall@virtualopensystems.com>
 *
 * This program is free software; you can redistribute it and/or modify
 * it under the terms of the GNU General Public License, version 2, as
 * published by the Free Software Foundation.
 *
 * This program is distributed in the hope that it will be useful,
 * but WITHOUT ANY WARRANTY; without even the implied warranty of
 * MERCHANTABILITY or FITNESS FOR A PARTICULAR PURPOSE.  See the
 * GNU General Public License for more details.
 *
 * You should have received a copy of the GNU General Public License
 * along with this program; if not, write to the Free Software
 * Foundation, 51 Franklin Street, Fifth Floor, Boston, MA  02110-1301, USA.
 */

#include <linux/mman.h>
#include <linux/kvm_host.h>
#include <linux/io.h>
#include <linux/hugetlb.h>
#include <trace/events/kvm.h>
#include <asm/pgalloc.h>
#include <asm/cacheflush.h>
#include <asm/kvm_arm.h>
#include <asm/kvm_mmu.h>
#include <asm/kvm_mmio.h>
#include <asm/kvm_asm.h>
#include <asm/kvm_emulate.h>

#include "trace.h"

extern char  __hyp_idmap_text_start[], __hyp_idmap_text_end[];

static pgd_t *boot_hyp_pgd;
static pgd_t *hyp_pgd;
static DEFINE_MUTEX(kvm_hyp_pgd_mutex);

static void *init_bounce_page;
static unsigned long hyp_idmap_start;
static unsigned long hyp_idmap_end;
static phys_addr_t hyp_idmap_vector;

#define pgd_order get_order(PTRS_PER_PGD * sizeof(pgd_t))

#define kvm_pmd_huge(_x)	(pmd_huge(_x) || pmd_trans_huge(_x))

static void kvm_tlb_flush_vmid_ipa(struct kvm *kvm, phys_addr_t ipa)
{
	/*
	 * This function also gets called when dealing with HYP page
	 * tables. As HYP doesn't have an associated struct kvm (and
	 * the HYP page tables are fairly static), we don't do
	 * anything there.
	 */
	if (kvm)
		kvm_call_hyp(__kvm_tlb_flush_vmid_ipa, kvm, ipa);
}

static int mmu_topup_memory_cache(struct kvm_mmu_memory_cache *cache,
				  int min, int max)
{
	void *page;

	BUG_ON(max > KVM_NR_MEM_OBJS);
	if (cache->nobjs >= min)
		return 0;
	while (cache->nobjs < max) {
		page = (void *)__get_free_page(PGALLOC_GFP);
		if (!page)
			return -ENOMEM;
		cache->objects[cache->nobjs++] = page;
	}
	return 0;
}

static void mmu_free_memory_cache(struct kvm_mmu_memory_cache *mc)
{
	while (mc->nobjs)
		free_page((unsigned long)mc->objects[--mc->nobjs]);
}

static void *mmu_memory_cache_alloc(struct kvm_mmu_memory_cache *mc)
{
	void *p;

	BUG_ON(!mc || !mc->nobjs);
	p = mc->objects[--mc->nobjs];
	return p;
}

static void clear_pgd_entry(struct kvm *kvm, pgd_t *pgd, phys_addr_t addr)
{
	pud_t *pud_table __maybe_unused = pud_offset(pgd, 0);
	pgd_clear(pgd);
	kvm_tlb_flush_vmid_ipa(kvm, addr);
	pud_free(NULL, pud_table);
	put_page(virt_to_page(pgd));
}

static void clear_pud_entry(struct kvm *kvm, pud_t *pud, phys_addr_t addr)
{
	pmd_t *pmd_table = pmd_offset(pud, 0);
	VM_BUG_ON(pud_huge(*pud));
	pud_clear(pud);
	kvm_tlb_flush_vmid_ipa(kvm, addr);
	pmd_free(NULL, pmd_table);
	put_page(virt_to_page(pud));
}

static void clear_pmd_entry(struct kvm *kvm, pmd_t *pmd, phys_addr_t addr)
{
	pte_t *pte_table = pte_offset_kernel(pmd, 0);
	VM_BUG_ON(kvm_pmd_huge(*pmd));
	pmd_clear(pmd);
	kvm_tlb_flush_vmid_ipa(kvm, addr);
	pte_free_kernel(NULL, pte_table);
	put_page(virt_to_page(pmd));
}

static void unmap_ptes(struct kvm *kvm, pmd_t *pmd,
<<<<<<< HEAD
		       phys_addr_t addr, phys_addr_t end)
=======
		      phys_addr_t addr, phys_addr_t end)
>>>>>>> a0768244
{
	phys_addr_t start_addr = addr;
	pte_t *pte, *start_pte;

	start_pte = pte = pte_offset_kernel(pmd, addr);
	do {
		if (!pte_none(*pte)) {
			kvm_set_pte(pte, __pte(0));
			put_page(virt_to_page(pte));
			kvm_tlb_flush_vmid_ipa(kvm, addr);
		}
	} while (pte++, addr += PAGE_SIZE, addr != end);

	if (kvm_pte_table_empty(start_pte))
		clear_pmd_entry(kvm, pmd, start_addr);
<<<<<<< HEAD
}

static void unmap_pmds(struct kvm *kvm, pud_t *pud,
		       phys_addr_t addr, phys_addr_t end)
=======
	}

static void unmap_pmds(struct kvm *kvm, pud_t *pud,
		      phys_addr_t addr, phys_addr_t end)
>>>>>>> a0768244
{
	phys_addr_t next, start_addr = addr;
	pmd_t *pmd, *start_pmd;

	start_pmd = pmd = pmd_offset(pud, addr);
	do {
		next = kvm_pmd_addr_end(addr, end);
		if (!pmd_none(*pmd)) {
			if (kvm_pmd_huge(*pmd)) {
				pmd_clear(pmd);
				kvm_tlb_flush_vmid_ipa(kvm, addr);
				put_page(virt_to_page(pmd));
			} else {
				unmap_ptes(kvm, pmd, addr, next);
			}
		}
	} while (pmd++, addr = next, addr != end);

	if (kvm_pmd_table_empty(start_pmd))
		clear_pud_entry(kvm, pud, start_addr);
}

static void unmap_puds(struct kvm *kvm, pgd_t *pgd,
<<<<<<< HEAD
		       phys_addr_t addr, phys_addr_t end)
=======
		      phys_addr_t addr, phys_addr_t end)
>>>>>>> a0768244
{
	phys_addr_t next, start_addr = addr;
	pud_t *pud, *start_pud;

	start_pud = pud = pud_offset(pgd, addr);
	do {
		next = kvm_pud_addr_end(addr, end);
		if (!pud_none(*pud)) {
			if (pud_huge(*pud)) {
				pud_clear(pud);
				kvm_tlb_flush_vmid_ipa(kvm, addr);
				put_page(virt_to_page(pud));
			} else {
				unmap_pmds(kvm, pud, addr, next);
			}
		}
	} while (pud++, addr = next, addr != end);

	if (kvm_pud_table_empty(start_pud))
		clear_pgd_entry(kvm, pgd, start_addr);
}


static void unmap_range(struct kvm *kvm, pgd_t *pgdp,
<<<<<<< HEAD
			phys_addr_t start, u64 size)
=======
		       phys_addr_t start, u64 size)
>>>>>>> a0768244
{
	pgd_t *pgd;
	phys_addr_t addr = start, end = start + size;
	phys_addr_t next;

	pgd = pgdp + pgd_index(addr);
	do {
		next = kvm_pgd_addr_end(addr, end);
<<<<<<< HEAD
		unmap_puds(kvm, pgd, addr, next);
=======
		if (!pgd_none(*pgd))
			unmap_puds(kvm, pgd, addr, next);
>>>>>>> a0768244
	} while (pgd++, addr = next, addr != end);
}

static void stage2_flush_ptes(struct kvm *kvm, pmd_t *pmd,
			      phys_addr_t addr, phys_addr_t end)
{
	pte_t *pte;

	pte = pte_offset_kernel(pmd, addr);
	do {
		if (!pte_none(*pte)) {
			hva_t hva = gfn_to_hva(kvm, addr >> PAGE_SHIFT);
			kvm_flush_dcache_to_poc((void*)hva, PAGE_SIZE);
		}
	} while (pte++, addr += PAGE_SIZE, addr != end);
}

static void stage2_flush_pmds(struct kvm *kvm, pud_t *pud,
			      phys_addr_t addr, phys_addr_t end)
{
	pmd_t *pmd;
	phys_addr_t next;

	pmd = pmd_offset(pud, addr);
	do {
		next = kvm_pmd_addr_end(addr, end);
		if (!pmd_none(*pmd)) {
			if (kvm_pmd_huge(*pmd)) {
				hva_t hva = gfn_to_hva(kvm, addr >> PAGE_SHIFT);
				kvm_flush_dcache_to_poc((void*)hva, PMD_SIZE);
			} else {
				stage2_flush_ptes(kvm, pmd, addr, next);
			}
		}
	} while (pmd++, addr = next, addr != end);
}

static void stage2_flush_puds(struct kvm *kvm, pgd_t *pgd,
			      phys_addr_t addr, phys_addr_t end)
{
	pud_t *pud;
	phys_addr_t next;

	pud = pud_offset(pgd, addr);
	do {
		next = kvm_pud_addr_end(addr, end);
		if (!pud_none(*pud)) {
			if (pud_huge(*pud)) {
				hva_t hva = gfn_to_hva(kvm, addr >> PAGE_SHIFT);
				kvm_flush_dcache_to_poc((void*)hva, PUD_SIZE);
			} else {
				stage2_flush_pmds(kvm, pud, addr, next);
			}
		}
	} while (pud++, addr = next, addr != end);
}

static void stage2_flush_memslot(struct kvm *kvm,
				 struct kvm_memory_slot *memslot)
{
	phys_addr_t addr = memslot->base_gfn << PAGE_SHIFT;
	phys_addr_t end = addr + PAGE_SIZE * memslot->npages;
	phys_addr_t next;
	pgd_t *pgd;

	pgd = kvm->arch.pgd + pgd_index(addr);
	do {
		next = kvm_pgd_addr_end(addr, end);
		stage2_flush_puds(kvm, pgd, addr, next);
	} while (pgd++, addr = next, addr != end);
}

/**
 * stage2_flush_vm - Invalidate cache for pages mapped in stage 2
 * @kvm: The struct kvm pointer
 *
 * Go through the stage 2 page tables and invalidate any cache lines
 * backing memory already mapped to the VM.
 */
void stage2_flush_vm(struct kvm *kvm)
{
	struct kvm_memslots *slots;
	struct kvm_memory_slot *memslot;
	int idx;

	idx = srcu_read_lock(&kvm->srcu);
	spin_lock(&kvm->mmu_lock);

	slots = kvm_memslots(kvm);
	kvm_for_each_memslot(memslot, slots)
		stage2_flush_memslot(kvm, memslot);

	spin_unlock(&kvm->mmu_lock);
	srcu_read_unlock(&kvm->srcu, idx);
}

/**
 * free_boot_hyp_pgd - free HYP boot page tables
 *
 * Free the HYP boot page tables. The bounce page is also freed.
 */
void free_boot_hyp_pgd(void)
{
	mutex_lock(&kvm_hyp_pgd_mutex);

	if (boot_hyp_pgd) {
		unmap_range(NULL, boot_hyp_pgd, hyp_idmap_start, PAGE_SIZE);
		unmap_range(NULL, boot_hyp_pgd, TRAMPOLINE_VA, PAGE_SIZE);
		free_pages((unsigned long)boot_hyp_pgd, pgd_order);
		boot_hyp_pgd = NULL;
	}

	if (hyp_pgd)
		unmap_range(NULL, hyp_pgd, TRAMPOLINE_VA, PAGE_SIZE);

	free_page((unsigned long)init_bounce_page);
	init_bounce_page = NULL;

	mutex_unlock(&kvm_hyp_pgd_mutex);
}

/**
 * free_hyp_pgds - free Hyp-mode page tables
 *
 * Assumes hyp_pgd is a page table used strictly in Hyp-mode and
 * therefore contains either mappings in the kernel memory area (above
 * PAGE_OFFSET), or device mappings in the vmalloc range (from
 * VMALLOC_START to VMALLOC_END).
 *
 * boot_hyp_pgd should only map two pages for the init code.
 */
void free_hyp_pgds(void)
{
	unsigned long addr;

	free_boot_hyp_pgd();

	mutex_lock(&kvm_hyp_pgd_mutex);

	if (hyp_pgd) {
		for (addr = PAGE_OFFSET; virt_addr_valid(addr); addr += PGDIR_SIZE)
			unmap_range(NULL, hyp_pgd, KERN_TO_HYP(addr), PGDIR_SIZE);
		for (addr = VMALLOC_START; is_vmalloc_addr((void*)addr); addr += PGDIR_SIZE)
			unmap_range(NULL, hyp_pgd, KERN_TO_HYP(addr), PGDIR_SIZE);

		free_pages((unsigned long)hyp_pgd, pgd_order);
		hyp_pgd = NULL;
	}

	mutex_unlock(&kvm_hyp_pgd_mutex);
}

static void create_hyp_pte_mappings(pmd_t *pmd, unsigned long start,
				    unsigned long end, unsigned long pfn,
				    pgprot_t prot)
{
	pte_t *pte;
	unsigned long addr;

	addr = start;
	do {
		pte = pte_offset_kernel(pmd, addr);
		kvm_set_pte(pte, pfn_pte(pfn, prot));
		get_page(virt_to_page(pte));
		kvm_flush_dcache_to_poc(pte, sizeof(*pte));
		pfn++;
	} while (addr += PAGE_SIZE, addr != end);
}

static int create_hyp_pmd_mappings(pud_t *pud, unsigned long start,
				   unsigned long end, unsigned long pfn,
				   pgprot_t prot)
{
	pmd_t *pmd;
	pte_t *pte;
	unsigned long addr, next;

	addr = start;
	do {
		pmd = pmd_offset(pud, addr);

		BUG_ON(pmd_sect(*pmd));

		if (pmd_none(*pmd)) {
			pte = pte_alloc_one_kernel(NULL, addr);
			if (!pte) {
				kvm_err("Cannot allocate Hyp pte\n");
				return -ENOMEM;
			}
			pmd_populate_kernel(NULL, pmd, pte);
			get_page(virt_to_page(pmd));
			kvm_flush_dcache_to_poc(pmd, sizeof(*pmd));
		}

		next = pmd_addr_end(addr, end);

		create_hyp_pte_mappings(pmd, addr, next, pfn, prot);
		pfn += (next - addr) >> PAGE_SHIFT;
	} while (addr = next, addr != end);

	return 0;
}

static int __create_hyp_mappings(pgd_t *pgdp,
				 unsigned long start, unsigned long end,
				 unsigned long pfn, pgprot_t prot)
{
	pgd_t *pgd;
	pud_t *pud;
	pmd_t *pmd;
	unsigned long addr, next;
	int err = 0;

	mutex_lock(&kvm_hyp_pgd_mutex);
	addr = start & PAGE_MASK;
	end = PAGE_ALIGN(end);
	do {
		pgd = pgdp + pgd_index(addr);
		pud = pud_offset(pgd, addr);

		if (pud_none_or_clear_bad(pud)) {
			pmd = pmd_alloc_one(NULL, addr);
			if (!pmd) {
				kvm_err("Cannot allocate Hyp pmd\n");
				err = -ENOMEM;
				goto out;
			}
			pud_populate(NULL, pud, pmd);
			get_page(virt_to_page(pud));
			kvm_flush_dcache_to_poc(pud, sizeof(*pud));
		}

		next = pgd_addr_end(addr, end);
		err = create_hyp_pmd_mappings(pud, addr, next, pfn, prot);
		if (err)
			goto out;
		pfn += (next - addr) >> PAGE_SHIFT;
	} while (addr = next, addr != end);
out:
	mutex_unlock(&kvm_hyp_pgd_mutex);
	return err;
}

static phys_addr_t kvm_kaddr_to_phys(void *kaddr)
{
	if (!is_vmalloc_addr(kaddr)) {
		BUG_ON(!virt_addr_valid(kaddr));
		return __pa(kaddr);
	} else {
		return page_to_phys(vmalloc_to_page(kaddr)) +
		       offset_in_page(kaddr);
	}
}

/**
 * create_hyp_mappings - duplicate a kernel virtual address range in Hyp mode
 * @from:	The virtual kernel start address of the range
 * @to:		The virtual kernel end address of the range (exclusive)
 *
 * The same virtual address as the kernel virtual address is also used
 * in Hyp-mode mapping (modulo HYP_PAGE_OFFSET) to the same underlying
 * physical pages.
 */
int create_hyp_mappings(void *from, void *to)
{
	phys_addr_t phys_addr;
	unsigned long virt_addr;
	unsigned long start = KERN_TO_HYP((unsigned long)from);
	unsigned long end = KERN_TO_HYP((unsigned long)to);

	start = start & PAGE_MASK;
	end = PAGE_ALIGN(end);

	for (virt_addr = start; virt_addr < end; virt_addr += PAGE_SIZE) {
		int err;

		phys_addr = kvm_kaddr_to_phys(from + virt_addr - start);
		err = __create_hyp_mappings(hyp_pgd, virt_addr,
					    virt_addr + PAGE_SIZE,
					    __phys_to_pfn(phys_addr),
					    PAGE_HYP);
		if (err)
			return err;
	}

	return 0;
}

/**
 * create_hyp_io_mappings - duplicate a kernel IO mapping into Hyp mode
 * @from:	The kernel start VA of the range
 * @to:		The kernel end VA of the range (exclusive)
 * @phys_addr:	The physical start address which gets mapped
 *
 * The resulting HYP VA is the same as the kernel VA, modulo
 * HYP_PAGE_OFFSET.
 */
int create_hyp_io_mappings(void *from, void *to, phys_addr_t phys_addr)
{
	unsigned long start = KERN_TO_HYP((unsigned long)from);
	unsigned long end = KERN_TO_HYP((unsigned long)to);

	/* Check for a valid kernel IO mapping */
	if (!is_vmalloc_addr(from) || !is_vmalloc_addr(to - 1))
		return -EINVAL;

	return __create_hyp_mappings(hyp_pgd, start, end,
				     __phys_to_pfn(phys_addr), PAGE_HYP_DEVICE);
}

/**
 * kvm_alloc_stage2_pgd - allocate level-1 table for stage-2 translation.
 * @kvm:	The KVM struct pointer for the VM.
 *
 * Allocates the 1st level table only of size defined by S2_PGD_ORDER (can
 * support either full 40-bit input addresses or limited to 32-bit input
 * addresses). Clears the allocated pages.
 *
 * Note we don't need locking here as this is only called when the VM is
 * created, which can only be done once.
 */
int kvm_alloc_stage2_pgd(struct kvm *kvm)
{
	pgd_t *pgd;

	if (kvm->arch.pgd != NULL) {
		kvm_err("kvm_arch already initialized?\n");
		return -EINVAL;
	}

	pgd = (pgd_t *)__get_free_pages(GFP_KERNEL, S2_PGD_ORDER);
	if (!pgd)
		return -ENOMEM;

	memset(pgd, 0, PTRS_PER_S2_PGD * sizeof(pgd_t));
	kvm_clean_pgd(pgd);
	kvm->arch.pgd = pgd;

	return 0;
}

/**
 * unmap_stage2_range -- Clear stage2 page table entries to unmap a range
 * @kvm:   The VM pointer
 * @start: The intermediate physical base address of the range to unmap
 * @size:  The size of the area to unmap
 *
 * Clear a range of stage-2 mappings, lowering the various ref-counts.  Must
 * be called while holding mmu_lock (unless for freeing the stage2 pgd before
 * destroying the VM), otherwise another faulting VCPU may come in and mess
 * with things behind our backs.
 */
static void unmap_stage2_range(struct kvm *kvm, phys_addr_t start, u64 size)
{
	unmap_range(kvm, kvm->arch.pgd, start, size);
}

static void stage2_unmap_memslot(struct kvm *kvm,
				 struct kvm_memory_slot *memslot)
{
	hva_t hva = memslot->userspace_addr;
	phys_addr_t addr = memslot->base_gfn << PAGE_SHIFT;
	phys_addr_t size = PAGE_SIZE * memslot->npages;
	hva_t reg_end = hva + size;

	/*
	 * A memory region could potentially cover multiple VMAs, and any holes
	 * between them, so iterate over all of them to find out if we should
	 * unmap any of them.
	 *
	 *     +--------------------------------------------+
	 * +---------------+----------------+   +----------------+
	 * |   : VMA 1     |      VMA 2     |   |    VMA 3  :    |
	 * +---------------+----------------+   +----------------+
	 *     |               memory region                |
	 *     +--------------------------------------------+
	 */
	do {
		struct vm_area_struct *vma = find_vma(current->mm, hva);
		hva_t vm_start, vm_end;

		if (!vma || vma->vm_start >= reg_end)
			break;

		/*
		 * Take the intersection of this VMA with the memory region
		 */
		vm_start = max(hva, vma->vm_start);
		vm_end = min(reg_end, vma->vm_end);

		if (!(vma->vm_flags & VM_PFNMAP)) {
			gpa_t gpa = addr + (vm_start - memslot->userspace_addr);
			unmap_stage2_range(kvm, gpa, vm_end - vm_start);
		}
		hva = vm_end;
	} while (hva < reg_end);
}

/**
 * stage2_unmap_vm - Unmap Stage-2 RAM mappings
 * @kvm: The struct kvm pointer
 *
 * Go through the memregions and unmap any reguler RAM
 * backing memory already mapped to the VM.
 */
void stage2_unmap_vm(struct kvm *kvm)
{
	struct kvm_memslots *slots;
	struct kvm_memory_slot *memslot;
	int idx;

	idx = srcu_read_lock(&kvm->srcu);
	spin_lock(&kvm->mmu_lock);

	slots = kvm_memslots(kvm);
	kvm_for_each_memslot(memslot, slots)
		stage2_unmap_memslot(kvm, memslot);

	spin_unlock(&kvm->mmu_lock);
	srcu_read_unlock(&kvm->srcu, idx);
}

/**
 * kvm_free_stage2_pgd - free all stage-2 tables
 * @kvm:	The KVM struct pointer for the VM.
 *
 * Walks the level-1 page table pointed to by kvm->arch.pgd and frees all
 * underlying level-2 and level-3 tables before freeing the actual level-1 table
 * and setting the struct pointer to NULL.
 *
 * Note we don't need locking here as this is only called when the VM is
 * destroyed, which can only be done once.
 */
void kvm_free_stage2_pgd(struct kvm *kvm)
{
	if (kvm->arch.pgd == NULL)
		return;

	unmap_stage2_range(kvm, 0, KVM_PHYS_SIZE);
	free_pages((unsigned long)kvm->arch.pgd, S2_PGD_ORDER);
	kvm->arch.pgd = NULL;
}

static pmd_t *stage2_get_pmd(struct kvm *kvm, struct kvm_mmu_memory_cache *cache,
			     phys_addr_t addr)
{
	pgd_t *pgd;
	pud_t *pud;
	pmd_t *pmd;

	pgd = kvm->arch.pgd + pgd_index(addr);
	pud = pud_offset(pgd, addr);
	if (pud_none(*pud)) {
		if (!cache)
			return NULL;
		pmd = mmu_memory_cache_alloc(cache);
		pud_populate(NULL, pud, pmd);
		get_page(virt_to_page(pud));
	}

	return pmd_offset(pud, addr);
}

static int stage2_set_pmd_huge(struct kvm *kvm, struct kvm_mmu_memory_cache
			       *cache, phys_addr_t addr, const pmd_t *new_pmd)
{
	pmd_t *pmd, old_pmd;

	pmd = stage2_get_pmd(kvm, cache, addr);
	VM_BUG_ON(!pmd);

	/*
	 * Mapping in huge pages should only happen through a fault.  If a
	 * page is merged into a transparent huge page, the individual
	 * subpages of that huge page should be unmapped through MMU
	 * notifiers before we get here.
	 *
	 * Merging of CompoundPages is not supported; they should become
	 * splitting first, unmapped, merged, and mapped back in on-demand.
	 */
	VM_BUG_ON(pmd_present(*pmd) && pmd_pfn(*pmd) != pmd_pfn(*new_pmd));

	old_pmd = *pmd;
	kvm_set_pmd(pmd, *new_pmd);
	if (pmd_present(old_pmd))
		kvm_tlb_flush_vmid_ipa(kvm, addr);
	else
		get_page(virt_to_page(pmd));
	return 0;
}

static int stage2_set_pte(struct kvm *kvm, struct kvm_mmu_memory_cache *cache,
			  phys_addr_t addr, const pte_t *new_pte, bool iomap)
{
	pmd_t *pmd;
	pte_t *pte, old_pte;

	/* Create stage-2 page table mapping - Level 1 */
	pmd = stage2_get_pmd(kvm, cache, addr);
	if (!pmd) {
		/*
		 * Ignore calls from kvm_set_spte_hva for unallocated
		 * address ranges.
		 */
		return 0;
	}

	/* Create stage-2 page mappings - Level 2 */
	if (pmd_none(*pmd)) {
		if (!cache)
			return 0; /* ignore calls from kvm_set_spte_hva */
		pte = mmu_memory_cache_alloc(cache);
		kvm_clean_pte(pte);
		pmd_populate_kernel(NULL, pmd, pte);
		get_page(virt_to_page(pmd));
	}

	pte = pte_offset_kernel(pmd, addr);

	if (iomap && pte_present(*pte))
		return -EFAULT;

	/* Create 2nd stage page table mapping - Level 3 */
	old_pte = *pte;
	kvm_set_pte(pte, *new_pte);
	if (pte_present(old_pte))
		kvm_tlb_flush_vmid_ipa(kvm, addr);
	else
		get_page(virt_to_page(pte));

	return 0;
}

/**
 * kvm_phys_addr_ioremap - map a device range to guest IPA
 *
 * @kvm:	The KVM pointer
 * @guest_ipa:	The IPA at which to insert the mapping
 * @pa:		The physical address of the device
 * @size:	The size of the mapping
 */
int kvm_phys_addr_ioremap(struct kvm *kvm, phys_addr_t guest_ipa,
			  phys_addr_t pa, unsigned long size)
{
	phys_addr_t addr, end;
	int ret = 0;
	unsigned long pfn;
	struct kvm_mmu_memory_cache cache = { 0, };

	end = (guest_ipa + size + PAGE_SIZE - 1) & PAGE_MASK;
	pfn = __phys_to_pfn(pa);

	for (addr = guest_ipa; addr < end; addr += PAGE_SIZE) {
		pte_t pte = pfn_pte(pfn, PAGE_S2_DEVICE);

		ret = mmu_topup_memory_cache(&cache, 2, 2);
		if (ret)
			goto out;
		spin_lock(&kvm->mmu_lock);
		ret = stage2_set_pte(kvm, &cache, addr, &pte, true);
		spin_unlock(&kvm->mmu_lock);
		if (ret)
			goto out;

		pfn++;
	}

out:
	mmu_free_memory_cache(&cache);
	return ret;
}

static bool transparent_hugepage_adjust(pfn_t *pfnp, phys_addr_t *ipap)
{
	pfn_t pfn = *pfnp;
	gfn_t gfn = *ipap >> PAGE_SHIFT;

	if (PageTransCompound(pfn_to_page(pfn))) {
		unsigned long mask;
		/*
		 * The address we faulted on is backed by a transparent huge
		 * page.  However, because we map the compound huge page and
		 * not the individual tail page, we need to transfer the
		 * refcount to the head page.  We have to be careful that the
		 * THP doesn't start to split while we are adjusting the
		 * refcounts.
		 *
		 * We are sure this doesn't happen, because mmu_notifier_retry
		 * was successful and we are holding the mmu_lock, so if this
		 * THP is trying to split, it will be blocked in the mmu
		 * notifier before touching any of the pages, specifically
		 * before being able to call __split_huge_page_refcount().
		 *
		 * We can therefore safely transfer the refcount from PG_tail
		 * to PG_head and switch the pfn from a tail page to the head
		 * page accordingly.
		 */
		mask = PTRS_PER_PMD - 1;
		VM_BUG_ON((gfn & mask) != (pfn & mask));
		if (pfn & mask) {
			*ipap &= PMD_MASK;
			kvm_release_pfn_clean(pfn);
			pfn &= ~mask;
			kvm_get_pfn(pfn);
			*pfnp = pfn;
		}

		return true;
	}

	return false;
}

static bool kvm_is_write_fault(struct kvm_vcpu *vcpu)
{
	if (kvm_vcpu_trap_is_iabt(vcpu))
		return false;

	return kvm_vcpu_dabt_iswrite(vcpu);
}

<<<<<<< HEAD
=======
static bool kvm_is_device_pfn(unsigned long pfn)
{
	return !pfn_valid(pfn);
}

>>>>>>> a0768244
static int user_mem_abort(struct kvm_vcpu *vcpu, phys_addr_t fault_ipa,
			  struct kvm_memory_slot *memslot, unsigned long hva,
			  unsigned long fault_status)
{
	int ret;
	bool write_fault, writable, hugetlb = false, force_pte = false;
	unsigned long mmu_seq;
	gfn_t gfn = fault_ipa >> PAGE_SHIFT;
	struct kvm *kvm = vcpu->kvm;
	struct kvm_mmu_memory_cache *memcache = &vcpu->arch.mmu_page_cache;
	struct vm_area_struct *vma;
	pfn_t pfn;
	pgprot_t mem_type = PAGE_S2;

	write_fault = kvm_is_write_fault(vcpu);
	if (fault_status == FSC_PERM && !write_fault) {
		kvm_err("Unexpected L2 read permission error\n");
		return -EFAULT;
	}

	/* Let's check if we will get back a huge page backed by hugetlbfs */
	down_read(&current->mm->mmap_sem);
	vma = find_vma_intersection(current->mm, hva, hva + 1);
	if (unlikely(!vma)) {
		kvm_err("Failed to find VMA for hva 0x%lx\n", hva);
		up_read(&current->mm->mmap_sem);
		return -EFAULT;
	}

	if (is_vm_hugetlb_page(vma)) {
		hugetlb = true;
		gfn = (fault_ipa & PMD_MASK) >> PAGE_SHIFT;
	} else {
		/*
		 * Pages belonging to memslots that don't have the same
		 * alignment for userspace and IPA cannot be mapped using
		 * block descriptors even if the pages belong to a THP for
		 * the process, because the stage-2 block descriptor will
		 * cover more than a single THP and we loose atomicity for
		 * unmapping, updates, and splits of the THP or other pages
		 * in the stage-2 block range.
		 */
		if ((memslot->userspace_addr & ~PMD_MASK) !=
		    ((memslot->base_gfn << PAGE_SHIFT) & ~PMD_MASK))
			force_pte = true;
	}
	up_read(&current->mm->mmap_sem);

	/* We need minimum second+third level pages */
	ret = mmu_topup_memory_cache(memcache, 2, KVM_NR_MEM_OBJS);
	if (ret)
		return ret;

	mmu_seq = vcpu->kvm->mmu_notifier_seq;
	/*
	 * Ensure the read of mmu_notifier_seq happens before we call
	 * gfn_to_pfn_prot (which calls get_user_pages), so that we don't risk
	 * the page we just got a reference to gets unmapped before we have a
	 * chance to grab the mmu_lock, which ensure that if the page gets
	 * unmapped afterwards, the call to kvm_unmap_hva will take it away
	 * from us again properly. This smp_rmb() interacts with the smp_wmb()
	 * in kvm_mmu_notifier_invalidate_<page|range_end>.
	 */
	smp_rmb();

	pfn = gfn_to_pfn_prot(kvm, gfn, write_fault, &writable);
	if (is_error_pfn(pfn))
		return -EFAULT;

<<<<<<< HEAD
	if (kvm_is_mmio_pfn(pfn))
=======
	if (kvm_is_device_pfn(pfn))
>>>>>>> a0768244
		mem_type = PAGE_S2_DEVICE;

	spin_lock(&kvm->mmu_lock);
	if (mmu_notifier_retry(kvm, mmu_seq))
		goto out_unlock;
	if (!hugetlb && !force_pte)
		hugetlb = transparent_hugepage_adjust(&pfn, &fault_ipa);

	if (hugetlb) {
		pmd_t new_pmd = pfn_pmd(pfn, mem_type);
		new_pmd = pmd_mkhuge(new_pmd);
		if (writable) {
			kvm_set_s2pmd_writable(&new_pmd);
			kvm_set_pfn_dirty(pfn);
		}
		coherent_cache_guest_page(vcpu, hva & PMD_MASK, PMD_SIZE);
		ret = stage2_set_pmd_huge(kvm, memcache, fault_ipa, &new_pmd);
	} else {
		pte_t new_pte = pfn_pte(pfn, mem_type);
		if (writable) {
			kvm_set_s2pte_writable(&new_pte);
			kvm_set_pfn_dirty(pfn);
		}
		coherent_cache_guest_page(vcpu, hva, PAGE_SIZE);
		ret = stage2_set_pte(kvm, memcache, fault_ipa, &new_pte,
<<<<<<< HEAD
				     mem_type == PAGE_S2_DEVICE);
=======
			pgprot_val(mem_type) == pgprot_val(PAGE_S2_DEVICE));
>>>>>>> a0768244
	}


out_unlock:
	spin_unlock(&kvm->mmu_lock);
	kvm_release_pfn_clean(pfn);
	return ret;
}

/**
 * kvm_handle_guest_abort - handles all 2nd stage aborts
 * @vcpu:	the VCPU pointer
 * @run:	the kvm_run structure
 *
 * Any abort that gets to the host is almost guaranteed to be caused by a
 * missing second stage translation table entry, which can mean that either the
 * guest simply needs more memory and we must allocate an appropriate page or it
 * can mean that the guest tried to access I/O memory, which is emulated by user
 * space. The distinction is based on the IPA causing the fault and whether this
 * memory region has been registered as standard RAM by user space.
 */
int kvm_handle_guest_abort(struct kvm_vcpu *vcpu, struct kvm_run *run)
{
	unsigned long fault_status;
	phys_addr_t fault_ipa;
	struct kvm_memory_slot *memslot;
	unsigned long hva;
	bool is_iabt, write_fault, writable;
	gfn_t gfn;
	int ret, idx;

	is_iabt = kvm_vcpu_trap_is_iabt(vcpu);
	fault_ipa = kvm_vcpu_get_fault_ipa(vcpu);

	trace_kvm_guest_fault(*vcpu_pc(vcpu), kvm_vcpu_get_hsr(vcpu),
			      kvm_vcpu_get_hfar(vcpu), fault_ipa);

	/* Check the stage-2 fault is trans. fault or write fault */
	fault_status = kvm_vcpu_trap_get_fault_type(vcpu);
	if (fault_status != FSC_FAULT && fault_status != FSC_PERM) {
		kvm_err("Unsupported FSC: EC=%#x xFSC=%#lx ESR_EL2=%#lx\n",
			kvm_vcpu_trap_get_class(vcpu),
			(unsigned long)kvm_vcpu_trap_get_fault(vcpu),
			(unsigned long)kvm_vcpu_get_hsr(vcpu));
		return -EFAULT;
	}

	idx = srcu_read_lock(&vcpu->kvm->srcu);

	gfn = fault_ipa >> PAGE_SHIFT;
	memslot = gfn_to_memslot(vcpu->kvm, gfn);
	hva = gfn_to_hva_memslot_prot(memslot, gfn, &writable);
	write_fault = kvm_is_write_fault(vcpu);
	if (kvm_is_error_hva(hva) || (write_fault && !writable)) {
		if (is_iabt) {
			/* Prefetch Abort on I/O address */
			kvm_inject_pabt(vcpu, kvm_vcpu_get_hfar(vcpu));
			ret = 1;
			goto out_unlock;
		}

		/*
		 * The IPA is reported as [MAX:12], so we need to
		 * complement it with the bottom 12 bits from the
		 * faulting VA. This is always 12 bits, irrespective
		 * of the page size.
		 */
		fault_ipa |= kvm_vcpu_get_hfar(vcpu) & ((1 << 12) - 1);
		ret = io_mem_abort(vcpu, run, fault_ipa);
		goto out_unlock;
	}

<<<<<<< HEAD
	ret = user_mem_abort(vcpu, fault_ipa, memslot, hva, fault_status);
=======
	memslot = gfn_to_memslot(vcpu->kvm, gfn);

	/* Userspace should not be able to register out-of-bounds IPAs */
	VM_BUG_ON(fault_ipa >= KVM_PHYS_SIZE);

	ret = user_mem_abort(vcpu, fault_ipa, memslot, fault_status);
>>>>>>> a0768244
	if (ret == 0)
		ret = 1;
out_unlock:
	srcu_read_unlock(&vcpu->kvm->srcu, idx);
	return ret;
}

static void handle_hva_to_gpa(struct kvm *kvm,
			      unsigned long start,
			      unsigned long end,
			      void (*handler)(struct kvm *kvm,
					      gpa_t gpa, void *data),
			      void *data)
{
	struct kvm_memslots *slots;
	struct kvm_memory_slot *memslot;

	slots = kvm_memslots(kvm);

	/* we only care about the pages that the guest sees */
	kvm_for_each_memslot(memslot, slots) {
		unsigned long hva_start, hva_end;
		gfn_t gfn, gfn_end;

		hva_start = max(start, memslot->userspace_addr);
		hva_end = min(end, memslot->userspace_addr +
					(memslot->npages << PAGE_SHIFT));
		if (hva_start >= hva_end)
			continue;

		/*
		 * {gfn(page) | page intersects with [hva_start, hva_end)} =
		 * {gfn_start, gfn_start+1, ..., gfn_end-1}.
		 */
		gfn = hva_to_gfn_memslot(hva_start, memslot);
		gfn_end = hva_to_gfn_memslot(hva_end + PAGE_SIZE - 1, memslot);

		for (; gfn < gfn_end; ++gfn) {
			gpa_t gpa = gfn << PAGE_SHIFT;
			handler(kvm, gpa, data);
		}
	}
}

static void kvm_unmap_hva_handler(struct kvm *kvm, gpa_t gpa, void *data)
{
	unmap_stage2_range(kvm, gpa, PAGE_SIZE);
}

int kvm_unmap_hva(struct kvm *kvm, unsigned long hva)
{
	unsigned long end = hva + PAGE_SIZE;

	if (!kvm->arch.pgd)
		return 0;

	trace_kvm_unmap_hva(hva);
	handle_hva_to_gpa(kvm, hva, end, &kvm_unmap_hva_handler, NULL);
	return 0;
}

int kvm_unmap_hva_range(struct kvm *kvm,
			unsigned long start, unsigned long end)
{
	if (!kvm->arch.pgd)
		return 0;

	trace_kvm_unmap_hva_range(start, end);
	handle_hva_to_gpa(kvm, start, end, &kvm_unmap_hva_handler, NULL);
	return 0;
}

static void kvm_set_spte_handler(struct kvm *kvm, gpa_t gpa, void *data)
{
	pte_t *pte = (pte_t *)data;

	stage2_set_pte(kvm, NULL, gpa, pte, false);
}


void kvm_set_spte_hva(struct kvm *kvm, unsigned long hva, pte_t pte)
{
	unsigned long end = hva + PAGE_SIZE;
	pte_t stage2_pte;

	if (!kvm->arch.pgd)
		return;

	trace_kvm_set_spte_hva(hva);
	stage2_pte = pfn_pte(pte_pfn(pte), PAGE_S2);
	handle_hva_to_gpa(kvm, hva, end, &kvm_set_spte_handler, &stage2_pte);
}

void kvm_mmu_free_memory_caches(struct kvm_vcpu *vcpu)
{
	mmu_free_memory_cache(&vcpu->arch.mmu_page_cache);
}

phys_addr_t kvm_mmu_get_httbr(void)
{
	return virt_to_phys(hyp_pgd);
}

phys_addr_t kvm_mmu_get_boot_httbr(void)
{
	return virt_to_phys(boot_hyp_pgd);
}

phys_addr_t kvm_get_idmap_vector(void)
{
	return hyp_idmap_vector;
}

int kvm_mmu_init(void)
{
	int err;

	hyp_idmap_start = kvm_virt_to_phys(__hyp_idmap_text_start);
	hyp_idmap_end = kvm_virt_to_phys(__hyp_idmap_text_end);
	hyp_idmap_vector = kvm_virt_to_phys(__kvm_hyp_init);

	if ((hyp_idmap_start ^ hyp_idmap_end) & PAGE_MASK) {
		/*
		 * Our init code is crossing a page boundary. Allocate
		 * a bounce page, copy the code over and use that.
		 */
		size_t len = __hyp_idmap_text_end - __hyp_idmap_text_start;
		phys_addr_t phys_base;

		init_bounce_page = (void *)__get_free_page(GFP_KERNEL);
		if (!init_bounce_page) {
			kvm_err("Couldn't allocate HYP init bounce page\n");
			err = -ENOMEM;
			goto out;
		}

		memcpy(init_bounce_page, __hyp_idmap_text_start, len);
		/*
		 * Warning: the code we just copied to the bounce page
		 * must be flushed to the point of coherency.
		 * Otherwise, the data may be sitting in L2, and HYP
		 * mode won't be able to observe it as it runs with
		 * caches off at that point.
		 */
		kvm_flush_dcache_to_poc(init_bounce_page, len);

		phys_base = kvm_virt_to_phys(init_bounce_page);
		hyp_idmap_vector += phys_base - hyp_idmap_start;
		hyp_idmap_start = phys_base;
		hyp_idmap_end = phys_base + len;

		kvm_info("Using HYP init bounce page @%lx\n",
			 (unsigned long)phys_base);
	}

	hyp_pgd = (pgd_t *)__get_free_pages(GFP_KERNEL | __GFP_ZERO, pgd_order);
	boot_hyp_pgd = (pgd_t *)__get_free_pages(GFP_KERNEL | __GFP_ZERO, pgd_order);

	if (!hyp_pgd || !boot_hyp_pgd) {
		kvm_err("Hyp mode PGD not allocated\n");
		err = -ENOMEM;
		goto out;
	}

	/* Create the idmap in the boot page tables */
	err = 	__create_hyp_mappings(boot_hyp_pgd,
				      hyp_idmap_start, hyp_idmap_end,
				      __phys_to_pfn(hyp_idmap_start),
				      PAGE_HYP);

	if (err) {
		kvm_err("Failed to idmap %lx-%lx\n",
			hyp_idmap_start, hyp_idmap_end);
		goto out;
	}

	/* Map the very same page at the trampoline VA */
	err = 	__create_hyp_mappings(boot_hyp_pgd,
				      TRAMPOLINE_VA, TRAMPOLINE_VA + PAGE_SIZE,
				      __phys_to_pfn(hyp_idmap_start),
				      PAGE_HYP);
	if (err) {
		kvm_err("Failed to map trampoline @%lx into boot HYP pgd\n",
			TRAMPOLINE_VA);
		goto out;
	}

	/* Map the same page again into the runtime page tables */
	err = 	__create_hyp_mappings(hyp_pgd,
				      TRAMPOLINE_VA, TRAMPOLINE_VA + PAGE_SIZE,
				      __phys_to_pfn(hyp_idmap_start),
				      PAGE_HYP);
	if (err) {
		kvm_err("Failed to map trampoline @%lx into runtime HYP pgd\n",
			TRAMPOLINE_VA);
		goto out;
	}

	return 0;
out:
	free_hyp_pgds();
	return err;
}

void kvm_arch_commit_memory_region(struct kvm *kvm,
				   struct kvm_userspace_memory_region *mem,
				   const struct kvm_memory_slot *old,
				   enum kvm_mr_change change)
{
	gpa_t gpa = old->base_gfn << PAGE_SHIFT;
	phys_addr_t size = old->npages << PAGE_SHIFT;
	if (change == KVM_MR_DELETE || change == KVM_MR_MOVE) {
		spin_lock(&kvm->mmu_lock);
		unmap_stage2_range(kvm, gpa, size);
		spin_unlock(&kvm->mmu_lock);
	}
}

int kvm_arch_prepare_memory_region(struct kvm *kvm,
				   struct kvm_memory_slot *memslot,
				   struct kvm_userspace_memory_region *mem,
				   enum kvm_mr_change change)
{
<<<<<<< HEAD
=======
	/*
	 * Prevent userspace from creating a memory region outside of the IPA
	 * space addressable by the KVM guest IPA space.
	 */
	if (memslot->base_gfn + memslot->npages >=
	    (KVM_PHYS_SIZE >> PAGE_SHIFT))
		return -EFAULT;

>>>>>>> a0768244
	return 0;
}

void kvm_arch_free_memslot(struct kvm *kvm, struct kvm_memory_slot *free,
			   struct kvm_memory_slot *dont)
{
}

int kvm_arch_create_memslot(struct kvm *kvm, struct kvm_memory_slot *slot,
			    unsigned long npages)
{
	return 0;
}

void kvm_arch_memslots_updated(struct kvm *kvm)
{
}

void kvm_arch_flush_shadow_all(struct kvm *kvm)
{
}

void kvm_arch_flush_shadow_memslot(struct kvm *kvm,
				   struct kvm_memory_slot *slot)
{
}<|MERGE_RESOLUTION|>--- conflicted
+++ resolved
@@ -120,11 +120,7 @@
 }
 
 static void unmap_ptes(struct kvm *kvm, pmd_t *pmd,
-<<<<<<< HEAD
 		       phys_addr_t addr, phys_addr_t end)
-=======
-		      phys_addr_t addr, phys_addr_t end)
->>>>>>> a0768244
 {
 	phys_addr_t start_addr = addr;
 	pte_t *pte, *start_pte;
@@ -140,17 +136,10 @@
 
 	if (kvm_pte_table_empty(start_pte))
 		clear_pmd_entry(kvm, pmd, start_addr);
-<<<<<<< HEAD
 }
 
 static void unmap_pmds(struct kvm *kvm, pud_t *pud,
 		       phys_addr_t addr, phys_addr_t end)
-=======
-	}
-
-static void unmap_pmds(struct kvm *kvm, pud_t *pud,
-		      phys_addr_t addr, phys_addr_t end)
->>>>>>> a0768244
 {
 	phys_addr_t next, start_addr = addr;
 	pmd_t *pmd, *start_pmd;
@@ -174,11 +163,7 @@
 }
 
 static void unmap_puds(struct kvm *kvm, pgd_t *pgd,
-<<<<<<< HEAD
 		       phys_addr_t addr, phys_addr_t end)
-=======
-		      phys_addr_t addr, phys_addr_t end)
->>>>>>> a0768244
 {
 	phys_addr_t next, start_addr = addr;
 	pud_t *pud, *start_pud;
@@ -203,11 +188,7 @@
 
 
 static void unmap_range(struct kvm *kvm, pgd_t *pgdp,
-<<<<<<< HEAD
 			phys_addr_t start, u64 size)
-=======
-		       phys_addr_t start, u64 size)
->>>>>>> a0768244
 {
 	pgd_t *pgd;
 	phys_addr_t addr = start, end = start + size;
@@ -216,12 +197,8 @@
 	pgd = pgdp + pgd_index(addr);
 	do {
 		next = kvm_pgd_addr_end(addr, end);
-<<<<<<< HEAD
-		unmap_puds(kvm, pgd, addr, next);
-=======
 		if (!pgd_none(*pgd))
 			unmap_puds(kvm, pgd, addr, next);
->>>>>>> a0768244
 	} while (pgd++, addr = next, addr != end);
 }
 
@@ -843,14 +820,11 @@
 	return kvm_vcpu_dabt_iswrite(vcpu);
 }
 
-<<<<<<< HEAD
-=======
 static bool kvm_is_device_pfn(unsigned long pfn)
 {
 	return !pfn_valid(pfn);
 }
 
->>>>>>> a0768244
 static int user_mem_abort(struct kvm_vcpu *vcpu, phys_addr_t fault_ipa,
 			  struct kvm_memory_slot *memslot, unsigned long hva,
 			  unsigned long fault_status)
@@ -920,11 +894,7 @@
 	if (is_error_pfn(pfn))
 		return -EFAULT;
 
-<<<<<<< HEAD
-	if (kvm_is_mmio_pfn(pfn))
-=======
 	if (kvm_is_device_pfn(pfn))
->>>>>>> a0768244
 		mem_type = PAGE_S2_DEVICE;
 
 	spin_lock(&kvm->mmu_lock);
@@ -950,11 +920,7 @@
 		}
 		coherent_cache_guest_page(vcpu, hva, PAGE_SIZE);
 		ret = stage2_set_pte(kvm, memcache, fault_ipa, &new_pte,
-<<<<<<< HEAD
-				     mem_type == PAGE_S2_DEVICE);
-=======
 			pgprot_val(mem_type) == pgprot_val(PAGE_S2_DEVICE));
->>>>>>> a0768244
 	}
 
 
@@ -1027,16 +993,10 @@
 		goto out_unlock;
 	}
 
-<<<<<<< HEAD
-	ret = user_mem_abort(vcpu, fault_ipa, memslot, hva, fault_status);
-=======
-	memslot = gfn_to_memslot(vcpu->kvm, gfn);
-
 	/* Userspace should not be able to register out-of-bounds IPAs */
 	VM_BUG_ON(fault_ipa >= KVM_PHYS_SIZE);
 
-	ret = user_mem_abort(vcpu, fault_ipa, memslot, fault_status);
->>>>>>> a0768244
+	ret = user_mem_abort(vcpu, fault_ipa, memslot, hva, fault_status);
 	if (ret == 0)
 		ret = 1;
 out_unlock:
@@ -1260,8 +1220,6 @@
 				   struct kvm_userspace_memory_region *mem,
 				   enum kvm_mr_change change)
 {
-<<<<<<< HEAD
-=======
 	/*
 	 * Prevent userspace from creating a memory region outside of the IPA
 	 * space addressable by the KVM guest IPA space.
@@ -1270,7 +1228,6 @@
 	    (KVM_PHYS_SIZE >> PAGE_SHIFT))
 		return -EFAULT;
 
->>>>>>> a0768244
 	return 0;
 }
 
