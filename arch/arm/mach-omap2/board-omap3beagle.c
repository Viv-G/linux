/*
 * linux/arch/arm/mach-omap2/board-omap3beagle.c
 *
 * Copyright (C) 2008 Texas Instruments
 *
 * Modified from mach-omap2/board-3430sdp.c
 *
 * Initial code: Syed Mohammed Khasim
 *
 * This program is free software; you can redistribute it and/or modify
 * it under the terms of the GNU General Public License version 2 as
 * published by the Free Software Foundation.
 */

#include <linux/kernel.h>
#include <linux/init.h>
#include <linux/platform_device.h>
#include <linux/delay.h>
#include <linux/err.h>
#include <linux/clk.h>
#include <linux/io.h>
#include <linux/leds.h>
#include <linux/gpio.h>
#include <linux/input.h>
#include <linux/gpio_keys.h>
#include <linux/opp.h>

#include <linux/mtd/mtd.h>
#include <linux/mtd/partitions.h>
#include <linux/mtd/nand.h>
#include <linux/mmc/host.h>

#include <linux/regulator/machine.h>
#include <linux/i2c/twl.h>

#include <mach/hardware.h>
#include <asm/mach-types.h>
#include <asm/mach/arch.h>
#include <asm/mach/map.h>
#include <asm/mach/flash.h>

#include <plat/board.h>
#include <plat/common.h>
#include <video/omapdss.h>
#include <video/omap-panel-generic-dpi.h>
#include <plat/gpmc.h>
#include <plat/nand.h>
#include <plat/usb.h>
#include <plat/omap_device.h>

#include "mux.h"
#include "hsmmc.h"
#include "pm.h"
#include "common-board-devices.h"

/*
 * OMAP3 Beagle revision
 * Run time detection of Beagle revision is done by reading GPIO.
 * GPIO ID -
 *	AXBX	= GPIO173, GPIO172, GPIO171: 1 1 1
 *	C1_3	= GPIO173, GPIO172, GPIO171: 1 1 0
 *	C4	= GPIO173, GPIO172, GPIO171: 1 0 1
 *	XMA/XMB = GPIO173, GPIO172, GPIO171: 0 0 0
 *	XMC = GPIO173, GPIO172, GPIO171: 0 1 0
 */
enum {
	OMAP3BEAGLE_BOARD_UNKN = 0,
	OMAP3BEAGLE_BOARD_AXBX,
	OMAP3BEAGLE_BOARD_C1_3,
	OMAP3BEAGLE_BOARD_C4,
	OMAP3BEAGLE_BOARD_XM,
	OMAP3BEAGLE_BOARD_XMC,
};

static u8 omap3_beagle_version;

/*
 * Board-specific configuration
 * Defaults to BeagleBoard-xMC
 */
static struct {
	int mmc1_gpio_wp;
	int usb_pwr_level;
	int reset_gpio;
	int usr_button_gpio;
} beagle_config = {
	.mmc1_gpio_wp = -EINVAL,
	.usb_pwr_level = GPIOF_OUT_INIT_LOW,
	.reset_gpio = 129,
	.usr_button_gpio = 4,
};

static struct gpio omap3_beagle_rev_gpios[] __initdata = {
	{ 171, GPIOF_IN, "rev_id_0"    },
	{ 172, GPIOF_IN, "rev_id_1" },
	{ 173, GPIOF_IN, "rev_id_2"    },
};

static void __init omap3_beagle_init_rev(void)
{
	int ret;
	u16 beagle_rev = 0;

	omap_mux_init_gpio(171, OMAP_PIN_INPUT_PULLUP);
	omap_mux_init_gpio(172, OMAP_PIN_INPUT_PULLUP);
	omap_mux_init_gpio(173, OMAP_PIN_INPUT_PULLUP);

	ret = gpio_request_array(omap3_beagle_rev_gpios,
				 ARRAY_SIZE(omap3_beagle_rev_gpios));
	if (ret < 0) {
		printk(KERN_ERR "Unable to get revision detection GPIO pins\n");
		omap3_beagle_version = OMAP3BEAGLE_BOARD_UNKN;
		return;
	}

	beagle_rev = gpio_get_value(171) | (gpio_get_value(172) << 1)
			| (gpio_get_value(173) << 2);

	gpio_free_array(omap3_beagle_rev_gpios,
			ARRAY_SIZE(omap3_beagle_rev_gpios));

	switch (beagle_rev) {
	case 7:
		printk(KERN_INFO "OMAP3 Beagle Rev: Ax/Bx\n");
		omap3_beagle_version = OMAP3BEAGLE_BOARD_AXBX;
		beagle_config.mmc1_gpio_wp = 29;
		beagle_config.reset_gpio = 170;
		beagle_config.usr_button_gpio = 7;
		break;
	case 6:
		printk(KERN_INFO "OMAP3 Beagle Rev: C1/C2/C3\n");
		omap3_beagle_version = OMAP3BEAGLE_BOARD_C1_3;
		beagle_config.mmc1_gpio_wp = 23;
		beagle_config.reset_gpio = 170;
		beagle_config.usr_button_gpio = 7;
		break;
	case 5:
		printk(KERN_INFO "OMAP3 Beagle Rev: C4\n");
		omap3_beagle_version = OMAP3BEAGLE_BOARD_C4;
		beagle_config.mmc1_gpio_wp = 23;
		beagle_config.reset_gpio = 170;
		beagle_config.usr_button_gpio = 7;
		break;
	case 0:
		printk(KERN_INFO "OMAP3 Beagle Rev: xM Ax/Bx\n");
		omap3_beagle_version = OMAP3BEAGLE_BOARD_XM;
		beagle_config.usb_pwr_level = GPIOF_OUT_INIT_HIGH;
		break;
	case 2:
		printk(KERN_INFO "OMAP3 Beagle Rev: xM C\n");
		omap3_beagle_version = OMAP3BEAGLE_BOARD_XMC;
		break;
	default:
		printk(KERN_INFO "OMAP3 Beagle Rev: unknown %hd\n", beagle_rev);
		omap3_beagle_version = OMAP3BEAGLE_BOARD_UNKN;
	}
}

static struct mtd_partition omap3beagle_nand_partitions[] = {
	/* All the partition sizes are listed in terms of NAND block size */
	{
		.name		= "X-Loader",
		.offset		= 0,
		.size		= 4 * NAND_BLOCK_SIZE,
		.mask_flags	= MTD_WRITEABLE,	/* force read-only */
	},
	{
		.name		= "U-Boot",
		.offset		= MTDPART_OFS_APPEND,	/* Offset = 0x80000 */
		.size		= 15 * NAND_BLOCK_SIZE,
		.mask_flags	= MTD_WRITEABLE,	/* force read-only */
	},
	{
		.name		= "U-Boot Env",
		.offset		= MTDPART_OFS_APPEND,	/* Offset = 0x260000 */
		.size		= 1 * NAND_BLOCK_SIZE,
	},
	{
		.name		= "Kernel",
		.offset		= MTDPART_OFS_APPEND,	/* Offset = 0x280000 */
		.size		= 32 * NAND_BLOCK_SIZE,
	},
	{
		.name		= "File System",
		.offset		= MTDPART_OFS_APPEND,	/* Offset = 0x680000 */
		.size		= MTDPART_SIZ_FULL,
	},
};

/* DSS */

static int beagle_enable_dvi(struct omap_dss_device *dssdev)
{
	if (gpio_is_valid(dssdev->reset_gpio))
		gpio_set_value(dssdev->reset_gpio, 1);

	return 0;
}

static void beagle_disable_dvi(struct omap_dss_device *dssdev)
{
	if (gpio_is_valid(dssdev->reset_gpio))
		gpio_set_value(dssdev->reset_gpio, 0);
}

static struct panel_generic_dpi_data dvi_panel = {
	.name = "generic",
	.platform_enable = beagle_enable_dvi,
	.platform_disable = beagle_disable_dvi,
};

static struct omap_dss_device beagle_dvi_device = {
	.type = OMAP_DISPLAY_TYPE_DPI,
	.name = "dvi",
	.driver_name = "generic_dpi_panel",
	.data = &dvi_panel,
	.phy.dpi.data_lines = 24,
	.reset_gpio = -EINVAL,
};

static struct omap_dss_device beagle_tv_device = {
	.name = "tv",
	.driver_name = "venc",
	.type = OMAP_DISPLAY_TYPE_VENC,
	.phy.venc.type = OMAP_DSS_VENC_TYPE_SVIDEO,
};

static struct omap_dss_device *beagle_dss_devices[] = {
	&beagle_dvi_device,
	&beagle_tv_device,
};

static struct omap_dss_board_info beagle_dss_data = {
	.num_devices = ARRAY_SIZE(beagle_dss_devices),
	.devices = beagle_dss_devices,
	.default_device = &beagle_dvi_device,
};

static void __init beagle_display_init(void)
{
	int r;

	r = gpio_request_one(beagle_dvi_device.reset_gpio, GPIOF_OUT_INIT_LOW,
			     "DVI reset");
	if (r < 0)
		printk(KERN_ERR "Unable to get DVI reset GPIO\n");
}

#include "sdram-micron-mt46h32m32lf-6.h"

static struct omap2_hsmmc_info mmc[] = {
	{
		.mmc		= 1,
		.caps		= MMC_CAP_4_BIT_DATA | MMC_CAP_8_BIT_DATA,
		.gpio_wp	= -EINVAL,
	},
	{}	/* Terminator */
};

static struct regulator_consumer_supply beagle_vmmc1_supply[] = {
	REGULATOR_SUPPLY("vmmc", "omap_hsmmc.0"),
};

static struct regulator_consumer_supply beagle_vsim_supply[] = {
	REGULATOR_SUPPLY("vmmc_aux", "omap_hsmmc.0"),
};

static struct gpio_led gpio_leds[];

static int beagle_twl_gpio_setup(struct device *dev,
		unsigned gpio, unsigned ngpio)
{
	int r;

	if (beagle_config.mmc1_gpio_wp != -EINVAL)
		omap_mux_init_gpio(beagle_config.mmc1_gpio_wp, OMAP_PIN_INPUT);
	mmc[0].gpio_wp = beagle_config.mmc1_gpio_wp;
	/* gpio + 0 is "mmc0_cd" (input/IRQ) */
	mmc[0].gpio_cd = gpio + 0;
	omap2_hsmmc_init(mmc);

	/*
	 * TWL4030_GPIO_MAX + 0 == ledA, EHCI nEN_USB_PWR (out, XM active
	 * high / others active low)
	 * DVI reset GPIO is different between beagle revisions
	 */
	/* Valid for all -xM revisions */
	if (cpu_is_omap3630()) {
		/*
		 * gpio + 1 on Xm controls the TFP410's enable line (active low)
		 * gpio + 2 control varies depending on the board rev as below:
		 * P7/P8 revisions(prototype): Camera EN
		 * A2+ revisions (production): LDO (DVI, serial, led blocks)
		 */
		r = gpio_request_one(gpio + 1, GPIOF_OUT_INIT_LOW,
				     "nDVI_PWR_EN");
		if (r)
			pr_err("%s: unable to configure nDVI_PWR_EN\n",
				__func__);
		r = gpio_request_one(gpio + 2, GPIOF_OUT_INIT_HIGH,
				     "DVI_LDO_EN");
		if (r)
			pr_err("%s: unable to configure DVI_LDO_EN\n",
				__func__);
	} else {
		/*
		 * REVISIT: need ehci-omap hooks for external VBUS
		 * power switch and overcurrent detect
		 */
		if (gpio_request_one(gpio + 1, GPIOF_IN, "EHCI_nOC"))
			pr_err("%s: unable to configure EHCI_nOC\n", __func__);
	}
	beagle_dvi_device.reset_gpio = beagle_config.reset_gpio;

	gpio_request_one(gpio + TWL4030_GPIO_MAX, beagle_config.usb_pwr_level,
			"nEN_USB_PWR");

	/* TWL4030_GPIO_MAX + 1 == ledB, PMU_STAT (out, active low LED) */
	gpio_leds[2].gpio = gpio + TWL4030_GPIO_MAX + 1;

	return 0;
}

static struct twl4030_gpio_platform_data beagle_gpio_data = {
	.gpio_base	= OMAP_MAX_GPIO_LINES,
	.irq_base	= TWL4030_GPIO_IRQ_BASE,
	.irq_end	= TWL4030_GPIO_IRQ_END,
	.use_leds	= true,
	.pullups	= BIT(1),
	.pulldowns	= BIT(2) | BIT(6) | BIT(7) | BIT(8) | BIT(13)
				| BIT(15) | BIT(16) | BIT(17),
	.setup		= beagle_twl_gpio_setup,
};

/* VMMC1 for MMC1 pins CMD, CLK, DAT0..DAT3 (20 mA, plus card == max 220 mA) */
static struct regulator_init_data beagle_vmmc1 = {
	.constraints = {
		.min_uV			= 1850000,
		.max_uV			= 3150000,
		.valid_modes_mask	= REGULATOR_MODE_NORMAL
					| REGULATOR_MODE_STANDBY,
		.valid_ops_mask		= REGULATOR_CHANGE_VOLTAGE
					| REGULATOR_CHANGE_MODE
					| REGULATOR_CHANGE_STATUS,
	},
	.num_consumer_supplies	= ARRAY_SIZE(beagle_vmmc1_supply),
	.consumer_supplies	= beagle_vmmc1_supply,
};

/* VSIM for MMC1 pins DAT4..DAT7 (2 mA, plus card == max 50 mA) */
static struct regulator_init_data beagle_vsim = {
	.constraints = {
		.min_uV			= 1800000,
		.max_uV			= 3000000,
		.valid_modes_mask	= REGULATOR_MODE_NORMAL
					| REGULATOR_MODE_STANDBY,
		.valid_ops_mask		= REGULATOR_CHANGE_VOLTAGE
					| REGULATOR_CHANGE_MODE
					| REGULATOR_CHANGE_STATUS,
	},
	.num_consumer_supplies	= ARRAY_SIZE(beagle_vsim_supply),
	.consumer_supplies	= beagle_vsim_supply,
};

static struct twl4030_platform_data beagle_twldata = {
	/* platform_data for children goes here */
	.gpio		= &beagle_gpio_data,
	.vmmc1		= &beagle_vmmc1,
	.vsim		= &beagle_vsim,
};

static struct i2c_board_info __initdata beagle_i2c_eeprom[] = {
       {
               I2C_BOARD_INFO("eeprom", 0x50),
       },
};

static int __init omap3_beagle_i2c_init(void)
{
	omap3_pmic_get_config(&beagle_twldata,
			TWL_COMMON_PDATA_USB | TWL_COMMON_PDATA_AUDIO,
			TWL_COMMON_REGULATOR_VDAC | TWL_COMMON_REGULATOR_VPLL2);

	beagle_twldata.vpll2->constraints.name = "VDVI";

	omap3_pmic_init("twl4030", &beagle_twldata);
	/* Bus 3 is attached to the DVI port where devices like the pico DLP
	 * projector don't work reliably with 400kHz */
	omap_register_i2c_bus(3, 100, beagle_i2c_eeprom, ARRAY_SIZE(beagle_i2c_eeprom));
	return 0;
}

static struct gpio_led gpio_leds[] = {
	{
		.name			= "beagleboard::usr0",
		.default_trigger	= "heartbeat",
		.gpio			= 150,
	},
	{
		.name			= "beagleboard::usr1",
		.default_trigger	= "mmc0",
		.gpio			= 149,
	},
	{
		.name			= "beagleboard::pmu_stat",
		.gpio			= -EINVAL,	/* gets replaced */
		.active_low		= true,
	},
};

static struct gpio_led_platform_data gpio_led_info = {
	.leds		= gpio_leds,
	.num_leds	= ARRAY_SIZE(gpio_leds),
};

static struct platform_device leds_gpio = {
	.name	= "leds-gpio",
	.id	= -1,
	.dev	= {
		.platform_data	= &gpio_led_info,
	},
};

static struct gpio_keys_button gpio_buttons[] = {
	{
		.code			= BTN_EXTRA,
		/* Dynamically assigned depending on board */
		.gpio			= -EINVAL,
		.desc			= "user",
		.wakeup			= 1,
	},
};

static struct gpio_keys_platform_data gpio_key_info = {
	.buttons	= gpio_buttons,
	.nbuttons	= ARRAY_SIZE(gpio_buttons),
};

static struct platform_device keys_gpio = {
	.name	= "gpio-keys",
	.id	= -1,
	.dev	= {
		.platform_data	= &gpio_key_info,
	},
};

static void __init omap3_beagle_init_early(void)
{
	omap2_init_common_infrastructure();
	omap2_init_common_devices(mt46h32m32lf6_sdrc_params,
				  mt46h32m32lf6_sdrc_params);
}

static void __init omap3_beagle_init_irq(void)
{
	omap3_init_irq();
}

static struct platform_device *omap3_beagle_devices[] __initdata = {
	&leds_gpio,
	&keys_gpio,
};

static const struct usbhs_omap_board_data usbhs_bdata __initconst = {

	.port_mode[0] = OMAP_EHCI_PORT_MODE_PHY,
	.port_mode[1] = OMAP_EHCI_PORT_MODE_PHY,
	.port_mode[2] = OMAP_USBHS_PORT_MODE_UNUSED,

	.phy_reset  = true,
	.reset_gpio_port[0]  = -EINVAL,
	.reset_gpio_port[1]  = 147,
	.reset_gpio_port[2]  = -EINVAL
};

#ifdef CONFIG_OMAP_MUX
static struct omap_board_mux board_mux[] __initdata = {
	{ .reg_offset = OMAP_MUX_TERMINATOR },
};
#endif

static void __init beagle_opp_init(void)
{
	int r = 0;

	/* Initialize the omap3 opp table */
	if (omap3_opp_init()) {
		pr_err("%s: opp default init failed\n", __func__);
		return;
	}

	/* Custom OPP enabled for all xM versions */
	if (cpu_is_omap3630()) {
<<<<<<< HEAD
		struct omap_hwmod *mh = omap_hwmod_lookup("mpu");
		struct omap_hwmod *dh = omap_hwmod_lookup("iva");
		struct device *dev;
=======
		struct device *mpu_dev, *iva_dev;

		mpu_dev = omap2_get_mpuss_device();
		iva_dev = omap2_get_iva_device();
>>>>>>> 43c4893c

		if (!mpu_dev || !iva_dev) {
			pr_err("%s: Aiee.. no mpu/dsp devices? %p %p\n",
				__func__, mpu_dev, iva_dev);
			return;
		}
		/* Enable MPU 1GHz and lower opps */
		r = opp_enable(mpu_dev, 800000000);
		/* TODO: MPU 1GHz needs SR and ABB */

		/* Enable IVA 800MHz and lower opps */
		r |= opp_enable(iva_dev, 660000000);
		/* TODO: DSP 800MHz needs SR and ABB */
		if (r) {
			pr_err("%s: failed to enable higher opp %d\n",
				__func__, r);
			/*
			 * Cleanup - disable the higher freqs - we dont care
			 * about the results
			 */
			opp_disable(mpu_dev, 800000000);
			opp_disable(iva_dev, 660000000);
		}
	}
	return;
}

static void __init omap3_beagle_init(void)
{
	omap3_mux_init(board_mux, OMAP_PACKAGE_CBB);
	omap3_beagle_init_rev();
	omap3_beagle_i2c_init();

	gpio_buttons[0].gpio = beagle_config.usr_button_gpio;

	platform_add_devices(omap3_beagle_devices,
			ARRAY_SIZE(omap3_beagle_devices));
	omap_display_init(&beagle_dss_data);
	omap_serial_init();

	omap_mux_init_gpio(170, OMAP_PIN_INPUT);
	/* REVISIT leave DVI powered down until it's needed ... */
	gpio_request_one(170, GPIOF_OUT_INIT_HIGH, "DVI_nPD");

	usb_musb_init(NULL);
	usbhs_init(&usbhs_bdata);
	omap_nand_flash_init(NAND_BUSWIDTH_16, omap3beagle_nand_partitions,
			     ARRAY_SIZE(omap3beagle_nand_partitions));

	/* Ensure msecure is mux'd to be able to set the RTC. */
	omap_mux_init_signal("sys_drm_msecure", OMAP_PIN_OFF_OUTPUT_HIGH);

	/* Ensure SDRC pins are mux'd for self-refresh */
	omap_mux_init_signal("sdrc_cke0", OMAP_PIN_OUTPUT);
	omap_mux_init_signal("sdrc_cke1", OMAP_PIN_OUTPUT);

	beagle_display_init();
	beagle_opp_init();
}

MACHINE_START(OMAP3_BEAGLE, "OMAP3 Beagle Board")
	/* Maintainer: Syed Mohammed Khasim - http://beagleboard.org */
	.boot_params	= 0x80000100,
	.reserve	= omap_reserve,
	.map_io		= omap3_map_io,
	.init_early	= omap3_beagle_init_early,
	.init_irq	= omap3_beagle_init_irq,
	.init_machine	= omap3_beagle_init,
	.timer		= &omap3_secure_timer,
MACHINE_END<|MERGE_RESOLUTION|>--- conflicted
+++ resolved
@@ -491,16 +491,10 @@
 
 	/* Custom OPP enabled for all xM versions */
 	if (cpu_is_omap3630()) {
-<<<<<<< HEAD
-		struct omap_hwmod *mh = omap_hwmod_lookup("mpu");
-		struct omap_hwmod *dh = omap_hwmod_lookup("iva");
-		struct device *dev;
-=======
 		struct device *mpu_dev, *iva_dev;
 
 		mpu_dev = omap2_get_mpuss_device();
 		iva_dev = omap2_get_iva_device();
->>>>>>> 43c4893c
 
 		if (!mpu_dev || !iva_dev) {
 			pr_err("%s: Aiee.. no mpu/dsp devices? %p %p\n",
