--- conflicted
+++ resolved
@@ -190,49 +190,6 @@
 ENDPROC(cpu_v7_do_resume)
 #endif
 
-<<<<<<< HEAD
-/*
- * Cortex-A8/A12/A17 that require a BTB invalidation on switch_mm
- */
-	globl_equ	cpu_v7_btbinv_proc_init,	cpu_v7_proc_init
-	globl_equ	cpu_v7_btbinv_proc_fin,		cpu_v7_proc_fin
-	globl_equ	cpu_v7_btbinv_reset,		cpu_v7_reset
-	globl_equ	cpu_v7_btbinv_do_idle,		cpu_v7_do_idle
-	globl_equ	cpu_v7_btbinv_dcache_clean_area, cpu_v7_dcache_clean_area
-	globl_equ	cpu_v7_btbinv_set_pte_ext,	cpu_v7_set_pte_ext
-	globl_equ	cpu_v7_btbinv_suspend_size,	cpu_v7_suspend_size
-#ifdef CONFIG_ARM_CPU_SUSPEND
-	globl_equ	cpu_v7_btbinv_do_suspend,	cpu_v7_do_suspend
-	globl_equ	cpu_v7_btbinv_do_resume,	cpu_v7_do_resume
-#endif
-
-/*
- * Cortex-A15 that require an icache invalidation on switch_mm
- */
-	globl_equ	cpu_ca15_proc_init,		cpu_v7_proc_init
-	globl_equ	cpu_ca15_proc_fin,		cpu_v7_proc_fin
-	globl_equ	cpu_ca15_reset,			cpu_v7_reset
-	globl_equ	cpu_ca15_do_idle,		cpu_v7_do_idle
-	globl_equ	cpu_ca15_dcache_clean_area, 	cpu_v7_dcache_clean_area
-	globl_equ	cpu_ca15_set_pte_ext,		cpu_v7_set_pte_ext
-	globl_equ	cpu_ca15_suspend_size,		cpu_v7_suspend_size
-#ifdef CONFIG_ARM_CPU_SUSPEND
-	globl_equ	cpu_ca15_do_suspend,		cpu_v7_do_suspend
-	globl_equ	cpu_ca15_do_resume,		cpu_v7_do_resume
-#endif
-
-/*
- * Cortex-A9 processor functions
- */
-	globl_equ	cpu_ca9mp_proc_init,	cpu_v7_proc_init
-	globl_equ	cpu_ca9mp_proc_fin,	cpu_v7_proc_fin
-	globl_equ	cpu_ca9mp_reset,	cpu_v7_reset
-	globl_equ	cpu_ca9mp_do_idle,	cpu_v7_do_idle
-	globl_equ	cpu_ca9mp_dcache_clean_area, cpu_v7_dcache_clean_area
-	globl_equ	cpu_ca9mp_switch_mm,	cpu_v7_btbinv_switch_mm
-	globl_equ	cpu_ca9mp_set_pte_ext,	cpu_v7_set_pte_ext
-=======
->>>>>>> 8263087b
 .globl	cpu_ca9mp_suspend_size
 .equ	cpu_ca9mp_suspend_size, cpu_v7_suspend_size + 4 * 2
 #ifdef CONFIG_ARM_CPU_SUSPEND
@@ -599,13 +556,6 @@
 	.weak cpu_v7_bugs_init
 
 	@ define struct processor (see <asm/proc-fns.h> and proc-macros.S)
-<<<<<<< HEAD
-	define_processor_functions v7, dabort=v7_early_abort, pabort=v7_pabort, suspend=1
-	define_processor_functions v7_btbinv, dabort=v7_early_abort, pabort=v7_pabort, suspend=1
-	define_processor_functions ca15, dabort=v7_early_abort, pabort=v7_pabort, suspend=1
-#ifndef CONFIG_ARM_LPAE
-	define_processor_functions ca9mp, dabort=v7_early_abort, pabort=v7_pabort, suspend=1
-=======
 	define_processor_functions v7, dabort=v7_early_abort, pabort=v7_pabort, suspend=1, bugs=cpu_v7_bugs_init
 
 #ifdef CONFIG_HARDEN_BRANCH_PREDICTOR
@@ -658,7 +608,6 @@
 #endif
 	globl_equ	cpu_ca9mp_set_pte_ext,	cpu_v7_set_pte_ext
 	define_processor_functions ca9mp, dabort=v7_early_abort, pabort=v7_pabort, suspend=1, bugs=cpu_v7_bugs_init
->>>>>>> 8263087b
 #endif
 
 	@ Cortex-A15 - needs iciallu switch_mm for hardening
@@ -739,7 +688,7 @@
 __v7_ca8_proc_info:
 	.long	0x410fc080
 	.long	0xff0ffff0
-	__v7_proc __v7_ca8_proc_info, __v7_setup, proc_fns = v7_btbinv_processor_functions
+	__v7_proc __v7_ca8_proc_info, __v7_setup, proc_fns = ca8_processor_functions
 	.size	__v7_ca8_proc_info, . - __v7_ca8_proc_info
 
 #endif	/* CONFIG_ARM_LPAE */
@@ -783,11 +732,7 @@
 __v7_ca12mp_proc_info:
 	.long	0x410fc0d0
 	.long	0xff0ffff0
-<<<<<<< HEAD
-	__v7_proc __v7_ca12mp_proc_info, __v7_ca12mp_setup, proc_fns = v7_btbinv_processor_functions
-=======
 	__v7_proc __v7_ca12mp_proc_info, __v7_ca12mp_setup, proc_fns = HARDENED_BPIALL_PROCESSOR_FUNCTIONS
->>>>>>> 8263087b
 	.size	__v7_ca12mp_proc_info, . - __v7_ca12mp_proc_info
 
 	/*
@@ -817,11 +762,7 @@
 __v7_ca17mp_proc_info:
 	.long	0x410fc0e0
 	.long	0xff0ffff0
-<<<<<<< HEAD
-	__v7_proc __v7_ca17mp_proc_info, __v7_ca17mp_setup, proc_fns = v7_btbinv_processor_functions
-=======
 	__v7_proc __v7_ca17mp_proc_info, __v7_ca17mp_setup, proc_fns = HARDENED_BPIALL_PROCESSOR_FUNCTIONS
->>>>>>> 8263087b
 	.size	__v7_ca17mp_proc_info, . - __v7_ca17mp_proc_info
 
 	/* ARM Ltd. Cortex A73 processor */
@@ -864,4 +805,5 @@
 	.long	0x000f0000		@ Required ID value
 	.long	0x000f0000		@ Mask for ID
 	__v7_proc __v7_proc_info, __v7_setup
-	.size	__v7_proc_info, . - __v7_proc_info+	.size	__v7_proc_info, . - __v7_proc_info
+	