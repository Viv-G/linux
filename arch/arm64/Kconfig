config ARM64
	def_bool y
	select ACPI_CCA_REQUIRED if ACPI
	select ACPI_GENERIC_GSI if ACPI
	select ACPI_REDUCED_HARDWARE_ONLY if ACPI
	select ARCH_HAS_ATOMIC64_DEC_IF_POSITIVE
	select ARCH_HAS_ELF_RANDOMIZE
	select ARCH_HAS_GCOV_PROFILE_ALL
	select ARCH_HAS_SG_CHAIN
	select ARCH_HAS_TICK_BROADCAST if GENERIC_CLOCKEVENTS_BROADCAST
	select ARCH_USE_CMPXCHG_LOCKREF
	select ARCH_SUPPORTS_ATOMIC_RMW
	select ARCH_WANT_OPTIONAL_GPIOLIB
	select ARCH_WANT_COMPAT_IPC_PARSE_VERSION
	select ARCH_WANT_FRAME_POINTERS
	select ARCH_HAS_UBSAN_SANITIZE_ALL
	select ARM_AMBA
	select ARM_ARCH_TIMER
	select ARM_GIC
	select AUDIT_ARCH_COMPAT_GENERIC
	select ARM_GIC_V2M if PCI_MSI
	select ARM_GIC_V3
	select ARM_GIC_V3_ITS if PCI_MSI
	select ARM_PSCI_FW
	select BUILDTIME_EXTABLE_SORT
	select CLONE_BACKWARDS
	select COMMON_CLK
	select CPU_PM if (SUSPEND || CPU_IDLE)
	select DCACHE_WORD_ACCESS
	select EDAC_SUPPORT
	select FRAME_POINTER
	select GENERIC_ALLOCATOR
	select GENERIC_CLOCKEVENTS
	select GENERIC_CLOCKEVENTS_BROADCAST
	select GENERIC_CPU_AUTOPROBE
	select GENERIC_EARLY_IOREMAP
	select GENERIC_IDLE_POLL_SETUP
	select GENERIC_IRQ_PROBE
	select GENERIC_IRQ_SHOW
	select GENERIC_IRQ_SHOW_LEVEL
	select GENERIC_PCI_IOMAP
	select GENERIC_SCHED_CLOCK
	select GENERIC_SMP_IDLE_THREAD
	select GENERIC_STRNCPY_FROM_USER
	select GENERIC_STRNLEN_USER
	select GENERIC_TIME_VSYSCALL
	select HANDLE_DOMAIN_IRQ
	select HARDIRQS_SW_RESEND
	select HAVE_ALIGNED_STRUCT_PAGE if SLUB
	select HAVE_ARCH_AUDITSYSCALL
	select HAVE_ARCH_BITREVERSE
	select HAVE_ARCH_HARDENED_USERCOPY
	select HAVE_ARCH_HUGE_VMAP
	select HAVE_ARCH_JUMP_LABEL
	select HAVE_ARCH_KASAN if SPARSEMEM_VMEMMAP && !(ARM64_16K_PAGES && ARM64_VA_BITS_48)
	select HAVE_ARCH_KGDB
	select HAVE_ARCH_MMAP_RND_BITS
	select HAVE_ARCH_MMAP_RND_COMPAT_BITS if COMPAT
	select HAVE_ARCH_SECCOMP_FILTER
	select HAVE_ARCH_TRACEHOOK
	select HAVE_BPF_JIT
	select HAVE_C_RECORDMCOUNT
	select HAVE_CC_STACKPROTECTOR
	select HAVE_CMPXCHG_DOUBLE
	select HAVE_CMPXCHG_LOCAL
	select HAVE_DEBUG_BUGVERBOSE
	select HAVE_DEBUG_KMEMLEAK
	select HAVE_DMA_API_DEBUG
	select HAVE_DMA_ATTRS
	select HAVE_DMA_CONTIGUOUS
	select HAVE_DYNAMIC_FTRACE
	select HAVE_EFFICIENT_UNALIGNED_ACCESS
	select HAVE_FTRACE_MCOUNT_RECORD
	select HAVE_FUNCTION_TRACER
	select HAVE_FUNCTION_GRAPH_TRACER
	select HAVE_GENERIC_DMA_COHERENT
	select HAVE_HW_BREAKPOINT if PERF_EVENTS
	select HAVE_IRQ_TIME_ACCOUNTING
	select HAVE_MEMBLOCK
	select HAVE_PATA_PLATFORM
	select HAVE_PERF_EVENTS
	select HAVE_PERF_REGS
	select HAVE_PERF_USER_STACK_DUMP
	select HAVE_REGS_AND_STACK_ACCESS_API
	select HAVE_RCU_TABLE_FREE
	select HAVE_SYSCALL_TRACEPOINTS
	select HAVE_KPROBES
	select HAVE_KRETPROBES if HAVE_KPROBES
	select IOMMU_DMA if IOMMU_SUPPORT
	select IRQ_DOMAIN
	select IRQ_FORCED_THREADING
	select MODULES_USE_ELF_RELA
	select NO_BOOTMEM
	select OF
	select OF_EARLY_FLATTREE
	select OF_RESERVED_MEM
	select PERF_USE_VMALLOC
	select POWER_RESET
	select POWER_SUPPLY
	select RTC_LIB
	select SPARSE_IRQ
	select SYSCTL_EXCEPTION_TRACE
	select HAVE_CONTEXT_TRACKING
	select HAVE_ARM_SMCCC
	help
	  ARM 64-bit (AArch64) Linux support.

config 64BIT
	def_bool y

config ARCH_PHYS_ADDR_T_64BIT
	def_bool y

config MMU
	def_bool y

<<<<<<< HEAD
config ARCH_MMAP_RND_BITS_MIN
       default 14 if ARM64_64K_PAGES
       default 16 if ARM64_16K_PAGES
       default 18

# max bits determined by the following formula:
#  VA_BITS - PAGE_SHIFT - 3
config ARCH_MMAP_RND_BITS_MAX
       default 19 if ARM64_VA_BITS=36
       default 24 if ARM64_VA_BITS=39
       default 27 if ARM64_VA_BITS=42
       default 30 if ARM64_VA_BITS=47
       default 29 if ARM64_VA_BITS=48 && ARM64_64K_PAGES
       default 31 if ARM64_VA_BITS=48 && ARM64_16K_PAGES
       default 33 if ARM64_VA_BITS=48
       default 14 if ARM64_64K_PAGES
       default 16 if ARM64_16K_PAGES
       default 18

config ARCH_MMAP_RND_COMPAT_BITS_MIN
       default 7 if ARM64_64K_PAGES
       default 9 if ARM64_16K_PAGES
       default 11

config ARCH_MMAP_RND_COMPAT_BITS_MAX
       default 16
=======
config ARM64_PAGE_SHIFT
	int
	default 16 if ARM64_64K_PAGES
	default 14 if ARM64_16K_PAGES
	default 12

config ARM64_CONT_SHIFT
	int
	default 5 if ARM64_64K_PAGES
	default 7 if ARM64_16K_PAGES
	default 4
>>>>>>> 4f380dc2

config NO_IOPORT_MAP
	def_bool y if !PCI

config ILLEGAL_POINTER_VALUE
	hex
	default 0xdead000000000000

config STACKTRACE_SUPPORT
	def_bool y

config ILLEGAL_POINTER_VALUE
	hex
	default 0xdead000000000000

config LOCKDEP_SUPPORT
	def_bool y

config TRACE_IRQFLAGS_SUPPORT
	def_bool y

config RWSEM_XCHGADD_ALGORITHM
	def_bool y

config GENERIC_BUG
	def_bool y
	depends on BUG

config GENERIC_BUG_RELATIVE_POINTERS
	def_bool y
	depends on GENERIC_BUG

config GENERIC_HWEIGHT
	def_bool y

config GENERIC_CSUM
        def_bool y

config GENERIC_CALIBRATE_DELAY
	def_bool y

config ZONE_DMA
	def_bool y

config HAVE_GENERIC_RCU_GUP
	def_bool y

config ARCH_DMA_ADDR_T_64BIT
	def_bool y

config NEED_DMA_MAP_STATE
	def_bool y

config NEED_SG_DMA_LENGTH
	def_bool y

config SMP
	def_bool y

config SWIOTLB
	def_bool y

config IOMMU_HELPER
	def_bool SWIOTLB

config KERNEL_MODE_NEON
	def_bool y

config FIX_EARLYCON_MEM
	def_bool y

config PGTABLE_LEVELS
	int
	default 2 if ARM64_16K_PAGES && ARM64_VA_BITS_36
	default 2 if ARM64_64K_PAGES && ARM64_VA_BITS_42
	default 3 if ARM64_64K_PAGES && ARM64_VA_BITS_48
	default 3 if ARM64_4K_PAGES && ARM64_VA_BITS_39
	default 3 if ARM64_16K_PAGES && ARM64_VA_BITS_47
	default 4 if !ARM64_64K_PAGES && ARM64_VA_BITS_48

source "init/Kconfig"

source "kernel/Kconfig.freezer"

source "arch/arm64/Kconfig.platforms"

menu "Bus support"

config PCI
	bool "PCI support"
	help
	  This feature enables support for PCI bus system. If you say Y
	  here, the kernel will include drivers and infrastructure code
	  to support PCI bus devices.

config PCI_DOMAINS
	def_bool PCI

config PCI_DOMAINS_GENERIC
	def_bool PCI

config PCI_SYSCALL
	def_bool PCI

source "drivers/pci/Kconfig"
source "drivers/pci/pcie/Kconfig"
source "drivers/pci/hotplug/Kconfig"

endmenu

menu "Kernel Features"

menu "ARM errata workarounds via the alternatives framework"

config ARM64_ERRATUM_826319
	bool "Cortex-A53: 826319: System might deadlock if a write cannot complete until read data is accepted"
	default y
	help
	  This option adds an alternative code sequence to work around ARM
	  erratum 826319 on Cortex-A53 parts up to r0p2 with an AMBA 4 ACE or
	  AXI master interface and an L2 cache.

	  If a Cortex-A53 uses an AMBA AXI4 ACE interface to other processors
	  and is unable to accept a certain write via this interface, it will
	  not progress on read data presented on the read data channel and the
	  system can deadlock.

	  The workaround promotes data cache clean instructions to
	  data cache clean-and-invalidate.
	  Please note that this does not necessarily enable the workaround,
	  as it depends on the alternative framework, which will only patch
	  the kernel if an affected CPU is detected.

	  If unsure, say Y.

config ARM64_ERRATUM_827319
	bool "Cortex-A53: 827319: Data cache clean instructions might cause overlapping transactions to the interconnect"
	default y
	help
	  This option adds an alternative code sequence to work around ARM
	  erratum 827319 on Cortex-A53 parts up to r0p2 with an AMBA 5 CHI
	  master interface and an L2 cache.

	  Under certain conditions this erratum can cause a clean line eviction
	  to occur at the same time as another transaction to the same address
	  on the AMBA 5 CHI interface, which can cause data corruption if the
	  interconnect reorders the two transactions.

	  The workaround promotes data cache clean instructions to
	  data cache clean-and-invalidate.
	  Please note that this does not necessarily enable the workaround,
	  as it depends on the alternative framework, which will only patch
	  the kernel if an affected CPU is detected.

	  If unsure, say Y.

config ARM64_ERRATUM_824069
	bool "Cortex-A53: 824069: Cache line might not be marked as clean after a CleanShared snoop"
	default y
	help
	  This option adds an alternative code sequence to work around ARM
	  erratum 824069 on Cortex-A53 parts up to r0p2 when it is connected
	  to a coherent interconnect.

	  If a Cortex-A53 processor is executing a store or prefetch for
	  write instruction at the same time as a processor in another
	  cluster is executing a cache maintenance operation to the same
	  address, then this erratum might cause a clean cache line to be
	  incorrectly marked as dirty.

	  The workaround promotes data cache clean instructions to
	  data cache clean-and-invalidate.
	  Please note that this option does not necessarily enable the
	  workaround, as it depends on the alternative framework, which will
	  only patch the kernel if an affected CPU is detected.

	  If unsure, say Y.

config ARM64_ERRATUM_819472
	bool "Cortex-A53: 819472: Store exclusive instructions might cause data corruption"
	default y
	help
	  This option adds an alternative code sequence to work around ARM
	  erratum 819472 on Cortex-A53 parts up to r0p1 with an L2 cache
	  present when it is connected to a coherent interconnect.

	  If the processor is executing a load and store exclusive sequence at
	  the same time as a processor in another cluster is executing a cache
	  maintenance operation to the same address, then this erratum might
	  cause data corruption.

	  The workaround promotes data cache clean instructions to
	  data cache clean-and-invalidate.
	  Please note that this does not necessarily enable the workaround,
	  as it depends on the alternative framework, which will only patch
	  the kernel if an affected CPU is detected.

	  If unsure, say Y.

config ARM64_ERRATUM_832075
	bool "Cortex-A57: 832075: possible deadlock on mixing exclusive memory accesses with device loads"
	default y
	help
	  This option adds an alternative code sequence to work around ARM
	  erratum 832075 on Cortex-A57 parts up to r1p2.

	  Affected Cortex-A57 parts might deadlock when exclusive load/store
	  instructions to Write-Back memory are mixed with Device loads.

	  The workaround is to promote device loads to use Load-Acquire
	  semantics.
	  Please note that this does not necessarily enable the workaround,
	  as it depends on the alternative framework, which will only patch
	  the kernel if an affected CPU is detected.

	  If unsure, say Y.

config ARM64_ERRATUM_834220
	bool "Cortex-A57: 834220: Stage 2 translation fault might be incorrectly reported in presence of a Stage 1 fault"
	depends on KVM
	default y
	help
	  This option adds an alternative code sequence to work around ARM
	  erratum 834220 on Cortex-A57 parts up to r1p2.

	  Affected Cortex-A57 parts might report a Stage 2 translation
	  fault as the result of a Stage 1 fault for load crossing a
	  page boundary when there is a permission or device memory
	  alignment fault at Stage 1 and a translation fault at Stage 2.

	  The workaround is to verify that the Stage 1 translation
	  doesn't generate a fault before handling the Stage 2 fault.
	  Please note that this does not necessarily enable the workaround,
	  as it depends on the alternative framework, which will only patch
	  the kernel if an affected CPU is detected.

	  If unsure, say Y.

config ARM64_ERRATUM_845719
	bool "Cortex-A53: 845719: a load might read incorrect data"
	depends on COMPAT
	default y
	help
	  This option adds an alternative code sequence to work around ARM
	  erratum 845719 on Cortex-A53 parts up to r0p4.

	  When running a compat (AArch32) userspace on an affected Cortex-A53
	  part, a load at EL0 from a virtual address that matches the bottom 32
	  bits of the virtual address used by a recent load at (AArch64) EL1
	  might return incorrect data.

	  The workaround is to write the contextidr_el1 register on exception
	  return to a 32-bit task.
	  Please note that this does not necessarily enable the workaround,
	  as it depends on the alternative framework, which will only patch
	  the kernel if an affected CPU is detected.

	  If unsure, say Y.

config ARM64_ERRATUM_843419
	bool "Cortex-A53: 843419: A load or store might access an incorrect address"
	depends on MODULES
	default y
	select ARM64_MODULE_CMODEL_LARGE
	help
	  This option builds kernel modules using the large memory model in
	  order to avoid the use of the ADRP instruction, which can cause
	  a subsequent memory access to use an incorrect address on Cortex-A53
	  parts up to r0p4.

	  Note that the kernel itself must be linked with a version of ld
	  which fixes potentially affected ADRP instructions through the
	  use of veneers.

	  If unsure, say Y.

config CAVIUM_ERRATUM_22375
	bool "Cavium erratum 22375, 24313"
	default y
	help
	  Enable workaround for erratum 22375, 24313.

	  This implements two gicv3-its errata workarounds for ThunderX. Both
	  with small impact affecting only ITS table allocation.

	    erratum 22375: only alloc 8MB table size
	    erratum 24313: ignore memory access type

	  The fixes are in ITS initialization and basically ignore memory access
	  type and table size provided by the TYPER and BASER registers.

	  If unsure, say Y.

config CAVIUM_ERRATUM_23144
	bool "Cavium erratum 23144: ITS SYNC hang on dual socket system"
	depends on NUMA
	default y
	help
	  ITS SYNC command hang for cross node io and collections/cpu mapping.

	  If unsure, say Y.

config CAVIUM_ERRATUM_23154
	bool "Cavium erratum 23154: Access to ICC_IAR1_EL1 is not sync'ed"
	default y
	help
	  The gicv3 of ThunderX requires a modified version for
	  reading the IAR status to ensure data synchronization
	  (access to icc_iar1_el1 is not sync'ed before and after).

	  If unsure, say Y.

config CAVIUM_ERRATUM_27456
	bool "Cavium erratum 27456: Broadcast TLBI instructions may cause icache corruption"
	default y
	help
	  On ThunderX T88 pass 1.x through 2.1 parts, broadcast TLBI
	  instructions may cause the icache to become corrupted if it
	  contains data for a non-current ASID.  The fix is to
	  invalidate the icache when changing the mm context.

	  If unsure, say Y.

endmenu


choice
	prompt "Page size"
	default ARM64_4K_PAGES
	help
	  Page size (translation granule) configuration.

config ARM64_4K_PAGES
	bool "4KB"
	help
	  This feature enables 4KB pages support.

config ARM64_16K_PAGES
	bool "16KB"
	help
	  The system will use 16KB pages support. AArch32 emulation
	  requires applications compiled with 16K (or a multiple of 16K)
	  aligned segments.

config ARM64_64K_PAGES
	bool "64KB"
	help
	  This feature enables 64KB pages support (4KB by default)
	  allowing only two levels of page tables and faster TLB
	  look-up. AArch32 emulation requires applications compiled
	  with 64K aligned segments.

endchoice

choice
	prompt "Virtual address space size"
	default ARM64_VA_BITS_39 if ARM64_4K_PAGES
	default ARM64_VA_BITS_47 if ARM64_16K_PAGES
	default ARM64_VA_BITS_42 if ARM64_64K_PAGES
	help
	  Allows choosing one of multiple possible virtual address
	  space sizes. The level of translation table is determined by
	  a combination of page size and virtual address space size.

config ARM64_VA_BITS_36
	bool "36-bit" if EXPERT
	depends on ARM64_16K_PAGES

config ARM64_VA_BITS_39
	bool "39-bit"
	depends on ARM64_4K_PAGES

config ARM64_VA_BITS_42
	bool "42-bit"
	depends on ARM64_64K_PAGES

config ARM64_VA_BITS_47
	bool "47-bit"
	depends on ARM64_16K_PAGES

config ARM64_VA_BITS_48
	bool "48-bit"

endchoice

config ARM64_VA_BITS
	int
	default 36 if ARM64_VA_BITS_36
	default 39 if ARM64_VA_BITS_39
	default 42 if ARM64_VA_BITS_42
	default 47 if ARM64_VA_BITS_47
	default 48 if ARM64_VA_BITS_48

config CPU_BIG_ENDIAN
       bool "Build big-endian kernel"
       help
         Say Y if you plan on running a kernel in big-endian mode.

config SCHED_MC
	bool "Multi-core scheduler support"
	help
	  Multi-core scheduler support improves the CPU scheduler's decision
	  making when dealing with multi-core CPU chips at a cost of slightly
	  increased overhead in some places. If unsure say N here.

config SCHED_SMT
	bool "SMT scheduler support"
	help
	  Improves the CPU scheduler's decision making when dealing with
	  MultiThreading at a cost of slightly increased overhead in some
	  places. If unsure say N here.

config NR_CPUS
	int "Maximum number of CPUs (2-4096)"
	range 2 4096
	# These have to remain sorted largest to smallest
	default "64"

config HOTPLUG_CPU
	bool "Support for hot-pluggable CPUs"
	select GENERIC_IRQ_MIGRATION
	help
	  Say Y here to experiment with turning CPUs off and on.  CPUs
	  can be controlled through /sys/devices/system/cpu.

source kernel/Kconfig.preempt
source kernel/Kconfig.hz

config ARCH_SUPPORTS_DEBUG_PAGEALLOC
	def_bool y

config ARCH_HAS_HOLES_MEMORYMODEL
	def_bool y if SPARSEMEM

config ARCH_SPARSEMEM_ENABLE
	def_bool y
	select SPARSEMEM_VMEMMAP_ENABLE

config ARCH_SPARSEMEM_DEFAULT
	def_bool ARCH_SPARSEMEM_ENABLE

config ARCH_SELECT_MEMORY_MODEL
	def_bool ARCH_SPARSEMEM_ENABLE

config HAVE_ARCH_PFN_VALID
	def_bool ARCH_HAS_HOLES_MEMORYMODEL || !SPARSEMEM

config HW_PERF_EVENTS
	def_bool y
	depends on ARM_PMU

config SYS_SUPPORTS_HUGETLBFS
	def_bool y

config ARCH_WANT_HUGE_PMD_SHARE
	def_bool y if ARM64_4K_PAGES || (ARM64_16K_PAGES && !ARM64_VA_BITS_36)

config HAVE_ARCH_TRANSPARENT_HUGEPAGE
	def_bool y

config ARCH_HAS_CACHE_LINE_SIZE
	def_bool y

source "mm/Kconfig"

config SECCOMP
	bool "Enable seccomp to safely compute untrusted bytecode"
	---help---
	  This kernel feature is useful for number crunching applications
	  that may need to compute untrusted bytecode during their
	  execution. By using pipes or other transports made available to
	  the process as file descriptors supporting the read/write
	  syscalls, it's possible to isolate those applications in
	  their own address space using seccomp. Once seccomp is
	  enabled via prctl(PR_SET_SECCOMP), it cannot be disabled
	  and the task is only allowed to execute a few safe syscalls
	  defined by each seccomp mode.

config XEN_DOM0
	def_bool y
	depends on XEN

config XEN
	bool "Xen guest support on ARM64"
	depends on ARM64 && OF
	select SWIOTLB_XEN
	help
	  Say Y if you want to run Linux in a Virtual Machine on Xen on ARM64.

config FORCE_MAX_ZONEORDER
	int
	default "14" if (ARM64_64K_PAGES && TRANSPARENT_HUGEPAGE)
	default "12" if (ARM64_16K_PAGES && TRANSPARENT_HUGEPAGE)
	default "11"
	help
	  The kernel memory allocator divides physically contiguous memory
	  blocks into "zones", where each zone is a power of two number of
	  pages.  This option selects the largest power of two that the kernel
	  keeps in the memory allocator.  If you need to allocate very large
	  blocks of physically contiguous memory, then you may need to
	  increase this value.

	  This config option is actually maximum order plus one. For example,
	  a value of 11 means that the largest free memory block is 2^10 pages.

	  We make sure that we can allocate upto a HugePage size for each configuration.
	  Hence we have :
		MAX_ORDER = (PMD_SHIFT - PAGE_SHIFT) + 1 => PAGE_SHIFT - 2

	  However for 4K, we choose a higher default value, 11 as opposed to 10, giving us
	  4M allocations matching the default size used by generic code.

menuconfig ARMV8_DEPRECATED
	bool "Emulate deprecated/obsolete ARMv8 instructions"
	depends on COMPAT
	help
	  Legacy software support may require certain instructions
	  that have been deprecated or obsoleted in the architecture.

	  Enable this config to enable selective emulation of these
	  features.

	  If unsure, say Y

if ARMV8_DEPRECATED

config SWP_EMULATION
	bool "Emulate SWP/SWPB instructions"
	help
	  ARMv8 obsoletes the use of A32 SWP/SWPB instructions such that
	  they are always undefined. Say Y here to enable software
	  emulation of these instructions for userspace using LDXR/STXR.

	  In some older versions of glibc [<=2.8] SWP is used during futex
	  trylock() operations with the assumption that the code will not
	  be preempted. This invalid assumption may be more likely to fail
	  with SWP emulation enabled, leading to deadlock of the user
	  application.

	  NOTE: when accessing uncached shared regions, LDXR/STXR rely
	  on an external transaction monitoring block called a global
	  monitor to maintain update atomicity. If your system does not
	  implement a global monitor, this option can cause programs that
	  perform SWP operations to uncached memory to deadlock.

	  If unsure, say Y

config CP15_BARRIER_EMULATION
	bool "Emulate CP15 Barrier instructions"
	help
	  The CP15 barrier instructions - CP15ISB, CP15DSB, and
	  CP15DMB - are deprecated in ARMv8 (and ARMv7). It is
	  strongly recommended to use the ISB, DSB, and DMB
	  instructions instead.

	  Say Y here to enable software emulation of these
	  instructions for AArch32 userspace code. When this option is
	  enabled, CP15 barrier usage is traced which can help
	  identify software that needs updating.

	  If unsure, say Y

config SETEND_EMULATION
	bool "Emulate SETEND instruction"
	help
	  The SETEND instruction alters the data-endianness of the
	  AArch32 EL0, and is deprecated in ARMv8.

	  Say Y here to enable software emulation of the instruction
	  for AArch32 userspace code.

	  Note: All the cpus on the system must have mixed endian support at EL0
	  for this feature to be enabled. If a new CPU - which doesn't support mixed
	  endian - is hotplugged in after this feature has been enabled, there could
	  be unexpected results in the applications.

	  If unsure, say Y
endif

config ARM64_SW_TTBR0_PAN
	bool "Emulate Privileged Access Never using TTBR0_EL1 switching"
	help
	  Enabling this option prevents the kernel from accessing
	  user-space memory directly by pointing TTBR0_EL1 to a reserved
	  zeroed area and reserved ASID. The user access routines
	  restore the valid TTBR0_EL1 temporarily.

menu "ARMv8.1 architectural features"

config ARM64_HW_AFDBM
	bool "Support for hardware updates of the Access and Dirty page flags"
	default y
	help
	  The ARMv8.1 architecture extensions introduce support for
	  hardware updates of the access and dirty information in page
	  table entries. When enabled in TCR_EL1 (HA and HD bits) on
	  capable processors, accesses to pages with PTE_AF cleared will
	  set this bit instead of raising an access flag fault.
	  Similarly, writes to read-only pages with the DBM bit set will
	  clear the read-only bit (AP[2]) instead of raising a
	  permission fault.

	  Kernels built with this configuration option enabled continue
	  to work on pre-ARMv8.1 hardware and the performance impact is
	  minimal. If unsure, say Y.

config ARM64_PAN
	bool "Enable support for Privileged Access Never (PAN)"
	default y
	help
	 Privileged Access Never (PAN; part of the ARMv8.1 Extensions)
	 prevents the kernel or hypervisor from accessing user-space (EL0)
	 memory directly.

	 Choosing this option will cause any unprotected (not using
	 copy_to_user et al) memory access to fail with a permission fault.

	 The feature is detected at runtime, and will remain as a 'nop'
	 instruction if the cpu does not implement the feature.

config ARM64_LSE_ATOMICS
	bool "Atomic instructions"
	help
	  As part of the Large System Extensions, ARMv8.1 introduces new
	  atomic instructions that are designed specifically to scale in
	  very large systems.

	  Say Y here to make use of these instructions for the in-kernel
	  atomic routines. This incurs a small overhead on CPUs that do
	  not support these instructions and requires the kernel to be
	  built with binutils >= 2.25.

endmenu

config ARM64_UAO
	bool "Enable support for User Access Override (UAO)"
	default y
	help
	  User Access Override (UAO; part of the ARMv8.2 Extensions)
	  causes the 'unprivileged' variant of the load/store instructions to
	  be overriden to be privileged.

	  This option changes get_user() and friends to use the 'unprivileged'
	  variant of the load/store instructions. This ensures that user-space
	  really did have access to the supplied memory. When addr_limit is
	  set to kernel memory the UAO bit will be set, allowing privileged
	  access to kernel memory.

	  Choosing this option will cause copy_to_user() et al to use user-space
	  memory permissions.

	  The feature is detected at runtime, the kernel will use the
	  regular load/store instructions if the cpu does not implement the
	  feature.

config ARM64_MODULE_CMODEL_LARGE
	bool

config ARM64_MODULE_PLTS
	bool
	select ARM64_MODULE_CMODEL_LARGE
	select HAVE_MOD_ARCH_SPECIFIC

config RELOCATABLE
	bool
	help
	  This builds the kernel as a Position Independent Executable (PIE),
	  which retains all relocation metadata required to relocate the
	  kernel binary at runtime to a different virtual address than the
	  address it was linked at.
	  Since AArch64 uses the RELA relocation format, this requires a
	  relocation pass at runtime even if the kernel is loaded at the
	  same address it was linked at.

config RANDOMIZE_BASE
	bool "Randomize the address of the kernel image"
	select ARM64_MODULE_PLTS if MODULES
	select RELOCATABLE
	help
	  Randomizes the virtual address at which the kernel image is
	  loaded, as a security feature that deters exploit attempts
	  relying on knowledge of the location of kernel internals.

	  It is the bootloader's job to provide entropy, by passing a
	  random u64 value in /chosen/kaslr-seed at kernel entry.

	  When booting via the UEFI stub, it will invoke the firmware's
	  EFI_RNG_PROTOCOL implementation (if available) to supply entropy
	  to the kernel proper. In addition, it will randomise the physical
	  location of the kernel Image as well.

	  If unsure, say N.

config RANDOMIZE_MODULE_REGION_FULL
	bool "Randomize the module region independently from the core kernel"
	depends on RANDOMIZE_BASE && !DYNAMIC_FTRACE
	default y
	help
	  Randomizes the location of the module region without considering the
	  location of the core kernel. This way, it is impossible for modules
	  to leak information about the location of core kernel data structures
	  but it does imply that function calls between modules and the core
	  kernel will need to be resolved via veneers in the module PLT.

	  When this option is not set, the module region will be randomized over
	  a limited range that contains the [_stext, _etext] interval of the
	  core kernel, so branch relocations are always in range.

endmenu

menu "Boot options"

config ARM64_ACPI_PARKING_PROTOCOL
	bool "Enable support for the ARM64 ACPI parking protocol"
	depends on ACPI
	help
	  Enable support for the ARM64 ACPI parking protocol. If disabled
	  the kernel will not allow booting through the ARM64 ACPI parking
	  protocol even if the corresponding data is present in the ACPI
	  MADT table.

config CMDLINE
	string "Default kernel command string"
	default ""
	help
	  Provide a set of default command-line options at build time by
	  entering them here. As a minimum, you should specify the the
	  root device (e.g. root=/dev/nfs).

choice
	prompt "Kernel command line type" if CMDLINE != ""
	default CMDLINE_FROM_BOOTLOADER

config CMDLINE_FROM_BOOTLOADER
	bool "Use bootloader kernel arguments if available"
	help
	  Uses the command-line options passed by the boot loader. If
	  the boot loader doesn't provide any, the default kernel command
	  string provided in CMDLINE will be used.

config CMDLINE_EXTEND
	bool "Extend bootloader kernel arguments"
	help
	  The command-line arguments provided by the boot loader will be
	  appended to the default kernel command string.

config CMDLINE_FORCE
	bool "Always use the default kernel command string"
	help
	  Always use the default kernel command string, even if the boot
	  loader passes other arguments to the kernel.
	  This is useful if you cannot or don't want to change the
	  command-line options your boot loader passes to the kernel.
endchoice

config EFI_STUB
	bool

config EFI
	bool "UEFI runtime support"
	depends on OF && !CPU_BIG_ENDIAN
	select LIBFDT
	select UCS2_STRING
	select EFI_PARAMS_FROM_FDT
	select EFI_RUNTIME_WRAPPERS
	select EFI_STUB
	select EFI_ARMSTUB
	default y
	help
	  This option provides support for runtime services provided
	  by UEFI firmware (such as non-volatile variables, realtime
          clock, and platform reset). A UEFI stub is also provided to
	  allow the kernel to be booted as an EFI application. This
	  is only useful on systems that have UEFI firmware.

config DMI
	bool "Enable support for SMBIOS (DMI) tables"
	depends on EFI
	default y
	help
	  This enables SMBIOS/DMI feature for systems.

	  This option is only useful on systems that have UEFI firmware.
	  However, even with this option, the resultant kernel should
	  continue to boot on existing non-UEFI platforms.

config BUILD_ARM64_APPENDED_DTB_IMAGE
	bool "Build a concatenated Image.gz/dtb by default"
	depends on OF
	help
	  Enabling this option will cause a concatenated Image.gz and list of
	  DTBs to be built by default (instead of a standalone Image.gz.)
	  The image will built in arch/arm64/boot/Image.gz-dtb

choice
	prompt "Appended DTB Kernel Image name"
	depends on BUILD_ARM64_APPENDED_DTB_IMAGE
	help
	  Enabling this option will cause a specific kernel image Image or
	  Image.gz to be used for final image creation.
	  The image will built in arch/arm64/boot/IMAGE-NAME-dtb

	config IMG_GZ_DTB
		bool "Image.gz-dtb"
	config IMG_DTB
		bool "Image-dtb"
endchoice

config BUILD_ARM64_APPENDED_KERNEL_IMAGE_NAME
	string
	depends on BUILD_ARM64_APPENDED_DTB_IMAGE
	default "Image.gz-dtb" if IMG_GZ_DTB
	default "Image-dtb" if IMG_DTB

config BUILD_ARM64_APPENDED_DTB_IMAGE_NAMES
	string "Default dtb names"
	depends on BUILD_ARM64_APPENDED_DTB_IMAGE
	help
	  Space separated list of names of dtbs to append when
	  building a concatenated Image.gz-dtb.

endmenu

menu "Userspace binary formats"

source "fs/Kconfig.binfmt"

config COMPAT
	bool "Kernel support for 32-bit EL0"
	depends on ARM64_4K_PAGES || EXPERT
	select COMPAT_BINFMT_ELF
	select HAVE_UID16
	select OLD_SIGSUSPEND3
	select COMPAT_OLD_SIGACTION
	help
	  This option enables support for a 32-bit EL0 running under a 64-bit
	  kernel at EL1. AArch32-specific components such as system calls,
	  the user helper functions, VFP support and the ptrace interface are
	  handled appropriately by the kernel.

	  If you use a page size other than 4KB (i.e, 16KB or 64KB), please be aware
	  that you will only be able to execute AArch32 binaries that were compiled
	  with page size aligned segments.

	  If you want to execute 32-bit userspace applications, say Y.

config SYSVIPC_COMPAT
	def_bool y
	depends on COMPAT && SYSVIPC

endmenu

menu "Power management options"

source "kernel/power/Kconfig"

config ARCH_HIBERNATION_POSSIBLE
	def_bool y
	depends on CPU_PM

config ARCH_HIBERNATION_HEADER
	def_bool y
	depends on HIBERNATION

config ARCH_SUSPEND_POSSIBLE
	def_bool y

endmenu

menu "CPU Power Management"

source "drivers/cpuidle/Kconfig"

source "drivers/cpufreq/Kconfig"

endmenu

source "net/Kconfig"

source "drivers/Kconfig"

source "drivers/firmware/Kconfig"

source "drivers/acpi/Kconfig"

source "fs/Kconfig"

source "arch/arm64/kvm/Kconfig"

source "arch/arm64/Kconfig.debug"

source "security/Kconfig"

source "crypto/Kconfig"
if CRYPTO
source "arch/arm64/crypto/Kconfig"
endif

source "lib/Kconfig"<|MERGE_RESOLUTION|>--- conflicted
+++ resolved
@@ -114,7 +114,6 @@
 config MMU
 	def_bool y
 
-<<<<<<< HEAD
 config ARCH_MMAP_RND_BITS_MIN
        default 14 if ARM64_64K_PAGES
        default 16 if ARM64_16K_PAGES
@@ -141,7 +140,7 @@
 
 config ARCH_MMAP_RND_COMPAT_BITS_MAX
        default 16
-=======
+
 config ARM64_PAGE_SHIFT
 	int
 	default 16 if ARM64_64K_PAGES
@@ -153,7 +152,6 @@
 	default 5 if ARM64_64K_PAGES
 	default 7 if ARM64_16K_PAGES
 	default 4
->>>>>>> 4f380dc2
 
 config NO_IOPORT_MAP
 	def_bool y if !PCI
