--- conflicted
+++ resolved
@@ -75,13 +75,8 @@
 		compatible = "rockchip,fiq-debugger";
 		rockchip,serial-id = <2>;
 		rockchip,wake-irq = <0>;
-<<<<<<< HEAD
 		rockchip,irq-mode-enable = <1>;  /* If enable uart uses irq instead of fiq */
 		rockchip,baudrate = <115200>;  /* Only 115200 and 1500000 */
-=======
-		rockchip,irq-mode-enable = <0>;  /* If enable uart uses irq instead of fiq */
-		rockchip,baudrate = <1500000>;  /* Only 115200 and 1500000 */
->>>>>>> 8fefd629
 		pinctrl-names = "default";
 		pinctrl-0 = <&uart2c_xfer>;
 		interrupts = <GIC_SPI 150 IRQ_TYPE_LEVEL_HIGH 0>;
