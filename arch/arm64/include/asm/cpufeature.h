--- conflicted
+++ resolved
@@ -221,14 +221,12 @@
 	return id_aa64mmfr0_mixed_endian_el0(read_system_reg(SYS_ID_AA64MMFR0_EL1));
 }
 
-<<<<<<< HEAD
 static inline bool system_uses_ttbr0_pan(void)
 {
 	return IS_ENABLED(CONFIG_ARM64_SW_TTBR0_PAN) &&
 		!cpus_have_cap(ARM64_HAS_PAN);
 }
 
-=======
 #define ARM64_SSBD_UNKNOWN		-1
 #define ARM64_SSBD_FORCE_DISABLE	0
 #define ARM64_SSBD_KERNEL		1
@@ -251,7 +249,6 @@
 static inline void arm64_set_ssbd_mitigation(bool state) {}
 #endif
 
->>>>>>> 19e5f4da
 #endif /* __ASSEMBLY__ */
 
 #endif