/*
 * Copyright (C) 2012 ARM Ltd.
 *
 * This program is free software; you can redistribute it and/or modify
 * it under the terms of the GNU General Public License version 2 as
 * published by the Free Software Foundation.
 *
 * This program is distributed in the hope that it will be useful,
 * but WITHOUT ANY WARRANTY; without even the implied warranty of
 * MERCHANTABILITY or FITNESS FOR A PARTICULAR PURPOSE.  See the
 * GNU General Public License for more details.
 *
 * You should have received a copy of the GNU General Public License
 * along with this program.  If not, see <http://www.gnu.org/licenses/>.
 */
#ifndef __ASM_FUTEX_H
#define __ASM_FUTEX_H

#ifdef __KERNEL__

#include <linux/futex.h>
#include <linux/uaccess.h>

#include <asm/errno.h>

#define FUTEX_MAX_LOOPS	128 /* What's the largest number you can think of? */

#define __futex_atomic_op(insn, ret, oldval, uaddr, tmp, oparg)		\
do {									\
<<<<<<< HEAD
	uaccess_enable();						\
=======
	unsigned int loops = FUTEX_MAX_LOOPS;				\
									\
>>>>>>> 1872b07a
	asm volatile(							\
"	prfm	pstl1strm, %2\n"					\
"1:	ldxr	%w1, %2\n"						\
	insn "\n"							\
"2:	stlxr	%w0, %w3, %2\n"						\
"	cbz	%w0, 3f\n"						\
"	sub	%w4, %w4, %w0\n"					\
"	cbnz	%w4, 1b\n"						\
"	mov	%w0, %w7\n"						\
"3:\n"									\
"	dmb	ish\n"							\
"	.pushsection .fixup,\"ax\"\n"					\
"	.align	2\n"							\
"4:	mov	%w0, %w6\n"						\
"	b	3b\n"							\
"	.popsection\n"							\
	_ASM_EXTABLE(1b, 4b)						\
	_ASM_EXTABLE(2b, 4b)						\
<<<<<<< HEAD
	: "=&r" (ret), "=&r" (oldval), "+Q" (*uaddr), "=&r" (tmp)	\
	: "r" (oparg), "Ir" (-EFAULT)					\
	: "memory");							\
	uaccess_disable();						\
=======
	ALTERNATIVE("nop", SET_PSTATE_PAN(1), ARM64_HAS_PAN,		\
		    CONFIG_ARM64_PAN)					\
	: "=&r" (ret), "=&r" (oldval), "+Q" (*uaddr), "=&r" (tmp),	\
	  "+r" (loops)							\
	: "r" (oparg), "Ir" (-EFAULT), "Ir" (-EAGAIN)			\
	: "memory");							\
>>>>>>> 1872b07a
} while (0)

static inline int
arch_futex_atomic_op_inuser(int op, int oparg, int *oval, u32 __user *uaddr)
{
	int oldval = 0, ret, tmp;

	pagefault_disable();

	switch (op) {
	case FUTEX_OP_SET:
		__futex_atomic_op("mov	%w3, %w5",
				  ret, oldval, uaddr, tmp, oparg);
		break;
	case FUTEX_OP_ADD:
		__futex_atomic_op("add	%w3, %w1, %w5",
				  ret, oldval, uaddr, tmp, oparg);
		break;
	case FUTEX_OP_OR:
		__futex_atomic_op("orr	%w3, %w1, %w5",
				  ret, oldval, uaddr, tmp, oparg);
		break;
	case FUTEX_OP_ANDN:
		__futex_atomic_op("and	%w3, %w1, %w5",
				  ret, oldval, uaddr, tmp, ~oparg);
		break;
	case FUTEX_OP_XOR:
		__futex_atomic_op("eor	%w3, %w1, %w5",
				  ret, oldval, uaddr, tmp, oparg);
		break;
	default:
		ret = -ENOSYS;
	}

	pagefault_enable();

	if (!ret)
		*oval = oldval;

	return ret;
}

static inline int
futex_atomic_cmpxchg_inatomic(u32 *uval, u32 __user *_uaddr,
			      u32 oldval, u32 newval)
{
	int ret = 0;
	unsigned int loops = FUTEX_MAX_LOOPS;
	u32 val, tmp;
	u32 __user *uaddr;

	if (!access_ok(VERIFY_WRITE, _uaddr, sizeof(u32)))
		return -EFAULT;

	uaddr = __uaccess_mask_ptr(_uaddr);
	uaccess_enable();
	asm volatile("// futex_atomic_cmpxchg_inatomic\n"
"	prfm	pstl1strm, %2\n"
"1:	ldxr	%w1, %2\n"
"	sub	%w3, %w1, %w5\n"
"	cbnz	%w3, 4f\n"
"2:	stlxr	%w3, %w6, %2\n"
"	cbz	%w3, 3f\n"
"	sub	%w4, %w4, %w3\n"
"	cbnz	%w4, 1b\n"
"	mov	%w0, %w8\n"
"3:\n"
"	dmb	ish\n"
"4:\n"
"	.pushsection .fixup,\"ax\"\n"
"5:	mov	%w0, %w7\n"
"	b	4b\n"
"	.popsection\n"
<<<<<<< HEAD
	_ASM_EXTABLE(1b, 4b)
	_ASM_EXTABLE(2b, 4b)
	: "+r" (ret), "=&r" (val), "+Q" (*uaddr), "=&r" (tmp)
	: "r" (oldval), "r" (newval), "Ir" (-EFAULT)
=======
	_ASM_EXTABLE(1b, 5b)
	_ASM_EXTABLE(2b, 5b)
ALTERNATIVE("nop", SET_PSTATE_PAN(1), ARM64_HAS_PAN, CONFIG_ARM64_PAN)
	: "+r" (ret), "=&r" (val), "+Q" (*uaddr), "=&r" (tmp), "+r" (loops)
	: "r" (oldval), "r" (newval), "Ir" (-EFAULT), "Ir" (-EAGAIN)
>>>>>>> 1872b07a
	: "memory");
	uaccess_disable();

	*uval = val;
	return ret;
}

#endif /* __KERNEL__ */
#endif /* __ASM_FUTEX_H */<|MERGE_RESOLUTION|>--- conflicted
+++ resolved
@@ -21,19 +21,20 @@
 #include <linux/futex.h>
 #include <linux/uaccess.h>
 
+#include <asm/alternative.h>
+#include <asm/cpufeature.h>
 #include <asm/errno.h>
+#include <asm/sysreg.h>
 
 #define FUTEX_MAX_LOOPS	128 /* What's the largest number you can think of? */
 
 #define __futex_atomic_op(insn, ret, oldval, uaddr, tmp, oparg)		\
 do {									\
-<<<<<<< HEAD
-	uaccess_enable();						\
-=======
 	unsigned int loops = FUTEX_MAX_LOOPS;				\
 									\
->>>>>>> 1872b07a
 	asm volatile(							\
+	ALTERNATIVE("nop", SET_PSTATE_PAN(0), ARM64_HAS_PAN,		\
+		    CONFIG_ARM64_PAN)					\
 "	prfm	pstl1strm, %2\n"					\
 "1:	ldxr	%w1, %2\n"						\
 	insn "\n"							\
@@ -51,19 +52,12 @@
 "	.popsection\n"							\
 	_ASM_EXTABLE(1b, 4b)						\
 	_ASM_EXTABLE(2b, 4b)						\
-<<<<<<< HEAD
-	: "=&r" (ret), "=&r" (oldval), "+Q" (*uaddr), "=&r" (tmp)	\
-	: "r" (oparg), "Ir" (-EFAULT)					\
-	: "memory");							\
-	uaccess_disable();						\
-=======
 	ALTERNATIVE("nop", SET_PSTATE_PAN(1), ARM64_HAS_PAN,		\
 		    CONFIG_ARM64_PAN)					\
 	: "=&r" (ret), "=&r" (oldval), "+Q" (*uaddr), "=&r" (tmp),	\
 	  "+r" (loops)							\
 	: "r" (oparg), "Ir" (-EFAULT), "Ir" (-EAGAIN)			\
 	: "memory");							\
->>>>>>> 1872b07a
 } while (0)
 
 static inline int
@@ -119,8 +113,8 @@
 		return -EFAULT;
 
 	uaddr = __uaccess_mask_ptr(_uaddr);
-	uaccess_enable();
 	asm volatile("// futex_atomic_cmpxchg_inatomic\n"
+ALTERNATIVE("nop", SET_PSTATE_PAN(0), ARM64_HAS_PAN, CONFIG_ARM64_PAN)
 "	prfm	pstl1strm, %2\n"
 "1:	ldxr	%w1, %2\n"
 "	sub	%w3, %w1, %w5\n"
@@ -137,20 +131,12 @@
 "5:	mov	%w0, %w7\n"
 "	b	4b\n"
 "	.popsection\n"
-<<<<<<< HEAD
-	_ASM_EXTABLE(1b, 4b)
-	_ASM_EXTABLE(2b, 4b)
-	: "+r" (ret), "=&r" (val), "+Q" (*uaddr), "=&r" (tmp)
-	: "r" (oldval), "r" (newval), "Ir" (-EFAULT)
-=======
 	_ASM_EXTABLE(1b, 5b)
 	_ASM_EXTABLE(2b, 5b)
 ALTERNATIVE("nop", SET_PSTATE_PAN(1), ARM64_HAS_PAN, CONFIG_ARM64_PAN)
 	: "+r" (ret), "=&r" (val), "+Q" (*uaddr), "=&r" (tmp), "+r" (loops)
 	: "r" (oldval), "r" (newval), "Ir" (-EFAULT), "Ir" (-EAGAIN)
->>>>>>> 1872b07a
 	: "memory");
-	uaccess_disable();
 
 	*uval = val;
 	return ret;
