--- conflicted
+++ resolved
@@ -161,15 +161,9 @@
 #endif
 
 #define VTTBR_BADDR_SHIFT (VTTBR_X - 1)
-<<<<<<< HEAD
 #define VTTBR_BADDR_MASK  (((1LLU << (PHYS_MASK_SHIFT - VTTBR_X)) - 1) << VTTBR_BADDR_SHIFT)
 #define VTTBR_VMID_SHIFT  (48LLU)
 #define VTTBR_VMID_MASK	  (0xffLLU << VTTBR_VMID_SHIFT)
-=======
-#define VTTBR_BADDR_MASK  (((UL(1) << (PHYS_MASK_SHIFT - VTTBR_X)) - 1) << VTTBR_BADDR_SHIFT)
-#define VTTBR_VMID_SHIFT  (UL(48))
-#define VTTBR_VMID_MASK	  (UL(0xFF) << VTTBR_VMID_SHIFT)
->>>>>>> a0768244
 
 /* Hyp System Trap Register */
 #define HSTR_EL2_TTEE	(1 << 16)
