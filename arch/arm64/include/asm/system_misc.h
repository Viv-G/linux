/*
 * Based on arch/arm/include/asm/system_misc.h
 *
 * Copyright (C) 2012 ARM Ltd.
 *
 * This program is free software; you can redistribute it and/or modify
 * it under the terms of the GNU General Public License version 2 as
 * published by the Free Software Foundation.
 *
 * This program is distributed in the hope that it will be useful,
 * but WITHOUT ANY WARRANTY; without even the implied warranty of
 * MERCHANTABILITY or FITNESS FOR A PARTICULAR PURPOSE.  See the
 * GNU General Public License for more details.
 *
 * You should have received a copy of the GNU General Public License
 * along with this program.  If not, see <http://www.gnu.org/licenses/>.
 */
#ifndef __ASM_SYSTEM_MISC_H
#define __ASM_SYSTEM_MISC_H

#ifndef __ASSEMBLY__

#include <linux/compiler.h>
#include <linux/linkage.h>
#include <linux/irqflags.h>
#include <linux/signal.h>
#include <linux/ratelimit.h>
#include <linux/reboot.h>

struct pt_regs;

void die(const char *msg, struct pt_regs *regs, int err);

struct siginfo;
void arm64_notify_die(const char *str, struct pt_regs *regs,
		      struct siginfo *info, int err);

void hook_debug_fault_code(int nr, int (*fn)(unsigned long, unsigned int,
					     struct pt_regs *),
			   int sig, int code, const char *name);

struct mm_struct;
<<<<<<< HEAD
extern void show_pte(struct mm_struct *mm, unsigned long addr);
#ifdef CONFIG_AMLOGIC_USER_FAULT
extern void show_all_pfn(struct task_struct *task, struct pt_regs *regs);
extern void show_vma(struct mm_struct *mm, unsigned long addr);
#else
static inline void show_all_pfn(struct task_struct *task, struct pt_regs *regs)
{
}
static inline void show_vma(struct mm_struct *mm, unsigned long addr)
{
}
#endif /* CONFIG_AMLOGIC_USER_FAULT */
=======
extern void show_pte(unsigned long addr);
>>>>>>> d79b8577
extern void __show_regs(struct pt_regs *);

extern void (*arm_pm_restart)(enum reboot_mode reboot_mode, const char *cmd);

#define show_unhandled_signals_ratelimited()				\
({									\
	static DEFINE_RATELIMIT_STATE(_rs,				\
				      DEFAULT_RATELIMIT_INTERVAL,	\
				      DEFAULT_RATELIMIT_BURST);		\
	bool __show_ratelimited = false;				\
	if (show_unhandled_signals && __ratelimit(&_rs))		\
		__show_ratelimited = true;				\
	__show_ratelimited;						\
})

#endif	/* __ASSEMBLY__ */

#endif	/* __ASM_SYSTEM_MISC_H */<|MERGE_RESOLUTION|>--- conflicted
+++ resolved
@@ -40,8 +40,6 @@
 			   int sig, int code, const char *name);
 
 struct mm_struct;
-<<<<<<< HEAD
-extern void show_pte(struct mm_struct *mm, unsigned long addr);
 #ifdef CONFIG_AMLOGIC_USER_FAULT
 extern void show_all_pfn(struct task_struct *task, struct pt_regs *regs);
 extern void show_vma(struct mm_struct *mm, unsigned long addr);
@@ -53,9 +51,7 @@
 {
 }
 #endif /* CONFIG_AMLOGIC_USER_FAULT */
-=======
 extern void show_pte(unsigned long addr);
->>>>>>> d79b8577
 extern void __show_regs(struct pt_regs *);
 
 extern void (*arm_pm_restart)(enum reboot_mode reboot_mode, const char *cmd);
