/*
 * Low-level exception handling code
 *
 * Copyright (C) 2012 ARM Ltd.
 * Authors:	Catalin Marinas <catalin.marinas@arm.com>
 *		Will Deacon <will.deacon@arm.com>
 *
 * This program is free software; you can redistribute it and/or modify
 * it under the terms of the GNU General Public License version 2 as
 * published by the Free Software Foundation.
 *
 * This program is distributed in the hope that it will be useful,
 * but WITHOUT ANY WARRANTY; without even the implied warranty of
 * MERCHANTABILITY or FITNESS FOR A PARTICULAR PURPOSE.  See the
 * GNU General Public License for more details.
 *
 * You should have received a copy of the GNU General Public License
 * along with this program.  If not, see <http://www.gnu.org/licenses/>.
 */

#include <linux/arm-smccc.h>
#include <linux/init.h>
#include <linux/linkage.h>

#include <asm/alternative.h>
#include <asm/assembler.h>
#include <asm/asm-offsets.h>
#include <asm/cpufeature.h>
#include <asm/errno.h>
#include <asm/esr.h>
#include <asm/irq.h>
#include <asm/memory.h>
#include <asm/mmu.h>
#include <asm/processor.h>
#include <asm/ptrace.h>
#include <asm/thread_info.h>
#include <asm/uaccess.h>
#include <asm/asm-uaccess.h>
#include <asm/unistd.h>
#include <asm/kernel-pgtable.h>

/*
 * Context tracking subsystem.  Used to instrument transitions
 * between user and kernel mode.
 */
	.macro ct_user_exit, syscall = 0
#ifdef CONFIG_CONTEXT_TRACKING
	bl	context_tracking_user_exit
	.if \syscall == 1
	/*
	 * Save/restore needed during syscalls.  Restore syscall arguments from
	 * the values already saved on stack during kernel_entry.
	 */
	ldp	x0, x1, [sp]
	ldp	x2, x3, [sp, #S_X2]
	ldp	x4, x5, [sp, #S_X4]
	ldp	x6, x7, [sp, #S_X6]
	.endif
#endif
	.endm

	.macro ct_user_enter
#ifdef CONFIG_CONTEXT_TRACKING
	bl	context_tracking_user_enter
#endif
	.endm

/*
 * Bad Abort numbers
 *-----------------
 */
#define BAD_SYNC	0
#define BAD_IRQ		1
#define BAD_FIQ		2
#define BAD_ERROR	3

	.macro kernel_ventry, el, label, regsize = 64
	.align 7
.Lventry_start\@:
	.if	\el == 0
	/*
	 * This must be the first instruction of the EL0 vector entries. It is
	 * skipped by the trampoline vectors, to trigger the cleanup.
	 */
	b	.Lskip_tramp_vectors_cleanup\@
	.if	\regsize == 64
	mrs	x30, tpidrro_el0
	msr	tpidrro_el0, xzr
	.else
	mov	x30, xzr
	.endif
.Lskip_tramp_vectors_cleanup\@:
	.endif

	sub	sp, sp, #S_FRAME_SIZE
	b	el\()\el\()_\label
.org .Lventry_start\@ + 128	// Did we overflow the ventry slot?
	.endm

	.macro tramp_alias, dst, sym, tmp
	mov_q	\dst, TRAMP_VALIAS
	adr_l	\tmp, \sym
	add	\dst, \dst, \tmp
	adr_l	\tmp, .entry.tramp.text
	sub	\dst, \dst, \tmp
	.endm

	// This macro corrupts x0-x3. It is the caller's duty
	// to save/restore them if required.
	.macro	apply_ssbd, state, targ, tmp1, tmp2
#ifdef CONFIG_ARM64_SSBD
alternative_cb	arm64_enable_wa2_handling
	b	\targ
alternative_cb_end
	ldr_this_cpu	\tmp2, arm64_ssbd_callback_required, \tmp1
	cbz	\tmp2, \targ
	ldr	\tmp2, [tsk, #TSK_TI_FLAGS]
	tbnz	\tmp2, #TIF_SSBD, \targ
	mov	w0, #ARM_SMCCC_ARCH_WORKAROUND_2
	mov	w1, #\state
alternative_cb	arm64_update_smccc_conduit
	nop					// Patched to SMC/HVC #0
alternative_cb_end
#endif
	.endm

	.macro	kernel_entry, el, regsize = 64
	.if	\regsize == 32
	mov	w0, w0				// zero upper 32 bits of x0
	.endif
	stp	x0, x1, [sp, #16 * 0]
	stp	x2, x3, [sp, #16 * 1]
	stp	x4, x5, [sp, #16 * 2]
	stp	x6, x7, [sp, #16 * 3]
	stp	x8, x9, [sp, #16 * 4]
	stp	x10, x11, [sp, #16 * 5]
	stp	x12, x13, [sp, #16 * 6]
	stp	x14, x15, [sp, #16 * 7]
	stp	x16, x17, [sp, #16 * 8]
	stp	x18, x19, [sp, #16 * 9]
	stp	x20, x21, [sp, #16 * 10]
	stp	x22, x23, [sp, #16 * 11]
	stp	x24, x25, [sp, #16 * 12]
	stp	x26, x27, [sp, #16 * 13]
	stp	x28, x29, [sp, #16 * 14]

	.if	\el == 0
	mrs	x21, sp_el0
	ldr_this_cpu	tsk, __entry_task, x20	// Ensure MDSCR_EL1.SS is clear,
	ldr	x19, [tsk, #TSK_TI_FLAGS]	// since we can unmask debug
	disable_step_tsk x19, x20		// exceptions when scheduling.

	apply_ssbd 1, 1f, x22, x23

#ifdef CONFIG_ARM64_SSBD
	ldp	x0, x1, [sp, #16 * 0]
	ldp	x2, x3, [sp, #16 * 1]
#endif
1:

	mov	x29, xzr			// fp pointed to user-space
	.else
	add	x21, sp, #S_FRAME_SIZE
	get_thread_info tsk
	/* Save the task's original addr_limit and set USER_DS */
	ldr	x20, [tsk, #TSK_TI_ADDR_LIMIT]
	str	x20, [sp, #S_ORIG_ADDR_LIMIT]
	mov	x20, #USER_DS
	str	x20, [tsk, #TSK_TI_ADDR_LIMIT]
	/* No need to reset PSTATE.UAO, hardware's already set it to 0 for us */
	.endif /* \el == 0 */
	mrs	x22, elr_el1
	mrs	x23, spsr_el1
	stp	lr, x21, [sp, #S_LR]

#ifdef CONFIG_ARM64_SW_TTBR0_PAN
	/*
	 * Set the TTBR0 PAN bit in SPSR. When the exception is taken from
	 * EL0, there is no need to check the state of TTBR0_EL1 since
	 * accesses are always enabled.
	 * Note that the meaning of this bit differs from the ARMv8.1 PAN
	 * feature as all TTBR0_EL1 accesses are disabled, not just those to
	 * user mappings.
	 */
alternative_if ARM64_HAS_PAN
	b	1f				// skip TTBR0 PAN
alternative_else_nop_endif

	.if	\el != 0
	mrs	x21, ttbr0_el1
	tst	x21, #TTBR_ASID_MASK		// Check for the reserved ASID
	orr	x23, x23, #PSR_PAN_BIT		// Set the emulated PAN in the saved SPSR
	b.eq	1f				// TTBR0 access already disabled
	and	x23, x23, #~PSR_PAN_BIT		// Clear the emulated PAN in the saved SPSR
	.endif

	__uaccess_ttbr0_disable x21
1:
#endif

	stp	x22, x23, [sp, #S_PC]

	/*
	 * Set syscallno to -1 by default (overridden later if real syscall).
	 */
	.if	\el == 0
	mvn	x21, xzr
	str	x21, [sp, #S_SYSCALLNO]
	.endif

	/*
	 * Set sp_el0 to current thread_info.
	 */
	.if	\el == 0
	msr	sp_el0, tsk
	.endif

	/*
	 * Registers that may be useful after this macro is invoked:
	 *
	 * x21 - aborted SP
	 * x22 - aborted PC
	 * x23 - aborted PSTATE
	*/
	.endm

	.macro	kernel_exit, el
	.if	\el != 0
	/* Restore the task's original addr_limit. */
	ldr	x20, [sp, #S_ORIG_ADDR_LIMIT]
	str	x20, [tsk, #TSK_TI_ADDR_LIMIT]

	/* No need to restore UAO, it will be restored from SPSR_EL1 */
	.endif

	ldp	x21, x22, [sp, #S_PC]		// load ELR, SPSR
	.if	\el == 0
	ct_user_enter
	.endif

#ifdef CONFIG_ARM64_SW_TTBR0_PAN
	/*
	 * Restore access to TTBR0_EL1. If returning to EL0, no need for SPSR
	 * PAN bit checking.
	 */
alternative_if ARM64_HAS_PAN
	b	2f				// skip TTBR0 PAN
alternative_else_nop_endif

	.if	\el != 0
	tbnz	x22, #22, 1f			// Skip re-enabling TTBR0 access if the PSR_PAN_BIT is set
	.endif

	__uaccess_ttbr0_enable x0, x1

	.if	\el == 0
	/*
	 * Enable errata workarounds only if returning to user. The only
	 * workaround currently required for TTBR0_EL1 changes are for the
	 * Cavium erratum 27456 (broadcast TLBI instructions may cause I-cache
	 * corruption).
	 */
	bl	post_ttbr_update_workaround
	.endif
1:
	.if	\el != 0
	and	x22, x22, #~PSR_PAN_BIT		// ARMv8.0 CPUs do not understand this bit
	.endif
2:
#endif

	.if	\el == 0
	ldr	x23, [sp, #S_SP]		// load return stack pointer
	msr	sp_el0, x23
	tst	x22, #PSR_MODE32_BIT		// native task?
	b.eq	3f

#ifdef CONFIG_ARM64_ERRATUM_845719
alternative_if ARM64_WORKAROUND_845719
#ifdef CONFIG_PID_IN_CONTEXTIDR
	mrs	x29, contextidr_el1
	msr	contextidr_el1, x29
#else
	msr contextidr_el1, xzr
#endif
alternative_else_nop_endif
#endif
3:
	apply_ssbd 0, 5f, x0, x1
5:
	.endif

	msr	elr_el1, x21			// set up the return data
	msr	spsr_el1, x22
	ldp	x0, x1, [sp, #16 * 0]
	ldp	x2, x3, [sp, #16 * 1]
	ldp	x4, x5, [sp, #16 * 2]
	ldp	x6, x7, [sp, #16 * 3]
	ldp	x8, x9, [sp, #16 * 4]
	ldp	x10, x11, [sp, #16 * 5]
	ldp	x12, x13, [sp, #16 * 6]
	ldp	x14, x15, [sp, #16 * 7]
	ldp	x16, x17, [sp, #16 * 8]
	ldp	x18, x19, [sp, #16 * 9]
	ldp	x20, x21, [sp, #16 * 10]
	ldp	x22, x23, [sp, #16 * 11]
	ldp	x24, x25, [sp, #16 * 12]
	ldp	x26, x27, [sp, #16 * 13]
	ldp	x28, x29, [sp, #16 * 14]

	.if	\el == 0
alternative_if_not ARM64_UNMAP_KERNEL_AT_EL0
	ldr	lr, [sp, #S_LR]
	add	sp, sp, #S_FRAME_SIZE		// restore sp
	eret
alternative_else_nop_endif
#ifdef CONFIG_UNMAP_KERNEL_AT_EL0
	bne	4f
	msr	far_el1, x29
	tramp_alias	x30, tramp_exit_native, x29
	br	x30
4:
	tramp_alias	x30, tramp_exit_compat, x29
	br	x30
#endif
	.else
	ldr	lr, [sp, #S_LR]
	add	sp, sp, #S_FRAME_SIZE		// restore sp
	eret
	.endif
	.endm

	.macro	irq_stack_entry
	mov	x19, sp			// preserve the original sp

	/*
	 * Compare sp with the base of the task stack.
	 * If the top ~(THREAD_SIZE - 1) bits match, we are on a task stack,
	 * and should switch to the irq stack.
	 */
	ldr	x25, [tsk, TSK_STACK]
	eor	x25, x25, x19
	and	x25, x25, #~(THREAD_SIZE - 1)
	cbnz	x25, 9998f

	adr_this_cpu x25, irq_stack, x26
	mov	x26, #IRQ_STACK_START_SP
	add	x26, x25, x26

	/* switch to the irq stack */
	mov	sp, x26

	/*
	 * Add a dummy stack frame, this non-standard format is fixed up
	 * by unwind_frame()
	 */
	stp     x29, x19, [sp, #-16]!
	mov	x29, sp

9998:
	.endm

	/*
	 * x19 should be preserved between irq_stack_entry and
	 * irq_stack_exit.
	 */
	.macro	irq_stack_exit
	mov	sp, x19
	.endm

/*
 * These are the registers used in the syscall handler, and allow us to
 * have in theory up to 7 arguments to a function - x0 to x6.
 *
 * x7 is reserved for the system call number in 32-bit mode.
 */
sc_nr	.req	x25		// number of system calls
scno	.req	x26		// syscall number
stbl	.req	x27		// syscall table pointer
tsk	.req	x28		// current thread_info

/*
 * Interrupt handling.
 */
	.macro	irq_handler
	ldr_l	x1, handle_arch_irq
	mov	x0, sp
	irq_stack_entry
	blr	x1
	irq_stack_exit
	.endm

	.text

/*
 * Exception vectors.
 */
	.pushsection ".entry.text", "ax"

	.align	11
ENTRY(vectors)
	kernel_ventry	1, sync_invalid			// Synchronous EL1t
	kernel_ventry	1, irq_invalid			// IRQ EL1t
	kernel_ventry	1, fiq_invalid			// FIQ EL1t
	kernel_ventry	1, error_invalid		// Error EL1t

	kernel_ventry	1, sync				// Synchronous EL1h
	kernel_ventry	1, irq				// IRQ EL1h
	kernel_ventry	1, fiq_invalid			// FIQ EL1h
	kernel_ventry	1, error_invalid		// Error EL1h

	kernel_ventry	0, sync				// Synchronous 64-bit EL0
	kernel_ventry	0, irq				// IRQ 64-bit EL0
	kernel_ventry	0, fiq_invalid			// FIQ 64-bit EL0
	kernel_ventry	0, error_invalid		// Error 64-bit EL0

#ifdef CONFIG_COMPAT
	kernel_ventry	0, sync_compat, 32		// Synchronous 32-bit EL0
	kernel_ventry	0, irq_compat, 32		// IRQ 32-bit EL0
	kernel_ventry	0, fiq_invalid_compat, 32	// FIQ 32-bit EL0
	kernel_ventry	0, error_invalid_compat, 32	// Error 32-bit EL0
#else
	kernel_ventry	0, sync_invalid, 32		// Synchronous 32-bit EL0
	kernel_ventry	0, irq_invalid, 32		// IRQ 32-bit EL0
	kernel_ventry	0, fiq_invalid, 32		// FIQ 32-bit EL0
	kernel_ventry	0, error_invalid, 32		// Error 32-bit EL0
#endif
END(vectors)

/*
 * Invalid mode handlers
 */
	.macro	inv_entry, el, reason, regsize = 64
	kernel_entry \el, \regsize
	mov	x0, sp
	mov	x1, #\reason
	mrs	x2, esr_el1
#ifdef CONFIG_AMLOGIC_USER_FAULT
	mrs	x3, far_el1
#endif
	b	bad_mode
	.endm

el0_sync_invalid:
	inv_entry 0, BAD_SYNC
ENDPROC(el0_sync_invalid)

el0_irq_invalid:
	inv_entry 0, BAD_IRQ
ENDPROC(el0_irq_invalid)

el0_fiq_invalid:
	inv_entry 0, BAD_FIQ
ENDPROC(el0_fiq_invalid)

el0_error_invalid:
	inv_entry 0, BAD_ERROR
ENDPROC(el0_error_invalid)

#ifdef CONFIG_COMPAT
el0_fiq_invalid_compat:
	inv_entry 0, BAD_FIQ, 32
ENDPROC(el0_fiq_invalid_compat)

el0_error_invalid_compat:
	inv_entry 0, BAD_ERROR, 32
ENDPROC(el0_error_invalid_compat)
#endif

el1_sync_invalid:
	inv_entry 1, BAD_SYNC
ENDPROC(el1_sync_invalid)

el1_irq_invalid:
	inv_entry 1, BAD_IRQ
ENDPROC(el1_irq_invalid)

el1_fiq_invalid:
	inv_entry 1, BAD_FIQ
ENDPROC(el1_fiq_invalid)

el1_error_invalid:
	inv_entry 1, BAD_ERROR
ENDPROC(el1_error_invalid)

/*
 * EL1 mode handlers.
 */
	.align	6
el1_sync:
	kernel_entry 1
	mrs	x1, esr_el1			// read the syndrome register
	lsr	x24, x1, #ESR_ELx_EC_SHIFT	// exception class
	cmp	x24, #ESR_ELx_EC_DABT_CUR	// data abort in EL1
	b.eq	el1_da
	cmp	x24, #ESR_ELx_EC_IABT_CUR	// instruction abort in EL1
	b.eq	el1_ia
	cmp	x24, #ESR_ELx_EC_SYS64		// configurable trap
	b.eq	el1_undef
	cmp	x24, #ESR_ELx_EC_SP_ALIGN	// stack alignment exception
	b.eq	el1_sp_pc
	cmp	x24, #ESR_ELx_EC_PC_ALIGN	// pc alignment exception
	b.eq	el1_sp_pc
	cmp	x24, #ESR_ELx_EC_UNKNOWN	// unknown exception in EL1
	b.eq	el1_undef
	cmp	x24, #ESR_ELx_EC_BREAKPT_CUR	// debug exception in EL1
	b.ge	el1_dbg
	b	el1_inv

el1_ia:
	/*
	 * Fall through to the Data abort case
	 */
el1_da:
	/*
	 * Data abort handling
	 */
	mrs	x3, far_el1
	enable_dbg
	// re-enable interrupts if they were enabled in the aborted context
	tbnz	x23, #7, 1f			// PSR_I_BIT
	enable_irq
1:
	clear_address_tag x0, x3
	mov	x2, sp				// struct pt_regs
	bl	do_mem_abort

	// disable interrupts before pulling preserved data off the stack
	disable_irq
	kernel_exit 1
el1_sp_pc:
	/*
	 * Stack or PC alignment exception handling
	 */
	mrs	x0, far_el1
	enable_dbg
	mov	x2, sp
	b	do_sp_pc_abort
el1_undef:
	/*
	 * Undefined instruction
	 */
	enable_dbg
	mov	x0, sp
	b	do_undefinstr
el1_dbg:
	/*
	 * Debug exception handling
	 */
	cmp	x24, #ESR_ELx_EC_BRK64		// if BRK64
	cinc	x24, x24, eq			// set bit '0'
	tbz	x24, #0, el1_inv		// EL1 only
	mrs	x0, far_el1
	mov	x2, sp				// struct pt_regs
	bl	do_debug_exception
	kernel_exit 1
el1_inv:
	// TODO: add support for undefined instructions in kernel mode
	enable_dbg
	mov	x0, sp
	mov	x2, x1
	mov	x1, #BAD_SYNC
#ifdef CONFIG_AMLOGIC_USER_FAULT
	mrs	x3, far_el1
#endif
	b	bad_mode
ENDPROC(el1_sync)

	.align	6
el1_irq:
	kernel_entry 1
	enable_dbg
#ifdef CONFIG_TRACE_IRQFLAGS
	bl	trace_hardirqs_off
#endif

	irq_handler

#ifdef CONFIG_PREEMPT
	ldr	w24, [tsk, #TSK_TI_PREEMPT]	// get preempt count
	cbnz	w24, 1f				// preempt count != 0
	ldr	x0, [tsk, #TSK_TI_FLAGS]	// get flags
	tbz	x0, #TIF_NEED_RESCHED, 1f	// needs rescheduling?
	bl	el1_preempt
1:
#endif
#ifdef CONFIG_TRACE_IRQFLAGS
	bl	trace_hardirqs_on
#endif
	kernel_exit 1
ENDPROC(el1_irq)

#ifdef CONFIG_PREEMPT
el1_preempt:
	mov	x24, lr
1:	bl	preempt_schedule_irq		// irq en/disable is done inside
	ldr	x0, [tsk, #TSK_TI_FLAGS]	// get new tasks TI_FLAGS
	tbnz	x0, #TIF_NEED_RESCHED, 1b	// needs rescheduling?
	ret	x24
#endif

/*
 * EL0 mode handlers.
 */
	.align	6
el0_sync:
	kernel_entry 0
	mrs	x25, esr_el1			// read the syndrome register
	lsr	x24, x25, #ESR_ELx_EC_SHIFT	// exception class
	cmp	x24, #ESR_ELx_EC_SVC64		// SVC in 64-bit state
	b.eq	el0_svc
	cmp	x24, #ESR_ELx_EC_DABT_LOW	// data abort in EL0
	b.eq	el0_da
	cmp	x24, #ESR_ELx_EC_IABT_LOW	// instruction abort in EL0
	b.eq	el0_ia
	cmp	x24, #ESR_ELx_EC_FP_ASIMD	// FP/ASIMD access
	b.eq	el0_fpsimd_acc
	cmp	x24, #ESR_ELx_EC_FP_EXC64	// FP/ASIMD exception
	b.eq	el0_fpsimd_exc
	cmp	x24, #ESR_ELx_EC_SYS64		// configurable trap
	b.eq	el0_sys
	cmp	x24, #ESR_ELx_EC_SP_ALIGN	// stack alignment exception
	b.eq	el0_sp_pc
	cmp	x24, #ESR_ELx_EC_PC_ALIGN	// pc alignment exception
	b.eq	el0_sp_pc
	cmp	x24, #ESR_ELx_EC_UNKNOWN	// unknown exception in EL0
	b.eq	el0_undef
	cmp	x24, #ESR_ELx_EC_BREAKPT_LOW	// debug exception in EL0
	b.ge	el0_dbg
	b	el0_inv

#ifdef CONFIG_COMPAT
	.align	6
el0_sync_compat:
	kernel_entry 0, 32
	mrs	x25, esr_el1			// read the syndrome register
	lsr	x24, x25, #ESR_ELx_EC_SHIFT	// exception class
	cmp	x24, #ESR_ELx_EC_SVC32		// SVC in 32-bit state
	b.eq	el0_svc_compat
	cmp	x24, #ESR_ELx_EC_DABT_LOW	// data abort in EL0
	b.eq	el0_da
	cmp	x24, #ESR_ELx_EC_IABT_LOW	// instruction abort in EL0
	b.eq	el0_ia
	cmp	x24, #ESR_ELx_EC_FP_ASIMD	// FP/ASIMD access
	b.eq	el0_fpsimd_acc
	cmp	x24, #ESR_ELx_EC_FP_EXC32	// FP/ASIMD exception
	b.eq	el0_fpsimd_exc
	cmp	x24, #ESR_ELx_EC_PC_ALIGN	// pc alignment exception
	b.eq	el0_sp_pc
	cmp	x24, #ESR_ELx_EC_UNKNOWN	// unknown exception in EL0
	b.eq	el0_undef
	cmp	x24, #ESR_ELx_EC_CP15_32	// CP15 MRC/MCR trap
	b.eq	el0_undef
	cmp	x24, #ESR_ELx_EC_CP15_64	// CP15 MRRC/MCRR trap
	b.eq	el0_undef
	cmp	x24, #ESR_ELx_EC_CP14_MR	// CP14 MRC/MCR trap
	b.eq	el0_undef
	cmp	x24, #ESR_ELx_EC_CP14_LS	// CP14 LDC/STC trap
	b.eq	el0_undef
	cmp	x24, #ESR_ELx_EC_CP14_64	// CP14 MRRC/MCRR trap
	b.eq	el0_undef
	cmp	x24, #ESR_ELx_EC_BREAKPT_LOW	// debug exception in EL0
	b.ge	el0_dbg
	b	el0_inv
el0_svc_compat:
	/*
	 * AArch32 syscall handling
	 */
	adrp	stbl, compat_sys_call_table	// load compat syscall table pointer
	uxtw	scno, w7			// syscall number in w7 (r7)
	mov     sc_nr, #__NR_compat_syscalls
	b	el0_svc_naked

	.align	6
el0_irq_compat:
	kernel_entry 0, 32
	b	el0_irq_naked
#endif

el0_da:
	/*
	 * Data abort handling
	 */
	mrs	x26, far_el1
	// enable interrupts before calling the main handler
	enable_dbg_and_irq
	ct_user_exit
	clear_address_tag x0, x26
	mov	x1, x25
	mov	x2, sp
	bl	do_mem_abort
	b	ret_to_user
el0_ia:
	/*
	 * Instruction abort handling
	 */
	mrs	x26, far_el1
	msr     daifclr, #(8 | 4 | 1)
#ifdef CONFIG_TRACE_IRQFLAGS
	bl	trace_hardirqs_off
#endif
	ct_user_exit
	mov	x0, x26
	mov	x1, x25
	mov	x2, sp
	bl	do_el0_ia_bp_hardening
	b	ret_to_user
el0_fpsimd_acc:
	/*
	 * Floating Point or Advanced SIMD access
	 */
	enable_dbg
	ct_user_exit
	mov	x0, x25
	mov	x1, sp
	bl	do_fpsimd_acc
	b	ret_to_user
el0_fpsimd_exc:
	/*
	 * Floating Point or Advanced SIMD exception
	 */
	enable_dbg
	ct_user_exit
	mov	x0, x25
	mov	x1, sp
	bl	do_fpsimd_exc
	b	ret_to_user
el0_sp_pc:
	/*
	 * Stack or PC alignment exception handling
	 */
	mrs	x26, far_el1
	enable_dbg
#ifdef CONFIG_TRACE_IRQFLAGS
	bl	trace_hardirqs_off
#endif
	ct_user_exit
	mov	x0, x26
	mov	x1, x25
	mov	x2, sp
	bl	do_sp_pc_abort
	b	ret_to_user
el0_undef:
	/*
	 * Undefined instruction
	 */
	// enable interrupts before calling the main handler
	enable_dbg_and_irq
	ct_user_exit
	mov	x0, sp
	bl	do_undefinstr
	b	ret_to_user
el0_sys:
	/*
	 * System instructions, for trapped cache maintenance instructions
	 */
	enable_dbg_and_irq
	ct_user_exit
	mov	x0, x25
	mov	x1, sp
	bl	do_sysinstr
	b	ret_to_user
el0_dbg:
	/*
	 * Debug exception handling
	 */
	tbnz	x24, #0, el0_inv		// EL0 only
	mrs	x0, far_el1
	mov	x1, x25
	mov	x2, sp
	bl	do_debug_exception
	enable_dbg
	ct_user_exit
	b	ret_to_user
el0_inv:
	enable_dbg
	ct_user_exit
	mov	x0, sp
	mov	x1, #BAD_SYNC
	mov	x2, x25
	bl	bad_el0_sync
	b	ret_to_user
ENDPROC(el0_sync)

	.align	6
el0_irq:
	kernel_entry 0
el0_irq_naked:
	enable_dbg
#ifdef CONFIG_TRACE_IRQFLAGS
	bl	trace_hardirqs_off
#endif

	ct_user_exit
#ifdef CONFIG_HARDEN_BRANCH_PREDICTOR
	tbz	x22, #55, 1f
	bl	do_el0_irq_bp_hardening
1:
#endif
	irq_handler

#ifdef CONFIG_TRACE_IRQFLAGS
	bl	trace_hardirqs_on
#endif
	b	ret_to_user
ENDPROC(el0_irq)

/*
 * Register switch for AArch64. The callee-saved registers need to be saved
 * and restored. On entry:
 *   x0 = previous task_struct (must be preserved across the switch)
 *   x1 = next task_struct
 * Previous and next are guaranteed not to be the same.
 *
 */
ENTRY(cpu_switch_to)
	mov	x10, #THREAD_CPU_CONTEXT
	add	x8, x0, x10
	mov	x9, sp
	stp	x19, x20, [x8], #16		// store callee-saved registers
	stp	x21, x22, [x8], #16
	stp	x23, x24, [x8], #16
	stp	x25, x26, [x8], #16
	stp	x27, x28, [x8], #16
	stp	x29, x9, [x8], #16
	str	lr, [x8]
	add	x8, x1, x10
	ldp	x19, x20, [x8], #16		// restore callee-saved registers
	ldp	x21, x22, [x8], #16
	ldp	x23, x24, [x8], #16
	ldp	x25, x26, [x8], #16
	ldp	x27, x28, [x8], #16
	ldp	x29, x9, [x8], #16
	ldr	lr, [x8]
	mov	sp, x9
	msr	sp_el0, x1
	ret
ENDPROC(cpu_switch_to)

/*
 * This is the fast syscall return path.  We do as little as possible here,
 * and this includes saving x0 back into the kernel stack.
 */
ret_fast_syscall:
	disable_irq				// disable interrupts
	str	x0, [sp, #S_X0]			// returned x0
	ldr	x1, [tsk, #TSK_TI_FLAGS]	// re-check for syscall tracing
	and	x2, x1, #_TIF_SYSCALL_WORK
	cbnz	x2, ret_fast_syscall_trace
	and	x2, x1, #_TIF_WORK_MASK
	cbnz	x2, work_pending
	enable_step_tsk x1, x2
	kernel_exit 0
ret_fast_syscall_trace:
	enable_irq				// enable interrupts
	b	__sys_trace_return_skipped	// we already saved x0

/*
 * Ok, we need to do extra processing, enter the slow path.
 */
work_pending:
	mov	x0, sp				// 'regs'
	bl	do_notify_resume
#ifdef CONFIG_TRACE_IRQFLAGS
	bl	trace_hardirqs_on		// enabled while in userspace
#endif
	ldr	x1, [tsk, #TSK_TI_FLAGS]	// re-check for single-step
	b	finish_ret_to_user
/*
 * "slow" syscall return path.
 */
ret_to_user:
	disable_irq				// disable interrupts
	ldr	x1, [tsk, #TSK_TI_FLAGS]
	and	x2, x1, #_TIF_WORK_MASK
	cbnz	x2, work_pending
finish_ret_to_user:
	enable_step_tsk x1, x2
	kernel_exit 0
ENDPROC(ret_to_user)

/*
 * This is how we return from a fork.
 */
ENTRY(ret_from_fork)
	bl	schedule_tail
	cbz	x19, 1f				// not a kernel thread
	mov	x0, x20
	blr	x19
1:	get_thread_info tsk
	b	ret_to_user
ENDPROC(ret_from_fork)

/*
 * SVC handler.
 */
	.align	6
el0_svc:
	adrp	stbl, sys_call_table		// load syscall table pointer
	uxtw	scno, w8			// syscall number in w8
	mov	sc_nr, #__NR_syscalls
el0_svc_naked:					// compat entry point
	stp	x0, scno, [sp, #S_ORIG_X0]	// save the original x0 and syscall number
	enable_dbg_and_irq
	ct_user_exit 1

	ldr	x16, [tsk, #TSK_TI_FLAGS]	// check for syscall hooks
	tst	x16, #_TIF_SYSCALL_WORK
	b.ne	__sys_trace
	cmp     scno, sc_nr                     // check upper syscall limit
	b.hs	ni_sys
	mask_nospec64 scno, sc_nr, x19	// enforce bounds for syscall number
	ldr	x16, [stbl, scno, lsl #3]	// address in the syscall table
	blr	x16				// call sys_* routine
	b	ret_fast_syscall
ni_sys:
	mov	x0, sp
	bl	do_ni_syscall
	b	ret_fast_syscall
ENDPROC(el0_svc)

	/*
	 * This is the really slow path.  We're going to be doing context
	 * switches, and waiting for our parent to respond.
	 */
__sys_trace:
	mov	w0, #-1				// set default errno for
	cmp     scno, x0			// user-issued syscall(-1)
	b.ne	1f
	mov	x0, #-ENOSYS
	str	x0, [sp, #S_X0]
1:	mov	x0, sp
	bl	syscall_trace_enter
	cmp	w0, #-1				// skip the syscall?
	b.eq	__sys_trace_return_skipped
	uxtw	scno, w0			// syscall number (possibly new)
	mov	x1, sp				// pointer to regs
	cmp	scno, sc_nr			// check upper syscall limit
	b.hs	__ni_sys_trace
	ldp	x0, x1, [sp]			// restore the syscall args
	ldp	x2, x3, [sp, #S_X2]
	ldp	x4, x5, [sp, #S_X4]
	ldp	x6, x7, [sp, #S_X6]
	ldr	x16, [stbl, scno, lsl #3]	// address in the syscall table
	blr	x16				// call sys_* routine

__sys_trace_return:
	str	x0, [sp, #S_X0]			// save returned x0
__sys_trace_return_skipped:
	mov	x0, sp
	bl	syscall_trace_exit
	b	ret_to_user

__ni_sys_trace:
	mov	x0, sp
	bl	do_ni_syscall
	b	__sys_trace_return

	.popsection				// .entry.text

	// Move from tramp_pg_dir to swapper_pg_dir
	.macro tramp_map_kernel, tmp
	mrs	\tmp, ttbr1_el1
	sub	\tmp, \tmp, #(SWAPPER_DIR_SIZE + RESERVED_TTBR0_SIZE)
	bic	\tmp, \tmp, #USER_ASID_FLAG
	msr	ttbr1_el1, \tmp
#ifdef CONFIG_ARCH_MSM8996
	/* ASID already in \tmp[63:48] */
	movk	\tmp, #:abs_g2_nc:(TRAMP_VALIAS >> 12)
	movk	\tmp, #:abs_g1_nc:(TRAMP_VALIAS >> 12)
	/* 2MB boundary containing the vectors, so we nobble the walk cache */
	movk	\tmp, #:abs_g0_nc:((TRAMP_VALIAS & ~(SZ_2M - 1)) >> 12)
	isb
	tlbi	vae1, \tmp
	dsb	nsh
#endif /* CONFIG_ARCH_MSM8996 */
	.endm

	.macro tramp_unmap_kernel, tmp
	mrs	\tmp, ttbr1_el1
	add	\tmp, \tmp, #(SWAPPER_DIR_SIZE + RESERVED_TTBR0_SIZE)
	orr	\tmp, \tmp, #USER_ASID_FLAG
	msr	ttbr1_el1, \tmp
	/*
	 * We avoid running the post_ttbr_update_workaround here because
	 * it's only needed by Cavium ThunderX, which requires KPTI to be
	 * disabled.
	 */
	.endm

	.macro tramp_data_page	dst
	adr_l	\dst, .entry.tramp.text
	sub	\dst, \dst, PAGE_SIZE
	.endm

	.macro tramp_data_read_var	dst, var
#ifdef CONFIG_RANDOMIZE_BASE
	tramp_data_page		\dst
	add	\dst, \dst, #:lo12:__entry_tramp_data_\var
	ldr	\dst, [\dst]
#else
	ldr	\dst, =\var
#endif
	.endm

#define BHB_MITIGATION_NONE	0
#define BHB_MITIGATION_LOOP	1
#define BHB_MITIGATION_FW	2
#define BHB_MITIGATION_INSN	3

	.macro tramp_ventry, vector_start, regsize, kpti, bhb
	.align	7
1:
	.if	\regsize == 64
	msr	tpidrro_el0, x30	// Restored in kernel_ventry
	.endif

	.if	\bhb == BHB_MITIGATION_LOOP
	/*
	 * This sequence must appear before the first indirect branch. i.e. the
	 * ret out of tramp_ventry. It appears here because x30 is free.
	 */
	__mitigate_spectre_bhb_loop	x30
	.endif // \bhb == BHB_MITIGATION_LOOP

	.if	\bhb == BHB_MITIGATION_INSN
	clearbhb
	isb
	.endif // \bhb == BHB_MITIGATION_INSN

	.if	\kpti == 1
	/*
	 * Defend against branch aliasing attacks by pushing a dummy
	 * entry onto the return stack and using a RET instruction to
	 * enter the full-fat kernel vectors.
	 */
	bl	2f
	b	.
2:
	tramp_map_kernel	x30
<<<<<<< HEAD
#ifdef CONFIG_RANDOMIZE_BASE
	adr	x30, tramp_vectors + PAGE_SIZE
#ifndef CONFIG_ARCH_MSM8996
	isb
#endif
	ldr	x30, [x30]
#else
	ldr	x30, =vectors
#endif
	prfm	plil1strm, [x30, #(1b - tramp_vectors)]
=======
	isb
	tramp_data_read_var	x30, vectors
	prfm	plil1strm, [x30, #(1b - \vector_start)]
>>>>>>> 65be5f56
	msr	vbar_el1, x30
	isb
	.else
	ldr	x30, =vectors
	.endif // \kpti == 1

	.if	\bhb == BHB_MITIGATION_FW
	/*
	 * The firmware sequence must appear before the first indirect branch.
	 * i.e. the ret out of tramp_ventry. But it also needs the stack to be
	 * mapped to save/restore the registers the SMC clobbers.
	 */
	__mitigate_spectre_bhb_fw
	.endif // \bhb == BHB_MITIGATION_FW

	add	x30, x30, #(1b - \vector_start + 4)
	ret
.org 1b + 128	// Did we overflow the ventry slot?
	.endm

	.macro tramp_exit, regsize = 64
	tramp_data_read_var	x30, this_cpu_vector
alternative_if_not ARM64_HAS_VIRT_HOST_EXTN
	mrs	x29, tpidr_el1
alternative_else
	mrs	x29, tpidr_el2
alternative_endif
	ldr	x30, [x30, x29]

	msr	vbar_el1, x30
	ldr	lr, [sp, #S_LR]
	tramp_unmap_kernel	x29
	.if	\regsize == 64
	mrs	x29, far_el1
	.endif
	add	sp, sp, #S_FRAME_SIZE		// restore sp
	eret
	.endm

	.macro	generate_tramp_vector,	kpti, bhb
.Lvector_start\@:
	.space	0x400

	.rept	4
	tramp_ventry	.Lvector_start\@, 64, \kpti, \bhb
	.endr
	.rept	4
	tramp_ventry	.Lvector_start\@, 32, \kpti, \bhb
	.endr
	.endm

#ifdef CONFIG_UNMAP_KERNEL_AT_EL0
/*
 * Exception vectors trampoline.
 * The order must match __bp_harden_el1_vectors and the
 * arm64_bp_harden_el1_vectors enum.
 */
	.pushsection ".entry.tramp.text", "ax"
	.align	11
ENTRY(tramp_vectors)
#ifdef CONFIG_MITIGATE_SPECTRE_BRANCH_HISTORY
	generate_tramp_vector	kpti=1, bhb=BHB_MITIGATION_LOOP
	generate_tramp_vector	kpti=1, bhb=BHB_MITIGATION_FW
	generate_tramp_vector	kpti=1, bhb=BHB_MITIGATION_INSN
#endif /* CONFIG_MITIGATE_SPECTRE_BRANCH_HISTORY */
	generate_tramp_vector	kpti=1, bhb=BHB_MITIGATION_NONE
END(tramp_vectors)

ENTRY(tramp_exit_native)
	tramp_exit
END(tramp_exit_native)

ENTRY(tramp_exit_compat)
	tramp_exit	32
END(tramp_exit_compat)

	.ltorg
	.popsection				// .entry.tramp.text
#ifdef CONFIG_RANDOMIZE_BASE
	.pushsection ".rodata", "a"
	.align PAGE_SHIFT
	.globl	__entry_tramp_data_start
__entry_tramp_data_start:
__entry_tramp_data_vectors:
	.quad	vectors
#ifdef CONFIG_ARM_SDE_INTERFACE
__entry_tramp_data___sdei_asm_trampoline_next_handler:
	.quad	__sdei_asm_handler
#endif /* CONFIG_ARM_SDE_INTERFACE */
__entry_tramp_data_this_cpu_vector:
	.quad	this_cpu_vector
	.popsection				// .rodata
#endif /* CONFIG_RANDOMIZE_BASE */
#endif /* CONFIG_UNMAP_KERNEL_AT_EL0 */

/*
 * Exception vectors for spectre mitigations on entry from EL1 when
 * kpti is not in use.
 */
	.macro generate_el1_vector, bhb
.Lvector_start\@:
	kernel_ventry	1, sync_invalid			// Synchronous EL1t
	kernel_ventry	1, irq_invalid			// IRQ EL1t
	kernel_ventry	1, fiq_invalid			// FIQ EL1t
	kernel_ventry	1, error_invalid		// Error EL1t

	kernel_ventry	1, sync				// Synchronous EL1h
	kernel_ventry	1, irq				// IRQ EL1h
	kernel_ventry	1, fiq_invalid			// FIQ EL1h
	kernel_ventry	1, error_invalid		// Error EL1h

	.rept	4
	tramp_ventry	.Lvector_start\@, 64, 0, \bhb
	.endr
	.rept 4
	tramp_ventry	.Lvector_start\@, 32, 0, \bhb
	.endr
	.endm

/* The order must match tramp_vecs and the arm64_bp_harden_el1_vectors enum. */
	.pushsection ".entry.text", "ax"
	.align	11
ENTRY(__bp_harden_el1_vectors)
#ifdef CONFIG_MITIGATE_SPECTRE_BRANCH_HISTORY
	generate_el1_vector	bhb=BHB_MITIGATION_LOOP
	generate_el1_vector	bhb=BHB_MITIGATION_FW
	generate_el1_vector	bhb=BHB_MITIGATION_INSN
#endif /* CONFIG_MITIGATE_SPECTRE_BRANCH_HISTORY */
END(__bp_harden_el1_vectors)
	.popsection

/*
 * Special system call wrappers.
 */
ENTRY(sys_rt_sigreturn_wrapper)
	mov	x0, sp
	b	sys_rt_sigreturn
ENDPROC(sys_rt_sigreturn_wrapper)<|MERGE_RESOLUTION|>--- conflicted
+++ resolved
@@ -1038,22 +1038,9 @@
 	b	.
 2:
 	tramp_map_kernel	x30
-<<<<<<< HEAD
-#ifdef CONFIG_RANDOMIZE_BASE
-	adr	x30, tramp_vectors + PAGE_SIZE
-#ifndef CONFIG_ARCH_MSM8996
-	isb
-#endif
-	ldr	x30, [x30]
-#else
-	ldr	x30, =vectors
-#endif
-	prfm	plil1strm, [x30, #(1b - tramp_vectors)]
-=======
 	isb
 	tramp_data_read_var	x30, vectors
 	prfm	plil1strm, [x30, #(1b - \vector_start)]
->>>>>>> 65be5f56
 	msr	vbar_el1, x30
 	isb
 	.else
