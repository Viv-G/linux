/*
 * Low-level CPU initialisation
 * Based on arch/arm/kernel/head.S
 *
 * Copyright (C) 1994-2002 Russell King
 * Copyright (C) 2003-2012 ARM Ltd.
 * Authors:	Catalin Marinas <catalin.marinas@arm.com>
 *		Will Deacon <will.deacon@arm.com>
 *
 * This program is free software; you can redistribute it and/or modify
 * it under the terms of the GNU General Public License version 2 as
 * published by the Free Software Foundation.
 *
 * This program is distributed in the hope that it will be useful,
 * but WITHOUT ANY WARRANTY; without even the implied warranty of
 * MERCHANTABILITY or FITNESS FOR A PARTICULAR PURPOSE.  See the
 * GNU General Public License for more details.
 *
 * You should have received a copy of the GNU General Public License
 * along with this program.  If not, see <http://www.gnu.org/licenses/>.
 */

#include <linux/linkage.h>
#include <linux/init.h>
#include <linux/irqchip/arm-gic-v3.h>

#include <asm/assembler.h>
#include <asm/ptrace.h>
#include <asm/asm-offsets.h>
#include <asm/cache.h>
#include <asm/cputype.h>
#include <asm/memory.h>
#include <asm/thread_info.h>
#include <asm/pgtable-hwdef.h>
#include <asm/pgtable.h>
#include <asm/page.h>
#include <asm/virt.h>

#define KERNEL_RAM_VADDR	(PAGE_OFFSET + TEXT_OFFSET)

#if (KERNEL_RAM_VADDR & 0xfffff) != 0x80000
#error KERNEL_RAM_VADDR must start at 0xXXX80000
#endif

	.macro	pgtbl, ttb0, ttb1, virt_to_phys
	ldr	\ttb1, =swapper_pg_dir
	ldr	\ttb0, =idmap_pg_dir
	add	\ttb1, \ttb1, \virt_to_phys
	add	\ttb0, \ttb0, \virt_to_phys
	.endm

#ifdef CONFIG_ARM64_64K_PAGES
#define BLOCK_SHIFT	PAGE_SHIFT
#define BLOCK_SIZE	PAGE_SIZE
#else
#define BLOCK_SHIFT	SECTION_SHIFT
#define BLOCK_SIZE	SECTION_SIZE
#endif

#define KERNEL_START	KERNEL_RAM_VADDR
#define KERNEL_END	_end

/*
 * Initial memory map attributes.
 */
#ifndef CONFIG_SMP
#define PTE_FLAGS	PTE_TYPE_PAGE | PTE_AF
#define PMD_FLAGS	PMD_TYPE_SECT | PMD_SECT_AF
#else
#define PTE_FLAGS	PTE_TYPE_PAGE | PTE_AF | PTE_SHARED
#define PMD_FLAGS	PMD_TYPE_SECT | PMD_SECT_AF | PMD_SECT_S
#endif

#ifdef CONFIG_ARM64_64K_PAGES
#define MM_MMUFLAGS	PTE_ATTRINDX(MT_NORMAL) | PTE_FLAGS
#else
#define MM_MMUFLAGS	PMD_ATTRINDX(MT_NORMAL) | PMD_FLAGS
#endif

/*
 * Kernel startup entry point.
 * ---------------------------
 *
 * The requirements are:
 *   MMU = off, D-cache = off, I-cache = on or off,
 *   x0 = physical address to the FDT blob.
 *
 * This code is mostly position independent so you call this at
 * __pa(PAGE_OFFSET + TEXT_OFFSET).
 *
 * Note that the callee-saved registers are used for storing variables
 * that are useful before the MMU is enabled. The allocations are described
 * in the entry routines.
 */
	__HEAD

	/*
	 * DO NOT MODIFY. Image header expected by Linux boot-loaders.
	 */
#ifdef CONFIG_EFI
efi_head:
	/*
	 * This add instruction has no meaningful effect except that
	 * its opcode forms the magic "MZ" signature required by UEFI.
	 */
	add	x13, x18, #0x16
	b	stext
#else
	b	stext				// branch to kernel start, magic
	.long	0				// reserved
<<<<<<< HEAD
	.quad	_kernel_offset_le		// Image load offset from start of RAM, little-endian
	.quad	_kernel_size_le			// Effective size of kernel image, little-endian
	.quad	_kernel_flags_le		// Informative flags, little-endian
=======
#endif
	.quad	TEXT_OFFSET			// Image load offset from start of RAM
	.quad	0				// reserved
	.quad	0				// reserved
>>>>>>> 21d7f14b
	.quad	0				// reserved
	.quad	0				// reserved
	.quad	0				// reserved
	.byte	0x41				// Magic number, "ARM\x64"
	.byte	0x52
	.byte	0x4d
	.byte	0x64
#ifdef CONFIG_EFI
	.long	pe_header - efi_head		// Offset to the PE header.
#else
	.word	0				// reserved
#endif

#ifdef CONFIG_EFI
	.align 3
pe_header:
	.ascii	"PE"
	.short 	0
coff_header:
	.short	0xaa64				// AArch64
	.short	2				// nr_sections
	.long	0 				// TimeDateStamp
	.long	0				// PointerToSymbolTable
	.long	1				// NumberOfSymbols
	.short	section_table - optional_header	// SizeOfOptionalHeader
	.short	0x206				// Characteristics.
						// IMAGE_FILE_DEBUG_STRIPPED |
						// IMAGE_FILE_EXECUTABLE_IMAGE |
						// IMAGE_FILE_LINE_NUMS_STRIPPED
optional_header:
	.short	0x20b				// PE32+ format
	.byte	0x02				// MajorLinkerVersion
	.byte	0x14				// MinorLinkerVersion
	.long	_edata - stext			// SizeOfCode
	.long	0				// SizeOfInitializedData
	.long	0				// SizeOfUninitializedData
	.long	efi_stub_entry - efi_head	// AddressOfEntryPoint
	.long	stext - efi_head		// BaseOfCode

extra_header_fields:
	.quad	0				// ImageBase
	.long	0x20				// SectionAlignment
	.long	0x8				// FileAlignment
	.short	0				// MajorOperatingSystemVersion
	.short	0				// MinorOperatingSystemVersion
	.short	0				// MajorImageVersion
	.short	0				// MinorImageVersion
	.short	0				// MajorSubsystemVersion
	.short	0				// MinorSubsystemVersion
	.long	0				// Win32VersionValue

	.long	_edata - efi_head		// SizeOfImage

	// Everything before the kernel image is considered part of the header
	.long	stext - efi_head		// SizeOfHeaders
	.long	0				// CheckSum
	.short	0xa				// Subsystem (EFI application)
	.short	0				// DllCharacteristics
	.quad	0				// SizeOfStackReserve
	.quad	0				// SizeOfStackCommit
	.quad	0				// SizeOfHeapReserve
	.quad	0				// SizeOfHeapCommit
	.long	0				// LoaderFlags
	.long	0x6				// NumberOfRvaAndSizes

	.quad	0				// ExportTable
	.quad	0				// ImportTable
	.quad	0				// ResourceTable
	.quad	0				// ExceptionTable
	.quad	0				// CertificationTable
	.quad	0				// BaseRelocationTable

	// Section table
section_table:

	/*
	 * The EFI application loader requires a relocation section
	 * because EFI applications must be relocatable.  This is a
	 * dummy section as far as we are concerned.
	 */
	.ascii	".reloc"
	.byte	0
	.byte	0			// end of 0 padding of section name
	.long	0
	.long	0
	.long	0			// SizeOfRawData
	.long	0			// PointerToRawData
	.long	0			// PointerToRelocations
	.long	0			// PointerToLineNumbers
	.short	0			// NumberOfRelocations
	.short	0			// NumberOfLineNumbers
	.long	0x42100040		// Characteristics (section flags)


	.ascii	".text"
	.byte	0
	.byte	0
	.byte	0        		// end of 0 padding of section name
	.long	_edata - stext		// VirtualSize
	.long	stext - efi_head	// VirtualAddress
	.long	_edata - stext		// SizeOfRawData
	.long	stext - efi_head	// PointerToRawData

	.long	0		// PointerToRelocations (0 for executables)
	.long	0		// PointerToLineNumbers (0 for executables)
	.short	0		// NumberOfRelocations  (0 for executables)
	.short	0		// NumberOfLineNumbers  (0 for executables)
	.long	0xe0500020	// Characteristics (section flags)
	.align 5
#endif

ENTRY(stext)
	mov	x21, x0				// x21=FDT
	bl	el2_setup			// Drop to EL1, w20=cpu_boot_mode
	bl	__calc_phys_offset		// x24=PHYS_OFFSET, x28=PHYS_OFFSET-PAGE_OFFSET
	bl	set_cpu_boot_mode_flag
	mrs	x22, midr_el1			// x22=cpuid
	mov	x0, x22
	bl	lookup_processor_type
	mov	x23, x0				// x23=current cpu_table
	cbz	x23, __error_p			// invalid processor (x23=0)?
	bl	__vet_fdt
	bl	__create_page_tables		// x25=TTBR0, x26=TTBR1
	/*
	 * The following calls CPU specific code in a position independent
	 * manner. See arch/arm64/mm/proc.S for details. x23 = base of
	 * cpu_info structure selected by lookup_processor_type above.
	 * On return, the CPU will be ready for the MMU to be turned on and
	 * the TCR will have been set.
	 */
	ldr	x27, __switch_data		// address to jump to after
						// MMU has been enabled
	adr	lr, __enable_mmu		// return (PIC) address
	ldr	x12, [x23, #CPU_INFO_SETUP]
	add	x12, x12, x28			// __virt_to_phys
	br	x12				// initialise processor
ENDPROC(stext)

/*
 * If we're fortunate enough to boot at EL2, ensure that the world is
 * sane before dropping to EL1.
 *
 * Returns either BOOT_CPU_MODE_EL1 or BOOT_CPU_MODE_EL2 in x20 if
 * booted in EL1 or EL2 respectively.
 */
ENTRY(el2_setup)
	mrs	x0, CurrentEL
	cmp	x0, #PSR_MODE_EL2t
	ccmp	x0, #PSR_MODE_EL2h, #0x4, ne
	b.ne	1f
	mrs	x0, sctlr_el2
CPU_BE(	orr	x0, x0, #(1 << 25)	)	// Set the EE bit for EL2
CPU_LE(	bic	x0, x0, #(1 << 25)	)	// Clear the EE bit for EL2
	msr	sctlr_el2, x0
	b	2f
1:	mrs	x0, sctlr_el1
CPU_BE(	orr	x0, x0, #(3 << 24)	)	// Set the EE and E0E bits for EL1
CPU_LE(	bic	x0, x0, #(3 << 24)	)	// Clear the EE and E0E bits for EL1
	msr	sctlr_el1, x0
	mov	w20, #BOOT_CPU_MODE_EL1		// This cpu booted in EL1
	isb
	ret

	/* Hyp configuration. */
2:	mov	x0, #(1 << 31)			// 64-bit EL1
	msr	hcr_el2, x0

	/* Generic timers. */
	mrs	x0, cnthctl_el2
	orr	x0, x0, #3			// Enable EL1 physical timers
	msr	cnthctl_el2, x0
	msr	cntvoff_el2, xzr		// Clear virtual offset

#ifdef CONFIG_ARM_GIC_V3
	/* GICv3 system register access */
	mrs	x0, id_aa64pfr0_el1
	ubfx	x0, x0, #24, #4
	cmp	x0, #1
	b.ne	3f

	mrs_s	x0, ICC_SRE_EL2
	orr	x0, x0, #ICC_SRE_EL2_SRE	// Set ICC_SRE_EL2.SRE==1
	orr	x0, x0, #ICC_SRE_EL2_ENABLE	// Set ICC_SRE_EL2.Enable==1
	msr_s	ICC_SRE_EL2, x0
	isb					// Make sure SRE is now set
	msr_s	ICH_HCR_EL2, xzr		// Reset ICC_HCR_EL2 to defaults

3:
#endif

	/* Populate ID registers. */
	mrs	x0, midr_el1
	mrs	x1, mpidr_el1
	msr	vpidr_el2, x0
	msr	vmpidr_el2, x1

	/* sctlr_el1 */
	mov	x0, #0x0800			// Set/clear RES{1,0} bits
CPU_BE(	movk	x0, #0x33d0, lsl #16	)	// Set EE and E0E on BE systems
CPU_LE(	movk	x0, #0x30d0, lsl #16	)	// Clear EE and E0E on LE systems
	msr	sctlr_el1, x0

	/* Coprocessor traps. */
	mov	x0, #0x33ff
	msr	cptr_el2, x0			// Disable copro. traps to EL2

#ifdef CONFIG_COMPAT
	msr	hstr_el2, xzr			// Disable CP15 traps to EL2
#endif

	/* Stage-2 translation */
	msr	vttbr_el2, xzr

	/* Hypervisor stub */
	adr	x0, __hyp_stub_vectors
	msr	vbar_el2, x0

	/* spsr */
	mov	x0, #(PSR_F_BIT | PSR_I_BIT | PSR_A_BIT | PSR_D_BIT |\
		      PSR_MODE_EL1h)
	msr	spsr_el2, x0
	msr	elr_el2, lr
	mov	w20, #BOOT_CPU_MODE_EL2		// This CPU booted in EL2
	eret
ENDPROC(el2_setup)

/*
 * Sets the __boot_cpu_mode flag depending on the CPU boot mode passed
 * in x20. See arch/arm64/include/asm/virt.h for more info.
 */
ENTRY(set_cpu_boot_mode_flag)
	ldr	x1, =__boot_cpu_mode		// Compute __boot_cpu_mode
	add	x1, x1, x28
	cmp	w20, #BOOT_CPU_MODE_EL2
	b.ne	1f
	add	x1, x1, #4
1:	str	w20, [x1]			// This CPU has booted in EL1
	ret
ENDPROC(set_cpu_boot_mode_flag)

/*
 * We need to find out the CPU boot mode long after boot, so we need to
 * store it in a writable variable.
 *
 * This is not in .bss, because we set it sufficiently early that the boot-time
 * zeroing of .bss would clobber it.
 */
	.pushsection	.data..cacheline_aligned
ENTRY(__boot_cpu_mode)
	.align	L1_CACHE_SHIFT
	.long	BOOT_CPU_MODE_EL2
	.long	0
	.popsection

	.align	3
2:	.quad	.
	.quad	PAGE_OFFSET

#ifdef CONFIG_SMP
	.align	3
1:	.quad	.
	.quad	secondary_holding_pen_release

	/*
	 * This provides a "holding pen" for platforms to hold all secondary
	 * cores are held until we're ready for them to initialise.
	 */
ENTRY(secondary_holding_pen)
	bl	el2_setup			// Drop to EL1, w20=cpu_boot_mode
	bl	__calc_phys_offset		// x24=PHYS_OFFSET, x28=PHYS_OFFSET-PAGE_OFFSET
	bl	set_cpu_boot_mode_flag
	mrs	x0, mpidr_el1
	ldr     x1, =MPIDR_HWID_BITMASK
	and	x0, x0, x1
	adr	x1, 1b
	ldp	x2, x3, [x1]
	sub	x1, x1, x2
	add	x3, x3, x1
pen:	ldr	x4, [x3]
	cmp	x4, x0
	b.eq	secondary_startup
	wfe
	b	pen
ENDPROC(secondary_holding_pen)

	/*
	 * Secondary entry point that jumps straight into the kernel. Only to
	 * be used where CPUs are brought online dynamically by the kernel.
	 */
ENTRY(secondary_entry)
	bl	el2_setup			// Drop to EL1
	bl	__calc_phys_offset		// x24=PHYS_OFFSET, x28=PHYS_OFFSET-PAGE_OFFSET
	bl	set_cpu_boot_mode_flag
	b	secondary_startup
ENDPROC(secondary_entry)

ENTRY(secondary_startup)
	/*
	 * Common entry point for secondary CPUs.
	 */
	mrs	x22, midr_el1			// x22=cpuid
	mov	x0, x22
	bl	lookup_processor_type
	mov	x23, x0				// x23=current cpu_table
	cbz	x23, __error_p			// invalid processor (x23=0)?

	pgtbl	x25, x26, x28			// x25=TTBR0, x26=TTBR1
	ldr	x12, [x23, #CPU_INFO_SETUP]
	add	x12, x12, x28			// __virt_to_phys
	blr	x12				// initialise processor

	ldr	x21, =secondary_data
	ldr	x27, =__secondary_switched	// address to jump to after enabling the MMU
	b	__enable_mmu
ENDPROC(secondary_startup)

ENTRY(__secondary_switched)
	ldr	x0, [x21]			// get secondary_data.stack
	mov	sp, x0
	mov	x29, #0
	b	secondary_start_kernel
ENDPROC(__secondary_switched)
#endif	/* CONFIG_SMP */

/*
 * Setup common bits before finally enabling the MMU. Essentially this is just
 * loading the page table pointer and vector base registers.
 *
 * On entry to this code, x0 must contain the SCTLR_EL1 value for turning on
 * the MMU.
 */
__enable_mmu:
	ldr	x5, =vectors
	msr	vbar_el1, x5
	msr	ttbr0_el1, x25			// load TTBR0
	msr	ttbr1_el1, x26			// load TTBR1
	isb
	b	__turn_mmu_on
ENDPROC(__enable_mmu)

/*
 * Enable the MMU. This completely changes the structure of the visible memory
 * space. You will not be able to trace execution through this.
 *
 *  x0  = system control register
 *  x27 = *virtual* address to jump to upon completion
 *
 * other registers depend on the function called upon completion
 *
 * We align the entire function to the smallest power of two larger than it to
 * ensure it fits within a single block map entry. Otherwise were PHYS_OFFSET
 * close to the end of a 512MB or 1GB block we might require an additional
 * table to map the entire function.
 */
	.align	4
__turn_mmu_on:
	msr	sctlr_el1, x0
	isb
	br	x27
ENDPROC(__turn_mmu_on)

/*
 * Calculate the start of physical memory.
 */
__calc_phys_offset:
	adr	x0, 1f
	ldp	x1, x2, [x0]
	sub	x28, x0, x1			// x28 = PHYS_OFFSET - PAGE_OFFSET
	add	x24, x2, x28			// x24 = PHYS_OFFSET
	ret
ENDPROC(__calc_phys_offset)

	.align 3
1:	.quad	.
	.quad	PAGE_OFFSET

/*
 * Macro to populate the PGD for the corresponding block entry in the next
 * level (tbl) for the given virtual address.
 *
 * Preserves:	pgd, tbl, virt
 * Corrupts:	tmp1, tmp2
 */
	.macro	create_pgd_entry, pgd, tbl, virt, tmp1, tmp2
	lsr	\tmp1, \virt, #PGDIR_SHIFT
	and	\tmp1, \tmp1, #PTRS_PER_PGD - 1	// PGD index
	orr	\tmp2, \tbl, #3			// PGD entry table type
	str	\tmp2, [\pgd, \tmp1, lsl #3]
	.endm

/*
 * Macro to populate block entries in the page table for the start..end
 * virtual range (inclusive).
 *
 * Preserves:	tbl, flags
 * Corrupts:	phys, start, end, pstate
 */
	.macro	create_block_map, tbl, flags, phys, start, end
	lsr	\phys, \phys, #BLOCK_SHIFT
	lsr	\start, \start, #BLOCK_SHIFT
	and	\start, \start, #PTRS_PER_PTE - 1	// table index
	orr	\phys, \flags, \phys, lsl #BLOCK_SHIFT	// table entry
	lsr	\end, \end, #BLOCK_SHIFT
	and	\end, \end, #PTRS_PER_PTE - 1		// table end index
9999:	str	\phys, [\tbl, \start, lsl #3]		// store the entry
	add	\start, \start, #1			// next entry
	add	\phys, \phys, #BLOCK_SIZE		// next block
	cmp	\start, \end
	b.ls	9999b
	.endm

/*
 * Setup the initial page tables. We only setup the barest amount which is
 * required to get the kernel running. The following sections are required:
 *   - identity mapping to enable the MMU (low address, TTBR0)
 *   - first few MB of the kernel linear mapping to jump to once the MMU has
 *     been enabled, including the FDT blob (TTBR1)
 *   - pgd entry for fixed mappings (TTBR1)
 */
__create_page_tables:
	pgtbl	x25, x26, x28			// idmap_pg_dir and swapper_pg_dir addresses
	mov	x27, lr

	/*
	 * Invalidate the idmap and swapper page tables to avoid potential
	 * dirty cache lines being evicted.
	 */
	mov	x0, x25
	add	x1, x26, #SWAPPER_DIR_SIZE
	bl	__inval_cache_range

	/*
	 * Clear the idmap and swapper page tables.
	 */
	mov	x0, x25
	add	x6, x26, #SWAPPER_DIR_SIZE
1:	stp	xzr, xzr, [x0], #16
	stp	xzr, xzr, [x0], #16
	stp	xzr, xzr, [x0], #16
	stp	xzr, xzr, [x0], #16
	cmp	x0, x6
	b.lo	1b

	ldr	x7, =MM_MMUFLAGS

	/*
	 * Create the identity mapping.
	 */
	add	x0, x25, #PAGE_SIZE		// section table address
	ldr	x3, =KERNEL_START
	add	x3, x3, x28			// __pa(KERNEL_START)
	create_pgd_entry x25, x0, x3, x5, x6
	ldr	x6, =KERNEL_END
	mov	x5, x3				// __pa(KERNEL_START)
	add	x6, x6, x28			// __pa(KERNEL_END)
	create_block_map x0, x7, x3, x5, x6

	/*
	 * Map the kernel image (starting with PHYS_OFFSET).
	 */
	add	x0, x26, #PAGE_SIZE		// section table address
	mov	x5, #PAGE_OFFSET
	create_pgd_entry x26, x0, x5, x3, x6
	ldr	x6, =KERNEL_END
	mov	x3, x24				// phys offset
	create_block_map x0, x7, x3, x5, x6

	/*
	 * Map the FDT blob (maximum 2MB; must be within 512MB of
	 * PHYS_OFFSET).
	 */
	mov	x3, x21				// FDT phys address
	and	x3, x3, #~((1 << 21) - 1)	// 2MB aligned
	mov	x6, #PAGE_OFFSET
	sub	x5, x3, x24			// subtract PHYS_OFFSET
	tst	x5, #~((1 << 29) - 1)		// within 512MB?
	csel	x21, xzr, x21, ne		// zero the FDT pointer
	b.ne	1f
	add	x5, x5, x6			// __va(FDT blob)
	add	x6, x5, #1 << 21		// 2MB for the FDT blob
	sub	x6, x6, #1			// inclusive range
	create_block_map x0, x7, x3, x5, x6
1:
	/*
	 * Create the pgd entry for the fixed mappings.
	 */
	ldr	x5, =FIXADDR_TOP		// Fixed mapping virtual address
	add	x0, x26, #2 * PAGE_SIZE		// section table address
	create_pgd_entry x26, x0, x5, x6, x7

	/*
	 * Since the page tables have been populated with non-cacheable
	 * accesses (MMU disabled), invalidate the idmap and swapper page
	 * tables again to remove any speculatively loaded cache lines.
	 */
	mov	x0, x25
	add	x1, x26, #SWAPPER_DIR_SIZE
	bl	__inval_cache_range

	mov	lr, x27
	ret
ENDPROC(__create_page_tables)
	.ltorg

	.align	3
	.type	__switch_data, %object
__switch_data:
	.quad	__mmap_switched
	.quad	__bss_start			// x6
	.quad	__bss_stop			// x7
	.quad	processor_id			// x4
	.quad	__fdt_pointer			// x5
	.quad	memstart_addr			// x6
	.quad	init_thread_union + THREAD_START_SP // sp

/*
 * The following fragment of code is executed with the MMU on in MMU mode, and
 * uses absolute addresses; this is not position independent.
 */
__mmap_switched:
	adr	x3, __switch_data + 8

	ldp	x6, x7, [x3], #16
1:	cmp	x6, x7
	b.hs	2f
	str	xzr, [x6], #8			// Clear BSS
	b	1b
2:
	ldp	x4, x5, [x3], #16
	ldr	x6, [x3], #8
	ldr	x16, [x3]
	mov	sp, x16
	str	x22, [x4]			// Save processor ID
	str	x21, [x5]			// Save FDT pointer
	str	x24, [x6]			// Save PHYS_OFFSET
	mov	x29, #0
	b	start_kernel
ENDPROC(__mmap_switched)

/*
 * Exception handling. Something went wrong and we can't proceed. We ought to
 * tell the user, but since we don't have any guarantee that we're even
 * running on the right architecture, we do virtually nothing.
 */
__error_p:
ENDPROC(__error_p)

__error:
1:	nop
	b	1b
ENDPROC(__error)

/*
 * This function gets the processor ID in w0 and searches the cpu_table[] for
 * a match. It returns a pointer to the struct cpu_info it found. The
 * cpu_table[] must end with an empty (all zeros) structure.
 *
 * This routine can be called via C code and it needs to work with the MMU
 * both disabled and enabled (the offset is calculated automatically).
 */
ENTRY(lookup_processor_type)
	adr	x1, __lookup_processor_type_data
	ldp	x2, x3, [x1]
	sub	x1, x1, x2			// get offset between VA and PA
	add	x3, x3, x1			// convert VA to PA
1:
	ldp	w5, w6, [x3]			// load cpu_id_val and cpu_id_mask
	cbz	w5, 2f				// end of list?
	and	w6, w6, w0
	cmp	w5, w6
	b.eq	3f
	add	x3, x3, #CPU_INFO_SZ
	b	1b
2:
	mov	x3, #0				// unknown processor
3:
	mov	x0, x3
	ret
ENDPROC(lookup_processor_type)

	.align	3
	.type	__lookup_processor_type_data, %object
__lookup_processor_type_data:
	.quad	.
	.quad	cpu_table
	.size	__lookup_processor_type_data, . - __lookup_processor_type_data

/*
 * Determine validity of the x21 FDT pointer.
 * The dtb must be 8-byte aligned and live in the first 512M of memory.
 */
__vet_fdt:
	tst	x21, #0x7
	b.ne	1f
	cmp	x21, x24
	b.lt	1f
	mov	x0, #(1 << 29)
	add	x0, x0, x24
	cmp	x21, x0
	b.ge	1f
	ret
1:
	mov	x21, #0
	ret
ENDPROC(__vet_fdt)<|MERGE_RESOLUTION|>--- conflicted
+++ resolved
@@ -108,16 +108,10 @@
 #else
 	b	stext				// branch to kernel start, magic
 	.long	0				// reserved
-<<<<<<< HEAD
 	.quad	_kernel_offset_le		// Image load offset from start of RAM, little-endian
 	.quad	_kernel_size_le			// Effective size of kernel image, little-endian
 	.quad	_kernel_flags_le		// Informative flags, little-endian
-=======
-#endif
-	.quad	TEXT_OFFSET			// Image load offset from start of RAM
-	.quad	0				// reserved
-	.quad	0				// reserved
->>>>>>> 21d7f14b
+#endif
 	.quad	0				// reserved
 	.quad	0				// reserved
 	.quad	0				// reserved
