/*
 * Based on arch/arm/kernel/setup.c
 *
 * Copyright (C) 1995-2001 Russell King
 * Copyright (C) 2012 ARM Ltd.
 *
 * This program is free software; you can redistribute it and/or modify
 * it under the terms of the GNU General Public License version 2 as
 * published by the Free Software Foundation.
 *
 * This program is distributed in the hope that it will be useful,
 * but WITHOUT ANY WARRANTY; without even the implied warranty of
 * MERCHANTABILITY or FITNESS FOR A PARTICULAR PURPOSE.  See the
 * GNU General Public License for more details.
 *
 * You should have received a copy of the GNU General Public License
 * along with this program.  If not, see <http://www.gnu.org/licenses/>.
 */

#include <linux/acpi.h>
#include <linux/export.h>
#include <linux/kernel.h>
#include <linux/stddef.h>
#include <linux/ioport.h>
#include <linux/delay.h>
#include <linux/utsname.h>
#include <linux/initrd.h>
#include <linux/console.h>
#include <linux/cache.h>
#include <linux/bootmem.h>
#include <linux/screen_info.h>
#include <linux/init.h>
#include <linux/kexec.h>
#include <linux/crash_dump.h>
#include <linux/root_dev.h>
#include <linux/cpu.h>
#include <linux/interrupt.h>
#include <linux/smp.h>
#include <linux/fs.h>
#include <linux/proc_fs.h>
#include <linux/memblock.h>
#include <linux/of_fdt.h>
#include <linux/efi.h>
#include <linux/psci.h>
#include <linux/mm.h>

#include <asm/acpi.h>
#include <asm/fixmap.h>
#include <asm/cpu.h>
#include <asm/cputype.h>
#include <asm/elf.h>
#include <asm/cpufeature.h>
#include <asm/cpu_ops.h>
#include <asm/kasan.h>
#include <asm/numa.h>
#include <asm/sections.h>
#include <asm/setup.h>
#include <asm/smp_plat.h>
#include <asm/cacheflush.h>
#include <asm/tlbflush.h>
#include <asm/traps.h>
#include <asm/memblock.h>
#include <asm/efi.h>
#include <asm/xen/hypervisor.h>
#include <asm/mmu_context.h>

#include <linux/platform_data/board_odroid.h>

phys_addr_t __fdt_pointer __initdata;

#ifdef CONFIG_ARCH_MESON64_ODROID_COMMON
const char *machine_name = "Hardkernel ODROID Ref.";
EXPORT_SYMBOL(machine_name);

unsigned int system_rev = 0;
EXPORT_SYMBOL(system_rev);

static u32 __odroid_model = 0;
u32 odroid_model(void)
{
	return __odroid_model;
}

static bool __odroid_amlogic_usb3 = true;

bool odroid_amlogic_usb3(void)
{
	return __odroid_amlogic_usb3;
}
#endif

/*
 * Standard memory resources
 */
static struct resource mem_res[] = {
	{
		.name = "Kernel code",
		.start = 0,
		.end = 0,
		.flags = IORESOURCE_SYSTEM_RAM
	},
	{
		.name = "Kernel data",
		.start = 0,
		.end = 0,
		.flags = IORESOURCE_SYSTEM_RAM
	}
};

#define kernel_code mem_res[0]
#define kernel_data mem_res[1]

/*
 * The recorded values of x0 .. x3 upon kernel entry.
 */
u64 __cacheline_aligned boot_args[4];

void __init smp_setup_processor_id(void)
{
	u64 mpidr = read_cpuid_mpidr() & MPIDR_HWID_BITMASK;
	cpu_logical_map(0) = mpidr;

	/*
	 * clear __my_cpu_offset on boot CPU to avoid hang caused by
	 * using percpu variable early, for example, lockdep will
	 * access percpu variable inside lock_release
	 */
	set_my_cpu_offset(0);
	pr_info("Booting Linux on physical CPU 0x%lx\n", (unsigned long)mpidr);
}

bool arch_match_cpu_phys_id(int cpu, u64 phys_id)
{
	return phys_id == cpu_logical_map(cpu);
}

struct mpidr_hash mpidr_hash;
/**
 * smp_build_mpidr_hash - Pre-compute shifts required at each affinity
 *			  level in order to build a linear index from an
 *			  MPIDR value. Resulting algorithm is a collision
 *			  free hash carried out through shifting and ORing
 */
static void __init smp_build_mpidr_hash(void)
{
	u32 i, affinity, fs[4], bits[4], ls;
	u64 mask = 0;
	/*
	 * Pre-scan the list of MPIDRS and filter out bits that do
	 * not contribute to affinity levels, ie they never toggle.
	 */
	for_each_possible_cpu(i)
		mask |= (cpu_logical_map(i) ^ cpu_logical_map(0));
	pr_debug("mask of set bits %#llx\n", mask);
	/*
	 * Find and stash the last and first bit set at all affinity levels to
	 * check how many bits are required to represent them.
	 */
	for (i = 0; i < 4; i++) {
		affinity = MPIDR_AFFINITY_LEVEL(mask, i);
		/*
		 * Find the MSB bit and LSB bits position
		 * to determine how many bits are required
		 * to express the affinity level.
		 */
		ls = fls(affinity);
		fs[i] = affinity ? ffs(affinity) - 1 : 0;
		bits[i] = ls - fs[i];
	}
	/*
	 * An index can be created from the MPIDR_EL1 by isolating the
	 * significant bits at each affinity level and by shifting
	 * them in order to compress the 32 bits values space to a
	 * compressed set of values. This is equivalent to hashing
	 * the MPIDR_EL1 through shifting and ORing. It is a collision free
	 * hash though not minimal since some levels might contain a number
	 * of CPUs that is not an exact power of 2 and their bit
	 * representation might contain holes, eg MPIDR_EL1[7:0] = {0x2, 0x80}.
	 */
	mpidr_hash.shift_aff[0] = MPIDR_LEVEL_SHIFT(0) + fs[0];
	mpidr_hash.shift_aff[1] = MPIDR_LEVEL_SHIFT(1) + fs[1] - bits[0];
	mpidr_hash.shift_aff[2] = MPIDR_LEVEL_SHIFT(2) + fs[2] -
						(bits[1] + bits[0]);
	mpidr_hash.shift_aff[3] = MPIDR_LEVEL_SHIFT(3) +
				  fs[3] - (bits[2] + bits[1] + bits[0]);
	mpidr_hash.mask = mask;
	mpidr_hash.bits = bits[3] + bits[2] + bits[1] + bits[0];
	pr_debug("MPIDR hash: aff0[%u] aff1[%u] aff2[%u] aff3[%u] mask[%#llx] bits[%u]\n",
		mpidr_hash.shift_aff[0],
		mpidr_hash.shift_aff[1],
		mpidr_hash.shift_aff[2],
		mpidr_hash.shift_aff[3],
		mpidr_hash.mask,
		mpidr_hash.bits);
	/*
	 * 4x is an arbitrary value used to warn on a hash table much bigger
	 * than expected on most systems.
	 */
	if (mpidr_hash_size() > 4 * num_possible_cpus())
		pr_warn("Large number of MPIDR hash buckets detected\n");
}

static void __init setup_machine_fdt(phys_addr_t dt_phys)
{
<<<<<<< HEAD
	void *dt_virt = fixmap_remap_fdt(dt_phys);
	const char *name;
=======
	int size;
	void *dt_virt = fixmap_remap_fdt(dt_phys, &size, PAGE_KERNEL);

	if (dt_virt)
		memblock_reserve(dt_phys, size);
>>>>>>> 66dd212d

	if (!dt_virt || !early_init_dt_scan(dt_virt)) {
		pr_crit("\n"
			"Error: invalid device tree blob at physical address %pa (virtual address 0x%p)\n"
			"The dtb must be 8-byte aligned and must not exceed 2 MB in size\n"
			"\nPlease check your bootloader.",
			&dt_phys, dt_virt);

		while (true)
			cpu_relax();
	}

<<<<<<< HEAD
	name = of_flat_dt_get_machine_name();
	if (!name)
		return;
#ifdef CONFIG_ARCH_MESON64_ODROID_COMMON
	machine_name = name;
#endif

	pr_info("Machine model: %s\n", name);
	dump_stack_set_arch_desc("%s (DT)", name);

#ifdef CONFIG_ARCH_MESON64_ODROID_COMMON
	if (!strcmp(machine_name, "Hardkernel ODROID-N2") ||
		!strcmp(machine_name, "Hardkernel ODROID-N2Plus") ||
		!strcmp(machine_name, "Hardkernel ODROID-N2L")) {
		system_rev = 0x0400;
		__odroid_model = BOARD_ODROIDN2;
		__odroid_amlogic_usb3 = true;
	} else if (!strcmp(machine_name, "Hardkernel ODROID-C4")) {
		system_rev = 0x0500;
		__odroid_model = BOARD_ODROIDC4;
		__odroid_amlogic_usb3 = false;
	} else if (!strcmp(machine_name, "Hardkernel ODROID-HC4")) {
		system_rev = 0x0600;
		__odroid_model = BOARD_ODROIDHC4;
		__odroid_amlogic_usb3 = false;
	}
#endif
=======
	/* Early fixups are done, map the FDT as read-only now */
	fixmap_remap_fdt(dt_phys, &size, PAGE_KERNEL_RO);

	dump_stack_set_arch_desc("%s (DT)", of_flat_dt_get_machine_name());
>>>>>>> 66dd212d
}

static void __init request_standard_resources(void)
{
	struct memblock_region *region;
	struct resource *res;

	kernel_code.start   = __pa_symbol(_text);
	kernel_code.end     = __pa_symbol(__init_begin - 1);
	kernel_data.start   = __pa_symbol(_sdata);
	kernel_data.end     = __pa_symbol(_end - 1);

	for_each_memblock(memory, region) {
		res = alloc_bootmem_low(sizeof(*res));
		if (memblock_is_nomap(region)) {
			res->name  = "reserved";
			res->flags = IORESOURCE_MEM | IORESOURCE_BUSY;
		} else {
			res->name  = "System RAM";
			res->flags = IORESOURCE_SYSTEM_RAM | IORESOURCE_BUSY;
		}
		res->start = __pfn_to_phys(memblock_region_memory_base_pfn(region));
		res->end = __pfn_to_phys(memblock_region_memory_end_pfn(region)) - 1;

		request_resource(&iomem_resource, res);

		if (kernel_code.start >= res->start &&
		    kernel_code.end <= res->end)
			request_resource(res, &kernel_code);
		if (kernel_data.start >= res->start &&
		    kernel_data.end <= res->end)
			request_resource(res, &kernel_data);
	}
}

u64 __cpu_logical_map[NR_CPUS] = { [0 ... NR_CPUS-1] = INVALID_HWID };

void __init setup_arch(char **cmdline_p)
{
	pr_info("Boot CPU: AArch64 Processor [%08x]\n", read_cpuid_id());

	sprintf(init_utsname()->machine, UTS_MACHINE);
	init_mm.start_code = (unsigned long) _text;
	init_mm.end_code   = (unsigned long) _etext;
	init_mm.end_data   = (unsigned long) _edata;
	init_mm.brk	   = (unsigned long) _end;

	*cmdline_p = boot_command_line;

	early_fixmap_init();
	early_ioremap_init();

	setup_machine_fdt(__fdt_pointer);

	parse_early_param();

	/*
	 *  Unmask asynchronous aborts after bringing up possible earlycon.
	 * (Report possible System Errors once we can report this occurred)
	 */
	local_async_enable();

	/*
	 * TTBR0 is only used for the identity mapping at this stage. Make it
	 * point to zero page to avoid speculatively fetching new entries.
	 */
	cpu_uninstall_idmap();

	xen_early_init();
	efi_init();
	arm64_memblock_init();

	paging_init();

	acpi_table_upgrade();

	/* Parse the ACPI tables for possible boot-time configuration */
	acpi_boot_table_init();

	if (acpi_disabled)
		unflatten_device_tree();

	bootmem_init();

	kasan_init();

	request_standard_resources();

	early_ioremap_reset();

	if (acpi_disabled)
		psci_dt_init();
	else
		psci_acpi_init();

	cpu_read_bootcpu_ops();
	smp_init_cpus();
	smp_build_mpidr_hash();

#ifdef CONFIG_ARM64_SW_TTBR0_PAN
	/*
	 * Make sure init_thread_info.ttbr0 always generates translation
	 * faults in case uaccess_enable() is inadvertently called by the init
	 * thread.
	 */
	init_task.thread_info.ttbr0 = __pa_symbol(empty_zero_page);
#endif

#ifdef CONFIG_VT
#if defined(CONFIG_VGA_CONSOLE)
	conswitchp = &vga_con;
#elif defined(CONFIG_DUMMY_CONSOLE)
	conswitchp = &dummy_con;
#endif
#endif
	if (boot_args[1] || boot_args[2] || boot_args[3]) {
		pr_err("WARNING: x1-x3 nonzero in violation of boot protocol:\n"
			"\tx1: %016llx\n\tx2: %016llx\n\tx3: %016llx\n"
			"This indicates a broken bootloader or old kernel\n",
			boot_args[1], boot_args[2], boot_args[3]);
	}
}

static int __init topology_init(void)
{
	int i;

	for_each_online_node(i)
		register_one_node(i);

	for_each_possible_cpu(i) {
		struct cpu *cpu = &per_cpu(cpu_data.cpu, i);
		cpu->hotpluggable = 1;
		register_cpu(cpu, i);
	}

	return 0;
}
subsys_initcall(topology_init);

/*
 * Dump out kernel offset information on panic.
 */
static int dump_kernel_offset(struct notifier_block *self, unsigned long v,
			      void *p)
{
	const unsigned long offset = kaslr_offset();

	if (IS_ENABLED(CONFIG_RANDOMIZE_BASE) && offset > 0) {
		pr_emerg("Kernel Offset: 0x%lx from 0x%lx\n",
			 offset, KIMAGE_VADDR);
	} else {
		pr_emerg("Kernel Offset: disabled\n");
	}
	return 0;
}

static struct notifier_block kernel_offset_notifier = {
	.notifier_call = dump_kernel_offset
};

static int __init register_kernel_offset_dumper(void)
{
	atomic_notifier_chain_register(&panic_notifier_list,
				       &kernel_offset_notifier);
	return 0;
}
__initcall(register_kernel_offset_dumper);<|MERGE_RESOLUTION|>--- conflicted
+++ resolved
@@ -202,16 +202,12 @@
 
 static void __init setup_machine_fdt(phys_addr_t dt_phys)
 {
-<<<<<<< HEAD
-	void *dt_virt = fixmap_remap_fdt(dt_phys);
 	const char *name;
-=======
 	int size;
 	void *dt_virt = fixmap_remap_fdt(dt_phys, &size, PAGE_KERNEL);
 
 	if (dt_virt)
 		memblock_reserve(dt_phys, size);
->>>>>>> 66dd212d
 
 	if (!dt_virt || !early_init_dt_scan(dt_virt)) {
 		pr_crit("\n"
@@ -224,7 +220,6 @@
 			cpu_relax();
 	}
 
-<<<<<<< HEAD
 	name = of_flat_dt_get_machine_name();
 	if (!name)
 		return;
@@ -252,12 +247,10 @@
 		__odroid_amlogic_usb3 = false;
 	}
 #endif
-=======
 	/* Early fixups are done, map the FDT as read-only now */
 	fixmap_remap_fdt(dt_phys, &size, PAGE_KERNEL_RO);
 
 	dump_stack_set_arch_desc("%s (DT)", of_flat_dt_get_machine_name());
->>>>>>> 66dd212d
 }
 
 static void __init request_standard_resources(void)
