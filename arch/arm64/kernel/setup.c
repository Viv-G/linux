--- conflicted
+++ resolved
@@ -500,35 +500,6 @@
 #ifdef CONFIG_SMP
 		seq_printf(m, "processor\t: %d\n", i);
 #endif
-<<<<<<< HEAD
-	}
-
-	/* dump out the processor features */
-	seq_puts(m, "Features\t: ");
-
-	for (i = 0; hwcap_str[i]; i++)
-		if (elf_hwcap & (1 << i))
-			seq_printf(m, "%s ", hwcap_str[i]);
-#ifdef CONFIG_ARMV7_COMPAT_CPUINFO
-	if (is_compat_task()) {
-		/* Print out the non-optional ARMv8 HW capabilities */
-		seq_printf(m, "wp half thumb fastmult vfp edsp neon vfpv3 tlsi ");
-		seq_printf(m, "vfpv4 idiva idivt ");
-	}
-#endif
-
-	seq_printf(m, "\nCPU implementer\t: 0x%02x\n", read_cpuid_id() >> 24);
-	seq_printf(m, "CPU architecture: %s\n",
-#if IS_ENABLED(CONFIG_ARMV7_COMPAT_CPUINFO)
-			is_compat_task() ? "8" :
-#endif
-			"AArch64");
-	seq_printf(m, "CPU variant\t: 0x%x\n", (read_cpuid_id() >> 20) & 15);
-	seq_printf(m, "CPU part\t: 0x%03x\n", (read_cpuid_id() >> 4) & 0xfff);
-	seq_printf(m, "CPU revision\t: %d\n", read_cpuid_id() & 15);
-
-	seq_puts(m, "\n");
-=======
 
 		/*
 		 * Dump out the common processor features in a single line.
@@ -549,7 +520,6 @@
 					seq_printf(m, " %s", hwcap_str[j]);
 		}
 		seq_puts(m, "\n");
->>>>>>> 5210951a
 
 		seq_printf(m, "CPU implementer\t: 0x%02x\n", (midr >> 24));
 		seq_printf(m, "CPU architecture: 8\n");
