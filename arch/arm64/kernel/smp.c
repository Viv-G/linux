--- conflicted
+++ resolved
@@ -923,14 +923,10 @@
 		break;
 
 	case IPI_CPU_STOP:
-<<<<<<< HEAD
 		trace_android_vh_ipi_stop(get_irq_regs());
-=======
-		trace_android_vh_ipi_stop_rcuidle(get_irq_regs());
 #if IS_ENABLED(CONFIG_ROCKCHIP_MINIDUMP)
 		rk_minidump_update_cpu_regs(get_irq_regs());
 #endif
->>>>>>> eefc3b74
 		local_cpu_stop();
 		break;
 
