--- conflicted
+++ resolved
@@ -158,11 +158,7 @@
 	return ret;
 }
 
-<<<<<<< HEAD
 static void __cpuinit smp_store_cpu_info(unsigned int cpuid)
-=======
-static void smp_store_cpu_info(unsigned int cpuid)
->>>>>>> a84034fd
 {
 	store_cpu_topology(cpuid);
 }
@@ -401,10 +397,6 @@
 
 	smp_store_cpu_info(smp_processor_id());
 
-<<<<<<< HEAD
-
-=======
->>>>>>> a84034fd
 	/*
 	 * are we trying to boot more cores than exist?
 	 */
