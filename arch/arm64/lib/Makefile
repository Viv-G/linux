lib-y		:= bitops.o clear_user.o delay.o copy_from_user.o	\
		   copy_to_user.o copy_in_user.o copy_page.o		\
		   clear_page.o memchr.o memcpy.o memmove.o memset.o	\
<<<<<<< HEAD
		   strchr.o strrchr.o

ifeq ($(COMPILER),clang)
lib-y += eabi.o
endif
=======
		   memcmp.o strcmp.o strncmp.o strlen.o strnlen.o	\
		   strchr.o strrchr.o
>>>>>>> 8c7fa436
<|MERGE_RESOLUTION|>--- conflicted
+++ resolved
@@ -1,13 +1,9 @@
 lib-y		:= bitops.o clear_user.o delay.o copy_from_user.o	\
 		   copy_to_user.o copy_in_user.o copy_page.o		\
 		   clear_page.o memchr.o memcpy.o memmove.o memset.o	\
-<<<<<<< HEAD
+		   memcmp.o strcmp.o strncmp.o strlen.o strnlen.o	\
 		   strchr.o strrchr.o
 
 ifeq ($(COMPILER),clang)
 lib-y += eabi.o
-endif
-=======
-		   memcmp.o strcmp.o strncmp.o strlen.o strnlen.o	\
-		   strchr.o strrchr.o
->>>>>>> 8c7fa436
+endif