/*
 * Based on arch/arm/mm/fault.c
 *
 * Copyright (C) 1995  Linus Torvalds
 * Copyright (C) 1995-2004 Russell King
 * Copyright (C) 2012 ARM Ltd.
 *
 * This program is free software; you can redistribute it and/or modify
 * it under the terms of the GNU General Public License version 2 as
 * published by the Free Software Foundation.
 *
 * This program is distributed in the hope that it will be useful,
 * but WITHOUT ANY WARRANTY; without even the implied warranty of
 * MERCHANTABILITY or FITNESS FOR A PARTICULAR PURPOSE.  See the
 * GNU General Public License for more details.
 *
 * You should have received a copy of the GNU General Public License
 * along with this program.  If not, see <http://www.gnu.org/licenses/>.
 */

#include <linux/extable.h>
#include <linux/signal.h>
#include <linux/mm.h>
#include <linux/hardirq.h>
#include <linux/init.h>
#include <linux/kprobes.h>
#include <linux/uaccess.h>
#include <linux/page-flags.h>
#include <linux/sched.h>
#include <linux/highmem.h>
#include <linux/perf_event.h>
#include <linux/preempt.h>

#include <asm/bug.h>
#include <asm/cpufeature.h>
#include <asm/exception.h>
#include <asm/debug-monitors.h>
#include <asm/esr.h>
#include <asm/sysreg.h>
#include <asm/system_misc.h>
#include <asm/pgtable.h>
#include <asm/tlbflush.h>

struct fault_info {
	int	(*fn)(unsigned long addr, unsigned int esr,
		      struct pt_regs *regs);
	int	sig;
	int	code;
	const char *name;
};

static const struct fault_info fault_info[];

static inline const struct fault_info *esr_to_fault_info(unsigned int esr)
{
	return fault_info + (esr & 63);
}

#ifdef CONFIG_KPROBES
static inline int notify_page_fault(struct pt_regs *regs, unsigned int esr)
{
	int ret = 0;

	/* kprobe_running() needs smp_processor_id() */
	if (!user_mode(regs)) {
		preempt_disable();
		if (kprobe_running() && kprobe_fault_handler(regs, esr))
			ret = 1;
		preempt_enable();
	}

	return ret;
}
#else
static inline int notify_page_fault(struct pt_regs *regs, unsigned int esr)
{
	return 0;
}
#endif

/*
 * Dump out the page tables associated with 'addr' in the currently active mm.
 */
void show_pte(unsigned long addr)
{
	struct mm_struct *mm;
	pgd_t *pgd;

	if (addr < TASK_SIZE) {
		/* TTBR0 */
		mm = current->active_mm;
		if (mm == &init_mm) {
			pr_alert("[%016lx] user address but active_mm is swapper\n",
				 addr);
			return;
		}
	} else if (addr >= VA_START) {
		/* TTBR1 */
		mm = &init_mm;
	} else {
		pr_alert("[%016lx] address between user and kernel address ranges\n",
			 addr);
		return;
	}

	pr_alert("pgd = %p\n", mm->pgd);
	pgd = pgd_offset(mm, addr);
	pr_alert("[%016lx] *pgd=%016llx", addr, pgd_val(*pgd));

	do {
		pud_t *pud;
		pmd_t *pmd;
		pte_t *pte;

		if (pgd_none(*pgd) || pgd_bad(*pgd))
			break;

		pud = pud_offset(pgd, addr);
		pr_cont(", *pud=%016llx", pud_val(*pud));
		if (pud_none(*pud) || pud_bad(*pud))
			break;

		pmd = pmd_offset(pud, addr);
		pr_cont(", *pmd=%016llx", pmd_val(*pmd));
		if (pmd_none(*pmd) || pmd_bad(*pmd))
			break;

		pte = pte_offset_map(pmd, addr);
		pr_cont(", *pte=%016llx", pte_val(*pte));
		pte_unmap(pte);
	} while(0);

	pr_cont("\n");
}

#ifdef CONFIG_ARM64_HW_AFDBM
/*
 * This function sets the access flags (dirty, accessed), as well as write
 * permission, and only to a more permissive setting.
 *
 * It needs to cope with hardware update of the accessed/dirty state by other
 * agents in the system and can safely skip the __sync_icache_dcache() call as,
 * like set_pte_at(), the PTE is never changed from no-exec to exec here.
 *
 * Returns whether or not the PTE actually changed.
 */
int ptep_set_access_flags(struct vm_area_struct *vma,
			  unsigned long address, pte_t *ptep,
			  pte_t entry, int dirty)
{
	pteval_t old_pteval;
	unsigned int tmp;

	if (pte_same(*ptep, entry))
		return 0;

	/* only preserve the access flags and write permission */
	pte_val(entry) &= PTE_AF | PTE_WRITE | PTE_DIRTY;

	/*
	 * PTE_RDONLY is cleared by default in the asm below, so set it in
	 * back if necessary (read-only or clean PTE).
	 */
	if (!pte_write(entry) || !pte_sw_dirty(entry))
		pte_val(entry) |= PTE_RDONLY;

	/*
	 * Setting the flags must be done atomically to avoid racing with the
	 * hardware update of the access/dirty state.
	 */
	asm volatile("//	ptep_set_access_flags\n"
	"	prfm	pstl1strm, %2\n"
	"1:	ldxr	%0, %2\n"
	"	and	%0, %0, %3		// clear PTE_RDONLY\n"
	"	orr	%0, %0, %4		// set flags\n"
	"	stxr	%w1, %0, %2\n"
	"	cbnz	%w1, 1b\n"
	: "=&r" (old_pteval), "=&r" (tmp), "+Q" (pte_val(*ptep))
	: "L" (~PTE_RDONLY), "r" (pte_val(entry)));

	flush_tlb_fix_spurious_fault(vma, address);
	return 1;
}
#endif

#ifdef CONFIG_AMLOGIC_USER_FAULT
static long get_user_pfn(struct mm_struct *mm, unsigned long addr)
{
	long pfn = -1;
	pgd_t *pgd;

	if (!mm || addr >= VMALLOC_START)
		mm = &init_mm;

	pgd = pgd_offset(mm, addr);

	do {
		pud_t *pud;
		pmd_t *pmd;
		pte_t *pte;

		if (pgd_none(*pgd) || pgd_bad(*pgd))
			break;

		pud = pud_offset(pgd, addr);
		if (pud_none(*pud) || pud_bad(*pud))
			break;

		pmd = pmd_offset(pud, addr);
		if (pmd_none(*pmd) || pmd_bad(*pmd))
			break;

		pte = pte_offset_map(pmd, addr);
		pfn = pte_pfn(*pte);
		pte_unmap(pte);
	} while (0);

	return pfn;
}
#endif /* CONFIG_AMLOGIC_USER_FAULT */


static bool is_el1_instruction_abort(unsigned int esr)
{
	return ESR_ELx_EC(esr) == ESR_ELx_EC_IABT_CUR;
}

/*
 * The kernel tried to access some page that wasn't present.
 */
static void __do_kernel_fault(unsigned long addr, unsigned int esr,
			      struct pt_regs *regs)
{
	/*
	 * Are we prepared to handle this kernel fault?
	 * We are almost certainly not prepared to handle instruction faults.
	 */
	if (!is_el1_instruction_abort(esr) && fixup_exception(regs))
		return;

	/*
	 * No handler, we'll have to terminate things with extreme prejudice.
	 */
	bust_spinlocks(1);
	pr_alert("Unable to handle kernel %s at virtual address %08lx\n",
		 (addr < PAGE_SIZE) ? "NULL pointer dereference" :
		 "paging request", addr);

	show_pte(addr);
	die("Oops", regs, esr);
	bust_spinlocks(0);
	do_exit(SIGKILL);
}

#ifdef CONFIG_AMLOGIC_USER_FAULT
void show_all_pfn(struct task_struct *task, struct pt_regs *regs)
{
	int i;
	long pfn1;
	char s1[10];
	int top;

	if (compat_user_mode(regs))
		top = 15;
	else
		top = 31;
	pr_info("reg              value       pfn  ");
	pr_cont("reg              value       pfn\n");
	for (i = 0; i < top; i++) {
		pfn1 = get_user_pfn(task->mm, regs->regs[i]);
		if (pfn1 >= 0)
			sprintf(s1, "%8lx", pfn1);
		else
			sprintf(s1, "--------");
		if (i % 2 == 1)
			pr_cont("r%-2d:  %016llx  %s\n", i, regs->regs[i], s1);
		else
			pr_info("r%-2d:  %016llx  %s  ", i, regs->regs[i], s1);
	}
	pr_cont("\n");
	pfn1 = get_user_pfn(task->mm, regs->pc);
	if (pfn1 >= 0)
		sprintf(s1, "%8lx", pfn1);
	else
		sprintf(s1, "--------");
	pr_info("pc :  %016llx  %s\n", regs->pc, s1);
	pfn1 = get_user_pfn(task->mm, regs->sp);
	if (pfn1 >= 0)
		sprintf(s1, "%8lx", pfn1);
	else
		sprintf(s1, "--------");
	pr_info("sp :  %016llx  %s\n", regs->sp, s1);

	pfn1 = get_user_pfn(task->mm, regs->unused);
	if (pfn1 >= 0)
		sprintf(s1, "%8lx", pfn1);
	else
		sprintf(s1, "--------");
	pr_info("unused :  %016llx  %s\n", regs->unused, s1);
}
#endif /* CONFIG_AMLOGIC_USER_FAULT */

/*
 * Something tried to access memory that isn't in our memory map. User mode
 * accesses just cause a SIGSEGV
 */
static void __do_user_fault(struct task_struct *tsk, unsigned long addr,
			    unsigned int esr, unsigned int sig, int code,
			    struct pt_regs *regs)
{
	struct siginfo si;
	const struct fault_info *inf;

	if (unhandled_signal(tsk, sig) && show_unhandled_signals_ratelimited()) {
		inf = esr_to_fault_info(esr);
		pr_info("%s[%d]: unhandled %s (%d) at 0x%08lx, esr 0x%03x\n",
			tsk->comm, task_pid_nr(tsk), inf->name, sig,
			addr, esr);
<<<<<<< HEAD
		show_pte(tsk->mm, addr);
	#ifdef CONFIG_AMLOGIC_USER_FAULT
		show_all_pfn(tsk, regs);
	#endif /* CONFIG_AMLOGIC_USER_FAULT */
=======
>>>>>>> d79b8577
		show_regs(regs);
	}

	tsk->thread.fault_address = addr;
	tsk->thread.fault_code = esr;
	si.si_signo = sig;
	si.si_errno = 0;
	si.si_code = code;
	si.si_addr = (void __user *)addr;
	force_sig_info(sig, &si, tsk);
}

static void do_bad_area(unsigned long addr, unsigned int esr, struct pt_regs *regs)
{
	struct task_struct *tsk = current;
	const struct fault_info *inf;

	/*
	 * If we are in kernel mode at this point, we have no context to
	 * handle this fault with.
	 */
	if (user_mode(regs)) {
		inf = esr_to_fault_info(esr);
		__do_user_fault(tsk, addr, esr, inf->sig, inf->code, regs);
	} else
		__do_kernel_fault(addr, esr, regs);
}

#define VM_FAULT_BADMAP		0x010000
#define VM_FAULT_BADACCESS	0x020000

static int __do_page_fault(struct mm_struct *mm, unsigned long addr,
			   unsigned int mm_flags, unsigned long vm_flags,
			   struct task_struct *tsk)
{
	struct vm_area_struct *vma;
	int fault;

	vma = find_vma(mm, addr);
	fault = VM_FAULT_BADMAP;
	if (unlikely(!vma))
		goto out;
	if (unlikely(vma->vm_start > addr))
		goto check_stack;

	/*
	 * Ok, we have a good vm_area for this memory access, so we can handle
	 * it.
	 */
good_area:
	/*
	 * Check that the permissions on the VMA allow for the fault which
	 * occurred.
	 */
	if (!(vma->vm_flags & vm_flags)) {
		fault = VM_FAULT_BADACCESS;
		goto out;
	}

	return handle_mm_fault(vma, addr & PAGE_MASK, mm_flags);

check_stack:
	if (vma->vm_flags & VM_GROWSDOWN && !expand_stack(vma, addr))
		goto good_area;
out:
	return fault;
}

static inline bool is_permission_fault(unsigned int esr, struct pt_regs *regs)
{
	unsigned int ec       = ESR_ELx_EC(esr);
	unsigned int fsc_type = esr & ESR_ELx_FSC_TYPE;

	if (ec != ESR_ELx_EC_DABT_CUR && ec != ESR_ELx_EC_IABT_CUR)
		return false;

	if (system_uses_ttbr0_pan())
		return fsc_type == ESR_ELx_FSC_FAULT &&
			(regs->pstate & PSR_PAN_BIT);
	else
		return fsc_type == ESR_ELx_FSC_PERM;
}

static bool is_el0_instruction_abort(unsigned int esr)
{
	return ESR_ELx_EC(esr) == ESR_ELx_EC_IABT_LOW;
}

static int __kprobes do_page_fault(unsigned long addr, unsigned int esr,
				   struct pt_regs *regs)
{
	struct task_struct *tsk;
	struct mm_struct *mm;
	int fault, sig, code;
	unsigned long vm_flags = VM_READ | VM_WRITE;
	unsigned int mm_flags = FAULT_FLAG_ALLOW_RETRY | FAULT_FLAG_KILLABLE;

	if (notify_page_fault(regs, esr))
		return 0;

	tsk = current;
	mm  = tsk->mm;

	/*
	 * If we're in an interrupt or have no user context, we must not take
	 * the fault.
	 */
	if (faulthandler_disabled() || !mm)
		goto no_context;

	if (user_mode(regs))
		mm_flags |= FAULT_FLAG_USER;

	if (is_el0_instruction_abort(esr)) {
		vm_flags = VM_EXEC;
	} else if ((esr & ESR_ELx_WNR) && !(esr & ESR_ELx_CM)) {
		vm_flags = VM_WRITE;
		mm_flags |= FAULT_FLAG_WRITE;
	}

	if (addr < TASK_SIZE && is_permission_fault(esr, regs)) {
		/* regs->orig_addr_limit may be 0 if we entered from EL0 */
		if (regs->orig_addr_limit == KERNEL_DS)
			die("Accessing user space memory with fs=KERNEL_DS", regs, esr);

		if (is_el1_instruction_abort(esr))
			die("Attempting to execute userspace memory", regs, esr);

		if (!search_exception_tables(regs->pc))
			die("Accessing user space memory outside uaccess.h routines", regs, esr);
	}

	/*
	 * As per x86, we may deadlock here. However, since the kernel only
	 * validly references user space from well defined areas of the code,
	 * we can bug out early if this is from code which shouldn't.
	 */
	if (!down_read_trylock(&mm->mmap_sem)) {
		if (!user_mode(regs) && !search_exception_tables(regs->pc))
			goto no_context;
retry:
		down_read(&mm->mmap_sem);
	} else {
		/*
		 * The above down_read_trylock() might have succeeded in which
		 * case, we'll have missed the might_sleep() from down_read().
		 */
		might_sleep();
#ifdef CONFIG_DEBUG_VM
		if (!user_mode(regs) && !search_exception_tables(regs->pc))
			goto no_context;
#endif
	}

	fault = __do_page_fault(mm, addr, mm_flags, vm_flags, tsk);

	/*
	 * If we need to retry but a fatal signal is pending, handle the
	 * signal first. We do not need to release the mmap_sem because it
	 * would already be released in __lock_page_or_retry in mm/filemap.c.
	 */
	if ((fault & VM_FAULT_RETRY) && fatal_signal_pending(current)) {
		if (!user_mode(regs))
			goto no_context;
		return 0;
	}

	/*
	 * Major/minor page fault accounting is only done on the initial
	 * attempt. If we go through a retry, it is extremely likely that the
	 * page will be found in page cache at that point.
	 */

	perf_sw_event(PERF_COUNT_SW_PAGE_FAULTS, 1, regs, addr);
	if (mm_flags & FAULT_FLAG_ALLOW_RETRY) {
		if (fault & VM_FAULT_MAJOR) {
			tsk->maj_flt++;
			perf_sw_event(PERF_COUNT_SW_PAGE_FAULTS_MAJ, 1, regs,
				      addr);
		} else {
			tsk->min_flt++;
			perf_sw_event(PERF_COUNT_SW_PAGE_FAULTS_MIN, 1, regs,
				      addr);
		}
		if (fault & VM_FAULT_RETRY) {
			/*
			 * Clear FAULT_FLAG_ALLOW_RETRY to avoid any risk of
			 * starvation.
			 */
			mm_flags &= ~FAULT_FLAG_ALLOW_RETRY;
			mm_flags |= FAULT_FLAG_TRIED;
			goto retry;
		}
	}

	up_read(&mm->mmap_sem);

	/*
	 * Handle the "normal" case first - VM_FAULT_MAJOR
	 */
	if (likely(!(fault & (VM_FAULT_ERROR | VM_FAULT_BADMAP |
			      VM_FAULT_BADACCESS))))
		return 0;

	/*
	 * If we are in kernel mode at this point, we have no context to
	 * handle this fault with.
	 */
	if (!user_mode(regs))
		goto no_context;

	if (fault & VM_FAULT_OOM) {
		/*
		 * We ran out of memory, call the OOM killer, and return to
		 * userspace (which will retry the fault, or kill us if we got
		 * oom-killed).
		 */
		pagefault_out_of_memory();
		return 0;
	}

	if (fault & VM_FAULT_SIGBUS) {
		/*
		 * We had some memory, but were unable to successfully fix up
		 * this page fault.
		 */
		sig = SIGBUS;
		code = BUS_ADRERR;
	} else {
		/*
		 * Something tried to access memory that isn't in our memory
		 * map.
		 */
		sig = SIGSEGV;
		code = fault == VM_FAULT_BADACCESS ?
			SEGV_ACCERR : SEGV_MAPERR;
	}

	__do_user_fault(tsk, addr, esr, sig, code, regs);
	return 0;

no_context:
	__do_kernel_fault(addr, esr, regs);
	return 0;
}

/*
 * First Level Translation Fault Handler
 *
 * We enter here because the first level page table doesn't contain a valid
 * entry for the address.
 *
 * If the address is in kernel space (>= TASK_SIZE), then we are probably
 * faulting in the vmalloc() area.
 *
 * If the init_task's first level page tables contains the relevant entry, we
 * copy the it to this task.  If not, we send the process a signal, fixup the
 * exception, or oops the kernel.
 *
 * NOTE! We MUST NOT take any locks for this case. We may be in an interrupt
 * or a critical region, and should only copy the information from the master
 * page table, nothing more.
 */
static int __kprobes do_translation_fault(unsigned long addr,
					  unsigned int esr,
					  struct pt_regs *regs)
{
	if (addr < TASK_SIZE)
		return do_page_fault(addr, esr, regs);

	do_bad_area(addr, esr, regs);
	return 0;
}

static int do_alignment_fault(unsigned long addr, unsigned int esr,
			      struct pt_regs *regs)
{
	do_bad_area(addr, esr, regs);
	return 0;
}

/*
 * This abort handler always returns "fault".
 */
static int do_bad(unsigned long addr, unsigned int esr, struct pt_regs *regs)
{
	return 1;
}

static const struct fault_info fault_info[] = {
	{ do_bad,		SIGBUS,  0,		"ttbr address size fault"	},
	{ do_bad,		SIGBUS,  0,		"level 1 address size fault"	},
	{ do_bad,		SIGBUS,  0,		"level 2 address size fault"	},
	{ do_bad,		SIGBUS,  0,		"level 3 address size fault"	},
	{ do_translation_fault,	SIGSEGV, SEGV_MAPERR,	"level 0 translation fault"	},
	{ do_translation_fault,	SIGSEGV, SEGV_MAPERR,	"level 1 translation fault"	},
	{ do_translation_fault,	SIGSEGV, SEGV_MAPERR,	"level 2 translation fault"	},
	{ do_translation_fault,	SIGSEGV, SEGV_MAPERR,	"level 3 translation fault"	},
	{ do_bad,		SIGBUS,  0,		"unknown 8"			},
	{ do_page_fault,	SIGSEGV, SEGV_ACCERR,	"level 1 access flag fault"	},
	{ do_page_fault,	SIGSEGV, SEGV_ACCERR,	"level 2 access flag fault"	},
	{ do_page_fault,	SIGSEGV, SEGV_ACCERR,	"level 3 access flag fault"	},
	{ do_bad,		SIGBUS,  0,		"unknown 12"			},
	{ do_page_fault,	SIGSEGV, SEGV_ACCERR,	"level 1 permission fault"	},
	{ do_page_fault,	SIGSEGV, SEGV_ACCERR,	"level 2 permission fault"	},
	{ do_page_fault,	SIGSEGV, SEGV_ACCERR,	"level 3 permission fault"	},
	{ do_bad,		SIGBUS,  0,		"synchronous external abort"	},
	{ do_bad,		SIGBUS,  0,		"unknown 17"			},
	{ do_bad,		SIGBUS,  0,		"unknown 18"			},
	{ do_bad,		SIGBUS,  0,		"unknown 19"			},
	{ do_bad,		SIGBUS,  0,		"synchronous abort (translation table walk)" },
	{ do_bad,		SIGBUS,  0,		"synchronous abort (translation table walk)" },
	{ do_bad,		SIGBUS,  0,		"synchronous abort (translation table walk)" },
	{ do_bad,		SIGBUS,  0,		"synchronous abort (translation table walk)" },
	{ do_bad,		SIGBUS,  0,		"synchronous parity error"	},
	{ do_bad,		SIGBUS,  0,		"unknown 25"			},
	{ do_bad,		SIGBUS,  0,		"unknown 26"			},
	{ do_bad,		SIGBUS,  0,		"unknown 27"			},
	{ do_bad,		SIGBUS,  0,		"synchronous parity error (translation table walk)" },
	{ do_bad,		SIGBUS,  0,		"synchronous parity error (translation table walk)" },
	{ do_bad,		SIGBUS,  0,		"synchronous parity error (translation table walk)" },
	{ do_bad,		SIGBUS,  0,		"synchronous parity error (translation table walk)" },
	{ do_bad,		SIGBUS,  0,		"unknown 32"			},
	{ do_alignment_fault,	SIGBUS,  BUS_ADRALN,	"alignment fault"		},
	{ do_bad,		SIGBUS,  0,		"unknown 34"			},
	{ do_bad,		SIGBUS,  0,		"unknown 35"			},
	{ do_bad,		SIGBUS,  0,		"unknown 36"			},
	{ do_bad,		SIGBUS,  0,		"unknown 37"			},
	{ do_bad,		SIGBUS,  0,		"unknown 38"			},
	{ do_bad,		SIGBUS,  0,		"unknown 39"			},
	{ do_bad,		SIGBUS,  0,		"unknown 40"			},
	{ do_bad,		SIGBUS,  0,		"unknown 41"			},
	{ do_bad,		SIGBUS,  0,		"unknown 42"			},
	{ do_bad,		SIGBUS,  0,		"unknown 43"			},
	{ do_bad,		SIGBUS,  0,		"unknown 44"			},
	{ do_bad,		SIGBUS,  0,		"unknown 45"			},
	{ do_bad,		SIGBUS,  0,		"unknown 46"			},
	{ do_bad,		SIGBUS,  0,		"unknown 47"			},
	{ do_bad,		SIGBUS,  0,		"TLB conflict abort"		},
	{ do_bad,		SIGBUS,  0,		"unknown 49"			},
	{ do_bad,		SIGBUS,  0,		"unknown 50"			},
	{ do_bad,		SIGBUS,  0,		"unknown 51"			},
	{ do_bad,		SIGBUS,  0,		"implementation fault (lockdown abort)" },
	{ do_bad,		SIGBUS,  0,		"implementation fault (unsupported exclusive)" },
	{ do_bad,		SIGBUS,  0,		"unknown 54"			},
	{ do_bad,		SIGBUS,  0,		"unknown 55"			},
	{ do_bad,		SIGBUS,  0,		"unknown 56"			},
	{ do_bad,		SIGBUS,  0,		"unknown 57"			},
	{ do_bad,		SIGBUS,  0,		"unknown 58" 			},
	{ do_bad,		SIGBUS,  0,		"unknown 59"			},
	{ do_bad,		SIGBUS,  0,		"unknown 60"			},
	{ do_bad,		SIGBUS,  0,		"section domain fault"		},
	{ do_bad,		SIGBUS,  0,		"page domain fault"		},
	{ do_bad,		SIGBUS,  0,		"unknown 63"			},
};

#ifdef CONFIG_AMLOGIC_VMAP
asmlinkage static void die_wrap(const struct fault_info *inf,
				struct pt_regs *regs, unsigned int esr,
				unsigned long addr)
{
	struct siginfo info;

	info.si_signo = inf->sig;
	info.si_errno = 0;
	info.si_code  = inf->code;
	info.si_addr  = (void __user *)addr;
	arm64_notify_die("", regs, &info, esr);
}
#endif
/*
 * Dispatch a data abort to the relevant handler.
 */
asmlinkage void __exception do_mem_abort(unsigned long addr, unsigned int esr,
					 struct pt_regs *regs)
{
	const struct fault_info *inf = esr_to_fault_info(esr);
#ifndef CONFIG_AMLOGIC_VMAP
	struct siginfo info;
#endif

	if (!inf->fn(addr, esr, regs))
		return;

	pr_alert("Unhandled fault: %s (0x%08x) at 0x%016lx\n",
		 inf->name, esr, addr);

#ifndef CONFIG_AMLOGIC_VMAP
	info.si_signo = inf->sig;
	info.si_errno = 0;
	info.si_code  = inf->code;
	info.si_addr  = (void __user *)addr;
	arm64_notify_die("", regs, &info, esr);
#else
	die_wrap(inf, regs, esr, addr);
#endif
}

asmlinkage void __exception do_el0_irq_bp_hardening(void)
{
	/* PC has already been checked in entry.S */
	arm64_apply_bp_hardening();
}

asmlinkage void __exception do_el0_ia_bp_hardening(unsigned long addr,
						   unsigned int esr,
						   struct pt_regs *regs)
{
	/*
	 * We've taken an instruction abort from userspace and not yet
	 * re-enabled IRQs. If the address is a kernel address, apply
	 * BP hardening prior to enabling IRQs and pre-emption.
	 */
	if (addr > TASK_SIZE)
		arm64_apply_bp_hardening();

	local_irq_enable();
	do_mem_abort(addr, esr, regs);
}


/*
 * Handle stack alignment exceptions.
 */
asmlinkage void __exception do_sp_pc_abort(unsigned long addr,
					   unsigned int esr,
					   struct pt_regs *regs)
{
	struct siginfo info;
	struct task_struct *tsk = current;

	if (user_mode(regs)) {
		if (instruction_pointer(regs) > TASK_SIZE)
			arm64_apply_bp_hardening();
		local_irq_enable();
	}

	if (show_unhandled_signals && unhandled_signal(tsk, SIGBUS))
		pr_info_ratelimited("%s[%d]: %s exception: pc=%p sp=%p\n",
				    tsk->comm, task_pid_nr(tsk),
				    esr_get_class_string(esr), (void *)regs->pc,
				    (void *)regs->sp);

	info.si_signo = SIGBUS;
	info.si_errno = 0;
	info.si_code  = BUS_ADRALN;
	info.si_addr  = (void __user *)addr;
	arm64_notify_die("Oops - SP/PC alignment exception", regs, &info, esr);
}

int __init early_brk64(unsigned long addr, unsigned int esr,
		       struct pt_regs *regs);

/*
 * __refdata because early_brk64 is __init, but the reference to it is
 * clobbered at arch_initcall time.
 * See traps.c and debug-monitors.c:debug_traps_init().
 */
static struct fault_info __refdata debug_fault_info[] = {
	{ do_bad,	SIGTRAP,	TRAP_HWBKPT,	"hardware breakpoint"	},
	{ do_bad,	SIGTRAP,	TRAP_HWBKPT,	"hardware single-step"	},
	{ do_bad,	SIGTRAP,	TRAP_HWBKPT,	"hardware watchpoint"	},
	{ do_bad,	SIGBUS,		0,		"unknown 3"		},
	{ do_bad,	SIGTRAP,	TRAP_BRKPT,	"aarch32 BKPT"		},
	{ do_bad,	SIGTRAP,	0,		"aarch32 vector catch"	},
	{ early_brk64,	SIGTRAP,	TRAP_BRKPT,	"aarch64 BRK"		},
	{ do_bad,	SIGBUS,		0,		"unknown 7"		},
};

void __init hook_debug_fault_code(int nr,
				  int (*fn)(unsigned long, unsigned int, struct pt_regs *),
				  int sig, int code, const char *name)
{
	BUG_ON(nr < 0 || nr >= ARRAY_SIZE(debug_fault_info));

	debug_fault_info[nr].fn		= fn;
	debug_fault_info[nr].sig	= sig;
	debug_fault_info[nr].code	= code;
	debug_fault_info[nr].name	= name;
}

asmlinkage int __exception do_debug_exception(unsigned long addr_if_watchpoint,
					      unsigned int esr,
					      struct pt_regs *regs)
{
	const struct fault_info *inf = debug_fault_info + DBG_ESR_EVT(esr);
	unsigned long pc = instruction_pointer(regs);
	struct siginfo info;
	int rv;

	/*
	 * Tell lockdep we disabled irqs in entry.S. Do nothing if they were
	 * already disabled to preserve the last enabled/disabled addresses.
	 */
	if (interrupts_enabled(regs))
		trace_hardirqs_off();

	if (user_mode(regs) && pc > TASK_SIZE)
		arm64_apply_bp_hardening();

	if (!inf->fn(addr_if_watchpoint, esr, regs)) {
		rv = 1;
	} else {
		pr_alert("Unhandled debug exception: %s (0x%08x) at 0x%016lx\n",
			 inf->name, esr, pc);

		info.si_signo = inf->sig;
		info.si_errno = 0;
		info.si_code  = inf->code;
		info.si_addr  = (void __user *)pc;
		arm64_notify_die("", regs, &info, 0);
		rv = 0;
	}

	if (interrupts_enabled(regs))
		trace_hardirqs_on();

	return rv;
}
NOKPROBE_SYMBOL(do_debug_exception);

#ifdef CONFIG_ARM64_PAN
int cpu_enable_pan(void *__unused)
{
	/*
	 * We modify PSTATE. This won't work from irq context as the PSTATE
	 * is discarded once we return from the exception.
	 */
	WARN_ON_ONCE(in_interrupt());

	config_sctlr_el1(SCTLR_EL1_SPAN, 0);
	asm(SET_PSTATE_PAN(1));
	return 0;
}
#endif /* CONFIG_ARM64_PAN */

#ifdef CONFIG_ARM64_UAO
/*
 * Kernel threads have fs=KERNEL_DS by default, and don't need to call
 * set_fs(), devtmpfs in particular relies on this behaviour.
 * We need to enable the feature at runtime (instead of adding it to
 * PSR_MODE_EL1h) as the feature may not be implemented by the cpu.
 */
int cpu_enable_uao(void *__unused)
{
	asm(SET_PSTATE_UAO(1));
	return 0;
}
#endif /* CONFIG_ARM64_UAO */<|MERGE_RESOLUTION|>--- conflicted
+++ resolved
@@ -316,13 +316,10 @@
 		pr_info("%s[%d]: unhandled %s (%d) at 0x%08lx, esr 0x%03x\n",
 			tsk->comm, task_pid_nr(tsk), inf->name, sig,
 			addr, esr);
-<<<<<<< HEAD
-		show_pte(tsk->mm, addr);
+		show_pte(regs);
 	#ifdef CONFIG_AMLOGIC_USER_FAULT
 		show_all_pfn(tsk, regs);
 	#endif /* CONFIG_AMLOGIC_USER_FAULT */
-=======
->>>>>>> d79b8577
 		show_regs(regs);
 	}
 
