/*
 * This file contains the 64-bit "server" PowerPC variant
 * of the low level exception handling including exception
 * vectors, exception return, part of the slb and stab
 * handling and other fixed offset specific things.
 *
 * This file is meant to be #included from head_64.S due to
 * position dependent assembly.
 *
 * Most of this originates from head_64.S and thus has the same
 * copyright history.
 *
 */

#include <asm/hw_irq.h>
#include <asm/exception-64s.h>
#include <asm/ptrace.h>
#include <asm/cpuidle.h>
#include <asm/head-64.h>

/*
 * There are a few constraints to be concerned with.
 * - Real mode exceptions code/data must be located at their physical location.
 * - Virtual mode exceptions must be mapped at their 0xc000... location.
 * - Fixed location code must not call directly beyond the __end_interrupts
 *   area when built with CONFIG_RELOCATABLE. LOAD_HANDLER / bctr sequence
 *   must be used.
 * - LOAD_HANDLER targets must be within first 64K of physical 0 /
 *   virtual 0xc00...
 * - Conditional branch targets must be within +/-32K of caller.
 *
 * "Virtual exceptions" run with relocation on (MSR_IR=1, MSR_DR=1), and
 * therefore don't have to run in physically located code or rfid to
 * virtual mode kernel code. However on relocatable kernels they do have
 * to branch to KERNELBASE offset because the rest of the kernel (outside
 * the exception vectors) may be located elsewhere.
 *
 * Virtual exceptions correspond with physical, except their entry points
 * are offset by 0xc000000000000000 and also tend to get an added 0x4000
 * offset applied. Virtual exceptions are enabled with the Alternate
 * Interrupt Location (AIL) bit set in the LPCR. However this does not
 * guarantee they will be delivered virtually. Some conditions (see the ISA)
 * cause exceptions to be delivered in real mode.
 *
 * It's impossible to receive interrupts below 0x300 via AIL.
 *
 * KVM: None of the virtual exceptions are from the guest. Anything that
 * escalated to HV=1 from HV=0 is delivered via real mode handlers.
 *
 *
 * We layout physical memory as follows:
 * 0x0000 - 0x00ff : Secondary processor spin code
 * 0x0100 - 0x18ff : Real mode pSeries interrupt vectors
 * 0x1900 - 0x3fff : Real mode trampolines
 * 0x4000 - 0x58ff : Relon (IR=1,DR=1) mode pSeries interrupt vectors
 * 0x5900 - 0x6fff : Relon mode trampolines
 * 0x7000 - 0x7fff : FWNMI data area
 * 0x8000 -   .... : Common interrupt handlers, remaining early
 *                   setup code, rest of kernel.
 *
 * We could reclaim 0x4000-0x42ff for real mode trampolines if the space
 * is necessary. Until then it's more consistent to explicitly put VIRT_NONE
 * vectors there.
 */
OPEN_FIXED_SECTION(real_vectors,        0x0100, 0x1900)
OPEN_FIXED_SECTION(real_trampolines,    0x1900, 0x4000)
OPEN_FIXED_SECTION(virt_vectors,        0x4000, 0x5900)
OPEN_FIXED_SECTION(virt_trampolines,    0x5900, 0x7000)
#if defined(CONFIG_PPC_PSERIES) || defined(CONFIG_PPC_POWERNV)
/*
 * Data area reserved for FWNMI option.
 * This address (0x7000) is fixed by the RPA.
 * pseries and powernv need to keep the whole page from
 * 0x7000 to 0x8000 free for use by the firmware
 */
ZERO_FIXED_SECTION(fwnmi_page,          0x7000, 0x8000)
OPEN_TEXT_SECTION(0x8000)
#else
OPEN_TEXT_SECTION(0x7000)
#endif

USE_FIXED_SECTION(real_vectors)

/*
 * This is the start of the interrupt handlers for pSeries
 * This code runs with relocation off.
 * Code from here to __end_interrupts gets copied down to real
 * address 0x100 when we are running a relocatable kernel.
 * Therefore any relative branches in this section must only
 * branch to labels in this section.
 */
	.globl __start_interrupts
__start_interrupts:

/* No virt vectors corresponding with 0x0..0x100 */
EXC_VIRT_NONE(0x4000, 0x100)


#ifdef CONFIG_PPC_P7_NAP
	/*
	 * If running native on arch 2.06 or later, check if we are waking up
	 * from nap/sleep/winkle, and branch to idle handler. This tests SRR1
	 * bits 46:47. A non-0 value indicates that we are coming from a power
	 * saving state. The idle wakeup handler initially runs in real mode,
	 * but we branch to the 0xc000... address so we can turn on relocation
	 * with mtmsr.
	 */
#define IDLETEST(n)							\
	BEGIN_FTR_SECTION ;						\
	mfspr	r10,SPRN_SRR1 ;						\
	rlwinm.	r10,r10,47-31,30,31 ;					\
	beq-	1f ;							\
	cmpwi	cr3,r10,2 ;						\
	BRANCH_TO_C000(r10, system_reset_idle_common) ;			\
1:									\
	END_FTR_SECTION_IFSET(CPU_FTR_HVMODE | CPU_FTR_ARCH_206)
#else
#define IDLETEST NOTEST
#endif

EXC_REAL_BEGIN(system_reset, 0x100, 0x100)
	SET_SCRATCH0(r13)
	/*
	 * MSR_RI is not enabled, because PACA_EXNMI and nmi stack is
	 * being used, so a nested NMI exception would corrupt it.
	 */
	EXCEPTION_PROLOG_PSERIES_NORI(PACA_EXNMI, system_reset_common, EXC_STD,
				 IDLETEST, 0x100)

EXC_REAL_END(system_reset, 0x100, 0x100)
EXC_VIRT_NONE(0x4100, 0x100)

#ifdef CONFIG_PPC_P7_NAP
EXC_COMMON_BEGIN(system_reset_idle_common)
	mfspr	r12,SPRN_SRR1
	b	pnv_powersave_wakeup
#endif

EXC_COMMON_BEGIN(system_reset_common)
	/*
	 * Increment paca->in_nmi then enable MSR_RI. SLB or MCE will be able
	 * to recover, but nested NMI will notice in_nmi and not recover
	 * because of the use of the NMI stack. in_nmi reentrancy is tested in
	 * system_reset_exception.
	 */
	lhz	r10,PACA_IN_NMI(r13)
	addi	r10,r10,1
	sth	r10,PACA_IN_NMI(r13)
	li	r10,MSR_RI
	mtmsrd 	r10,1

	mr	r10,r1
	ld	r1,PACA_NMI_EMERG_SP(r13)
	subi	r1,r1,INT_FRAME_SIZE
	EXCEPTION_COMMON_NORET_STACK(PACA_EXNMI, 0x100,
			system_reset, system_reset_exception,
			ADD_NVGPRS;ADD_RECONCILE)

	/*
	 * The stack is no longer in use, decrement in_nmi.
	 */
	lhz	r10,PACA_IN_NMI(r13)
	subi	r10,r10,1
	sth	r10,PACA_IN_NMI(r13)

	b	ret_from_except

#ifdef CONFIG_PPC_PSERIES
/*
 * Vectors for the FWNMI option.  Share common code.
 */
TRAMP_REAL_BEGIN(system_reset_fwnmi)
	SET_SCRATCH0(r13)		/* save r13 */
	/* See comment at system_reset exception */
	EXCEPTION_PROLOG_PSERIES_NORI(PACA_EXNMI, system_reset_common,
						EXC_STD, NOTEST, 0x100)
#endif /* CONFIG_PPC_PSERIES */


EXC_REAL_BEGIN(machine_check, 0x200, 0x100)
	/* This is moved out of line as it can be patched by FW, but
	 * some code path might still want to branch into the original
	 * vector
	 */
	SET_SCRATCH0(r13)		/* save r13 */
	EXCEPTION_PROLOG_0(PACA_EXMC)
BEGIN_FTR_SECTION
	b	machine_check_powernv_early
FTR_SECTION_ELSE
	b	machine_check_pSeries_0
ALT_FTR_SECTION_END_IFSET(CPU_FTR_HVMODE)
EXC_REAL_END(machine_check, 0x200, 0x100)
EXC_VIRT_NONE(0x4200, 0x100)
TRAMP_REAL_BEGIN(machine_check_powernv_early)
BEGIN_FTR_SECTION
	EXCEPTION_PROLOG_1(PACA_EXMC, NOTEST, 0x200)
	/*
	 * Register contents:
	 * R13		= PACA
	 * R9		= CR
	 * Original R9 to R13 is saved on PACA_EXMC
	 *
	 * Switch to mc_emergency stack and handle re-entrancy (we limit
	 * the nested MCE upto level 4 to avoid stack overflow).
	 * Save MCE registers srr1, srr0, dar and dsisr and then set ME=1
	 *
	 * We use paca->in_mce to check whether this is the first entry or
	 * nested machine check. We increment paca->in_mce to track nested
	 * machine checks.
	 *
	 * If this is the first entry then set stack pointer to
	 * paca->mc_emergency_sp, otherwise r1 is already pointing to
	 * stack frame on mc_emergency stack.
	 *
	 * NOTE: We are here with MSR_ME=0 (off), which means we risk a
	 * checkstop if we get another machine check exception before we do
	 * rfid with MSR_ME=1.
	 *
	 * This interrupt can wake directly from idle. If that is the case,
	 * the machine check is handled then the idle wakeup code is called
	 * to restore state. In that case, the POWER9 DD1 idle PACA workaround
	 * is not applied in the early machine check code, which will cause
	 * bugs.
	 */
	mr	r11,r1			/* Save r1 */
	lhz	r10,PACA_IN_MCE(r13)
	cmpwi	r10,0			/* Are we in nested machine check */
	bne	0f			/* Yes, we are. */
	/* First machine check entry */
	ld	r1,PACAMCEMERGSP(r13)	/* Use MC emergency stack */
0:	subi	r1,r1,INT_FRAME_SIZE	/* alloc stack frame */
	addi	r10,r10,1		/* increment paca->in_mce */
	sth	r10,PACA_IN_MCE(r13)
	/* Limit nested MCE to level 4 to avoid stack overflow */
	cmpwi	r10,4
	bgt	2f			/* Check if we hit limit of 4 */
	std	r11,GPR1(r1)		/* Save r1 on the stack. */
	std	r11,0(r1)		/* make stack chain pointer */
	mfspr	r11,SPRN_SRR0		/* Save SRR0 */
	std	r11,_NIP(r1)
	mfspr	r11,SPRN_SRR1		/* Save SRR1 */
	std	r11,_MSR(r1)
	mfspr	r11,SPRN_DAR		/* Save DAR */
	std	r11,_DAR(r1)
	mfspr	r11,SPRN_DSISR		/* Save DSISR */
	std	r11,_DSISR(r1)
	std	r9,_CCR(r1)		/* Save CR in stackframe */
	/* Save r9 through r13 from EXMC save area to stack frame. */
	EXCEPTION_PROLOG_COMMON_2(PACA_EXMC)
	mfmsr	r11			/* get MSR value */
	ori	r11,r11,MSR_ME		/* turn on ME bit */
	ori	r11,r11,MSR_RI		/* turn on RI bit */
	LOAD_HANDLER(r12, machine_check_handle_early)
1:	mtspr	SPRN_SRR0,r12
	mtspr	SPRN_SRR1,r11
	rfid
	b	.	/* prevent speculative execution */
2:
	/* Stack overflow. Stay on emergency stack and panic.
	 * Keep the ME bit off while panic-ing, so that if we hit
	 * another machine check we checkstop.
	 */
	addi	r1,r1,INT_FRAME_SIZE	/* go back to previous stack frame */
	ld	r11,PACAKMSR(r13)
	LOAD_HANDLER(r12, unrecover_mce)
	li	r10,MSR_ME
	andc	r11,r11,r10		/* Turn off MSR_ME */
	b	1b
	b	.	/* prevent speculative execution */
END_FTR_SECTION_IFSET(CPU_FTR_HVMODE)

TRAMP_REAL_BEGIN(machine_check_pSeries)
	.globl machine_check_fwnmi
machine_check_fwnmi:
	SET_SCRATCH0(r13)		/* save r13 */
	EXCEPTION_PROLOG_0(PACA_EXMC)
machine_check_pSeries_0:
	EXCEPTION_PROLOG_1(PACA_EXMC, KVMTEST_PR, 0x200)
	/*
	 * MSR_RI is not enabled, because PACA_EXMC is being used, so a
	 * nested machine check corrupts it. machine_check_common enables
	 * MSR_RI.
	 */
	EXCEPTION_PROLOG_PSERIES_1_NORI(machine_check_common, EXC_STD)

TRAMP_KVM_SKIP(PACA_EXMC, 0x200)

EXC_COMMON_BEGIN(machine_check_common)
	/*
	 * Machine check is different because we use a different
	 * save area: PACA_EXMC instead of PACA_EXGEN.
	 */
	mfspr	r10,SPRN_DAR
	std	r10,PACA_EXMC+EX_DAR(r13)
	mfspr	r10,SPRN_DSISR
	stw	r10,PACA_EXMC+EX_DSISR(r13)
	EXCEPTION_PROLOG_COMMON(0x200, PACA_EXMC)
	FINISH_NAP
	RECONCILE_IRQ_STATE(r10, r11)
	ld	r3,PACA_EXMC+EX_DAR(r13)
	lwz	r4,PACA_EXMC+EX_DSISR(r13)
	/* Enable MSR_RI when finished with PACA_EXMC */
	li	r10,MSR_RI
	mtmsrd 	r10,1
	std	r3,_DAR(r1)
	std	r4,_DSISR(r1)
	bl	save_nvgprs
	addi	r3,r1,STACK_FRAME_OVERHEAD
	bl	machine_check_exception
	b	ret_from_except

#define MACHINE_CHECK_HANDLER_WINDUP			\
	/* Clear MSR_RI before setting SRR0 and SRR1. */\
	li	r0,MSR_RI;				\
	mfmsr	r9;		/* get MSR value */	\
	andc	r9,r9,r0;				\
	mtmsrd	r9,1;		/* Clear MSR_RI */	\
	/* Move original SRR0 and SRR1 into the respective regs */	\
	ld	r9,_MSR(r1);				\
	mtspr	SPRN_SRR1,r9;				\
	ld	r3,_NIP(r1);				\
	mtspr	SPRN_SRR0,r3;				\
	ld	r9,_CTR(r1);				\
	mtctr	r9;					\
	ld	r9,_XER(r1);				\
	mtxer	r9;					\
	ld	r9,_LINK(r1);				\
	mtlr	r9;					\
	REST_GPR(0, r1);				\
	REST_8GPRS(2, r1);				\
	REST_GPR(10, r1);				\
	ld	r11,_CCR(r1);				\
	mtcr	r11;					\
	/* Decrement paca->in_mce. */			\
	lhz	r12,PACA_IN_MCE(r13);			\
	subi	r12,r12,1;				\
	sth	r12,PACA_IN_MCE(r13);			\
	REST_GPR(11, r1);				\
	REST_2GPRS(12, r1);				\
	/* restore original r1. */			\
	ld	r1,GPR1(r1)

#ifdef CONFIG_PPC_P7_NAP
/*
 * This is an idle wakeup. Low level machine check has already been
 * done. Queue the event then call the idle code to do the wake up.
 */
EXC_COMMON_BEGIN(machine_check_idle_common)
	bl	machine_check_queue_event

	/*
	 * We have not used any non-volatile GPRs here, and as a rule
	 * most exception code including machine check does not.
	 * Therefore PACA_NAPSTATELOST does not need to be set. Idle
	 * wakeup will restore volatile registers.
	 *
	 * Load the original SRR1 into r3 for pnv_powersave_wakeup_mce.
	 *
	 * Then decrement MCE nesting after finishing with the stack.
	 */
	ld	r3,_MSR(r1)

	lhz	r11,PACA_IN_MCE(r13)
	subi	r11,r11,1
	sth	r11,PACA_IN_MCE(r13)

	/* Turn off the RI bit because SRR1 is used by idle wakeup code. */
	/* Recoverability could be improved by reducing the use of SRR1. */
	li	r11,0
	mtmsrd	r11,1

	b	pnv_powersave_wakeup_mce
#endif
	/*
	 * Handle machine check early in real mode. We come here with
	 * ME=1, MMU (IR=0 and DR=0) off and using MC emergency stack.
	 */
EXC_COMMON_BEGIN(machine_check_handle_early)
	std	r0,GPR0(r1)	/* Save r0 */
	EXCEPTION_PROLOG_COMMON_3(0x200)
	bl	save_nvgprs
	addi	r3,r1,STACK_FRAME_OVERHEAD
	bl	machine_check_early
	std	r3,RESULT(r1)	/* Save result */
	ld	r12,_MSR(r1)

#ifdef	CONFIG_PPC_P7_NAP
	/*
	 * Check if thread was in power saving mode. We come here when any
	 * of the following is true:
	 * a. thread wasn't in power saving mode
	 * b. thread was in power saving mode with no state loss,
	 *    supervisor state loss or hypervisor state loss.
	 *
	 * Go back to nap/sleep/winkle mode again if (b) is true.
	 */
	BEGIN_FTR_SECTION
	rlwinm.	r11,r12,47-31,30,31
	bne	machine_check_idle_common
	END_FTR_SECTION_IFSET(CPU_FTR_HVMODE | CPU_FTR_ARCH_206)
#endif

	/*
	 * Check if we are coming from hypervisor userspace. If yes then we
	 * continue in host kernel in V mode to deliver the MC event.
	 */
	rldicl.	r11,r12,4,63		/* See if MC hit while in HV mode. */
	beq	5f
	andi.	r11,r12,MSR_PR		/* See if coming from user. */
	bne	9f			/* continue in V mode if we are. */

5:
#ifdef CONFIG_KVM_BOOK3S_64_HANDLER
	/*
	 * We are coming from kernel context. Check if we are coming from
	 * guest. if yes, then we can continue. We will fall through
	 * do_kvm_200->kvmppc_interrupt to deliver the MC event to guest.
	 */
	lbz	r11,HSTATE_IN_GUEST(r13)
	cmpwi	r11,0			/* Check if coming from guest */
	bne	9f			/* continue if we are. */
#endif
	/*
	 * At this point we are not sure about what context we come from.
	 * Queue up the MCE event and return from the interrupt.
	 * But before that, check if this is an un-recoverable exception.
	 * If yes, then stay on emergency stack and panic.
	 */
	andi.	r11,r12,MSR_RI
	bne	2f
1:	mfspr	r11,SPRN_SRR0
	LOAD_HANDLER(r10,unrecover_mce)
	mtspr	SPRN_SRR0,r10
	ld	r10,PACAKMSR(r13)
	/*
	 * We are going down. But there are chances that we might get hit by
	 * another MCE during panic path and we may run into unstable state
	 * with no way out. Hence, turn ME bit off while going down, so that
	 * when another MCE is hit during panic path, system will checkstop
	 * and hypervisor will get restarted cleanly by SP.
	 */
	li	r3,MSR_ME
	andc	r10,r10,r3		/* Turn off MSR_ME */
	mtspr	SPRN_SRR1,r10
	rfid
	b	.
2:
	/*
	 * Check if we have successfully handled/recovered from error, if not
	 * then stay on emergency stack and panic.
	 */
	ld	r3,RESULT(r1)	/* Load result */
	cmpdi	r3,0		/* see if we handled MCE successfully */

	beq	1b		/* if !handled then panic */
	/*
	 * Return from MC interrupt.
	 * Queue up the MCE event so that we can log it later, while
	 * returning from kernel or opal call.
	 */
	bl	machine_check_queue_event
	MACHINE_CHECK_HANDLER_WINDUP
	rfid
9:
	/* Deliver the machine check to host kernel in V mode. */
	MACHINE_CHECK_HANDLER_WINDUP
	b	machine_check_pSeries

EXC_COMMON_BEGIN(unrecover_mce)
	/* Invoke machine_check_exception to print MCE event and panic. */
	addi	r3,r1,STACK_FRAME_OVERHEAD
	bl	machine_check_exception
	/*
	 * We will not reach here. Even if we did, there is no way out. Call
	 * unrecoverable_exception and die.
	 */
1:	addi	r3,r1,STACK_FRAME_OVERHEAD
	bl	unrecoverable_exception
	b	1b


EXC_REAL(data_access, 0x300, 0x80)
EXC_VIRT(data_access, 0x4300, 0x80, 0x300)
TRAMP_KVM_SKIP(PACA_EXGEN, 0x300)

EXC_COMMON_BEGIN(data_access_common)
	/*
	 * Here r13 points to the paca, r9 contains the saved CR,
	 * SRR0 and SRR1 are saved in r11 and r12,
	 * r9 - r13 are saved in paca->exgen.
	 */
	mfspr	r10,SPRN_DAR
	std	r10,PACA_EXGEN+EX_DAR(r13)
	mfspr	r10,SPRN_DSISR
	stw	r10,PACA_EXGEN+EX_DSISR(r13)
	EXCEPTION_PROLOG_COMMON(0x300, PACA_EXGEN)
	RECONCILE_IRQ_STATE(r10, r11)
	ld	r12,_MSR(r1)
	ld	r3,PACA_EXGEN+EX_DAR(r13)
	lwz	r4,PACA_EXGEN+EX_DSISR(r13)
	li	r5,0x300
	std	r3,_DAR(r1)
	std	r4,_DSISR(r1)
BEGIN_MMU_FTR_SECTION
	b	do_hash_page		/* Try to handle as hpte fault */
MMU_FTR_SECTION_ELSE
	b	handle_page_fault
ALT_MMU_FTR_SECTION_END_IFCLR(MMU_FTR_TYPE_RADIX)


EXC_REAL_BEGIN(data_access_slb, 0x380, 0x80)
	SET_SCRATCH0(r13)
	EXCEPTION_PROLOG_0(PACA_EXSLB)
	EXCEPTION_PROLOG_1(PACA_EXSLB, KVMTEST_PR, 0x380)
	mr	r12,r3	/* save r3 */
	mfspr	r3,SPRN_DAR
	mfspr	r11,SPRN_SRR1
	crset	4*cr6+eq
	BRANCH_TO_COMMON(r10, slb_miss_common)
EXC_REAL_END(data_access_slb, 0x380, 0x80)

EXC_VIRT_BEGIN(data_access_slb, 0x4380, 0x80)
	SET_SCRATCH0(r13)
	EXCEPTION_PROLOG_0(PACA_EXSLB)
	EXCEPTION_PROLOG_1(PACA_EXSLB, NOTEST, 0x380)
	mr	r12,r3	/* save r3 */
	mfspr	r3,SPRN_DAR
	mfspr	r11,SPRN_SRR1
	crset	4*cr6+eq
	BRANCH_TO_COMMON(r10, slb_miss_common)
EXC_VIRT_END(data_access_slb, 0x4380, 0x80)
TRAMP_KVM_SKIP(PACA_EXSLB, 0x380)


EXC_REAL(instruction_access, 0x400, 0x80)
EXC_VIRT(instruction_access, 0x4400, 0x80, 0x400)
TRAMP_KVM(PACA_EXGEN, 0x400)

EXC_COMMON_BEGIN(instruction_access_common)
	EXCEPTION_PROLOG_COMMON(0x400, PACA_EXGEN)
	RECONCILE_IRQ_STATE(r10, r11)
	ld	r12,_MSR(r1)
	ld	r3,_NIP(r1)
	andis.	r4,r12,DSISR_BAD_FAULT_64S@h
	li	r5,0x400
	std	r3,_DAR(r1)
	std	r4,_DSISR(r1)
BEGIN_MMU_FTR_SECTION
	b	do_hash_page		/* Try to handle as hpte fault */
MMU_FTR_SECTION_ELSE
	b	handle_page_fault
ALT_MMU_FTR_SECTION_END_IFCLR(MMU_FTR_TYPE_RADIX)


EXC_REAL_BEGIN(instruction_access_slb, 0x480, 0x80)
	SET_SCRATCH0(r13)
	EXCEPTION_PROLOG_0(PACA_EXSLB)
	EXCEPTION_PROLOG_1(PACA_EXSLB, KVMTEST_PR, 0x480)
	mr	r12,r3	/* save r3 */
	mfspr	r3,SPRN_SRR0		/* SRR0 is faulting address */
	mfspr	r11,SPRN_SRR1
	crclr	4*cr6+eq
	BRANCH_TO_COMMON(r10, slb_miss_common)
EXC_REAL_END(instruction_access_slb, 0x480, 0x80)

EXC_VIRT_BEGIN(instruction_access_slb, 0x4480, 0x80)
	SET_SCRATCH0(r13)
	EXCEPTION_PROLOG_0(PACA_EXSLB)
	EXCEPTION_PROLOG_1(PACA_EXSLB, NOTEST, 0x480)
	mr	r12,r3	/* save r3 */
	mfspr	r3,SPRN_SRR0		/* SRR0 is faulting address */
	mfspr	r11,SPRN_SRR1
	crclr	4*cr6+eq
	BRANCH_TO_COMMON(r10, slb_miss_common)
EXC_VIRT_END(instruction_access_slb, 0x4480, 0x80)
TRAMP_KVM(PACA_EXSLB, 0x480)


/*
 * This handler is used by the 0x380 and 0x480 SLB miss interrupts, as well as
 * the virtual mode 0x4380 and 0x4480 interrupts if AIL is enabled.
 */
EXC_COMMON_BEGIN(slb_miss_common)
	/*
	 * r13 points to the PACA, r9 contains the saved CR,
	 * r12 contains the saved r3,
	 * r11 contain the saved SRR1, SRR0 is still ready for return
	 * r3 has the faulting address
	 * r9 - r13 are saved in paca->exslb.
 	 * cr6.eq is set for a D-SLB miss, clear for a I-SLB miss
	 * We assume we aren't going to take any exceptions during this
	 * procedure.
	 */
	mflr	r10
	stw	r9,PACA_EXSLB+EX_CCR(r13)	/* save CR in exc. frame */
	std	r10,PACA_EXSLB+EX_LR(r13)	/* save LR */

	/*
	 * Test MSR_RI before calling slb_allocate_realmode, because the
	 * MSR in r11 gets clobbered. However we still want to allocate
	 * SLB in case MSR_RI=0, to minimise the risk of getting stuck in
	 * recursive SLB faults. So use cr5 for this, which is preserved.
	 */
	andi.	r11,r11,MSR_RI	/* check for unrecoverable exception */
	cmpdi	cr5,r11,MSR_RI

	crset	4*cr0+eq
#ifdef CONFIG_PPC_STD_MMU_64
BEGIN_MMU_FTR_SECTION
	bl	slb_allocate
END_MMU_FTR_SECTION_IFCLR(MMU_FTR_TYPE_RADIX)
#endif

	ld	r10,PACA_EXSLB+EX_LR(r13)
	lwz	r9,PACA_EXSLB+EX_CCR(r13)	/* get saved CR */
	mtlr	r10

	beq-	8f		/* if bad address, make full stack frame */

	bne-	cr5,2f		/* if unrecoverable exception, oops */

	/* All done -- return from exception. */

.machine	push
.machine	"power4"
	mtcrf	0x80,r9
	mtcrf	0x04,r9		/* MSR[RI] indication is in cr5 */
	mtcrf	0x02,r9		/* I/D indication is in cr6 */
	mtcrf	0x01,r9		/* slb_allocate uses cr0 and cr7 */
.machine	pop

	RESTORE_CTR(r9, PACA_EXSLB)
	RESTORE_PPR_PACA(PACA_EXSLB, r9)
	mr	r3,r12
	ld	r9,PACA_EXSLB+EX_R9(r13)
	ld	r10,PACA_EXSLB+EX_R10(r13)
	ld	r11,PACA_EXSLB+EX_R11(r13)
	ld	r12,PACA_EXSLB+EX_R12(r13)
	ld	r13,PACA_EXSLB+EX_R13(r13)
	rfid
	b	.	/* prevent speculative execution */

2:	std     r3,PACA_EXSLB+EX_DAR(r13)
	mr	r3,r12
	mfspr	r11,SPRN_SRR0
	mfspr	r12,SPRN_SRR1
	LOAD_HANDLER(r10,unrecov_slb)
	mtspr	SPRN_SRR0,r10
	ld	r10,PACAKMSR(r13)
	mtspr	SPRN_SRR1,r10
	rfid
	b	.

8:	std     r3,PACA_EXSLB+EX_DAR(r13)
	mr	r3,r12
	mfspr	r11,SPRN_SRR0
	mfspr	r12,SPRN_SRR1
	LOAD_HANDLER(r10,bad_addr_slb)
	mtspr	SPRN_SRR0,r10
	ld	r10,PACAKMSR(r13)
	mtspr	SPRN_SRR1,r10
	rfid
	b	.

EXC_COMMON_BEGIN(unrecov_slb)
	EXCEPTION_PROLOG_COMMON(0x4100, PACA_EXSLB)
	RECONCILE_IRQ_STATE(r10, r11)
	bl	save_nvgprs
1:	addi	r3,r1,STACK_FRAME_OVERHEAD
	bl	unrecoverable_exception
	b	1b

EXC_COMMON_BEGIN(bad_addr_slb)
	EXCEPTION_PROLOG_COMMON(0x380, PACA_EXSLB)
	RECONCILE_IRQ_STATE(r10, r11)
	ld	r3, PACA_EXSLB+EX_DAR(r13)
	std	r3, _DAR(r1)
	beq	cr6, 2f
	li	r10, 0x480		/* fix trap number for I-SLB miss */
	std	r10, _TRAP(r1)
2:	bl	save_nvgprs
	addi	r3, r1, STACK_FRAME_OVERHEAD
	bl	slb_miss_bad_addr
	b	ret_from_except

EXC_REAL_BEGIN(hardware_interrupt, 0x500, 0x100)
	.globl hardware_interrupt_hv;
hardware_interrupt_hv:
	BEGIN_FTR_SECTION
		_MASKABLE_EXCEPTION_PSERIES(0x500, hardware_interrupt_common,
					    EXC_HV, SOFTEN_TEST_HV)
	FTR_SECTION_ELSE
		_MASKABLE_EXCEPTION_PSERIES(0x500, hardware_interrupt_common,
					    EXC_STD, SOFTEN_TEST_PR)
	ALT_FTR_SECTION_END_IFSET(CPU_FTR_HVMODE | CPU_FTR_ARCH_206)
EXC_REAL_END(hardware_interrupt, 0x500, 0x100)

EXC_VIRT_BEGIN(hardware_interrupt, 0x4500, 0x100)
	.globl hardware_interrupt_relon_hv;
hardware_interrupt_relon_hv:
	BEGIN_FTR_SECTION
		_MASKABLE_RELON_EXCEPTION_PSERIES(0x500, hardware_interrupt_common, EXC_HV, SOFTEN_TEST_HV)
	FTR_SECTION_ELSE
		_MASKABLE_RELON_EXCEPTION_PSERIES(0x500, hardware_interrupt_common, EXC_STD, SOFTEN_TEST_PR)
	ALT_FTR_SECTION_END_IFSET(CPU_FTR_HVMODE)
EXC_VIRT_END(hardware_interrupt, 0x4500, 0x100)

TRAMP_KVM(PACA_EXGEN, 0x500)
TRAMP_KVM_HV(PACA_EXGEN, 0x500)
EXC_COMMON_ASYNC(hardware_interrupt_common, 0x500, do_IRQ)


EXC_REAL(alignment, 0x600, 0x100)
EXC_VIRT(alignment, 0x4600, 0x100, 0x600)
TRAMP_KVM(PACA_EXGEN, 0x600)
EXC_COMMON_BEGIN(alignment_common)
	mfspr	r10,SPRN_DAR
	std	r10,PACA_EXGEN+EX_DAR(r13)
	mfspr	r10,SPRN_DSISR
	stw	r10,PACA_EXGEN+EX_DSISR(r13)
	EXCEPTION_PROLOG_COMMON(0x600, PACA_EXGEN)
	ld	r3,PACA_EXGEN+EX_DAR(r13)
	lwz	r4,PACA_EXGEN+EX_DSISR(r13)
	std	r3,_DAR(r1)
	std	r4,_DSISR(r1)
	bl	save_nvgprs
	RECONCILE_IRQ_STATE(r10, r11)
	addi	r3,r1,STACK_FRAME_OVERHEAD
	bl	alignment_exception
	b	ret_from_except


EXC_REAL(program_check, 0x700, 0x100)
EXC_VIRT(program_check, 0x4700, 0x100, 0x700)
TRAMP_KVM(PACA_EXGEN, 0x700)
EXC_COMMON_BEGIN(program_check_common)
	/*
	 * It's possible to receive a TM Bad Thing type program check with
	 * userspace register values (in particular r1), but with SRR1 reporting
	 * that we came from the kernel. Normally that would confuse the bad
	 * stack logic, and we would report a bad kernel stack pointer. Instead
	 * we switch to the emergency stack if we're taking a TM Bad Thing from
	 * the kernel.
	 */
	li	r10,MSR_PR		/* Build a mask of MSR_PR ..	*/
	oris	r10,r10,0x200000@h	/* .. and SRR1_PROGTM		*/
	and	r10,r10,r12		/* Mask SRR1 with that.		*/
	srdi	r10,r10,8		/* Shift it so we can compare	*/
	cmpldi	r10,(0x200000 >> 8)	/* .. with an immediate.	*/
	bne 1f				/* If != go to normal path.	*/

	/* SRR1 had PR=0 and SRR1_PROGTM=1, so use the emergency stack	*/
	andi.	r10,r12,MSR_PR;		/* Set CR0 correctly for label	*/
					/* 3 in EXCEPTION_PROLOG_COMMON	*/
	mr	r10,r1			/* Save r1			*/
	ld	r1,PACAEMERGSP(r13)	/* Use emergency stack		*/
	subi	r1,r1,INT_FRAME_SIZE	/* alloc stack frame		*/
	b 3f				/* Jump into the macro !!	*/
1:	EXCEPTION_PROLOG_COMMON(0x700, PACA_EXGEN)
	bl	save_nvgprs
	RECONCILE_IRQ_STATE(r10, r11)
	addi	r3,r1,STACK_FRAME_OVERHEAD
	bl	program_check_exception
	b	ret_from_except


EXC_REAL(fp_unavailable, 0x800, 0x100)
EXC_VIRT(fp_unavailable, 0x4800, 0x100, 0x800)
TRAMP_KVM(PACA_EXGEN, 0x800)
EXC_COMMON_BEGIN(fp_unavailable_common)
	EXCEPTION_PROLOG_COMMON(0x800, PACA_EXGEN)
	bne	1f			/* if from user, just load it up */
	bl	save_nvgprs
	RECONCILE_IRQ_STATE(r10, r11)
	addi	r3,r1,STACK_FRAME_OVERHEAD
	bl	kernel_fp_unavailable_exception
	BUG_OPCODE
1:
#ifdef CONFIG_PPC_TRANSACTIONAL_MEM
BEGIN_FTR_SECTION
	/* Test if 2 TM state bits are zero.  If non-zero (ie. userspace was in
	 * transaction), go do TM stuff
	 */
	rldicl.	r0, r12, (64-MSR_TS_LG), (64-2)
	bne-	2f
END_FTR_SECTION_IFSET(CPU_FTR_TM)
#endif
	bl	load_up_fpu
	b	fast_exception_return
#ifdef CONFIG_PPC_TRANSACTIONAL_MEM
2:	/* User process was in a transaction */
	bl	save_nvgprs
	RECONCILE_IRQ_STATE(r10, r11)
	addi	r3,r1,STACK_FRAME_OVERHEAD
	bl	fp_unavailable_tm
	b	ret_from_except
#endif


EXC_REAL_MASKABLE(decrementer, 0x900, 0x80)
EXC_VIRT_MASKABLE(decrementer, 0x4900, 0x80, 0x900)
TRAMP_KVM(PACA_EXGEN, 0x900)
EXC_COMMON_ASYNC(decrementer_common, 0x900, timer_interrupt)


EXC_REAL_HV(hdecrementer, 0x980, 0x80)
EXC_VIRT_HV(hdecrementer, 0x4980, 0x80, 0x980)
TRAMP_KVM_HV(PACA_EXGEN, 0x980)
EXC_COMMON(hdecrementer_common, 0x980, hdec_interrupt)


EXC_REAL_MASKABLE(doorbell_super, 0xa00, 0x100)
EXC_VIRT_MASKABLE(doorbell_super, 0x4a00, 0x100, 0xa00)
TRAMP_KVM(PACA_EXGEN, 0xa00)
#ifdef CONFIG_PPC_DOORBELL
EXC_COMMON_ASYNC(doorbell_super_common, 0xa00, doorbell_exception)
#else
EXC_COMMON_ASYNC(doorbell_super_common, 0xa00, unknown_exception)
#endif


EXC_REAL(trap_0b, 0xb00, 0x100)
EXC_VIRT(trap_0b, 0x4b00, 0x100, 0xb00)
TRAMP_KVM(PACA_EXGEN, 0xb00)
EXC_COMMON(trap_0b_common, 0xb00, unknown_exception)

/*
 * system call / hypercall (0xc00, 0x4c00)
 *
 * The system call exception is invoked with "sc 0" and does not alter HV bit.
 * There is support for kernel code to invoke system calls but there are no
 * in-tree users.
 *
 * The hypercall is invoked with "sc 1" and sets HV=1.
 *
 * In HPT, sc 1 always goes to 0xc00 real mode. In RADIX, sc 1 can go to
 * 0x4c00 virtual mode.
 *
 * Call convention:
 *
 * syscall register convention is in Documentation/powerpc/syscall64-abi.txt
 *
 * For hypercalls, the register convention is as follows:
 * r0 volatile
 * r1-2 nonvolatile
 * r3 volatile parameter and return value for status
 * r4-r10 volatile input and output value
 * r11 volatile hypercall number and output value
 * r12 volatile input and output value
 * r13-r31 nonvolatile
 * LR nonvolatile
 * CTR volatile
 * XER volatile
 * CR0-1 CR5-7 volatile
 * CR2-4 nonvolatile
 * Other registers nonvolatile
 *
 * The intersection of volatile registers that don't contain possible
 * inputs is: cr0, xer, ctr. We may use these as scratch regs upon entry
 * without saving, though xer is not a good idea to use, as hardware may
 * interpret some bits so it may be costly to change them.
 */
#ifdef CONFIG_KVM_BOOK3S_64_HANDLER
	/*
	 * There is a little bit of juggling to get syscall and hcall
	 * working well. Save r13 in ctr to avoid using SPRG scratch
	 * register.
	 *
	 * Userspace syscalls have already saved the PPR, hcalls must save
	 * it before setting HMT_MEDIUM.
	 */
#define SYSCALL_KVMTEST							\
	mtctr	r13;							\
	GET_PACA(r13);							\
	std	r10,PACA_EXGEN+EX_R10(r13);				\
	KVMTEST_PR(0xc00); /* uses r10, branch to do_kvm_0xc00_system_call */ \
	HMT_MEDIUM;							\
	mfctr	r9;

#else
#define SYSCALL_KVMTEST							\
	HMT_MEDIUM;							\
	mr	r9,r13;							\
	GET_PACA(r13);
#endif
	
#define LOAD_SYSCALL_HANDLER(reg)					\
	__LOAD_HANDLER(reg, system_call_common)

#define SYSCALL_FASTENDIAN_TEST					\
BEGIN_FTR_SECTION						\
	cmpdi	r0,0x1ebe ; 					\
	beq-	1f ;						\
END_FTR_SECTION_IFSET(CPU_FTR_REAL_LE)				\

/*
 * After SYSCALL_KVMTEST, we reach here with PACA in r13, r13 in r9,
 * and HMT_MEDIUM.
 */
#define SYSCALL_REAL	 					\
	mfspr	r11,SPRN_SRR0 ;					\
	mfspr	r12,SPRN_SRR1 ;					\
	LOAD_SYSCALL_HANDLER(r10) ; 				\
	mtspr	SPRN_SRR0,r10 ; 				\
	ld	r10,PACAKMSR(r13) ;				\
	mtspr	SPRN_SRR1,r10 ; 				\
	rfid ; 							\
	b	. ;	/* prevent speculative execution */

#define SYSCALL_FASTENDIAN					\
	/* Fast LE/BE switch system call */			\
1:	mfspr	r12,SPRN_SRR1 ;					\
	xori	r12,r12,MSR_LE ;				\
	mtspr	SPRN_SRR1,r12 ;					\
	mr	r13,r9 ;					\
	rfid ;		/* return to userspace */		\
	b	. ;	/* prevent speculative execution */

#if defined(CONFIG_RELOCATABLE)
	/*
	 * We can't branch directly so we do it via the CTR which
	 * is volatile across system calls.
	 */
#define SYSCALL_VIRT						\
	LOAD_SYSCALL_HANDLER(r10) ;				\
	mtctr	r10 ;						\
	mfspr	r11,SPRN_SRR0 ;					\
	mfspr	r12,SPRN_SRR1 ;					\
	li	r10,MSR_RI ;					\
	mtmsrd 	r10,1 ;						\
	bctr ;
#else
	/* We can branch directly */
#define SYSCALL_VIRT						\
	mfspr	r11,SPRN_SRR0 ;					\
	mfspr	r12,SPRN_SRR1 ;					\
	li	r10,MSR_RI ;					\
	mtmsrd 	r10,1 ;			/* Set RI (EE=0) */	\
	b	system_call_common ;
#endif

EXC_REAL_BEGIN(system_call, 0xc00, 0x100)
	SYSCALL_KVMTEST /* loads PACA into r13, and saves r13 to r9 */
	SYSCALL_FASTENDIAN_TEST
	SYSCALL_REAL
	SYSCALL_FASTENDIAN
EXC_REAL_END(system_call, 0xc00, 0x100)

EXC_VIRT_BEGIN(system_call, 0x4c00, 0x100)
	SYSCALL_KVMTEST /* loads PACA into r13, and saves r13 to r9 */
	SYSCALL_FASTENDIAN_TEST
	SYSCALL_VIRT
	SYSCALL_FASTENDIAN
EXC_VIRT_END(system_call, 0x4c00, 0x100)

#ifdef CONFIG_KVM_BOOK3S_64_HANDLER
	/*
	 * This is a hcall, so register convention is as above, with these
	 * differences:
	 * r13 = PACA
	 * ctr = orig r13
	 * orig r10 saved in PACA
	 */
TRAMP_KVM_BEGIN(do_kvm_0xc00)
	 /*
	  * Save the PPR (on systems that support it) before changing to
	  * HMT_MEDIUM. That allows the KVM code to save that value into the
	  * guest state (it is the guest's PPR value).
	  */
	OPT_GET_SPR(r10, SPRN_PPR, CPU_FTR_HAS_PPR)
	HMT_MEDIUM
	OPT_SAVE_REG_TO_PACA(PACA_EXGEN+EX_PPR, r10, CPU_FTR_HAS_PPR)
	mfctr	r10
	SET_SCRATCH0(r10)
	std	r9,PACA_EXGEN+EX_R9(r13)
	mfcr	r9
	KVM_HANDLER(PACA_EXGEN, EXC_STD, 0xc00)
#endif


EXC_REAL(single_step, 0xd00, 0x100)
EXC_VIRT(single_step, 0x4d00, 0x100, 0xd00)
TRAMP_KVM(PACA_EXGEN, 0xd00)
EXC_COMMON(single_step_common, 0xd00, single_step_exception)

EXC_REAL_OOL_HV(h_data_storage, 0xe00, 0x20)
EXC_VIRT_OOL_HV(h_data_storage, 0x4e00, 0x20, 0xe00)
TRAMP_KVM_HV_SKIP(PACA_EXGEN, 0xe00)
EXC_COMMON_BEGIN(h_data_storage_common)
	mfspr   r10,SPRN_HDAR
	std     r10,PACA_EXGEN+EX_DAR(r13)
	mfspr   r10,SPRN_HDSISR
	stw     r10,PACA_EXGEN+EX_DSISR(r13)
	EXCEPTION_PROLOG_COMMON(0xe00, PACA_EXGEN)
	bl      save_nvgprs
	RECONCILE_IRQ_STATE(r10, r11)
	addi    r3,r1,STACK_FRAME_OVERHEAD
	bl      unknown_exception
	b       ret_from_except


EXC_REAL_OOL_HV(h_instr_storage, 0xe20, 0x20)
EXC_VIRT_OOL_HV(h_instr_storage, 0x4e20, 0x20, 0xe20)
TRAMP_KVM_HV(PACA_EXGEN, 0xe20)
EXC_COMMON(h_instr_storage_common, 0xe20, unknown_exception)


EXC_REAL_OOL_HV(emulation_assist, 0xe40, 0x20)
EXC_VIRT_OOL_HV(emulation_assist, 0x4e40, 0x20, 0xe40)
TRAMP_KVM_HV(PACA_EXGEN, 0xe40)
EXC_COMMON(emulation_assist_common, 0xe40, emulation_assist_interrupt)


/*
 * hmi_exception trampoline is a special case. It jumps to hmi_exception_early
 * first, and then eventaully from there to the trampoline to get into virtual
 * mode.
 */
__EXC_REAL_OOL_HV_DIRECT(hmi_exception, 0xe60, 0x20, hmi_exception_early)
__TRAMP_REAL_OOL_MASKABLE_HV(hmi_exception, 0xe60)
EXC_VIRT_NONE(0x4e60, 0x20)
TRAMP_KVM_HV(PACA_EXGEN, 0xe60)
TRAMP_REAL_BEGIN(hmi_exception_early)
	EXCEPTION_PROLOG_1(PACA_EXGEN, KVMTEST_HV, 0xe60)
	mr	r10,r1			/* Save r1 */
	ld	r1,PACAEMERGSP(r13)	/* Use emergency stack for realmode */
	subi	r1,r1,INT_FRAME_SIZE	/* alloc stack frame		*/
	mfspr	r11,SPRN_HSRR0		/* Save HSRR0 */
	mfspr	r12,SPRN_HSRR1		/* Save HSRR1 */
	EXCEPTION_PROLOG_COMMON_1()
	EXCEPTION_PROLOG_COMMON_2(PACA_EXGEN)
	EXCEPTION_PROLOG_COMMON_3(0xe60)
	addi	r3,r1,STACK_FRAME_OVERHEAD
	BRANCH_LINK_TO_FAR(hmi_exception_realmode) /* Function call ABI */
	/* Windup the stack. */
	/* Move original HSRR0 and HSRR1 into the respective regs */
	ld	r9,_MSR(r1)
	mtspr	SPRN_HSRR1,r9
	ld	r3,_NIP(r1)
	mtspr	SPRN_HSRR0,r3
	ld	r9,_CTR(r1)
	mtctr	r9
	ld	r9,_XER(r1)
	mtxer	r9
	ld	r9,_LINK(r1)
	mtlr	r9
	REST_GPR(0, r1)
	REST_8GPRS(2, r1)
	REST_GPR(10, r1)
	ld	r11,_CCR(r1)
	mtcr	r11
	REST_GPR(11, r1)
	REST_2GPRS(12, r1)
	/* restore original r1. */
	ld	r1,GPR1(r1)

	/*
	 * Go to virtual mode and pull the HMI event information from
	 * firmware.
	 */
	.globl hmi_exception_after_realmode
hmi_exception_after_realmode:
	SET_SCRATCH0(r13)
	EXCEPTION_PROLOG_0(PACA_EXGEN)
	b	tramp_real_hmi_exception

EXC_COMMON_ASYNC(hmi_exception_common, 0xe60, handle_hmi_exception)


EXC_REAL_OOL_MASKABLE_HV(h_doorbell, 0xe80, 0x20)
EXC_VIRT_OOL_MASKABLE_HV(h_doorbell, 0x4e80, 0x20, 0xe80)
TRAMP_KVM_HV(PACA_EXGEN, 0xe80)
#ifdef CONFIG_PPC_DOORBELL
EXC_COMMON_ASYNC(h_doorbell_common, 0xe80, doorbell_exception)
#else
EXC_COMMON_ASYNC(h_doorbell_common, 0xe80, unknown_exception)
#endif


EXC_REAL_OOL_MASKABLE_HV(h_virt_irq, 0xea0, 0x20)
EXC_VIRT_OOL_MASKABLE_HV(h_virt_irq, 0x4ea0, 0x20, 0xea0)
TRAMP_KVM_HV(PACA_EXGEN, 0xea0)
EXC_COMMON_ASYNC(h_virt_irq_common, 0xea0, do_IRQ)


EXC_REAL_NONE(0xec0, 0x20)
EXC_VIRT_NONE(0x4ec0, 0x20)
EXC_REAL_NONE(0xee0, 0x20)
EXC_VIRT_NONE(0x4ee0, 0x20)


EXC_REAL_OOL(performance_monitor, 0xf00, 0x20)
EXC_VIRT_OOL(performance_monitor, 0x4f00, 0x20, 0xf00)
TRAMP_KVM(PACA_EXGEN, 0xf00)
EXC_COMMON_ASYNC(performance_monitor_common, 0xf00, performance_monitor_exception)


EXC_REAL_OOL(altivec_unavailable, 0xf20, 0x20)
EXC_VIRT_OOL(altivec_unavailable, 0x4f20, 0x20, 0xf20)
TRAMP_KVM(PACA_EXGEN, 0xf20)
EXC_COMMON_BEGIN(altivec_unavailable_common)
	EXCEPTION_PROLOG_COMMON(0xf20, PACA_EXGEN)
#ifdef CONFIG_ALTIVEC
BEGIN_FTR_SECTION
	beq	1f
#ifdef CONFIG_PPC_TRANSACTIONAL_MEM
  BEGIN_FTR_SECTION_NESTED(69)
	/* Test if 2 TM state bits are zero.  If non-zero (ie. userspace was in
	 * transaction), go do TM stuff
	 */
	rldicl.	r0, r12, (64-MSR_TS_LG), (64-2)
	bne-	2f
  END_FTR_SECTION_NESTED(CPU_FTR_TM, CPU_FTR_TM, 69)
#endif
	bl	load_up_altivec
	b	fast_exception_return
#ifdef CONFIG_PPC_TRANSACTIONAL_MEM
2:	/* User process was in a transaction */
	bl	save_nvgprs
	RECONCILE_IRQ_STATE(r10, r11)
	addi	r3,r1,STACK_FRAME_OVERHEAD
	bl	altivec_unavailable_tm
	b	ret_from_except
#endif
1:
END_FTR_SECTION_IFSET(CPU_FTR_ALTIVEC)
#endif
	bl	save_nvgprs
	RECONCILE_IRQ_STATE(r10, r11)
	addi	r3,r1,STACK_FRAME_OVERHEAD
	bl	altivec_unavailable_exception
	b	ret_from_except


EXC_REAL_OOL(vsx_unavailable, 0xf40, 0x20)
EXC_VIRT_OOL(vsx_unavailable, 0x4f40, 0x20, 0xf40)
TRAMP_KVM(PACA_EXGEN, 0xf40)
EXC_COMMON_BEGIN(vsx_unavailable_common)
	EXCEPTION_PROLOG_COMMON(0xf40, PACA_EXGEN)
#ifdef CONFIG_VSX
BEGIN_FTR_SECTION
	beq	1f
#ifdef CONFIG_PPC_TRANSACTIONAL_MEM
  BEGIN_FTR_SECTION_NESTED(69)
	/* Test if 2 TM state bits are zero.  If non-zero (ie. userspace was in
	 * transaction), go do TM stuff
	 */
	rldicl.	r0, r12, (64-MSR_TS_LG), (64-2)
	bne-	2f
  END_FTR_SECTION_NESTED(CPU_FTR_TM, CPU_FTR_TM, 69)
#endif
	b	load_up_vsx
#ifdef CONFIG_PPC_TRANSACTIONAL_MEM
2:	/* User process was in a transaction */
	bl	save_nvgprs
	RECONCILE_IRQ_STATE(r10, r11)
	addi	r3,r1,STACK_FRAME_OVERHEAD
	bl	vsx_unavailable_tm
	b	ret_from_except
#endif
1:
END_FTR_SECTION_IFSET(CPU_FTR_VSX)
#endif
	bl	save_nvgprs
	RECONCILE_IRQ_STATE(r10, r11)
	addi	r3,r1,STACK_FRAME_OVERHEAD
	bl	vsx_unavailable_exception
	b	ret_from_except


EXC_REAL_OOL(facility_unavailable, 0xf60, 0x20)
EXC_VIRT_OOL(facility_unavailable, 0x4f60, 0x20, 0xf60)
TRAMP_KVM(PACA_EXGEN, 0xf60)
EXC_COMMON(facility_unavailable_common, 0xf60, facility_unavailable_exception)


EXC_REAL_OOL_HV(h_facility_unavailable, 0xf80, 0x20)
EXC_VIRT_OOL_HV(h_facility_unavailable, 0x4f80, 0x20, 0xf80)
TRAMP_KVM_HV(PACA_EXGEN, 0xf80)
EXC_COMMON(h_facility_unavailable_common, 0xf80, facility_unavailable_exception)


EXC_REAL_NONE(0xfa0, 0x20)
EXC_VIRT_NONE(0x4fa0, 0x20)
EXC_REAL_NONE(0xfc0, 0x20)
EXC_VIRT_NONE(0x4fc0, 0x20)
EXC_REAL_NONE(0xfe0, 0x20)
EXC_VIRT_NONE(0x4fe0, 0x20)

EXC_REAL_NONE(0x1000, 0x100)
EXC_VIRT_NONE(0x5000, 0x100)
EXC_REAL_NONE(0x1100, 0x100)
EXC_VIRT_NONE(0x5100, 0x100)

#ifdef CONFIG_CBE_RAS
EXC_REAL_HV(cbe_system_error, 0x1200, 0x100)
EXC_VIRT_NONE(0x5200, 0x100)
TRAMP_KVM_HV_SKIP(PACA_EXGEN, 0x1200)
EXC_COMMON(cbe_system_error_common, 0x1200, cbe_system_error_exception)
#else /* CONFIG_CBE_RAS */
EXC_REAL_NONE(0x1200, 0x100)
EXC_VIRT_NONE(0x5200, 0x100)
#endif


EXC_REAL(instruction_breakpoint, 0x1300, 0x100)
EXC_VIRT(instruction_breakpoint, 0x5300, 0x100, 0x1300)
TRAMP_KVM_SKIP(PACA_EXGEN, 0x1300)
EXC_COMMON(instruction_breakpoint_common, 0x1300, instruction_breakpoint_exception)

EXC_REAL_NONE(0x1400, 0x100)
EXC_VIRT_NONE(0x5400, 0x100)

EXC_REAL_BEGIN(denorm_exception_hv, 0x1500, 0x100)
	mtspr	SPRN_SPRG_HSCRATCH0,r13
	EXCEPTION_PROLOG_0(PACA_EXGEN)
	EXCEPTION_PROLOG_1(PACA_EXGEN, NOTEST, 0x1500)

#ifdef CONFIG_PPC_DENORMALISATION
	mfspr	r10,SPRN_HSRR1
	mfspr	r11,SPRN_HSRR0		/* save HSRR0 */
	andis.	r10,r10,(HSRR1_DENORM)@h /* denorm? */
	addi	r11,r11,-4		/* HSRR0 is next instruction */
	bne+	denorm_assist
#endif

	KVMTEST_PR(0x1500)
	EXCEPTION_PROLOG_PSERIES_1(denorm_common, EXC_HV)
EXC_REAL_END(denorm_exception_hv, 0x1500, 0x100)

#ifdef CONFIG_PPC_DENORMALISATION
EXC_VIRT_BEGIN(denorm_exception, 0x5500, 0x100)
	b	exc_real_0x1500_denorm_exception_hv
EXC_VIRT_END(denorm_exception, 0x5500, 0x100)
#else
EXC_VIRT_NONE(0x5500, 0x100)
#endif

TRAMP_KVM_SKIP(PACA_EXGEN, 0x1500)

#ifdef CONFIG_PPC_DENORMALISATION
TRAMP_REAL_BEGIN(denorm_assist)
BEGIN_FTR_SECTION
/*
 * To denormalise we need to move a copy of the register to itself.
 * For POWER6 do that here for all FP regs.
 */
	mfmsr	r10
	ori	r10,r10,(MSR_FP|MSR_FE0|MSR_FE1)
	xori	r10,r10,(MSR_FE0|MSR_FE1)
	mtmsrd	r10
	sync

#define FMR2(n)  fmr (n), (n) ; fmr n+1, n+1
#define FMR4(n)  FMR2(n) ; FMR2(n+2)
#define FMR8(n)  FMR4(n) ; FMR4(n+4)
#define FMR16(n) FMR8(n) ; FMR8(n+8)
#define FMR32(n) FMR16(n) ; FMR16(n+16)
	FMR32(0)

FTR_SECTION_ELSE
/*
 * To denormalise we need to move a copy of the register to itself.
 * For POWER7 do that here for the first 32 VSX registers only.
 */
	mfmsr	r10
	oris	r10,r10,MSR_VSX@h
	mtmsrd	r10
	sync

#define XVCPSGNDP2(n) XVCPSGNDP(n,n,n) ; XVCPSGNDP(n+1,n+1,n+1)
#define XVCPSGNDP4(n) XVCPSGNDP2(n) ; XVCPSGNDP2(n+2)
#define XVCPSGNDP8(n) XVCPSGNDP4(n) ; XVCPSGNDP4(n+4)
#define XVCPSGNDP16(n) XVCPSGNDP8(n) ; XVCPSGNDP8(n+8)
#define XVCPSGNDP32(n) XVCPSGNDP16(n) ; XVCPSGNDP16(n+16)
	XVCPSGNDP32(0)

ALT_FTR_SECTION_END_IFCLR(CPU_FTR_ARCH_206)

BEGIN_FTR_SECTION
	b	denorm_done
END_FTR_SECTION_IFCLR(CPU_FTR_ARCH_207S)
/*
 * To denormalise we need to move a copy of the register to itself.
 * For POWER8 we need to do that for all 64 VSX registers
 */
	XVCPSGNDP32(32)
denorm_done:
	mtspr	SPRN_HSRR0,r11
	mtcrf	0x80,r9
	ld	r9,PACA_EXGEN+EX_R9(r13)
	RESTORE_PPR_PACA(PACA_EXGEN, r10)
BEGIN_FTR_SECTION
	ld	r10,PACA_EXGEN+EX_CFAR(r13)
	mtspr	SPRN_CFAR,r10
END_FTR_SECTION_IFSET(CPU_FTR_CFAR)
	ld	r10,PACA_EXGEN+EX_R10(r13)
	ld	r11,PACA_EXGEN+EX_R11(r13)
	ld	r12,PACA_EXGEN+EX_R12(r13)
	ld	r13,PACA_EXGEN+EX_R13(r13)
	HRFID
	b	.
#endif

EXC_COMMON_HV(denorm_common, 0x1500, unknown_exception)


#ifdef CONFIG_CBE_RAS
EXC_REAL_HV(cbe_maintenance, 0x1600, 0x100)
EXC_VIRT_NONE(0x5600, 0x100)
TRAMP_KVM_HV_SKIP(PACA_EXGEN, 0x1600)
EXC_COMMON(cbe_maintenance_common, 0x1600, cbe_maintenance_exception)
#else /* CONFIG_CBE_RAS */
EXC_REAL_NONE(0x1600, 0x100)
EXC_VIRT_NONE(0x5600, 0x100)
#endif


EXC_REAL(altivec_assist, 0x1700, 0x100)
EXC_VIRT(altivec_assist, 0x5700, 0x100, 0x1700)
TRAMP_KVM(PACA_EXGEN, 0x1700)
#ifdef CONFIG_ALTIVEC
EXC_COMMON(altivec_assist_common, 0x1700, altivec_assist_exception)
#else
EXC_COMMON(altivec_assist_common, 0x1700, unknown_exception)
#endif


#ifdef CONFIG_CBE_RAS
EXC_REAL_HV(cbe_thermal, 0x1800, 0x100)
EXC_VIRT_NONE(0x5800, 0x100)
TRAMP_KVM_HV_SKIP(PACA_EXGEN, 0x1800)
EXC_COMMON(cbe_thermal_common, 0x1800, cbe_thermal_exception)
#else /* CONFIG_CBE_RAS */
EXC_REAL_NONE(0x1800, 0x100)
EXC_VIRT_NONE(0x5800, 0x100)
#endif

<<<<<<< HEAD
#if defined(CONFIG_HARDLOCKUP_DETECTOR) && defined(CONFIG_HAVE_HARDLOCKUP_DETECTOR_ARCH)
=======
#ifdef CONFIG_PPC_WATCHDOG
>>>>>>> bb176f67

#define MASKED_DEC_HANDLER_LABEL 3f

#define MASKED_DEC_HANDLER(_H)				\
3: /* soft-nmi */					\
	std	r12,PACA_EXGEN+EX_R12(r13);		\
	GET_SCRATCH0(r10);				\
	std	r10,PACA_EXGEN+EX_R13(r13);		\
	EXCEPTION_PROLOG_PSERIES_1(soft_nmi_common, _H)

/*
 * Branch to soft_nmi_interrupt using the emergency stack. The emergency
 * stack is one that is usable by maskable interrupts so long as MSR_EE
 * remains off. It is used for recovery when something has corrupted the
 * normal kernel stack, for example. The "soft NMI" must not use the process
 * stack because we want irq disabled sections to avoid touching the stack
 * at all (other than PMU interrupts), so use the emergency stack for this,
 * and run it entirely with interrupts hard disabled.
 */
EXC_COMMON_BEGIN(soft_nmi_common)
	mr	r10,r1
	ld	r1,PACAEMERGSP(r13)
	subi	r1,r1,INT_FRAME_SIZE
	EXCEPTION_COMMON_NORET_STACK(PACA_EXGEN, 0x900,
			system_reset, soft_nmi_interrupt,
			ADD_NVGPRS;ADD_RECONCILE)
	b	ret_from_except

<<<<<<< HEAD
#else
#define MASKED_DEC_HANDLER_LABEL 2f /* normal return */
#define MASKED_DEC_HANDLER(_H)
#endif
=======
#else /* CONFIG_PPC_WATCHDOG */
#define MASKED_DEC_HANDLER_LABEL 2f /* normal return */
#define MASKED_DEC_HANDLER(_H)
#endif /* CONFIG_PPC_WATCHDOG */
>>>>>>> bb176f67

/*
 * An interrupt came in while soft-disabled. We set paca->irq_happened, then:
 * - If it was a decrementer interrupt, we bump the dec to max and and return.
 * - If it was a doorbell we return immediately since doorbells are edge
 *   triggered and won't automatically refire.
 * - If it was a HMI we return immediately since we handled it in realmode
 *   and it won't refire.
 * - else we hard disable and return.
 * This is called with r10 containing the value to OR to the paca field.
 */
#define MASKED_INTERRUPT(_H)				\
masked_##_H##interrupt:					\
	std	r11,PACA_EXGEN+EX_R11(r13);		\
	lbz	r11,PACAIRQHAPPENED(r13);		\
	or	r11,r11,r10;				\
	stb	r11,PACAIRQHAPPENED(r13);		\
	cmpwi	r10,PACA_IRQ_DEC;			\
	bne	1f;					\
	lis	r10,0x7fff;				\
	ori	r10,r10,0xffff;				\
	mtspr	SPRN_DEC,r10;				\
	b	MASKED_DEC_HANDLER_LABEL;		\
<<<<<<< HEAD
1:	cmpwi	r10,PACA_IRQ_DBELL;			\
	beq	2f;					\
	cmpwi	r10,PACA_IRQ_HMI;			\
	beq	2f;					\
=======
1:	andi.	r10,r10,(PACA_IRQ_DBELL|PACA_IRQ_HMI);	\
	bne	2f;					\
>>>>>>> bb176f67
	mfspr	r10,SPRN_##_H##SRR1;			\
	xori	r10,r10,MSR_EE; /* clear MSR_EE */	\
	mtspr	SPRN_##_H##SRR1,r10;			\
2:	mtcrf	0x80,r9;				\
	ld	r9,PACA_EXGEN+EX_R9(r13);		\
	ld	r10,PACA_EXGEN+EX_R10(r13);		\
	ld	r11,PACA_EXGEN+EX_R11(r13);		\
	/* returns to kernel where r13 must be set up, so don't restore it */ \
	##_H##rfid;					\
	b	.;					\
	MASKED_DEC_HANDLER(_H)

/*
 * Real mode exceptions actually use this too, but alternate
 * instruction code patches (which end up in the common .text area)
 * cannot reach these if they are put there.
 */
USE_FIXED_SECTION(virt_trampolines)
	MASKED_INTERRUPT()
	MASKED_INTERRUPT(H)

#ifdef CONFIG_KVM_BOOK3S_64_HANDLER
TRAMP_REAL_BEGIN(kvmppc_skip_interrupt)
	/*
	 * Here all GPRs are unchanged from when the interrupt happened
	 * except for r13, which is saved in SPRG_SCRATCH0.
	 */
	mfspr	r13, SPRN_SRR0
	addi	r13, r13, 4
	mtspr	SPRN_SRR0, r13
	GET_SCRATCH0(r13)
	rfid
	b	.

TRAMP_REAL_BEGIN(kvmppc_skip_Hinterrupt)
	/*
	 * Here all GPRs are unchanged from when the interrupt happened
	 * except for r13, which is saved in SPRG_SCRATCH0.
	 */
	mfspr	r13, SPRN_HSRR0
	addi	r13, r13, 4
	mtspr	SPRN_HSRR0, r13
	GET_SCRATCH0(r13)
	hrfid
	b	.
#endif

/*
 * Ensure that any handlers that get invoked from the exception prologs
 * above are below the first 64KB (0x10000) of the kernel image because
 * the prologs assemble the addresses of these handlers using the
 * LOAD_HANDLER macro, which uses an ori instruction.
 */

/*** Common interrupt handlers ***/


	/*
	 * Relocation-on interrupts: A subset of the interrupts can be delivered
	 * with IR=1/DR=1, if AIL==2 and MSR.HV won't be changed by delivering
	 * it.  Addresses are the same as the original interrupt addresses, but
	 * offset by 0xc000000000004000.
	 * It's impossible to receive interrupts below 0x300 via this mechanism.
	 * KVM: None of these traps are from the guest ; anything that escalated
	 * to HV=1 from HV=0 is delivered via real mode handlers.
	 */

	/*
	 * This uses the standard macro, since the original 0x300 vector
	 * only has extra guff for STAB-based processors -- which never
	 * come here.
	 */

EXC_COMMON_BEGIN(ppc64_runlatch_on_trampoline)
	b	__ppc64_runlatch_on

USE_FIXED_SECTION(virt_trampolines)
	/*
	 * The __end_interrupts marker must be past the out-of-line (OOL)
	 * handlers, so that they are copied to real address 0x100 when running
	 * a relocatable kernel. This ensures they can be reached from the short
	 * trampoline handlers (like 0x4f00, 0x4f20, etc.) which branch
	 * directly, without using LOAD_HANDLER().
	 */
	.align	7
	.globl	__end_interrupts
__end_interrupts:
DEFINE_FIXED_SYMBOL(__end_interrupts)

#ifdef CONFIG_PPC_970_NAP
EXC_COMMON_BEGIN(power4_fixup_nap)
	andc	r9,r9,r10
	std	r9,TI_LOCAL_FLAGS(r11)
	ld	r10,_LINK(r1)		/* make idle task do the */
	std	r10,_NIP(r1)		/* equivalent of a blr */
	blr
#endif

CLOSE_FIXED_SECTION(real_vectors);
CLOSE_FIXED_SECTION(real_trampolines);
CLOSE_FIXED_SECTION(virt_vectors);
CLOSE_FIXED_SECTION(virt_trampolines);

USE_TEXT_SECTION()

/*
 * Hash table stuff
 */
	.balign	IFETCH_ALIGN_BYTES
do_hash_page:
	#ifdef CONFIG_PPC_STD_MMU_64
	lis	r0,DSISR_BAD_FAULT_64S@h
	ori	r0,r0,DSISR_BAD_FAULT_64S@l
	and.	r0,r4,r0		/* weird error? */
	bne-	handle_page_fault	/* if not, try to insert a HPTE */
	CURRENT_THREAD_INFO(r11, r1)
	lwz	r0,TI_PREEMPT(r11)	/* If we're in an "NMI" */
	andis.	r0,r0,NMI_MASK@h	/* (i.e. an irq when soft-disabled) */
	bne	77f			/* then don't call hash_page now */

	/*
	 * r3 contains the faulting address
	 * r4 msr
	 * r5 contains the trap number
	 * r6 contains dsisr
	 *
	 * at return r3 = 0 for success, 1 for page fault, negative for error
	 */
        mr 	r4,r12
	ld      r6,_DSISR(r1)
	bl	__hash_page		/* build HPTE if possible */
        cmpdi	r3,0			/* see if __hash_page succeeded */

	/* Success */
	beq	fast_exc_return_irq	/* Return from exception on success */

	/* Error */
	blt-	13f

	/* Reload DSISR into r4 for the DABR check below */
	ld      r4,_DSISR(r1)
#endif /* CONFIG_PPC_STD_MMU_64 */

/* Here we have a page fault that hash_page can't handle. */
handle_page_fault:
11:	andis.  r0,r4,DSISR_DABRMATCH@h
	bne-    handle_dabr_fault
	ld	r4,_DAR(r1)
	ld	r5,_DSISR(r1)
	addi	r3,r1,STACK_FRAME_OVERHEAD
	bl	do_page_fault
	cmpdi	r3,0
	beq+	12f
	bl	save_nvgprs
	mr	r5,r3
	addi	r3,r1,STACK_FRAME_OVERHEAD
	lwz	r4,_DAR(r1)
	bl	bad_page_fault
	b	ret_from_except

/* We have a data breakpoint exception - handle it */
handle_dabr_fault:
	bl	save_nvgprs
	ld      r4,_DAR(r1)
	ld      r5,_DSISR(r1)
	addi    r3,r1,STACK_FRAME_OVERHEAD
	bl      do_break
12:	b       ret_from_except_lite


#ifdef CONFIG_PPC_STD_MMU_64
/* We have a page fault that hash_page could handle but HV refused
 * the PTE insertion
 */
13:	bl	save_nvgprs
	mr	r5,r3
	addi	r3,r1,STACK_FRAME_OVERHEAD
	ld	r4,_DAR(r1)
	bl	low_hash_fault
	b	ret_from_except
#endif

/*
 * We come here as a result of a DSI at a point where we don't want
 * to call hash_page, such as when we are accessing memory (possibly
 * user memory) inside a PMU interrupt that occurred while interrupts
 * were soft-disabled.  We want to invoke the exception handler for
 * the access, or panic if there isn't a handler.
 */
77:	bl	save_nvgprs
	mr	r4,r3
	addi	r3,r1,STACK_FRAME_OVERHEAD
	li	r5,SIGSEGV
	bl	bad_page_fault
	b	ret_from_except

/*
 * Here we have detected that the kernel stack pointer is bad.
 * R9 contains the saved CR, r13 points to the paca,
 * r10 contains the (bad) kernel stack pointer,
 * r11 and r12 contain the saved SRR0 and SRR1.
 * We switch to using an emergency stack, save the registers there,
 * and call kernel_bad_stack(), which panics.
 */
bad_stack:
	ld	r1,PACAEMERGSP(r13)
	subi	r1,r1,64+INT_FRAME_SIZE
	std	r9,_CCR(r1)
	std	r10,GPR1(r1)
	std	r11,_NIP(r1)
	std	r12,_MSR(r1)
	mfspr	r11,SPRN_DAR
	mfspr	r12,SPRN_DSISR
	std	r11,_DAR(r1)
	std	r12,_DSISR(r1)
	mflr	r10
	mfctr	r11
	mfxer	r12
	std	r10,_LINK(r1)
	std	r11,_CTR(r1)
	std	r12,_XER(r1)
	SAVE_GPR(0,r1)
	SAVE_GPR(2,r1)
	ld	r10,EX_R3(r3)
	std	r10,GPR3(r1)
	SAVE_GPR(4,r1)
	SAVE_4GPRS(5,r1)
	ld	r9,EX_R9(r3)
	ld	r10,EX_R10(r3)
	SAVE_2GPRS(9,r1)
	ld	r9,EX_R11(r3)
	ld	r10,EX_R12(r3)
	ld	r11,EX_R13(r3)
	std	r9,GPR11(r1)
	std	r10,GPR12(r1)
	std	r11,GPR13(r1)
BEGIN_FTR_SECTION
	ld	r10,EX_CFAR(r3)
	std	r10,ORIG_GPR3(r1)
END_FTR_SECTION_IFSET(CPU_FTR_CFAR)
	SAVE_8GPRS(14,r1)
	SAVE_10GPRS(22,r1)
	lhz	r12,PACA_TRAP_SAVE(r13)
	std	r12,_TRAP(r1)
	addi	r11,r1,INT_FRAME_SIZE
	std	r11,0(r1)
	li	r12,0
	std	r12,0(r11)
	ld	r2,PACATOC(r13)
	ld	r11,exception_marker@toc(r2)
	std	r12,RESULT(r1)
	std	r11,STACK_FRAME_OVERHEAD-16(r1)
1:	addi	r3,r1,STACK_FRAME_OVERHEAD
	bl	kernel_bad_stack
	b	1b
_ASM_NOKPROBE_SYMBOL(bad_stack);

/*
 * When doorbell is triggered from system reset wakeup, the message is
 * not cleared, so it would fire again when EE is enabled.
 *
 * When coming from local_irq_enable, there may be the same problem if
 * we were hard disabled.
 *
 * Execute msgclr to clear pending exceptions before handling it.
 */
h_doorbell_common_msgclr:
	LOAD_REG_IMMEDIATE(r3, PPC_DBELL_MSGTYPE << (63-36))
	PPC_MSGCLR(3)
	b 	h_doorbell_common

doorbell_super_common_msgclr:
	LOAD_REG_IMMEDIATE(r3, PPC_DBELL_MSGTYPE << (63-36))
	PPC_MSGCLRP(3)
	b 	doorbell_super_common

/*
 * Called from arch_local_irq_enable when an interrupt needs
 * to be resent. r3 contains 0x500, 0x900, 0xa00 or 0xe80 to indicate
 * which kind of interrupt. MSR:EE is already off. We generate a
 * stackframe like if a real interrupt had happened.
 *
 * Note: While MSR:EE is off, we need to make sure that _MSR
 * in the generated frame has EE set to 1 or the exception
 * handler will not properly re-enable them.
 *
 * Note that we don't specify LR as the NIP (return address) for
 * the interrupt because that would unbalance the return branch
 * predictor.
 */
_GLOBAL(__replay_interrupt)
	/* We are going to jump to the exception common code which
	 * will retrieve various register values from the PACA which
	 * we don't give a damn about, so we don't bother storing them.
	 */
	mfmsr	r12
<<<<<<< HEAD
	LOAD_REG_ADDR(r11, 1f)
=======
	LOAD_REG_ADDR(r11, replay_interrupt_return)
>>>>>>> bb176f67
	mfcr	r9
	ori	r12,r12,MSR_EE
	cmpwi	r3,0x900
	beq	decrementer_common
	cmpwi	r3,0x500
BEGIN_FTR_SECTION
<<<<<<< HEAD
	cmpwi	r3,0xe80
	beq	h_doorbell_common_msgclr
	cmpwi	r3,0xea0
=======
>>>>>>> bb176f67
	beq	h_virt_irq_common
FTR_SECTION_ELSE
	beq	hardware_interrupt_common
ALT_FTR_SECTION_END_IFSET(CPU_FTR_HVMODE | CPU_FTR_ARCH_300)
BEGIN_FTR_SECTION
	cmpwi	r3,0xa00
	beq	h_doorbell_common_msgclr
	cmpwi	r3,0xe60
	beq	hmi_exception_common
FTR_SECTION_ELSE
	cmpwi	r3,0xa00
	beq	doorbell_super_common_msgclr
ALT_FTR_SECTION_END_IFSET(CPU_FTR_HVMODE)
<<<<<<< HEAD
1:
=======
replay_interrupt_return:
>>>>>>> bb176f67
	blr

_ASM_NOKPROBE_SYMBOL(__replay_interrupt)<|MERGE_RESOLUTION|>--- conflicted
+++ resolved
@@ -1336,11 +1336,7 @@
 EXC_VIRT_NONE(0x5800, 0x100)
 #endif
 
-<<<<<<< HEAD
-#if defined(CONFIG_HARDLOCKUP_DETECTOR) && defined(CONFIG_HAVE_HARDLOCKUP_DETECTOR_ARCH)
-=======
 #ifdef CONFIG_PPC_WATCHDOG
->>>>>>> bb176f67
 
 #define MASKED_DEC_HANDLER_LABEL 3f
 
@@ -1369,17 +1365,10 @@
 			ADD_NVGPRS;ADD_RECONCILE)
 	b	ret_from_except
 
-<<<<<<< HEAD
-#else
-#define MASKED_DEC_HANDLER_LABEL 2f /* normal return */
-#define MASKED_DEC_HANDLER(_H)
-#endif
-=======
 #else /* CONFIG_PPC_WATCHDOG */
 #define MASKED_DEC_HANDLER_LABEL 2f /* normal return */
 #define MASKED_DEC_HANDLER(_H)
 #endif /* CONFIG_PPC_WATCHDOG */
->>>>>>> bb176f67
 
 /*
  * An interrupt came in while soft-disabled. We set paca->irq_happened, then:
@@ -1403,15 +1392,8 @@
 	ori	r10,r10,0xffff;				\
 	mtspr	SPRN_DEC,r10;				\
 	b	MASKED_DEC_HANDLER_LABEL;		\
-<<<<<<< HEAD
-1:	cmpwi	r10,PACA_IRQ_DBELL;			\
-	beq	2f;					\
-	cmpwi	r10,PACA_IRQ_HMI;			\
-	beq	2f;					\
-=======
 1:	andi.	r10,r10,(PACA_IRQ_DBELL|PACA_IRQ_HMI);	\
 	bne	2f;					\
->>>>>>> bb176f67
 	mfspr	r10,SPRN_##_H##SRR1;			\
 	xori	r10,r10,MSR_EE; /* clear MSR_EE */	\
 	mtspr	SPRN_##_H##SRR1,r10;			\
@@ -1708,23 +1690,13 @@
 	 * we don't give a damn about, so we don't bother storing them.
 	 */
 	mfmsr	r12
-<<<<<<< HEAD
-	LOAD_REG_ADDR(r11, 1f)
-=======
 	LOAD_REG_ADDR(r11, replay_interrupt_return)
->>>>>>> bb176f67
 	mfcr	r9
 	ori	r12,r12,MSR_EE
 	cmpwi	r3,0x900
 	beq	decrementer_common
 	cmpwi	r3,0x500
 BEGIN_FTR_SECTION
-<<<<<<< HEAD
-	cmpwi	r3,0xe80
-	beq	h_doorbell_common_msgclr
-	cmpwi	r3,0xea0
-=======
->>>>>>> bb176f67
 	beq	h_virt_irq_common
 FTR_SECTION_ELSE
 	beq	hardware_interrupt_common
@@ -1738,11 +1710,7 @@
 	cmpwi	r3,0xa00
 	beq	doorbell_super_common_msgclr
 ALT_FTR_SECTION_END_IFSET(CPU_FTR_HVMODE)
-<<<<<<< HEAD
-1:
-=======
 replay_interrupt_return:
->>>>>>> bb176f67
 	blr
 
 _ASM_NOKPROBE_SYMBOL(__replay_interrupt)