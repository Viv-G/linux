# Unified Makefile for i386 and x86_64

# select defconfig based on actual architecture
ifeq ($(ARCH),x86)
  ifeq ($(shell uname -m),x86_64)
        KBUILD_DEFCONFIG := x86_64_defconfig
  else
        KBUILD_DEFCONFIG := i386_defconfig
  endif
else
        KBUILD_DEFCONFIG := $(ARCH)_defconfig
endif

# For gcc stack alignment is specified with -mpreferred-stack-boundary,
# clang has the option -mstack-alignment for that purpose.
ifneq ($(call cc-option, -mpreferred-stack-boundary=4),)
      cc_stack_align4 := -mpreferred-stack-boundary=2
      cc_stack_align8 := -mpreferred-stack-boundary=3
else ifneq ($(call cc-option, -mstack-alignment=16),)
      cc_stack_align4 := -mstack-alignment=4
      cc_stack_align8 := -mstack-alignment=8
endif

# How to compile the 16-bit code.  Note we always compile for -march=i386;
# that way we can complain to the user if the CPU is insufficient.
#
# The -m16 option is supported by GCC >= 4.9 and clang >= 3.5. For
# older versions of GCC, include an *assembly* header to make sure that
# gcc doesn't play any games behind our back.
CODE16GCC_CFLAGS := -m32 -Wa,$(srctree)/arch/x86/boot/code16gcc.h
M16_CFLAGS	 := $(call cc-option, -m16, $(CODE16GCC_CFLAGS))

REALMODE_CFLAGS	:= $(M16_CFLAGS) -g -Os -D__KERNEL__ \
		   -DDISABLE_BRANCH_PROFILING \
		   -Wall -Wstrict-prototypes -march=i386 -mregparm=3 \
		   -fno-strict-aliasing -fomit-frame-pointer -fno-pic \
		   -mno-mmx -mno-sse

REALMODE_CFLAGS += $(call __cc-option, $(CC), $(REALMODE_CFLAGS), -ffreestanding)
REALMODE_CFLAGS += $(call __cc-option, $(CC), $(REALMODE_CFLAGS), -fno-stack-protector)
REALMODE_CFLAGS += $(call __cc-option, $(CC), $(REALMODE_CFLAGS), $(cc_stack_align4))
export REALMODE_CFLAGS

# BITS is used as extension for files which are available in a 32 bit
# and a 64 bit version to simplify shared Makefiles.
# e.g.: obj-y += foo_$(BITS).o
export BITS

ifdef CONFIG_X86_NEED_RELOCS
        LDFLAGS_vmlinux := --emit-relocs
endif

#
# Prevent GCC from generating any FP code by mistake.
#
# This must happen before we try the -mpreferred-stack-boundary, see:
#
#    https://gcc.gnu.org/bugzilla/show_bug.cgi?id=53383
#
KBUILD_CFLAGS += -mno-sse -mno-mmx -mno-sse2 -mno-3dnow
KBUILD_CFLAGS += $(call cc-option,-mno-avx,)

ifeq ($(CONFIG_X86_32),y)
        BITS := 32
        UTS_MACHINE := i386
        CHECKFLAGS += -D__i386__

        biarch := $(call cc-option,-m32)
        KBUILD_AFLAGS += $(biarch)
        KBUILD_CFLAGS += $(biarch)

        KBUILD_CFLAGS += -msoft-float -mregparm=3 -freg-struct-return

        # Never want PIC in a 32-bit kernel, prevent breakage with GCC built
        # with nonstandard options
        KBUILD_CFLAGS += -fno-pic

        # Align the stack to the register width instead of using the default
        # alignment of 16 bytes. This reduces stack usage and the number of
        # alignment instructions.
        KBUILD_CFLAGS += $(call cc-option,$(cc_stack_align4))

        # Disable unit-at-a-time mode on pre-gcc-4.0 compilers, it makes gcc use
        # a lot more stack due to the lack of sharing of stacklots:
        KBUILD_CFLAGS += $(call cc-ifversion, -lt, 0400, \
				$(call cc-option,-fno-unit-at-a-time))

        # CPU-specific tuning. Anything which can be shared with UML should go here.
        include arch/x86/Makefile_32.cpu
        KBUILD_CFLAGS += $(cflags-y)

        # temporary until string.h is fixed
        KBUILD_CFLAGS += -ffreestanding
else
        BITS := 64
        UTS_MACHINE := x86_64
        CHECKFLAGS += -D__x86_64__ -m64

        biarch := -m64
        KBUILD_AFLAGS += -m64
        KBUILD_CFLAGS += -m64

        # Align jump targets to 1 byte, not the default 16 bytes:
        KBUILD_CFLAGS += $(call cc-option,-falign-jumps=1)

        # Pack loops tightly as well:
        KBUILD_CFLAGS += $(call cc-option,-falign-loops=1)

        # Don't autogenerate traditional x87 instructions
        KBUILD_CFLAGS += $(call cc-option,-mno-80387)
        KBUILD_CFLAGS += $(call cc-option,-mno-fp-ret-in-387)

<<<<<<< HEAD
        KBUILD_CFLAGS += -fno-pic

=======
>>>>>>> 44caf8b3
        # By default gcc and clang use a stack alignment of 16 bytes for x86.
        # However the standard kernel entry on x86-64 leaves the stack on an
        # 8-byte boundary. If the compiler isn't informed about the actual
        # alignment it will generate extra alignment instructions for the
        # default alignment which keep the stack *mis*aligned.
        # Furthermore an alignment to the register width reduces stack usage
        # and the number of alignment instructions.
        KBUILD_CFLAGS += $(call cc-option,$(cc_stack_align8))

	# Use -mskip-rax-setup if supported.
	KBUILD_CFLAGS += $(call cc-option,-mskip-rax-setup)

        # FIXME - should be integrated in Makefile.cpu (Makefile_32.cpu)
        cflags-$(CONFIG_MK8) += $(call cc-option,-march=k8)
        cflags-$(CONFIG_MPSC) += $(call cc-option,-march=nocona)

        cflags-$(CONFIG_MCORE2) += \
                $(call cc-option,-march=core2,$(call cc-option,-mtune=generic))
	cflags-$(CONFIG_MATOM) += $(call cc-option,-march=atom) \
		$(call cc-option,-mtune=atom,$(call cc-option,-mtune=generic))
        cflags-$(CONFIG_GENERIC_CPU) += $(call cc-option,-mtune=generic)
        KBUILD_CFLAGS += $(cflags-y)

        KBUILD_CFLAGS += -mno-red-zone
        KBUILD_CFLAGS += -mcmodel=kernel

        # -funit-at-a-time shrinks the kernel .text considerably
        # unfortunately it makes reading oopses harder.
        KBUILD_CFLAGS += $(call cc-option,-funit-at-a-time)

        # this works around some issues with generating unwind tables in older gccs
        # newer gccs do it by default
        KBUILD_CFLAGS += $(call cc-option,-maccumulate-outgoing-args)
endif

ifdef CONFIG_X86_X32
	x32_ld_ok := $(call try-run,\
			/bin/echo -e '1: .quad 1b' | \
			$(CC) $(KBUILD_AFLAGS) -c -x assembler -o "$$TMP" - && \
			$(OBJCOPY) -O elf32-x86-64 "$$TMP" "$$TMPO" && \
			$(LD) -m elf32_x86_64 "$$TMPO" -o "$$TMP",y,n)
        ifeq ($(x32_ld_ok),y)
                CONFIG_X86_X32_ABI := y
                KBUILD_AFLAGS += -DCONFIG_X86_X32_ABI
                KBUILD_CFLAGS += -DCONFIG_X86_X32_ABI
        else
                $(warning CONFIG_X86_X32 enabled but no binutils support)
        endif
endif
export CONFIG_X86_X32_ABI

# Don't unroll struct assignments with kmemcheck enabled
ifeq ($(CONFIG_KMEMCHECK),y)
	KBUILD_CFLAGS += $(call cc-option,-fno-builtin-memcpy)
endif

# Stackpointer is addressed different for 32 bit and 64 bit x86
sp-$(CONFIG_X86_32) := esp
sp-$(CONFIG_X86_64) := rsp

# do binutils support CFI?
cfi := $(call as-instr,.cfi_startproc\n.cfi_rel_offset $(sp-y)$(comma)0\n.cfi_endproc,-DCONFIG_AS_CFI=1)
# is .cfi_signal_frame supported too?
cfi-sigframe := $(call as-instr,.cfi_startproc\n.cfi_signal_frame\n.cfi_endproc,-DCONFIG_AS_CFI_SIGNAL_FRAME=1)
cfi-sections := $(call as-instr,.cfi_sections .debug_frame,-DCONFIG_AS_CFI_SECTIONS=1)

# does binutils support specific instructions?
asinstr := $(call as-instr,fxsaveq (%rax),-DCONFIG_AS_FXSAVEQ=1)
asinstr += $(call as-instr,pshufb %xmm0$(comma)%xmm0,-DCONFIG_AS_SSSE3=1)
asinstr += $(call as-instr,crc32l %eax$(comma)%eax,-DCONFIG_AS_CRC32=1)
avx_instr := $(call as-instr,vxorps %ymm0$(comma)%ymm1$(comma)%ymm2,-DCONFIG_AS_AVX=1)
avx2_instr :=$(call as-instr,vpbroadcastb %xmm0$(comma)%ymm1,-DCONFIG_AS_AVX2=1)
avx512_instr :=$(call as-instr,vpmovm2b %k1$(comma)%zmm5,-DCONFIG_AS_AVX512=1)
sha1_ni_instr :=$(call as-instr,sha1msg1 %xmm0$(comma)%xmm1,-DCONFIG_AS_SHA1_NI=1)
sha256_ni_instr :=$(call as-instr,sha256msg1 %xmm0$(comma)%xmm1,-DCONFIG_AS_SHA256_NI=1)

KBUILD_AFLAGS += $(cfi) $(cfi-sigframe) $(cfi-sections) $(asinstr) $(avx_instr) $(avx2_instr) $(avx512_instr) $(sha1_ni_instr) $(sha256_ni_instr)
KBUILD_CFLAGS += $(cfi) $(cfi-sigframe) $(cfi-sections) $(asinstr) $(avx_instr) $(avx2_instr) $(avx512_instr) $(sha1_ni_instr) $(sha256_ni_instr)

LDFLAGS := -m elf_$(UTS_MACHINE)

#
# The 64-bit kernel must be aligned to 2MB.  Pass -z max-page-size=0x200000 to
# the linker to force 2MB page size regardless of the default page size used
# by the linker.
#
ifdef CONFIG_X86_64
LDFLAGS += $(call ld-option, -z max-page-size=0x200000)
endif

# Speed up the build
KBUILD_CFLAGS += -pipe
# Workaround for a gcc prelease that unfortunately was shipped in a suse release
KBUILD_CFLAGS += -Wno-sign-compare
#
KBUILD_CFLAGS += -fno-asynchronous-unwind-tables

KBUILD_CFLAGS += $(mflags-y)
KBUILD_AFLAGS += $(mflags-y)

# Avoid indirect branches in kernel to deal with Spectre
ifdef CONFIG_RETPOLINE
    RETPOLINE_CFLAGS_GCC := -mindirect-branch=thunk-extern -mindirect-branch-register
    RETPOLINE_CFLAGS_CLANG := -mretpoline-external-thunk

    RETPOLINE_CFLAGS += $(call cc-option,$(RETPOLINE_CFLAGS_GCC),$(call cc-option,$(RETPOLINE_CFLAGS_CLANG)))
    ifneq ($(RETPOLINE_CFLAGS),)
        KBUILD_CFLAGS += $(RETPOLINE_CFLAGS) -DRETPOLINE
    endif
endif

archscripts: scripts_basic
	$(Q)$(MAKE) $(build)=arch/x86/tools relocs

###
# Syscall table generation

archheaders:
	$(Q)$(MAKE) $(build)=arch/x86/entry/syscalls all

archprepare:
ifeq ($(CONFIG_KEXEC_FILE),y)
	$(Q)$(MAKE) $(build)=arch/x86/purgatory arch/x86/purgatory/kexec-purgatory.c
endif

###
# Kernel objects

head-y := arch/x86/kernel/head_$(BITS).o
head-y += arch/x86/kernel/head$(BITS).o
head-y += arch/x86/kernel/ebda.o
head-y += arch/x86/kernel/platform-quirks.o

libs-y  += arch/x86/lib/

# See arch/x86/Kbuild for content of core part of the kernel
core-y += arch/x86/

# drivers-y are linked after core-y
drivers-$(CONFIG_MATH_EMULATION) += arch/x86/math-emu/
drivers-$(CONFIG_PCI)            += arch/x86/pci/

# must be linked after kernel/
drivers-$(CONFIG_OPROFILE) += arch/x86/oprofile/

# suspend and hibernation support
drivers-$(CONFIG_PM) += arch/x86/power/

drivers-$(CONFIG_FB) += arch/x86/video/

drivers-$(CONFIG_RAS) += arch/x86/ras/

####
# boot loader support. Several targets are kept for legacy purposes

boot := arch/x86/boot

BOOT_TARGETS = bzlilo bzdisk fdimage fdimage144 fdimage288 isoimage

PHONY += bzImage $(BOOT_TARGETS)

# Default kernel to build
all: bzImage

# KBUILD_IMAGE specify target image being built
KBUILD_IMAGE := $(boot)/bzImage

bzImage: vmlinux
ifeq ($(CONFIG_X86_DECODER_SELFTEST),y)
	$(Q)$(MAKE) $(build)=arch/x86/tools posttest
endif
	$(Q)$(MAKE) $(build)=$(boot) $(KBUILD_IMAGE)
	$(Q)mkdir -p $(objtree)/arch/$(UTS_MACHINE)/boot
	$(Q)ln -fsn ../../x86/boot/bzImage $(objtree)/arch/$(UTS_MACHINE)/boot/$@

$(BOOT_TARGETS): vmlinux
	$(Q)$(MAKE) $(build)=$(boot) $@

PHONY += install
install:
	$(Q)$(MAKE) $(build)=$(boot) $@

PHONY += vdso_install
vdso_install:
	$(Q)$(MAKE) $(build)=arch/x86/entry/vdso $@

archclean:
	$(Q)rm -rf $(objtree)/arch/i386
	$(Q)rm -rf $(objtree)/arch/x86_64
	$(Q)$(MAKE) $(clean)=$(boot)
	$(Q)$(MAKE) $(clean)=arch/x86/tools
	$(Q)$(MAKE) $(clean)=arch/x86/purgatory

define archhelp
  echo  '* bzImage      - Compressed kernel image (arch/x86/boot/bzImage)'
  echo  '  install      - Install kernel using'
  echo  '                  (your) ~/bin/$(INSTALLKERNEL) or'
  echo  '                  (distribution) /sbin/$(INSTALLKERNEL) or'
  echo  '                  install to $$(INSTALL_PATH) and run lilo'
  echo  '  fdimage      - Create 1.4MB boot floppy image (arch/x86/boot/fdimage)'
  echo  '  fdimage144   - Create 1.4MB boot floppy image (arch/x86/boot/fdimage)'
  echo  '  fdimage288   - Create 2.8MB boot floppy image (arch/x86/boot/fdimage)'
  echo  '  isoimage     - Create a boot CD-ROM image (arch/x86/boot/image.iso)'
  echo  '                  bzdisk/fdimage*/isoimage also accept:'
  echo  '                  FDARGS="..."  arguments for the booted kernel'
  echo  '                  FDINITRD=file initrd for the booted kernel'
endef<|MERGE_RESOLUTION|>--- conflicted
+++ resolved
@@ -110,11 +110,6 @@
         KBUILD_CFLAGS += $(call cc-option,-mno-80387)
         KBUILD_CFLAGS += $(call cc-option,-mno-fp-ret-in-387)
 
-<<<<<<< HEAD
-        KBUILD_CFLAGS += -fno-pic
-
-=======
->>>>>>> 44caf8b3
         # By default gcc and clang use a stack alignment of 16 bytes for x86.
         # However the standard kernel entry on x86-64 leaves the stack on an
         # 8-byte boundary. If the compiler isn't informed about the actual
