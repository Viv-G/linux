--- conflicted
+++ resolved
@@ -3136,8 +3136,6 @@
 		break;
 	case MSR_VM_CR:
 		msr_info->data = svm->nested.vm_cr_msr;
-<<<<<<< HEAD
-=======
 		break;
 	case MSR_IA32_SPEC_CTRL:
 		if (!msr_info->host_initiated &&
@@ -3145,7 +3143,6 @@
 			return 1;
 
 		msr_info->data = svm->spec_ctrl;
->>>>>>> e472f29e
 		break;
 	case MSR_IA32_UCODE_REV:
 		msr_info->data = 0x01000065;
