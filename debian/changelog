<<<<<<< HEAD
linux-2.6 (2.6.30~rc6-1~experimental.1) UNRELEASED; urgency=low

  * New upstream release
    - radeonfb: suspend/resume for ATI Mobility Radeon RV350.
    (closes: #506964)

  [ maximilian attems ]
  * [sparc] Enable BLK_DEV_CRYPTOLOOP. (closes: #521829)
  * Enable PATA_JMICRON instead of legacy BLK_DEV_JMICRON.
    (closes: #431500, #458493)
  * topconfig set new NILFS2, AT76C50X_USB, MWL8K, P54_SPI, AR9170_USB,
    NETFILTER_XT_MATCH_CLUSTER, RDS, SCSI_MPT2SAS, SCSI_OSD_INITIATOR,
    ETHOC, IGBVF, VXGE, TOUCHSCREEN_AD7877, SENSORS_ATK0110,
    NETFILTER_XT_TARGET_LED, 3C359, HW_RANDOM_TIMERIOMEM, SENSORS_G760A,
    SENSORS_LTC4215, SENSORS_LM95241, USB_GSPCA_MR97310A, USB_GSPCA_SQ905,
    USB_GSPCA_SQ905C, USB_PWC_INPUT_EVDEV, DVB_USB_CE6230, SND_INDIGOIOX,
    SND_INDIGODJX, USB_SERIAL_CP210X, USB_SERIAL_QUALCOMM,
    USB_SERIAL_SYMBOL, ISL29003, SERIAL_MAX3100, VIDEO_HDPVR, VIDEO_CX231XX,
    DRAGONRISE_FF, LEDS_LP5521, LEDS_DAC124S085, LEDS_BD2802,
    UIO_AEC, CRYPTO_ZLIB, REGULATOR_FIXED_VOLTAGE, NOP_USB_XCEIV,
    POHMELFS, FSCACHE, CACHEFILES, EXOFS, NFS_FSCACHE, AFS_FSCACHE,
    MTD_NAND_NANDSIM.
  * [x86] set new DELL_WMI, EDAC_AMD8131, EDAC_AMD8111, X86_PAT, DMAR.
  * [x86_64] set new CRYPTO_AES_NI_INTEL.
  * Newer Standards-Version 3.8.1 without changes.

  [ Ben Hutchings ]
  * Remove firmware from driver/staging (closes: #521553)
    - make rt2860sta and rt2870sta use request_firmware(),
      thanks to Darren Salt
  * Remove some sourceless firmware not included in Debian kernel images

  [ Martin Michlmayr ]
  * [mipsel/r5k-cobalt] Enable SCSI_SYM53C8XX_2 (closes: #526836).
  * [arm/iop32x, arm/ixp4xx, arm/orion5x] Turn off BOOT_TRACER,
    BLK_DEV_IO_TRACE, CONTEXT_SWITCH_TRACER, ARM_UNWIND and
    SECURITY_SELINUX because of size constraints.
  * [armel/kirkwood] Add CPU idle driver (Rabeeh Khoury)
  * [mips/sb1-bcm91250a] There is a platform PATA driver for SWARM IDE
    these days, so disable IDE and build in ATA, SCSI and BLK_DEV_SD.
  * [mips/sb1-bcm91250a, mips/sb1a-bcm91480b] Compile in SB1250_MAC and
    BROADCOM_PHY.

  [ Aurelien Jarno ]
  * [mips(el)/sb1-bcm91250a] Set CONFIG_SCSI_AIC7XXX=y, it is needed
    on the build daemons.

 -- maximilian attems <maks@debian.org>  Mon, 30 Mar 2009 14:40:26 +0200
=======
linux-2.6 (2.6.29-5) unstable; urgency=low

  [ dann frazier ]
  * [ia64] Backport rtc-efi driver from mainline

  [ maximilian attems ]
  * qla1280: Fix off-by-some error in firmware loading. (closes: #527265)

  [ Martin Michlmayr ]
  * Broadcom SB: fix locking in set_irq_affinity.
  * mmc: load mvsdio automatically when it's a platform device.
  * mmc: mvsdio: ignore high speed timing requests from the core
  * USB: ftdi_sio: add vendor/product id for the Marvell SheevaPlug.

  [ Bastian Blank ]
  * Add stable release 2.6.29.3:
    - ath9k: Fix FIF_BCN_PRBRESP_PROMISC handling
    - tracing: x86, mmiotrace: fix range test
    - sched: account system time properly
    - rndis_wlan: fix initialization order for workqueue&workers
    - mm: fix Committed_AS underflow on large NR_CPUS environment
    - Ignore madvise(MADV_WILLNEED) for hugetlbfs-backed regions
    - clockevents: prevent endless loop in tick_handle_periodic()
    - intel-iommu: Avoid panic() for DRHD at address zero.
    - intel-iommu: Fix oops in device_to_iommu() when devices not found.
    - intel-iommu: Fix device-to-iommu mapping for PCI-PCI bridges.
    - cs5536: define dma_sff_read_status() method
    - proc: avoid information leaks to non-privileged processes
    - ath5k: fix buffer overrun in rate debug code
    - mv643xx_eth: OOM handling fixes
    - mv643xx_eth: 64bit mib counter read fix
    - check_unsafe_exec: s/lock_task_sighand/rcu_read_lock/
    - do_execve() must not clear fs->in_exec if it was set by another thread
    - check_unsafe_exec() doesn't care about signal handlers sharing
    - New locking/refcounting for fs_struct
    - Take fs_struct handling to new file (fs/fs_struct.c)
    - Get rid of bumping fs_struct refcount in pivot_root(2)
    - Kill unsharing fs_struct in __set_personality()
    - Annotate struct fs_struct's usage count restriction
    - fix setuid sometimes wouldn't
    - fix setuid sometimes doesn't
    - compat_do_execve should unshare_files
    - powerpc: Sanitize stack pointer in signal handling code
    - ACPI: Revert conflicting workaround for BIOS w/ mangled PRT entries
    - USB: serial: fix lifetime and locking problems
    - ptrace: ptrace_attach: fix the usage of ->cred_exec_mutex
    - kbuild: fix Module.markers permission error under cygwin
    - pagemap: require aligned-length, non-null reads of /proc/pid/pagemap
    - drm/i915: allow tiled front buffers on 965+
    - bio: fix memcpy corruption in bio_copy_user_iov()
    - PCI quirk: disable MSI on VIA VT3364 chipsets
    - ASoC: Fix offset of freqmode in WM8580 PLL configuration
    - x86/PCI: don't call e820_all_mapped with -1 in the mmconfig case
    - x86-64: fix FPU corruption with signals and preemption
    - drm/i915: add support for G41 chipset
    - unreached code in selinux_ip_postroute_iptables_compat() (CVE-2009-1184)
    - PCI: fix incorrect mask of PM No_Soft_Reset bit
    - exit_notify: kill the wrong capable(CAP_KILL) check (CVE-2009-1337)
    - crypto: ixp4xx - Fix handling of chained sg buffers
    - block: include empty disks in /proc/diskstats
    - b44: Use kernel DMA addresses for the kernel DMA API
    - virtio-rng: Remove false BUG for spurious callbacks
    - USB: Unusual Device support for Gold MP3 Player Energy
    - KVM: x86: release time_page on vcpu destruction
    - KVM: Fix overlapping check for memory slots
    - KVM: MMU: disable global page optimization
    - KVM: MMU: Fix off-by-one calculating large page count
    - mac80211: fix basic rate bitmap calculation
    - ALSA: us122l: add snd_us122l_free()
    - thinkpad-acpi: fix LED blinking through timer trigger
    - b43: Refresh RX poison on buffer recycling
    - b43: Poison RX buffers
    - mac80211: Fix bug in getting rx status for frames pending in reorder
      buffer
    - forcedeth: Fix resume from hibernation regression.
  * Ignore ABI change.

  [ Jurij Smakov ]
  * [sparc] Fix build

 -- Bastian Blank <waldi@debian.org>  Sun, 17 May 2009 12:45:13 +0200

linux-2.6 (2.6.29-4) unstable; urgency=low

  [ maximilian attems ]
  * drm/i915: allow tiled front buffers on 965+.

  [ Martin Michlmayr ]
  * Extend erase timeout in M25P80 SPI Flash driver (Peter Horton).
  * Add driver for GMT G760A fan speed PWM controller chip.
  * [arm/orion5x] Enable SENSORS_G760A.
  * Add patches from git.marvell.com:
    - allow for alternative __copy_to_user/__clear_user implementations
    - alternative copy_to_user/clear_user implementation copy_user
  * [arm/orion5x, armel/kirkwood] Enable UACCESS_WITH_MEMCPY.
  * [MMC] give Sandisk/Kingston SDHC cards some slack before the SWITCH
    command.

  [ dann frazier ]
  * [parisc] Fix macro expansion in atomic.h fixing PHONET compilation issue
  * [parisc] reenable PHONET
  * Btrfs: fix __ucmpdi2 compile bug on 32 bit builds

  [ Stephen R. Marenka ]
  * [m68k] Add 2.6.29 patches.
  * [m68k] Enable RTC for aranym (2.6.29 solution).

  [ Bastian Blank ]
  * Add stable release 2.6.29.2:
    - Bonding: fix zero address hole bug in arp_ip_target list
    - skge: fix occasional BUG during MTU change
    - scsi: mpt: suppress debugobjects warning
    - hugetlbfs: return negative error code for bad mount option
    - NFS: Fix the XDR iovec calculation in nfs3_xdr_setaclargs
    - gso: Fix support for linear packets
    - agp: zero pages before sending to userspace
    - virtio: fix suspend when using virtio_balloon
    - Revert "console ASCII glyph 1:1 mapping"
    - Input: gameport - fix attach driver code
    - x86, PAT: Remove page granularity tracking for vm_insert_pfn maps
    - KVM: is_long_mode() should check for EFER.LMA
    - KVM: VMX: Update necessary state when guest enters long mode
    - KVM: fix kvm_vm_ioctl_deassign_device
    - KVM: MMU: handle compound pages in kvm_is_mmio_pfn
    - KVM: Reset PIT irq injection logic when the PIT IRQ is unmasked
    - KVM: Interrupt mask notifiers for ioapic
    - KVM: Add CONFIG_HAVE_KVM_IRQCHIP
    - KVM: Fix missing smp tlb flush in invlpg
    - USB: usb-storage: augment unusual_devs entry for Simple Tech/Datafab
    - USB: fix oops in cdc-wdm in case of malformed descriptors
    - USB: ftdi_sio: add vendor/project id for JETI specbos 1201 spectrometer
    - usb gadget: fix ethernet link reports to ethtool
    - x86: disable X86_PTRACE_BTS for now
    - SCSI: sg: fix q->queue_lock on scsi_error_handler path
    - SCSI: sg: avoid blk_put_request/blk_rq_unmap_user in interrupt
    - SCSI: sg: fix races with ioctl(SG_IO)
    - SCSI: sg: fix races during device removal
    - mm: pass correct mm when growing stack
    - pata_hpt37x: fix HPT370 DMA timeouts
    - hpt366: fix HPT370 DMA timeouts
    - powerpc: Fix data-corrupting bug in __futex_atomic_op
    - ALSA: hda - Fix the cmd cache keys for amp verbs
    - sfc: Match calls to netif_napi_add() and netif_napi_del()
    - tty: Fix leak in ti-usb
    - spi: spi_write_then_read() bugfixes
    - add some long-missing capabilities to fs_mask
    - hrtimer: fix rq->lock inversion (again)
    - x86: fix broken irq migration logic while cleaning up multiple vectors
    - sched: do not count frozen tasks toward load
    - dm kcopyd: fix callback race
    - dm kcopyd: prepare for callback race fix
    - posix-timers: fix RLIMIT_CPU && setitimer(CPUCLOCK_PROF)
    - posix-timers: fix RLIMIT_CPU && fork()
    - posixtimers, sched: Fix posix clock monotonicity
    - cap_prctl: don't set error to 0 at 'no_change'
    - SCSI: libiscsi: fix iscsi pool error path
    - SCSI: libiscsi: fix iscsi pool error path
    - sparc64: Fix bug in ("sparc64: Flush TLB before releasing pages.")
    - ALSA: hda - add missing comma in ad1884_slave_vols
    - splice: fix deadlock in splicing to file
    - netfilter: {ip, ip6, arp}_tables: fix incorrect loop detection
    - kprobes: Fix locking imbalance in kretprobes
    - acer-wmi: Blacklist Acer Aspire One
    - crypto: shash - Fix unaligned calculation with short length
    - net/netrom: Fix socket locking
    - af_rose/x25: Sanity check the maximum user frame size
    - dm table: fix upgrade mode race
    - dm: path selector use module refcount directly
    - dm target: use module refcount directly
    - dm snapshot: avoid having two exceptions for the same chunk
    - dm snapshot: avoid dropping lock in __find_pending_exception
    - dm snapshot: refactor __find_pending_exception
    - dm io: make sync_io uninterruptible
    - dm raid1: switch read_record from kmalloc to slab to save memory
    - vfs: skip I_CLEAR state inodes
    - dm: preserve bi_io_vec when resubmitting bios
    - ixgbe: Fix potential memory leak/driver panic issue while setting up Tx &
      Rx ring parameters
    - mm: do_xip_mapping_read: fix length calculation
    - mm: define a UNIQUE value for AS_UNEVICTABLE flag
    - sysctl: fix suid_dumpable and lease-break-time sysctls
    - cpumask: fix slab corruption caused by alloc_cpumask_var_node()
    - ide-atapi: start DMA after issuing a packet command
    - ide: drivers/ide/ide-atapi.c needs <linux/scatterlist.h>
    - V4L/DVB (10943): cx88: Prevent general protection fault on rmmod
    - r8169: Reset IntrStatus after chip reset
    - md/raid1 - don't assume newly allocated bvecs are initialised.
    - SCSI: sg: fix iovec bugs introduced by the block layer conversion
    - drm/i915: fix TV mode setting in property change
    - drm/i915: only set TV mode when any property changed
    - drm: Use pgprot_writecombine in GEM GTT mapping to get the right bits for
      !PAT.
    - drm/i915: check for -EINVAL from vm_insert_pfn
    - drm/i915: Check for dev->primary->master before dereference.
    - drm/i915: Sync crt hotplug detection with intel video driver
    - drm/i915: Read the right SDVO register when detecting SVDO/HDMI.
    - drm/i915: Change DCC tiling detection case to cover only mobile parts.
    - dock: fix dereference after kfree()
    - ACPI: cap off P-state transition latency from buggy BIOSes
    - x86, setup: mark %esi as clobbered in E820 BIOS call
    - tracing/core: fix early free of cpumasks
    - rt2x00: Fix SLAB corruption during rmmod
    - ext4: fix locking typo in mballoc which could cause soft lockup hangs
    - ext4: fix typo which causes a memory leak on error path
    - MIPS: Compat: Zero upper 32-bit of offset_high and offset_low.
    - PCI/x86: detect host bridge config space size w/o using quirks
    - ide: Fix code dealing with sleeping devices in do_ide_request()
    - fbdev: fix info->lock deadlock in fbcon_event_notify()
    - fbmem: fix fb_info->lock and mm->mmap_sem circular locking dependency
    - security/smack: fix oops when setting a size 0 SMACK64 xattr
  * Bump ABI to 2.
  * [sparc] Make the kernels again 64bit. (closes: #525926)

 -- Bastian Blank <waldi@debian.org>  Sun, 03 May 2009 09:38:42 +0200

linux-2.6 (2.6.29-3) unstable; urgency=low

  [ maximilian attems ]
  * [powerpc] Pipe mkimage postinst call to stderr for debconf.
    Thanks Jordi Mallach <jordi@debian.org> for the patch. (closes: #518231)
  * [parisc] Disable PHONET.
  * [sparc] Disable BTRFS.

  [ Bastian Blank ]
  * [alpha] Fix location of kernel image.
  * Add source link to headers packages. (closes: #523726)

  [ Martin Michlmayr ]
  * Add some sata_mv fixes for Kirkwood from Marvell:
    - use new sata phy register settings for new devices
    - increate the IORDY timeout for the soc controllers

 -- maximilian attems <maks@debian.org>  Fri, 17 Apr 2009 10:36:03 +0200
>>>>>>> 089aec0d

linux-2.6 (2.6.29-2) unstable; urgency=low

  [ Martin Michlmayr ]
  * [arm/ixp4xx] Build in LEDS_TRIGGER_TIMER (closes: #521141).
  * [mips*/4kc-malta, mips*/5kc-malta] Build in RTC_DRV_CMOS.

  [ maximilian attems ]
  * linux-libc-dev: Bump versioned replaces libdrm-dev.
  * parisc: hardcode gcc-4.3 usage.
  * Postrm cleanup new module-init-tools 3.7 files.

  [ Bastian Blank ]
  * Install all needed Makefiles into common headers package.
    (closes: #521472)
  * Add stable release 2.6.29.1:
    - V4L: v4l2-common: remove incorrect MODULE test
    - sparc64: Fix reset hangs on Niagara systems.
    - sparc64: Flush TLB before releasing pages.
    - sparc64: Fix MM refcount check in smp_flush_tlb_pending().
    - KVM: MMU: Fix another largepage memory leak
    - cfg80211: fix incorrect assumption on last_request for 11d
    - lguest: fix spurious BUG_ON() on invalid guest stack.
    - lguest: wire up pte_update/pte_update_defer
    - VM, x86, PAT: Change is_linear_pfn_mapping to not use vm_pgoff
    - x86: mtrr: don't modify RdDram/WrDram bits of fixed MTRRs
    - x86: ptrace, bts: fix an unreachable statement
    - x86: fix 64k corruption-check
    - x86, uv: fix cpumask iterator in uv_bau_init()
    - x86, PAT, PCI: Change vma prot in pci_mmap to reflect inherited prot
    - Add a missing unlock_kernel() in raw_open()
    - fuse: fix fuse_file_lseek returning with lock held
    - ARM: 5435/1: fix compile warning in sanity_check_meminfo()
    - ARM: twl4030 - leak fix
    - ARM: fix leak in iop13xx/pci
    - ARM: cumana: Fix a long standing bogon
    - ARM: 5428/1: Module relocation update for R_ARM_V4BX
    - ARM: pxa: fix overlay being un-necessarily initialized on pxa25x
    - DVB: firedtv: FireDTV S2 problems with tuning solved
    - cfg80211: force last_request to be set for OLD_REG if regdom is EU
    - CIFS: Fix memory overwrite when saving nativeFileSystem field during mount
    - ath5k: warn and correct rate for unknown hw rate indexes
    - ath5k: disable MIB interrupts
    - b43: fix b43_plcp_get_bitrate_idx_ofdm return type
    - ath9k: fix dma mapping leak of rx buffer upon rmmod
    - ath5k: use spin_lock_irqsave for beacon lock
    - cifs: fix buffer format byte on NT Rename/hardlink
    - ath9k: downgrade xmit queue full message to xmit debug
    - KVM: SVM: set accessed bit for VMCB segment selectors
    - KVM: VMX: Don't allow uninhibited access to EFER on i386
    - USB: add quirk to avoid config and interface strings
    - USB: gadget: fix rndis regression
    - USB: usb-storage: increase max_sectors for tape drives
    - USB: fix USB_STORAGE_CYPRESS_ATACB
    - USB: EHCI: add software retry for transaction errors
    - xfrm: spin_lock() should be spin_unlock() in xfrm_state.c
    - ipv6: Plug sk_buff leak in ipv6_rcv (net/ipv6/ip6_input.c)
    - GRO: Disable GRO on legacy netif_rx path (closes: #521691)
    - bridge: bad error handling when adding invalid ether address
    - dnet: drivers/net/dnet.c needs <linux/io.h>
    - udp: Wrong locking code in udp seq_file infrastructure
    - netfilter: nf_conntrack_tcp: fix unaligned memory access in tcp_sack

  [ dann frazier ]
  * bnx2: correct firmware revisions (closes: #522049)
  * [mips] Zero upper 32-bits of compat llseek (closes: #521016)

 -- Bastian Blank <waldi@debian.org>  Sat, 04 Apr 2009 15:13:33 +0200

linux-2.6 (2.6.29-1) unstable; urgency=low

  * New upstream release
    - tg3 use request_firmware and firmware nuked.
    - acenic use request_firmware and firmware nuked.
    - e100 use request_firmware and firmware nuked. (closes: #494308)
    - cassini use request_firmware and firmware nuked.
    - starfire use request_firmware and firmware nuked. (closes: #501152)
    - cxgb3 use request_firmware and firmware nuked.
    - NR_CPUS setting no longer affects size of modules. (closes: #516709)
    - orinoco: use KERN_DEBUG for link status messages. (closes: #447549)
    - [CIFS] Fix oops in cifs_strfromUCS_le mounting to servers which do
      not specify their OS. (closes: #463402)
    - fixes conflict between <asm/byteorder.h> and <endian.h> on mips
      (closes: #519761)

  [ maximilian attems ]
  * topconfig set new NET_NS, NET_SCH_DRR, NET_CLS_CGROUP, LIB80211,
    SCSI_CXGB3_ISCSI, NATIONAL_PHY, STE10XP, LSI_ET1011C_PHY, BTRFS_FS,
    SQUASHFS, PCI_STUB, WIMAX, MTD_LPDDR, EEPROM_AT24, EEPROM_AT25,
    EEPROM_LEGACY, BLK_DEV_IT8172, SMSC9420, WIMAX_I2400M_USB,
    WIMAX_I2400M_SDIO, MISDN_HFCUSB, SENSORS_ADT7475, SENSORS_LTC4245,
    RADIO_TEA5764, SND_HDA_CODEC_INTELHDMI, RT2860, RT2870, RTL8187SE,
    LIBFC, FCOE, ATL1C, JOYSTICK_WALKERA0701, TOUCHSCREEN_WACOM_W8001,
    TOUCHSCREEN_TSC2007, W1_SLAVE_DS2431, WM8350_POWER, SOC_CAMERA_MT9T031,
    SOC_CAMERA_TW9910, SOC_CAMERA_OV772X, USB_STV06XX, USB_GSPCA_OV534,
    DVB_LGDT3304, WM8350_WATCHDOG, SMSC_SCH311X_WDT, SND_HRTIMER,
    SND_HDA_RECONFIG, GREENASIA_FF, USB_SERIAL_SIEMENS_MPI,
    USB_SERIAL_OPTICON, LEDS_ALIX2, LEDS_WM8350, OCFS2_FS_POSIX_ACL,
    BTRFS_FS_POSIX_ACL, ATM_SOLOS, MFD_PCF50633, PCF50633_ADC, PCF50633_GPIO,
    REGULATOR_PCF50633, DVB_S921, EDAC_I5400, RTC_DRV_PCF50633,
    INPUT_PCF50633_PMU, CHARGER_PCF50633, DEVPTS_MULTIPLE_INSTANCES,
    SCHED_OMIT_FRAME_POINTER, DCB, IXGBE_DCB, SFC_MTD, BE2NET, DNET.
  * topconfig enable SND_HDA_HWDEP for sound debugging purpose.
  * topconfig enable USB_HIDDEV (closes: #517771)
  * [x86] set DELL_LAPTOP, COMEDI, X86_PTRACE_BTS, XENFS, XEN_COMPAT_XENFS,
    X86_REROUTE_FOR_BROKEN_BOOT_IRQS, OPTIMIZE_INLINING.
  * [x86] unset DRM_I915_KMS due to upgrade path from Lenny override with
    modeset module param.
  * temp.image.plain/preinst: Consistent output.
  * [x86_64] set SPARSE_IRQ, NUMA_MIGRATE_IRQ_DESC, TREE_RCU.
  * [x86_32] set BLK_DEV_CS5536.
  * [powerpc] set PHANTOM, HP_ILO, MV643XX_ETH, MOUSE_BCM5974, VIRTUALIZATION.
  * topconfig unset legacy SCSI_PROC_FS, PCMCIA_IOCTL, ACPI_PROCFS_POWER,
    ACPI_PROC_EVENT.

  [ Bastian Blank ]
  * Use external source directory for all builds.
  * Use external source directory for all header packages.
  * Use dh_prep.
  * Update copyright file.
  * [s390/s390] Disable BTRFS.
  * [sparc] Use sparc as kernel architecture.
  * Update kconfig report changes patch.
  * [s390] Enable KVM.
  * Use debhelper compat level 7.

  [ Martin Michlmayr ]
  * [mips/r4k-ip22] Build in RTC_DRV_DS1286.
  * [mips/r5k-ip32] Build in RTC_DRV_CMOS (Closes: #516775).
  * [arm/versatile, arm/iop32x, arm/ixp4xx] Make LLC2 modular.
  * [arm, mips, mipsel] Make MII modular.
  * [arm/ixp4xx] Make IXP4XX_WATCHDOG modular.
  * topconfig: Disable NET_DSA since this hardware is special purpose and
    the option cannot be made modular at the moment and bloats the kernel
    image too much.
  * [arm, armel] Enable various V4L USB devices. (Closes: #518582)
  * [arm/orion5x] Build the SENSORS_LM75 module since it's needed on the
    D-Link DNS-323.
  * [arm/iop32x, arm/ixp4xx, arm/orion5x] Enable INPUT_TOUCHSCREEN.
  * [arm/iop32x, arm/ixp4xx, arm/orion5x] Enable INPUT_JOYDEV, GAMEPORT
    and INPUT_JOYSTICK (Closes: #520433).
  * [arm/iop32x, arm/ixp4xx, arm/orion5x] Add a size check to ensure that
    the kernel will fit in flash.
  * Add patches from git.marvell.com to improve Kirkwood support:
    - make gpio /input/output validation separate
    - MPP initialization code
    - SDIO driver for Marvell SoCs
    - SDIO driver registration for DB6281 and RD6281
    - register internal devices in a common place
    - Marvell SheevaPlug support
    - SheevaPlug USB Power Enable setup
    - SheevaPlug LED support
    - Hook up I2C on Kirkwood
    - Add support for QNAP TS-119/TS-219 Turbo NAS
  * [armel/kirkwood] Add an image for Marvell's Kirkwood platform.

  [ Ben Hutchings ]
  * Remove firmware from drivers and make them use request_firmware():
    - mga (closes: #502666)
    - qla1280 (closes: #502667)
    - r128 (closes: #494007)
    - radeon (closes: #494009)
    - tehuti (closes: #501153)
    - typhoon (closes: #502669)

 -- Bastian Blank <waldi@debian.org>  Tue, 24 Mar 2009 14:32:11 +0100

linux-2.6 (2.6.28-1) unstable; urgency=low

  * New upstream release
    - new btusb. (closes: #505184)
    - iwlagn driver for Intel Wifi Link 5100 and 5300. (closes: #501157)
    - drm git branch vblank-rework merged. (closes: #456219)
    - netfilter.h got in.h include. (closes: #487103)
    - netlink errno propageted. (closes: #489340)
    - agp g41 support (closes: #513228)
    - Includes atl2 driver (Closes: #500065)
    - Fixes loading of video module on Samsung systems
      (Closes: #475319, #495697)
    - Fix rf_kill handling of iwl3945 driver (Closes: #503688)
    - Fix adjtimex frequency offset (Closes: #432877)
    - Fix oopses with Canon PIXMA MP150 (Closes: #487725)
    - Fix excessive interrrupts with compiz (Closes: #456219)
    - dsp56k: use request_firmware and firmware nuked (closes: #494010)
    - dabusb: use request_firmware and firmware nuked (closes: #502663)
    - kaweth: use request_firmware and firmware nuked (closes: #502665)

  [ maximilian attems ]
  * Reenable new Juju firewire stack.
  * topconfig set ATH9K, IWL5000, IP_NF_SECURITY, IP6_NF_SECURITY,
    BRIDGE_EBT_IP6, BT_HCIBTUSB, TOUCHSCREEN_INEXIO, TOUCHSCREEN_TOUCHIT213,
    VIRTIO_CONSOLE, VIDEO_ZORAN_ZR36060, USB_VIDEO_CLASS_INPUT_EVDEV,
    USB_GSPCA, USB_S2255, OCFS2_FS_STATS, OMFS_FS, CRYPTO_RMD128,
    CRYPTO_RMD160, CRYPTO_RMD256, CRYPTO_RMD320, VLAN_8021Q_GVRP, HP_WMI,
    COMPAL_LAPTOP, SCSI_DH, SCSI_DH_RDAC, SCSI_DH_HP_SW, SCSI_DH_EMC,
    SCSI_DH_ALUA, MAC80211_HWSIM, USB_HSO, BLK_DEV_INTEGRITY, SGI_XP, SGI_GRU,
    TLAN, ATM_IA, ATM_FORE200E, MISDN, I2C_HELPER_AUTO, I2C_ISCH,
    I2C_NFORCE2_S4985, AT24, SENSORS_AD7414, SENSORS_ADCXX,
    SOC_CAMERA_PLATFORM, VIDEO_SH_MOBILE_CEU, DVB_USB_DW2102, DVB_USB_ANYSEE,
    DVB_SIANO_SMS1XXX, DVB_DRX397XD, MMC_SDHCI_PCI (closes: #507150),
    MMC_SDRICOH_CS (closes: #509979), EDAC_I5100, RTC_DRV_M41T94,
    RTC_DRV_DS1305, UBIFS, EXT4 (closes: #512266), CGROUP_FREEZER,
    NETFILTER_TPROXY, NETFILTER_XT_TARGET_TPROXY, NETFILTER_XT_MATCH_RECENT,
    NETFILTER_XT_MATCH_SOCKET, NET_ACT_SKBEDIT, PHONET, NET_9P_RDMA, ATL2, JME,
    ENIC, MLX4_EN, USB_NET_SMSC95XX, I7300_IDLE, NET_SCH_MULTIQ, ICS932S401,
    PANASONIC_LAPTOP, QLGE, LIBERTAS_THINFIRM, LIBERTAS_THINFIRM_USB,
    INPUT_CM109, W1_SLAVE_BQ27000, SENSORS_ADT7462, SENSORS_MAX1111,
    SENSORS_LIS3LV02D, MFD_WM8400, MFD_WM8350_I2C, SOC_CAMERA_MT9M111,
    USB_M5602, USB_GSPCA_CONEX, USB_GSPCA_ETOMS, USB_GSPCA_FINEPIX,
    USB_GSPCA_MARS, USB_GSPCA_OV519, USB_GSPCA_PAC207, USB_GSPCA_PAC7311,
    USB_GSPCA_SONIXB, USB_GSPCA_SONIXJ, USB_GSPCA_SPCA500, USB_GSPCA_SPCA501,
    USB_GSPCA_SPCA505, USB_GSPCA_SPCA506, USB_GSPCA_SPCA508, USB_GSPCA_SPCA561,
    USB_GSPCA_STK014, USB_GSPCA_SUNPLUS, USB_GSPCA_T613, USB_GSPCA_TV8532,
    USB_GSPCA_VC032X, USB_GSPCA_ZC3XX, C2PORT, C2PORT_DURAMAR_2150,
    W83697UG_WDT, USB_MR800, DVB_USB_CINERGY_T2, DVB_USB_DTV5100,
    DVB_USB_AF9015, DVB_DM1105, DVB_LGS8GL5, DVB_DUMMY_FE,
    SND_HDA_CODEC_NVHDMI, SND_USB_US122L, USB_VST, LEDS_PCA9532, LEDS_HP_DISK,
    LEDS_PCA955X, LEDS_TRIGGER_BACKLIGHT, EDAC_X38, RTC_DRV_RX8581,
    RTC_DRV_DS1390, RTC_DRV_DS3234, RTC_DRV_DS1286, RTC_DRV_M48T35,
    RTC_DRV_BQ4802, RTC_DRV_WM8350, UNEVICTABLE_LRU, MAC80211_RC_MINSTREL,
    BATTERY_BQ27x00, REGULATOR, REGULATOR_BQ24022, REGULATOR_WM8350,
    REGULATOR_WM8400, FB_VIA, FB_METRONOME, FB_MB862XX, UIO_SERCOS3,
    CORE_DUMP_DEFAULT_ELF_HEADERS, NET_DSA, NET_DSA_MV88E6060,
    NET_DSA_MV88E6131, NET_DSA_MV88E6123_61_65, IT87_WDT,
    BACKLIGHT_MBP_NVIDIA, SND_HDA_INPUT_BEEP, USB_WUSB, USB_TMC, IDE_GD,
    IDE_GD_ATA, IDE_GD_ATAPI, PCMCIA_IBMTR, USB_EMI62, USB_EMI26, USB_SEVSEG,
    UWB, UWB_WLP, UWB_I1480U, UWB_I1480U_WLP, CRYPTO_FIPS, ANSI_CPRNG,
    CRC_T10DIF, STAGING, ET131X, CRYPTO_ANSI_CPRNG, PRISM2_USB, HID_COMPAT,
    SYSCTL_SYSCALL_CHECK, BOOT_TRACER.
  * [x86] set MOUSE_BCM5974, X86_RESERVE_LOW_64K, OPROFILE_IBS,
    MICROCODE_INTEL, MICROCODE_AMD, X86_VERBOSE_BOOTUP, MTRR_SANITIZER,
    CRYPTO_CRC32C_INTEL, STRICT_DEVMEM.
  * [x86_64] set AMD_IOMMU, INTR_REMAP.
  * [x86_32] set TOUCHSCREEN_HTCPEN, MOUSE_PS2_OLPC.
  * Add stable releases 2.6.28.1-6.
  * Turn off SYSFS_DEPRECATED* for newer udev and proper /sys/.
  * linux-libc-dev: Add versioned replaces libdrm-dev. (closes: #513604)
  * topconfig: Enable MACVLAN. (closes: #504611)
  * [ppc] BAYCOM_PAR, BAYCOM_EPP.
  * [x86_64] set NR_CPUS to 512. (closes: #491309)
  * [686-bigmem] set modular XEN_FBDEV_FRONTEND.
  * Newer Standards-Version 3.8.0 without changes.
  * Use update-initramfs for initramfs-tools.
  * Fix preinst and postinst call to not use deprecated mkinitramfs-kpkg
    interfaces.

  [ Martin Michlmayr ]
  * [mips/r4k-ip22, mips/sb1-bcm91250a] Don't build in ISO9660.
  * [mipsel/r5k-cobalt] Enable INPUT_COBALT_BTNS.
  * [mipsel/r5k-cobalt] Enable the new Cobalt LCD driver (FB_COBALT).
  * [mips/r4k-ip22] Enable the new ALSA sound driver (SND_SGI_HAL2).
  * [arm/iop32x, arm/ixp4xx] Don't build in KEYBOARD_ATKBD, MOUSE_PS2,
    SERIO, JFFS2_FS, and CRAMFS.
  * [arm/iop32x, arm/ixp4xx] Unset DEBUG_KERNEL so the kernel will
    fit in flash.
  * [arm/orion5x] Unset FIXED_PHY to work around a clash with fixed
    mdio bus and mv643xx_eth.
  * Migrate arm, armel, mips and mipsel away from kernel-package.

  [ Ian Campbell ]
  * [x86]: Enable Xen guest support in amd64 flavour. (closes: #495590)

  [ dann frazier ]
  * [x86, ia64] Enable ACPI_PCI_SLOT

  [ Bastian Blank ]
  * Make gcc-4.3 the default compiler. (closes: #463295)
  * Add optional image size check.
  * debian/rules.real: Setup image installation rules for alpha, hppa,
    ia64 and sparc.
  * Remove support to build images using kernel-package.

 -- maximilian attems <maks@debian.org>  Wed, 18 Feb 2009 16:36:04 +0100

linux-2.6 (2.6.26-12) unstable; urgency=high

  [ Ian Campbell ]
  * xen: fix ACPI processor throttling for when processor id is -1. (closes: #502849)

  [ dann frazier ]
  * Make sendmsg() block during UNIX garbage collection (CVE-2008-5300)
  * Fix race conditions between inotify removal and umount (CVE-2008-5182)
  * Fix DoS when calling svc_listen twice on the same socket while reading
    /proc/net/atm/*vc (CVE-2008-5079)

  [ Bastian Blank ]
  * [openvz, vserver] Fix descriptions.
  * [sparc] Enable Sun Logical Domains support. (closes: #501684)
  * Fix coexistence of pata_marvell and ahci. (closes: #507432)
  * [sparc] Support Intergraph graphics chips. (closes: #508108)

 -- Bastian Blank <waldi@debian.org>  Mon, 15 Dec 2008 12:57:18 +0100

linux-2.6 (2.6.26-11) unstable; urgency=low

  [ Bastian Blank ]
  * [sparc] Reintroduce dummy PCI host controller to workaround broken X.org.
  * [sparc] Fix size checks in PCI maps.
  * Add stable release 2.6.26.8:
    - netfilter: restore lost ifdef guarding defrag exception
    - netfilter: snmp nat leaks memory in case of failure
    - netfilter: xt_iprange: fix range inversion match
    - ACPI: dock: avoid check _STA method
    - ACPI: video: fix brightness allocation
    - sparc64: Fix race in arch/sparc64/kernel/trampoline.S
    - math-emu: Fix signalling of underflow and inexact while packing result.
    - tcpv6: fix option space offsets with md5
    - net: Fix netdev_run_todo dead-lock
    - scx200_i2c: Add missing class parameter
    - DVB: s5h1411: Power down s5h1411 when not in use
    - DVB: s5h1411: Perform s5h1411 soft reset after tuning
    - DVB: s5h1411: bugfix: Setting serial or parallel mode could destroy bits
    - V4L: pvrusb2: Keep MPEG PTSs from drifting away
    - ACPI: Always report a sync event after a lid state change
    - ALSA: use correct lock in snd_ctl_dev_disconnect()
    - file caps: always start with clear bprm->caps_*
    - libertas: fix buffer overrun
    - net: Fix recursive descent in __scm_destroy().
    - SCSI: qla2xxx: Skip FDMI registration on ISP21xx/22xx parts.
      (Closes: #502552)
    - edac cell: fix incorrect edac_mode
    - ext[234]: Avoid printk floods in the face of directory corruption
      (CVE-2008-3528)
    - gpiolib: fix oops in gpio_get_value_cansleep()
  * Override ABI changes.
  * [xen] Update description. (closes: #505961)
  * Revert parts of 2.6.26.6 to fix resume breakage. (closes: #504167)
    - clockevents: prevent multiple init/shutdown
    - clockevents: broadcast fixup possible waiters

  [ dann frazier ]
  * Fix buffer overflow in hfsplus (CVE-2008-4933)
  * Fix BUG() in hfsplus (CVE-2008-4934)
  * Fix stack corruption in hfs (CVE-2008-5025)
  * Fix oops in tvaudio when controlling bass/treble (CVE-2008-5033)

  [ Martin Michlmayr ]
  * [arm/iop32x, arm/ixp4xx, arm/orion5x] Enable support for more partition
    tables, including MAC_PARTITION (requested by Benoît Knecht).
  * leds-pca9532: Fix memory leak and properly handle errors (Sven Wegener)
  * leds-pca9532: Move i2c work to a workqueque (Riku Voipio). (closes:
    #506116)

 -- Bastian Blank <waldi@debian.org>  Wed, 26 Nov 2008 11:43:48 +0100

linux-2.6 (2.6.26-10) unstable; urgency=low

  [ dann frazier ]
  * sctp: Fix possible kernel panic in sctp_sf_abort_violation (CVE-2008-4618)

  [ Martin Michlmayr ]
  * DNS-323: add support for revision B1 machines (Matthew Palmer).
  * ext3/ext4: Add support for non-native signed/unsigned htree hash
    algorithms (Theodore Ts'o). (closes: #493957)
  * [arm/ixp4xx] Enable USB_ACM (closes: #504723).

  [ Bastian Blank ]
  * agp: Fix stolen memory counting on Intel G4X. (closes: #502606)
  * Add stable release 2.6.26.7:
    - security: avoid calling a NULL function pointer in drivers/video/tvaudio.c
    - DVB: au0828: add support for another USB id for Hauppauge HVR950Q
    - drm/i915: fix ioremap of a user address for non-root (CVE-2008-3831)
    - ACPI: Ignore _BQC object when registering backlight device
    - hwmon: (it87) Prevent power-off on Shuttle SN68PT
    - Check mapped ranges on sysfs resource files
    - x86: avoid dereferencing beyond stack + THREAD_SIZE
    - PCI: disable ASPM on pre-1.1 PCIe devices
    - PCI: disable ASPM per ACPI FADT setting
    - V4L/DVB (9053): fix buffer overflow in uvc-video
    - V4L/DVB (8617): uvcvideo: don't use stack-based buffers for USB transfers.
    - V4L/DVB (8498): uvcvideo: Return sensible min and max values when querying
      a boolean control.
    - V4L: zr36067: Fix RGBR pixel format
    - V4L: bttv: Prevent NULL pointer dereference in radio_open
    - libata: fix EH action overwriting in ata_eh_reset()
    - libata: always do follow-up SRST if hardreset returned -EAGAIN
    - fbcon_set_all_vcs: fix kernel crash when switching the rotated consoles
    - modules: fix module "notes" kobject leak
    - b43legacy: Fix failure in rate-adjustment mechanism
    - CIFS: make sure we have the right resume info before calling CIFSFindNext
    - sched_rt.c: resch needed in rt_rq_enqueue() for the root rt_rq
    - tty: Termios locking - sort out real_tty confusions and lock reads
    - x86, early_ioremap: fix fencepost error
    - x86: improve UP kernel when CPU-hotplug and SMP is enabled
    - x86: Reserve FIRST_DEVICE_VECTOR in used_vectors bitmap.
  * [xen] Remove pte file workaround.

  [ Ian Campbell ]
  * [xen] Disable usage of PAT. (closes: #503821)

 -- Bastian Blank <waldi@debian.org>  Sat, 08 Nov 2008 10:50:58 +0100

linux-2.6 (2.6.26-9) unstable; urgency=low

  [ Bastian Blank ]
  * Add stable release 2.6.26.6:
    - mm owner: fix race between swapoff and exit
    - rtc: fix kernel panic on second use of SIGIO nofitication
    - fbcon: fix monochrome color value calculation
    - ALSA: snd-powermac: HP detection for 1st iMac G3 SL
    - ALSA: snd-powermac: mixers for PowerMac G4 AGP
    - sparc64: Fix missing devices due to PCI bridge test in
      of_create_pci_dev().
    - sparc64: Fix disappearing PCI devices on e3500.
    - sparc64: Fix OOPS in psycho_pcierr_intr_other().
    - sparc64: Fix interrupt register calculations on Psycho and Sabre.
    - sparc64: Fix PCI error interrupt registry on PSYCHO.
    - udp: Fix rcv socket locking
    - sctp: Fix oops when INIT-ACK indicates that peer doesn't support AUTH
      (CVE-2008-4576)
    - sctp: do not enable peer features if we can't do them.
    - ipsec: Fix pskb_expand_head corruption in xfrm_state_check_space
    - netlink: fix overrun in attribute iteration
    - niu: panic on reset
    - ipv6: Fix OOPS in ip6_dst_lookup_tail().
    - XFRM,IPv6: initialize ip6_dst_blackhole_ops.kmem_cachep
    - af_key: Free dumping state on socket close
    - pcmcia: Fix broken abuse of dev->driver_data
    - clockevents: remove WARN_ON which was used to gather information
    - ntp: fix calculation of the next jiffie to trigger RTC sync
    - x86: HPET: read back compare register before reading counter
    - x86: HPET fix moronic 32/64bit thinko
    - clockevents: broadcast fixup possible waiters
    - HPET: make minimum reprogramming delta useful
    - clockevents: prevent endless loop lockup
    - clockevents: prevent multiple init/shutdown
    - clockevents: enforce reprogram in oneshot setup
    - clockevents: prevent endless loop in periodic broadcast handler
    - clockevents: prevent clockevent event_handler ending up handler_noop
    - x86: fix memmap=exactmap boot argument
    - x86: add io delay quirk for Presario F700
    - ACPI: Avoid bogus EC timeout when EC is in Polling mode
    - x86: fix SMP alternatives: use mutex instead of spinlock, text_poke is
      sleepable
    - rtc: fix deadlock
    - mm: dirty page tracking race fix
    - x86-64: fix overlap of modules and fixmap areas
    - x86: PAT proper tracking of set_memory_uc and friends
    - x86: fix oprofile + hibernation badness
    - x86: fdiv bug detection fix
    - rt2x00: Use ieee80211_hw->workqueue again
    - x86: Fix 27-rc crash on vsmp due to paravirt during module load
    - sg: disable interrupts inside sg_copy_buffer
    - ocfs2: Increment the reference count of an already-active stack.
    - APIC routing fix
    - sched: fix process time monotonicity
    - block: submit_bh() inadvertently discards barrier flag on a sync write
    - x64, fpu: fix possible FPU leakage in error conditions
    - x86-64: Clean up save/restore_i387() usage
    - KVM: SVM: fix guest global tlb flushes with NPT
    - KVM: SVM: fix random segfaults with NPT enabled
    - ALSA: remove unneeded power_mutex lock in snd_pcm_drop
    - ALSA: fix locking in snd_pcm_open*() and snd_rawmidi_open*()
    - ALSA: oxygen: fix distorted output on AK4396-based cards
    - ALSA: hda - Fix model for Dell Inspiron 1525
    - SCSI: qla2xxx: Defer enablement of RISC interrupts until ISP
      initialization completes.
    - USB: fix hcd interrupt disabling
    - smb.h: do not include linux/time.h in userspace
    - pxa2xx_spi: fix build breakage
    - pxa2xx_spi: chipselect bugfixes
    - pxa2xx_spi: dma bugfixes
    - mm: mark the correct zone as full when scanning zonelists
    - async_tx: fix the bug in async_tx_run_dependencies
    - drivers/mmc/card/block.c: fix refcount leak in mmc_block_open()
    - ixgbe: initialize interrupt throttle rate
    - i2c-dev: Return correct error code on class_create() failure
    - x86-32: AMD c1e force timer broadcast late
  * [x86] Update patch to detect not properly announced cmos RTC devices.
  * [xen] Overtake hvc console by default.

  [ maximilian attems ]
  * [openvz] ip: NULL pointer dereferrence in tcp_v(4|6)_send_ack
    (closes: #500472)
  * [openvz] unset NF_CONNTRACK_IPV6 for now until abi bump.

  [ Stephen R. Marenka ]
  * [m68k] add patches to fix atari ethernec per Michael Schmitz:
    atari-ethernec-IRQF_SHARED.diff and atari-ethernec-fixes.diff.
  * [m68k] add mac-esp-fix-for-quadras-with-two-esp-chips.diff to fix macs 
    with dual scsi busses and a problem with xorg, per Finn Thain.
  * [m68k] add atari-atari_keyb_init-operator-precedence.diff per
    Michael Schmitz.
  * [m68k] more mac patches, per Finn Thain.

  [ Martin Michlmayr ]
  * [arm/ixp4xx] Enable USB_ATM and USB_SPEEDTOUCH (closes: #502182).
  * [arm/iop32x, arm/orion5x] Likewise.
  * DNS-323: read MAC address from flash (Matthew Palmer).

  [ dann frazier ]
  * Restrict access to the DRM_I915_HWS_ADDR ioctl (CVE-2008-3831)
  * Don't allow splicing to files opened with O_APPEND (CVE-2008-4554)

 -- Bastian Blank <waldi@debian.org>  Sat, 18 Oct 2008 12:14:22 +0200

linux-2.6 (2.6.26-8) unstable; urgency=medium

  [ dann frazier ]
  * [x86] Fix broken LDT access in VMI (CVE-2008-4410)
  * ata: Fix off-by-one-error that causes errors when reading a
    block on the LBA28-LBA48 boundary
  * [s390] prevent ptrace padding area read/write in 31-bit mode
    (CVE-2008-1514)

  [ Bastian Blank ]
  * Fix generation of i386 Xen image information.
  * [i386] Restrict the usage of long NOPs. (closes: #464962)
  * Fix access to uninitialized user keyring. (closes: #500279)
  * [x86] Fix detection of non-PNP RTC devices. (closes: #499230)

 -- Bastian Blank <waldi@debian.org>  Thu, 09 Oct 2008 12:07:21 +0200

linux-2.6 (2.6.26-7) unstable; urgency=low

  [ Bastian Blank ]
  * [xen] Add SuSE Xen patch. (closes: #495895)
  * Only register notifiers in braille console if used, fixes Insert key.
    (closes: #494374)
  * Fix ACPI EC GPE storm detection. (closes: #494546)
  * Disable useless support for ISP1760 USB host controller.
    (closes: #498304)
  * rt61pci: Add a sleep after firmware upload. (closes: #498828)

  [ Stephen R. Marenka ]
  * [m68k] Set CONFIG_ATARI_ETHERNEC=m for atari, since it only works
    in modular form.
  * [m68k] Enable CONFIG_ADB_PMU68K=y for mac.
  * [m68k] Add atari-aranym-nf-wrappers.diff patch to fix atari LBD
    problems, set CONFIG_LBD=y for atari.

  [ Martin Michlmayr ]
  * [arm/orion5x] Enable CONFIG_ATALK (requested by Ben Schwarz).
  * [arm/versatile] Enable CONFIG_VFP. (closes: #499463)
  * ath5k: Fix bad udelay calls on AR5210 code (Nick Kossifidis).
  * [arm] No longer disable ATH5K.

  [ dann frazier ]
  * Add missing capability checks in sbni_ioctl (CVE-2008-3525)

 -- Bastian Blank <waldi@debian.org>  Wed, 01 Oct 2008 09:02:30 +0200

linux-2.6 (2.6.26-6) unstable; urgency=low

  [ maximilian attems ]
  * [openvz] Enable checkpointing. (closes: #497292)

  [ Bastian Blank ]
  * Allow forced module loading again. (closes: #494144)
  * Set IEEE 802.11 (wireless) regulatory domain default to EU.
    (closes: #497971)
  * [i386] Enable IDE ACPI support. Override ABI changes. (closes: #470528)
  * [i386/686-bigmem] Promote to generic subarch. (closes: #476120)

  [ Martin Michlmayr ]
  * Fix dead 21041 ethernet after ifconfig down (Thomas Bogendoerfer).

  [ dann frazier ]
  * [hppa] Enable the FPU before using it, fixes booting on A500s
    with our CONFIG_PRINTK_TIME=y setting. (closes: #499458)

 -- Bastian Blank <waldi@debian.org>  Wed, 24 Sep 2008 12:06:47 +0200

linux-2.6 (2.6.26-5) unstable; urgency=low

  [ Martin Michlmayr ]
  * Backport power-off method for Kurobox Pro.
  * [arm/versatile] Really enable CONFIG_RTC_DRV_PL031 (closes: #484432).

  [ Stephen R. Marenka ]
  * [m68k] Set CONFIG_LBD=n for atari, since it conflicts with nfblock.

  [ Bastian Blank ]
  * Reenable SiS SATA support. (closes: #496603)
  * [amd64,i386] Disable new-style SiS PATA support.
  * Add stable release 2.6.26.4:
    - sata_mv: don't issue two DMA commands concurrently
    - KVM: MMU: Fix torn shadow pte
    - x86: work around MTRR mask setting, v2
    - nfsd: fix buffer overrun decoding NFSv4 acl (CVE-2008-3915)
    - sunrpc: fix possible overrun on read of /proc/sys/sunrpc/transports
      (CVE-2008-3911)
    - r8169: balance pci_map / pci_unmap pair
    - tg3: Fix firmware event timeouts
    - crypto: authenc - Avoid using clobbered request pointer
    - sparc64: Fix cmdline_memory_size handling bugs.
    - sparc64: Fix overshoot in nid_range().
    - ipsec: Fix deadlock in xfrm_state management. (closes: #497796)
    - sctp: fix random memory dereference with SCTP_HMAC_IDENT option.
    - sctp: correct bounds check in sctp_setsockopt_auth_key
    - sch_prio: Fix nla_parse_nested_compat() regression
    - sctp: add verification checks to SCTP_AUTH_KEY option
    - sctp: fix potential panics in the SCTP-AUTH API.
    - udp: Drop socket lock for encapsulated packets
    - pkt_sched: Fix actions referencing
    - pkt_sched: Fix return value corruption in HTB and TBF.
    - netns: Add network namespace argument to rt6_fill_node() and
      ipv6_dev_get_saddr()
    - ipv6: Fix OOPS, ip -f inet6 route get fec0::1, linux-2.6.26,
      ip6_route_output, rt6_fill_node+0x175 (CVE-2008-3686)
    - AX.25: Fix sysctl registration if !CONFIG_AX25_DAMA_SLAVE
    - mm: make setup_zone_migrate_reserve() aware of overlapping nodes
    - 8250: improve workaround for UARTs that don't re-assert THRE correctly
    - rtc_time_to_tm: fix signed/unsigned arithmetic
    - drivers/char/random.c: fix a race which can lead to a bogus BUG()
    - cifs: fix O_APPEND on directio mounts
    - atl1: disable TSO by default
    - forcedeth: fix checksum flag
    - bio: fix bio_copy_kern() handling of bio->bv_len
    - bio: fix __bio_copy_iov() handling of bio->bv_len
    - ALSA: oxygen: prevent muting of nonexistent AC97 controls
    - S390 dasd: fix data size for PSF/PRSSD command
    - x86: fix "kernel won't boot on a Cyrix MediaGXm (Geode)"
    - x86: work around MTRR mask setting
    - USB: cdc-acm: don't unlock acm->mutex on error path
    - binfmt_misc: fix false -ENOEXEC when coupled with other binary handlers
    - fbdefio: add set_page_dirty handler to deferred IO FB
    - eeepc-laptop: fix use after free
    - PCI: fix reference leak in pci_get_dev_by_id()
    - cramfs: fix named-pipe handling
  * Override ABI changes.
  * [hppa] Disable new-style RTC support. Override ABI changes.

  [ maximilian attems ]
  * openvz: Add upstream fixes up to 24cebf40278cb071ff8b. (closes: #497528)

 -- Bastian Blank <waldi@debian.org>  Wed, 10 Sep 2008 12:55:16 +0200

linux-2.6 (2.6.26-4) unstable; urgency=low

  [ maximilian attems ]
  * x86: Reset ACPI_PROCFS_POWER for Lenny as buggy apps depend on it.
    (closes: #495541)
  * x86: ACPI: Fix thermal shutdowns
  * openvz: Add upstream fixes up to 0f14912e3d2251aff. (closes: #494384)
  * Add stable release 2.6.26.3:
    - USB: fix interface unregistration logic
    - usb-storage: unusual_devs entries for iRiver T10 and Datafab CF+SM reader
    - usb-serial: don't release unregistered minors
    - usb-storage: revert DMA-alignment change for Wireless USB
    - usb-storage: automatically recognize bad residues
    - USB: ftdi_sio: Add USB Product Id for ELV HS485
    - qla2xxx: Set an rport's dev_loss_tmo value in a consistent manner.
    - dccp: change L/R must have at least one byte in the dccpsf_val field
      (CVE-2008-3276)
    - KVM: Avoid instruction emulation when event delivery is pending
    - cs5520: add enablebits checking
    - acer-wmi: Fix wireless and bluetooth on early AMW0 v2 laptops
    - USB: usb-storage: quirk around v1.11 firmware on Nikon D4
    - radeonfb: fix accel engine hangs
    - radeon: misc corrections
    - sparc64: Fix global reg snapshotting on self-cpu.
    - sparc64: Do not clobber %g7 in setcontext() trap.
    - sparc64: Fix end-of-stack checking in save_stack_trace().
    - sparc64: Fix recursion in stack overflow detection handling.
    - sparc64: Make global reg dumping even more useful.
    - sparc64: Implement IRQ stacks.
    - sparc64: Handle stack trace attempts before irqstacks are setup.
    - PCI: Limit VPD length for Broadcom 5708S
    - ide: it821x in pass-through mode segfaults in 2.6.26-stable
    - syncookies: Make sure ECN is disabled
    - USB: ftdi_sio: add support for Luminance Stellaris Evaluation/Development
      Kits
    - i2c: Fix NULL pointer dereference in i2c_new_probed_device
    - SCSI: hptiop: add more PCI device IDs
    - SCSI: ses: fix VPD inquiry overrun
    - SCSI: scsi_transport_spi: fix oops in revalidate
    - CIFS: Fix compiler warning on 64-bit
    - x86: fix spin_is_contended()
    - matrox maven: fix a broken error path
    - i2c: Let users select algorithm drivers manually again
    - CIFS: properly account for new user= field in SPNEGO upcall string
      allocation
    - x86: fix setup code crashes on my old 486 box
    - KVM: ia64: Fix irq disabling leak in error handling code
    - mlock() fix return values
    - rtl8187: Fix lockups due to concurrent access to config routine
    - KVM: task switch: segment base is linear address
    - KVM: task switch: use seg regs provided by subarch instead of reading
      from GDT
    - KVM: task switch: translate guest segment limit to virt-extension byte
      granular field
    - r8169: avoid thrashing PCI conf space above RTL_GIGA_MAC_VER_06
    - sparc64: FUTEX_OP_ANDN fix
    - posix-timers: do_schedule_next_timer: fix the setting of ->si_overrun
    - posix-timers: fix posix_timer_event() vs dequeue_signal() race
    - vt8623fb: fix kernel oops
    - ide-cd: fix endianity for the error message in cdrom_read_capacity
    - qla2xxx: Add dev_loss_tmo_callbk/terminate_rport_io callback support.
    - random32: seeding improvement
    - CIFS: mount of IPC$ breaks with iget patch
    - CIFS: if get root inode fails during mount, cleanup tree connection
    - crypto: padlock - fix VIA PadLock instruction usage with
      irq_ts_save/restore()
    - ipvs: Fix possible deadlock in estimator code
    - SCSI: block: Fix miscalculation of sg_io timeout in CDROM_SEND_PACKET
      handler.
    - ALSA: asoc: restrict sample rate and size in Freescale MPC8610 sound
      drivers
    - ALSA: ASoC: fix SNDCTL_DSP_SYNC support in Freescale 8610 sound drivers
    - USB: pl2023: Remove USB id (4348:5523) handled by ch341
    - relay: fix "full buffer with exactly full last subbuffer" accounting
      problem
    - ipv6: Fix ip6_xmit to send fragments if ipfragok is true
    - x86: amd opteron TOM2 mask val fix

  [ dann frazier ]
  * [ia64] Fix boot-time hang w/ PRINTK_TIME by ensuring that cpu0 can access
    per-cpu vars in early boot
  * delay calls to sched_clock() until after sched_clock_init() to prevent
    inaccurate printk timings on ia64 and presumably other architectures

  [ Ian Campbell ]
  * [xen] import upstream fix to fb-defio driver used by Xen framebuffer.

  [ Bastian Blank ]
  * [powerpc] Enable proper RTC support. (closes: #484693)

  [ Martin Michlmayr ]
  * Add Marvell Orion fixes:
    - sata_mv: add the Gen IIE flag to the SoC devices.
    - sata_mv: don't avoid clearing interrupt status on SoC host adapters

  [ dann frazier ]
  * Fix overflow condition in sctp_setsockopt_auth_key (CVE-2008-3526)
  * Fix panics that may occur if SCTP AUTH is disabled (CVE-2008-3792)
  * [x86] Fix memory leak in the copy_user routine
    (CVE-2008-0598, closes: #490910)

 -- Bastian Blank <waldi@debian.org>  Thu, 28 Aug 2008 08:46:42 +0200

linux-2.6 (2.6.26-3) unstable; urgency=low

  [ Bastian Blank ]
  * Disable Emagic Audiowerk 2 soundcard support. The PCI IDs clashes with
    many DVB cards.
  * Update VServer patch to 2.3.0.35.
  * [armel/versatile] Override ABI changes.
  * [i386/686-bigmem] Add VServer image.

  [ Aurelien Jarno ]
  * [armel/versatile] Disable CONFIG_NO_HZ, CONFIG_HIGH_RES_TIMERS for
    dynticks. (closes: #494842)

  [ Martin Michlmayr ]
  * Fix PCIe on the Kurobox Pro (Lennert Buytenhek).
  * Fix regressions caused by the "use software GSO for SG+CSUM capable
    netdevices" patch:
    - loopback: Enable TSO (Herbert Xu)
    - net: Preserve netfilter attributes in skb_gso_segment using
      __copy_skb_header (Herbert Xu)

  [ dann frazier ]
  * [amd64] Fix typo in TOM2 mask value, preventing a hang on some opteron
    systems. (closes: #494365)

 -- Bastian Blank <waldi@debian.org>  Mon, 18 Aug 2008 15:34:38 +0200

linux-2.6 (2.6.26-2) unstable; urgency=low

  [ Bastian Blank ]
  * [powerpc] Install arch/powerpc/lib/crtsavres.o into the headers, it is
    used during module linking.
  * Add stable release 2.6.26.1:
    - Fix off-by-one error in iov_iter_advance()
    - ath5k: don't enable MSI, we cannot handle it yet
    - b43legacy: Release mutex in error handling code
    - cpufreq acpi: only call _PPC after cpufreq ACPI init funcs got called already
    - VFS: increase pseudo-filesystem block size to PAGE_SIZE
    - markers: fix markers read barrier for multiple probes
    - tmpfs: fix kernel BUG in shmem_delete_inode
    - mpc52xx_psc_spi: fix block transfer
    - ixgbe: remove device ID for unsupported device
    - UML - Fix boot crash
    - eCryptfs: use page_alloc not kmalloc to get a page of memory
    - x86: fix kernel_physical_mapping_init() for large x86 systems
    - DVB: cx23885: SRAM changes for the 885 and 887 silicon parts
    - DVB: cx23885: Reallocated the sram to avoid concurrent VIDB/C issues
    - DVB: cx23885: DVB Transport cards using DVB port VIDB/TS1 did not stream
    - DVB: cx23885: Ensure PAD_CTRL is always reset to a sensible default
    - V4L: cx23885: Bugfix for concurrent use of /dev/video0 and /dev/video1
    - V4L: saa7134: Copy tuner data earlier to avoid overwriting manual tuner type
    - V4L: uvcvideo: Add support for Medion Akoya Mini E1210 integrated webcam
    - V4L: uvcvideo: Make input device support optional
    - V4L: uvcvideo: Don't free URB buffers on suspend
    - V4L: uvcvideo: Use GFP_NOIO when allocating memory during resume
    - V4L: uvcvideo: Fix a buffer overflow in format descriptor parsing
    - DVB: dib0700: add support for Hauppauge Nova-TD Stick 52009
    - V4L: cx18: Upgrade to newer firmware & update documentation
    - ALSA: trident - pause s/pdif output
    - myri10ge: do not use mgp->max_intr_slots before loading the firmware
    - myri10ge: do not forget to setup the single slice pointers
    - iop-adma: fix platform driver hotplug/coldplug
    - sparc64: Do not define BIO_VMERGE_BOUNDARY.
    - sparc64: Fix cpufreq notifier registry.
    - sparc64: Fix lockdep issues in LDC protocol layer.
    - tcp: Clear probes_out more aggressively in tcp_ack().
    - ARM: fix fls() for 64-bit arguments
    - vmlinux.lds: move __attribute__((__cold__)) functions back into final .text section
    - rtc-at91rm9200: avoid spurious irqs
    - ide-cd: fix oops when using growisofs
    - x86: fix crash due to missing debugctlmsr on AMD K6-3
    - cpusets: fix wrong domain attr updates
    - proc: fix /proc/*/pagemap some more
    - Fix build on COMPAT platforms when CONFIG_EPOLL is disabled
    - markers: fix duplicate modpost entry
    - x86, suspend, acpi: enter Big Real Mode
    - USB: fix usb serial pm counter decrement for disconnected interfaces
    - x86 reboot quirks: add Dell Precision WorkStation T5400
    - Fix typos from signal_32/64.h merge
    - rcu: fix rcu_try_flip_waitack_needed() to prevent grace-period stall
    - Patch Upstream: x86 ptrace: fix PTRACE_GETFPXREGS error
    - KVM: MMU: Fix potential race setting upper shadow ptes on nonpae hosts
    - KVM: MMU: nuke shadowed pgtable pages and ptes on memslot destruction
    - KVM: x86 emulator: Fix HLT instruction
    - KVM: VMX: Add ept_sync_context in flush_tlb
    - KVM: mmu_shrink: kvm_mmu_zap_page requires slots_lock to be held
    - KVM: SVM: fix suspend/resume support
    - KVM: VMX: Fix a wrong usage of vmcs_config
    - isofs: fix minor filesystem corruption
    - quota: fix possible infinite loop in quota code
    - hdlcdrv: Fix CRC calculation.
    - ipv6: __KERNEL__ ifdef struct ipv6_devconf
    - ipv6: use timer pending
    - udplite: Protection against coverage value wrap-around
    - pxamci: trivial fix of DMA alignment register bit clearing
  * [sparc] Install asm-sparc headers again.
  * Force RTC on by default and set clock on startup. Override ABI changes.
  * [i386, amd64] Make the CMOS RTC support builtin. (closes: #493567)
  * Add stable release 2.6.26.2:
    - sound: ensure device number is valid in snd_seq_oss_synth_make_info
    - Ath5k: kill tasklets on shutdown
    - Ath5k: fix memory corruption
    - vfs: fix lookup on deleted directory
    - ALSA: emu10k1 - Fix inverted Analog/Digital mixer switch on Audigy2
    - ALSA: hda - Add missing Thinkpad Z60m support
    - ALSA: hda - Fix DMA position inaccuracy
    - ALSA: hda - Fix wrong volumes in AD1988 auto-probe mode
    - Add compat handler for PTRACE_GETSIGINFO
    - Bluetooth: Signal user-space for HIDP and BNEP socket errors
    - Input: i8042 - add Acer Aspire 1360 to nomux blacklist
    - Input: i8042 - add Gericom Bellagio to nomux blacklist
    - Input: i8042 - add Intel D845PESV to nopnp list
    - jbd: fix race between free buffer and commit transaction
    - NFS: Ensure we zap only the access and acl caches when setting new acls
    - SCSI: ch: fix ch_remove oops
    - linear: correct disk numbering error check
    - netfilter: xt_time: fix time's time_mt()'s use of do_div()
    - Kprobe smoke test lockdep warning
    - Close race in md_probe
    - x86: io delay - add checking for NULL early param
    - x86: idle process - add checking for NULL early param
    - SCSI: bsg: fix bsg_mutex hang with device removal
    - netfilter: nf_nat_sip: c= is optional for session
    - romfs_readpage: don't report errors for pages beyond i_size
    - ftrace: remove unneeded documentation

  [ Martin Michlmayr ]
  * METH: fix MAC address setup (Thomas Bogendoerfer)
  * Export the reset button of the QNAP TS-409.
  * net: use software GSO for SG+CSUM capable netdevices (Lennert Buytenhek)

  [ dann frazier ]
  * device_create interface changed between 2.6.26 and 2.6.27; adjust hpilo
    backport appropriately. Fixes a NULL pointer dereference in ilo_probe().

 -- Bastian Blank <waldi@debian.org>  Fri, 08 Aug 2008 08:09:00 +0200

linux-2.6 (2.6.26-1) unstable; urgency=low

  * New upstream release see http://kernelnewbies.org/Linux_2_6_26
    - UDF 2.50 support. (closes: #480910)
    - mmc: increase power up delay (closes: #481190)
    - snd-hda-intel suspend troubles fixed. (closes: #469727, #481613, #480034)
    - cifs QueryUnixPathInfo fix (closes: #480995)
    - r8169 oops in r8169_get_mac_version (closes: #471892)
    - netfilter headers cleanup (closes: #482331)
    - iwlwifi led support (closes: #469095)
    - ath5k associates on AR5213A (closes: #463785)
    - T42 suspend fix (closes: #485873)
    - cpuidle acpi driver: fix oops on AC<->DC (closes: #477201)
    - opti621 ide fixes (closes: #475561)
    - ssh connection hangs with mac80211 (closes: #486089)
    - ocfs2: Allow uid/gid/perm changes of symlinks (closes: #479475)
    - xircom_tulip_cb: oboslete driver removed (closes: #416900)
    - r8169 properly detect link status (closes: #487586)
    - iwl3945 connection + support fixes (closes: #481436, #482196)
    - longrun cpufreq min freq fix (closes: #468149)
    - emux midi synthesizer SOFT_PEDAL-release event (closes: #474312)
    - vmemmap fixes to use smaller pages (closes: #483489)
    - x86 freeze fixes (closes: #482100, #482074)
    - xen boot failure fix (closes: #488284)
    - gdb read floating-point and SSE registers (closes: #485375)
    - USB_PERSIST is default on (closes: #489963)
    - alsa snd-hda Dell Inspiron fix (closes: #490649)
    - ipw2200: queue direct scans (closes: #487721)
    - better gcc-4.3 support (closes: #492301)
    - iwl3945 monitor mode. (closes: #482387)

  [ maximilian attems ]
  * topconfig set CRYPTO_CTS, SND_PCSP, SND_AW2, IWL4965_LEDS, IWL3945_LEDS,
    RT2400PCI_LEDS, RT2500PCI_LEDS, RT61PCI_LEDS, RT2500USB_LEDS,
    RT73USB_LEDS, NF_CT_PROTO_DCCP, BRIDGE_EBT_NFLOG, IWLWIFI_RFKILL,
    USB_SERIAL_SPCP8X5, USB_STORAGE_CYPRESS_ATACB, DVB_ISL6405, DVB_AU8522,
    VIDEO_EM28XX_DVB, VIDEO_CX18, VIDEO_AU0828, SOC_CAMERA_MT9M001,
    SOC_CAMERA_MT9V022, DVB_TUNER_ITD1000, VIDEO_PVRUSB2_DVB, USB_C67X00_HCD,
    USB_ISP1760_HCD, HTC_PASIC3, I2C_PCA_PLATFORM, TOUCHSCREEN_WM97XX,
    JOYSTICK_ZHENHUA, SFC, ACCESSIBILITY, UIO_SMX, LOGIRUMBLEPAD2_FF,
    A11Y_BRAILLE_CONSOLE, EDS_TRIGGER_DEFAULT_ON, VIDEO_ALLOW_V4L1, ATA_ACPI,
    SATA_PMP, ATA_SFF, USB_SERIAL_MOTOROLA, USB_WDM, MAC80211_MESH,
    IPV6_MROUTE, IPV6_PIMSM_V2, MTD_AR7_PARTS, SENSORS_IBMAEM, PATA_SCH,
    CGROUP_DEVICE, USB_ISIGHTFW, HW_RANDOM_VIRTIO, RTC_DRV_FM3130,
    USB_VIDEO_CLASS, CIFS_DFS_UPCALL.
  * [amd64, i386]: KVM_CLOCK, KVM_GUEST, ISCSI_IBFT_FIND, ISCSI_IBFT, THERMAL,
    EEEPC_LAPTOP, FB_N411, THERMAL_HWMON.
  * [amd64]: Enable SCSI_DPT_I2O as 64 bit now.
  * Reenable USB_SERIAL_EDGEPORT, USB_SERIAL_EDGEPORT_TI. (closes: #480195)
  * Enable TCP_MD5SIG for BGP sessions. (closes: #443742)
  * Add recognised alsa cards to bug report.
  * topconfig: Enable HYSDN, no longer broken on smp.
  * Add request_firmware patch for keyspan. (closes: #448900)
  * [x86]: Enable dma engine. (closes: #473331)
  * [ppc64]: Enable IBMEBUS and EHEA. (closes: #484888)
  * topconfig: Enable PROFILING across all flavours. (closes: #484885)
  * 486: enable OLPC support thanks Andres Salomon for merge. 
    Kconfig variable patch by Robert Millan (closes: #485063).
  * Add request_firmware patch for ip2.
  * Add request_firmware patch for acenic. (closes: #284221)
  * [x86, ia64]: Set HPET_RTC_IRQ. (closes: #479709, #476970)
  * [ppc]: Set SND_VIRMIDI. (closes: #290090)
  * Fallback for userspace compatibility to old IEEE 1394 FireWire stack.
    (closes: #451367, #475295, #478419)
  * [x86]: Enable modular FB_UVESA. (closes: #473180)
  * JFFS2 enable summary and compressor support. (closes: #488242)
  * Add OLPC sdhci quirks. Thanks Andres Salomon <dilinger@debian.org>
    (closes: #485192)
  * [ppc]: Enable RTC_DRV_PPC. (closes: #484693) Thanks for the patch to
    Geoff Levand <geoffrey.levand@am.sony.com>.
  * Enable BLK_DEV_BSG for SG v4 support.
  * [amd64] Enable default disabled memtest boot param.
  * topconfig: Enable PATA_SIS instead of SATA_SIS. (closes: #485609)
  * Add OpenVZ countainer flavour for amd64, i386. (closes: #392015)
  * atl1e driver for Atheros(R) L1e Fast Ethernet. (closes: #492029)
  * [ALSA] hda - Add ICH9 controller support (8086:2911)
  * [ALSA] hda - support intel DG33 motherboards
  * HP iLO driver
  * Input: i8042 - add Arima-Rioworks HDAMB board to noloop list
    (closes: #489190) thanks Guillaume Morin <guillaume@morinfr.org>

  [ Martin Michlmayr ]
  * [arm/orion5x] Update the config to reflect upstream renaming this
    subarch.
  * [arm/orion5x] Add some patches from Marvell's Orion tree:
    - Feroceon: speed up flushing of the entire cache
    - support for 5281 D0 stepping
    - cache align destination pointer when copying memory for some processors
    - cache align memset and memzero
    - DMA engine driver for Marvell XOR engine
    - Orion hardware watchdog support
  * [arm/orion5x] Enable NETCONSOLE.
  * [arm/orion5x] Disable more SCSI drivers.
  * [arm/ixp4xx] Disable most ATA and more SCSI and network drivers.
  * [arm/versatile] Enable CONFIG_RTC_DRV_PL031 (closes: #484432).
  * [arm/iop32x, arm/ixp4xx, arm/versatile] Enable ARM_THUMB (closes: #484524).
  * [arm/iop32x] Add LED driver for Thecus N2100 (Riku Voipio).
  * [mips/r5k-ip32] Enable USB.
  * [arm/orion5x, arm/iop32x, arm/ixp4xx, mipsel/r5k-cobalt] Enable HAMRADIO
    on the request of Heinz Janssen.
  * [arm/orion5x] Add support for QNAP TS-409 and HP mv2120; thanks
    Sylver Bruneau.
  * [mips] Add patches from Thomas Bogendoerfer:
    - gbefb: fix cmap FIFO timeout (closes: #487257)
    - IP32: Enable FAST-20 for onboard scsi
    - IP32: SGI O2 sound driver
  * [arm/ixp4xx] Add support for Freecom FSG-3 (Rod Whitby).
  * [arm/ixp4xx] Enable CONFIG_MACH_DSMG600.
  * [arm/iop32x] Unset NET_DMA since it actually leads to worse network
    performance.
  * [arm/orion5x] Fix a boot crash on the Kurobox Pro.
  * [arm/orion5x] use better key codes for the TS-209/TS-409 buttons
  * [arm/orion5x] export red SATA lights on TS-409, fix SATA presence/activity
  * [arm] Enable KEXEC (closes: #492268).
  * [arm/orion5x] Enable USB_PRINTER, requested by Mike Arthur.
  * [arm/orion5x] Enable binfmt aout, x25, wireless and ATM.
  * [arm/iop32x, arm/orion5x] Enable USB_SISUSBVGA.
  * [arm] xfs: pack some shortform dir2 structures for the ARM old ABI
    architecture (closes: #414932).

  [ Ian Campbell ]
  * Readme.build updated on how to generate orig tarballs.
  * Forward port vmlinuz-target.patch.
  * Enable Xen save/restore and memory ballooning for Xen enabled kernels.

  [ Bastian Blank ]
  * [powerpc/powerpc-miboot] Disable. (closes: #481358)
  * [powerpc/powerpc64] Support IBM Cell based plattforms and PS3.
    (closes: #462529)
  * [s390] Synchronize block device, network bridge, network scheduler and CRC
    support.
  * [s390] Enable support for PCI-attached cryptographic adapters.
  * Use control group as base for group CPU scheduler. This reenabled
    traditional nice behaviour. (closes: #489223)
  * Bump yaird dependencies to at least 0.0.13.
  * Reenable SECCOMP. There is no longer additional overhead.
    (closes: #474648)
  * Export symbol required for MOL again. (closes: #460667)
  * [powerpc/powerpc64] Fix console selection in LPAR environment.
    (closes: #492703)
  * Fix several userspace compatibility problems.

  [ Christian T. Steigies ]
  * [m68k] enable SERIAL_CONSOLE for amiga and atari

  [ Thiemo Seufer ]
  * [mips] Fix logic bug in atomic_sub_if_positive.

  [ Stephen R. Marenka ]
  * [m68k] Update pending m68k patches.
  * [m68k] Enable nfcon and nfblock for atari.
  * [m68k] Change compiler to default.

  [ Aurelien Jarno ]
  * [arm/versatile] Switch scsi/ext3/smc91x to modules now that we have proper
    d-i support. Remove options defined in toplevel config file.

 -- Bastian Blank <waldi@debian.org>  Wed, 30 Jul 2008 10:17:29 +0200

linux-2.6 (2.6.25-7) unstable; urgency=high

  * Add stable release 2.6.25.10:
    - TTY: fix for tty operations bugs (CVE-2008-2812)
    - sched: fix cpu hotplug
    - IB/mthca: Clear ICM pages before handing to FW
    - DRM: enable bus mastering on i915 at resume time
    - x86: shift bits the right way in native_read_tscp
    - x86_64 ptrace: fix sys32_ptrace task_struct leak (CVE-2008-3077)
    - ptrace GET/SET FPXREGS broken
    - futexes: fix fault handling in futex_lock_pi
    - x86: fix cpu hotplug crash
  * Add stable release 2.6.25.11:
    - x86: fix ldt limit for 64 bit

 -- maximilian attems <maks@debian.org>  Mon, 14 Jul 2008 10:58:14 +0200

linux-2.6 (2.6.25-6) unstable; urgency=high

  [ maximilian attems ]
  * Add stable release 2.6.25.7:
    - double-free of inode on alloc_file() failure exit in create_write_pipe()
    - m68k: Add ext2_find_{first,next}_bit() for ext4
    - bluetooth: fix locking bug in the rfcomm socket cleanup handling
    - serial: fix enable_irq_wake/disable_irq_wake imbalance in serial_core.c
    - bttv: Fix a deadlock in the bttv driver (closes: #487594)
    - forcedeth: msi interrupts
    - CPUFREQ: Fix format string bug.
    - mmc: wbsd: initialize tasklets before requesting interrupt
    - ecryptfs: fix missed mutex_unlock
    - mac80211: send association event on IBSS create
    - bluetooth: rfcomm_dev_state_change deadlock fix
    - sunhv: Fix locking in non-paged I/O case.
    - cassini: Only use chip checksum for ipv4 packets.
    - ipwireless: Fix blocked sending
    - net: Fix call to ->change_rx_flags(dev, IFF_MULTICAST) in
      dev_change_flags()
    - fbdev: export symbol fb_mode_option
    - ipsec: Use the correct ip_local_out function
    - tcp: fix skb vs fack_count out-of-sync condition
    - tcp FRTO: Fix fallback to conventional recovery
    - tcp FRTO: SACK variant is errorneously used with NewReno
    - tcp FRTO: work-around inorder receivers
    - tcp: Fix inconsistency source (CA_Open only when !tcp_left_out(tp))
    - l2tp: avoid skb truesize bug if headroom is increased
    - l2tp: Fix possible WARN_ON from socket code when UDP socket is closed
    - l2tp: Fix possible oops if transmitting or receiving when tunnel goes down
    - ax25: Fix NULL pointer dereference and lockup.
    - sound: emu10k1 - fix system hang with Audigy2 ZS Notebook PCMCIA card
    - tcp: Allow send-limited cwnd to grow up to max_burst when gso disabled
    - tcp: Limit cwnd growth when deferring for GSO
    - af_key: Fix selector family initialization.
    - hgafb: resource management fix
    - cifs: fix oops on mount when CONFIG_CIFS_DFS_UPCALL is enabled
    - b43: Fix controller restart crash
    - ssb: Fix context assertion in ssb_pcicore_dev_irqvecs_enable
    - eCryptfs: protect crypt_stat->flags in ecryptfs_open()
    - cciss: add new hardware support
    - ecryptfs: add missing lock around notify_change
    - ecryptfs: clean up (un)lock_parent
    - Add 'rd' alias to new brd ramdisk driver
    - net_sched: cls_api: fix return value for non-existant classifiers
    - vlan: Correctly handle device notifications for layered VLAN devices
    - IB/umem: Avoid sign problems when demoting npages to integer
    - x86: fix recursive dependencies
    - can: Fix copy_from_user() results interpretation
    - Kconfig: introduce ARCH_DEFCONFIG to DEFCONFIG_LIST
    - tcp: TCP connection times out if ICMP frag needed is delayed
    - ALSA: hda - Fix resume of auto-config mode with Realtek codecs
    - netlink: Fix nla_parse_nested_compat() to call nla_parse() directly
  * Add stable release 2.6.25.9:
    - Add return value to reserve_bootmem_node()
    - x86: use BOOTMEM_EXCLUSIVE on 32-bit
    - sctp: Make sure N * sizeof(union sctp_addr) does not overflow.
    - hwmon: (lm85) Fix function RANGE_TO_REG()
    - hwmon: (adt7473) Initialize max_duty_at_overheat before use
    - x86: set PAE PHYSICAL_MASK_SHIFT to 44 bits.
    - Reinstate ZERO_PAGE optimization in 'get_user_pages()' and fix XIP
    - watchdog: hpwdt: fix use of inline assembly
    - Fix ZERO_PAGE breakage with vmware
    - atl1: relax eeprom mac address error check

  [ Martin Michlmayr]
  * [arm/orion5x] Enable INPUT_EVDEV and KEYBOARD_GPIO.

  [ Steve Langasek ]
  * Enable CONFIG_CIFS_EXPERIMENTAL and CONFIG_CIFS_UPCALL, required for
    CIFS mounts to be able to use Kerberos authentication.  Closes: #480663.

  [ Bastian Blank ]
  * Add stable release 2.6.25.8:
    - x86: disable mwait for AMD family 10H/11H CPUs
    - x86: remove mwait capability C-state check
    - nf_conntrack_h323: fix memory leak in module initialization error path
    - nf_conntrack_h323: fix module unload crash
    - nf_conntrack: fix ctnetlink related crash in nf_nat_setup_info()
    - SCSI: sr: fix corrupt CD data after media change and delay
    - ACPICA: Ignore ACPI table signature for Load() operator
    - scsi_host regression: fix scsi host leak
    - b43: Fix possible NULL pointer dereference in DMA code
    - b43: Fix noise calculation WARN_ON
    - virtio_net: Fix skb->csum_start computation
    - opti621: remove DMA support
    - opti621: disable read prefetch
    - Fix tty speed handling on 8250
    - x86-64: Fix "bytes left to copy" return value for copy_from_user()
   * Fix alpha build due too inconsistent kallsyms data.

 -- maximilian attems <maks@debian.org>  Fri, 27 Jun 2008 00:33:53 +0200

linux-2.6 (2.6.25-5) unstable; urgency=low

  [ maximilian attems ]
  [ Bastian Blank ]
  * Reenable VServer images.

  [ maximilian attems ]
  * Add stable release 2.6.25.5:
    - asn1: additional sanity checking during BER decoding (CVE-2008-1673)
  * Add stable release 2.6.25.6:
    - atl1: fix 4G memory corruption bug
    - capabilities: remain source compatible with 32-bit raw legacy capability
      support.
    - usb-serial: Use ftdi_sio driver for RATOC REX-USB60F
    - cpufreq: fix null object access on Transmeta CPU
    - Smack: fuse mount hang fix
    - cgroups: remove node_ prefix_from ns subsystem
    - XFS: Fix memory corruption with small buffer reads
    - x86: don't read maxlvt before checking if APIC is mapped
    - USB: option: add new Dell 5520 HSDPA variant
    - md: do not compute parity unless it is on a failed drive
    - md: fix uninitialized use of mddev->recovery_wait
    - md: fix prexor vs sync_request race
    - HID: split Numlock emulation quirk from HID_QUIRK_APPLE_HAS_FN.
    - USB: do not handle device 1410:5010 in 'option' driver
    - USB: unusual_devs: Add support for GI 0401 SD-Card interface
    - USB: add Telstra NextG CDMA id to option driver
    - USB: fix build errors in ohci-omap.c and ohci-sm501.c
    - USB: add TELIT HDSPA UC864-E modem to option driver
    - memory_hotplug: always initialize pageblock bitmap
    - x86: fix bad pmd ffff810000207xxx(9090909090909090)
    - USB: add Zoom Telephonics Model 3095F V.92 USB Mini External modem to
      cdc-acm
    - x86: prevent PGE flush from interruption/preemption
    - IPoIB: Test for NULL broadcast object in ipiob_mcast_join_finish()
    - i386: fix asm constraint in do_IRQ()
    - i2c-nforce2: Disable the second SMBus channel on the DFI Lanparty NF4
      Expert
    - i2c/max6875: Really prevent 24RF08 corruption
    - brk: make sys_brk() honor COMPAT_BRK when computing lower bound
    - Revert "PCI: remove default PCI expansion ROM memory allocation"
    - PS3: gelic: fix memory leak
    - eCryptfs: remove unnecessary page decrypt call
    - netfilter: nf_conntrack_expect: fix error path unwind in
      nf_conntrack_expect_init()
    - netfilter: xt_connlimit: fix accouning when receive RST packet in
      ESTABLISHED state
    - netfilter: nf_conntrack_ipv6: fix inconsistent lock state in
      nf_ct_frag6_gather()
    - POWERPC Bolt in SLB entry for kernel stack on secondary cpus
    - netfilter: xt_iprange: module aliases for xt_iprange
    - x86: user_regset_view table fix for ia32 on 64-bit
    - x86: if we cannot calibrate the TSC, we panic.
    - CIFS: Fix UNC path prefix on QueryUnixPathInfo to have correct slash
    - x86, fpu: fix CONFIG_PREEMPT=y corruption of application's FPU stack
    - libata: force hardreset if link is in powersave mode
    - x86: fix setup of cyc2ns in tsc_64.c
    - x86: distangle user disabled TSC from unstable
    - x86: disable TSC for sched_clock() when calibration failed
    - pagemap: fix bug in add_to_pagemap, require aligned-length reads of
      /proc/pid/pagemap
    - ext3/4: fix uninitialized bs in ext3/4_xattr_set_handle()
    - proc: calculate the correct /proc/<pid> link count
    - CPUFREQ: Make acpi-cpufreq more robust against BIOS freq changes behind
      our back.
    - USB: remove PICDEM FS USB demo (04d8:000c) device from ldusb
    - types.h: don't expose struct ustat to userspace

  [ Bastian Blank ]
  * Ignore ABI change in internal XFS symbol.

 -- Bastian Blank <waldi@debian.org>  Thu, 12 Jun 2008 08:47:11 +0200

linux-2.6 (2.6.25-4) unstable; urgency=low

  [ maximilian attems ]
  * Fix arm Kconfig logic disabling random drivers. (closes: #481410)
  * Add stable release 2.6.25.4:
    - OHCI: fix regression upon awakening from hibernation
    - V4L/DVB (7473): PATCH for various Dibcom based devices
    - {nfnetlink, ip, ip6}_queue: fix skb_over_panic when enlarging packets
    - dccp: return -EINVAL on invalid feature length
    - md: fix raid5 'repair' operations
    - sparc: Fix SA_ONSTACK signal handling.
    - sparc: Fix fork/clone/vfork system call restart.
    - sparc64: Stop creating dummy root PCI host controller devices.
    - sparc64: Fix wedged irq regression.
    - SPARC64: Fix args to 64-bit sys_semctl() via sys_ipc().
    - serial: Fix sparc driver name strings.
    - sparc: Fix ptrace() detach.
    - sparc: Fix mremap address range validation.
    - sparc: Fix debugger syscall restart interactions.
    - sparc32: Don't twiddle PT_DTRACE in exec.
    - r8169: fix oops in r8169_get_mac_version
    - SCSI: aha152x: Fix oops on module removal
    - SCSI: aha152x: fix init suspiciously returned 1, it should follow
      0/-E convention
    - sch_htb: remove from event queue in htb_parent_to_leaf()
    - i2c-piix4: Blacklist two mainboards
    - SCSI: qla1280: Fix queue depth problem
    - ipvs: fix oops in backup for fwmark conn templates
    - USB: airprime: unlock mutex instead of trying to lock it again
    - rtc: rtc_time_to_tm: use unsigned arithmetic
    - SCSI: libiscsi regression in 2.6.25: fix nop timer handling
    - SCSI: libiscsi regression in 2.6.25: fix setting of recv timer
    - can: Fix can_send() handling on dev_queue_xmit() failures
    - macvlan: Fix memleak on device removal/crash on module removal
    - nf_conntrack: padding breaks conntrack hash on ARM
    - sparc: sunzilog uart order
    - r8169: fix past rtl_chip_info array size for unknown chipsets
    - x86: use defconfigs from x86/configs/*
    - vt: fix canonical input in UTF-8 mode
    - ata_piix: verify SIDPR access before enabling it
    - serial: access after NULL check in uart_flush_buffer()
    - x86: sysfs cpu?/topology is empty in 2.6.25 (32-bit Intel system)
    - XFRM: AUDIT: Fix flowlabel text format ambibuity.
  * Update userspace merged HZ alpha fixed version.
  * Backport netfilter: Move linux/types.h inclusions outside of #ifdef
    __KERNEL__. (closes: #479899)
  * types.h: don't expose struct ustat to userspace. (closes: #429064)
 
  [ Bastian Blank ]
  * Fix ABI changes from: ipvs: fix oops in backup for fwmark conn templates

 -- maximilian attems <maks@debian.org>  Tue, 27 May 2008 11:46:11 +0200

linux-2.6 (2.6.25-3) unstable; urgency=low

  [ Bastian Blank ]
  * Add stable release 2.6.25.3:
    - sit: Add missing kfree_skb() on pskb_may_pull() failure.
    - sparc: Fix mmap VA span checking.
    - CRYPTO: eseqiv: Fix off-by-one encryption
    - CRYPTO: authenc: Fix async crypto crash in crypto_authenc_genicv()
    - CRYPTO: cryptd: Correct kzalloc error test
    - CRYPTO: api: Fix scatterwalk_sg_chain
    - x86 PCI: call dmi_check_pciprobe()
    - b43: Fix some TX/RX locking issues
    - kprobes/arm: fix decoding of arithmetic immediate instructions
    - kprobes/arm: fix cache flush address for instruction stub
    - b43: Fix dual-PHY devices
    - POWERPC: mpc5200: Fix unterminated of_device_id table
    - reiserfs: Unpack tails on quota files
    - sched: fix hrtick_start_fair and CPU-Hotplug
    - vfs: fix permission checking in sys_utimensat
    - md: fix use after free when removing rdev via sysfs
    - mm: fix usemap initialization
    - 2.6.25 regression: powertop says 120K wakeups/sec

  [ maximilian attems ]
  * Redisable old dup prism54 driver.
  * Reenable accidentaly disabled SIS190. (closes: #478773)
  * Add lmkl patch to unbreak HZ userspace aka perl5.10 build fix.
    (closes: #480130)

  [ Martin Michlmayr ]
  * [armel] Disable some SCSI drives (that are disabled on arm) so the
    ramdisk will fit in flash on NSLU2 (closes: #480310).

 -- maximilian attems <maks@debian.org>  Wed, 14 May 2008 11:16:56 +0200

linux-2.6 (2.6.25-2) unstable; urgency=low

  [ maximilian attems ]
  * Add stable release 2.6.25.1:
    - Fix dnotify/close race (CVE-2008-1375)
    - V4L: Fix VIDIOCGAP corruption in ivtv
    - USB: log an error message when USB enumeration fails
    - USB: OHCI: fix bug in controller resume
    - SCSI: qla2xxx: Correct regression in relogin code.
    - rose: Socket lock was not released before returning to user space
    - x86, pci: fix off-by-one errors in some pirq warnings
    - hrtimer: timeout too long when using HRTIMER_CB_SOFTIRQ
    - RDMA/nes: Fix adapter reset after PXE boot
    - rtc-pcf8583 build fix
    - JFFS2: Fix free space leak with in-band cleanmarkers
    - SELinux: no BUG_ON(!ss_initialized) in selinux_clone_mnt_opts
    - tehuti: check register size (CVE-2008-1675)
    - IPSEC: Fix catch-22 with algorithm IDs above 31
    - alpha: unbreak OSF/1 (a.out) binaries
    - tehuti: move ioctl perm check closer to function start (CVE-2008-1675)
    - aio: io_getevents() should return if io_destroy() is invoked
    - mm: fix possible off-by-one in walk_pte_range()
    - TCP: Increase the max_burst threshold from 3 to tp->reordering.
    - ssb: Fix all-ones boardflags
    - cgroup: fix a race condition in manipulating tsk->cg_list
    - drivers/net/tehuti: use proper capability check for raw IO access
    - tg3: 5701 DMA corruption fix
    - V4L: tea5761: bugzilla #10462: tea5761 autodetection code were broken
    - b43: Workaround invalid bluetooth settings
    - b43: Add more btcoexist workarounds
    - b43: Workaround DMA quirks
    - dm snapshot: fix chunksize sector conversion
    - x86: Fix 32-bit x86 MSI-X allocation leakage
    - RTNETLINK: Fix bogus ASSERT_RTNL warning
    - net: Fix wrong interpretation of some copy_to_user() results.
    - dz: test after postfix decrement fails in dz_console_putchar()
    - RDMA/nes: Free IRQ before killing tasklet
    - S2io: Fix memory leak during free_tx_buffers
    - S2io: Version update for memory leak fix during free_tx_buffers
    - USB: Add HP hs2300 Broadband Wireless Module to sierra.c
    - V4L: cx88: enable radio GPIO correctly
    - hrtimer: raise softirq unlocked to avoid circular lock dependency
    - tcp: tcp_probe buffer overflow and incorrect return value
  * [ide] Add upstream piix patch for asus eee pc. (closes: #479217)

  [ Christian T. Steigies ]
  * [m68k] Add patches for 2.6.25.
  * [m68k] Disable EXT4DEV_FS for now.
  * [m68k] Enable SCSI_MAC_ESP for mac.
 
  [ Ian Campbell ]
  * [x86]: Enable Xen guest support in all i386 flavours.

  [ Bastian Blank ]
  * Add stable release 2.6.25.2:
    - fix SMP ordering hole in fcntl_setlk() (CVE-2008-1669)

 -- Bastian Blank <waldi@debian.org>  Thu, 08 May 2008 14:46:48 +0200

linux-2.6 (2.6.25-1) unstable; urgency=low

  * New upstream release (closes: #456799, #468440, #475161, #475134, #475441)
    - Add oabi shim for fstatat64 (closes: #462677)

  [ maximilian attems ]
  * topconfig set NOZOMI, CRYPTO_SEQIV, CRYPTO_CTR, CRYPTO_GCM, CRYPTO_CCM,
    CRYPTO_SALSA20, CRYPTO_LZO, CRYPTO_DEV_HIFN_795X, USB_SI470X,
    USB_STKWEBCAM, VIDEO_PVRUSB2_ONAIR_USB2, VIDEO_PVRUSB2_ONAIR_CREATOR,
    VIDEO_EM28XX_ALSA, CRYPTO_DEV_HIFN_795X_RNG, PCF8575, TPS65010, RTL8180,
    ENC28J60, R6040, CAN, NETFILTER_XT_MATCH_OWNER, MAC80211_RC_DEFAULT_PI,
    NETFILTER_XT_TARGET_RATEEST, NETFILTER_XT_TARGET_TCPOPTSTRIP,
    NETFILTER_XT_MATCH_IPRANGE, NETFILTER_XT_MATCH_RATEEST, SND_OXYGEN,
    SND_HIFIER, SND_VIRTUOSO, USB_NET_RNDIS_WLAN, USB_ANNOUNCE_NEW_DEVICES,
    USB_SERIAL_IUU, NET_CLS_FLOW, INFINIBAND_NES, RTC_DRV_R9701,
    RTC_DRV_DS1511, MEMSTICK, SENSORS_W83L786NG, SENSORS_ADS7828, IPWIRELESS,
    RISCOM8, IGB, UTS_NS, IPC_NS, IPV6_ROUTE_INFO, ENCLOSURE_SERVICES,
    SCSI_ENCLOSURE, SENSORS_ADT7473, SCSI_MVSAS, REALTEK_PHY, RTC_DRV_S35390A,
    MEMSTICK_JMICRON_38X, IWL4965_HT.
  * [amd64] Enable CRYPTO_SALSA20_X86_64, EDAC_I3000, EFI, EFI_VARS, I8K,
    PARAVIRT_GUEST, PARAVIRT, VIRTIO_PCI, VIRTIO_BALLOON, SPARSEMEM_VMEMMAP.
  * [amd64, i386]: Enable LEDS_CLEVO_MAIL, INPUT_APANEL, ACER_WMI,
    THINKPAD_ACPI_HOTKEY_POLL, HP_WATCHDOG, THINKPAD_ACPI_VIDEO,
    VIRTION_CONSOLE, ACPI_WMI, IO_DELAY_0X80.
  * topconfig disable PARPORT_PC_FIFO due to instabilities.
    (closes: #366165, #388309, #406056, #407816, #453911)
  * [amd64, i386]: Enable SONYPI_COMPAT for better sony laptop support.
  * topconfig: Enable HID_FF for some HID devices. (closes: #441348)
  * topconfig: Enable IPV6_ROUTER_PREF for multi-homed net. (closes: #449247)
  * topconfig: Set UTF8 as default encoding. (closes: #417324)
  * Tighten yaird dependency. (closes: #403171)
  * Configs general cleanup, centralize USB_NET, disable IRDA_DEBUG.
  * postinst: Nuke confusing postinst message. (closes: #465512)
  * [sparc]: Enable SCSI_SCAN_ASYNC.
  * [i386]: Enable TC1100_WMI, SND_SIS7019, CRYPTO_SALSA20_586.
  * topconfig: Centralize old IEEE80211 stack options. (closes: #470558)
  * control.source.in: Newer standard version without changes.
  * copyright: adapt to latest lintian recommendation.
  * input: Add 4 additional exports for modular speakup and braille support.
  * firewire: Add firewire-git.patch for latest firewire tree features.
  * 686: Set USB_PERSIST for eee pc suspend support. (closes: #468213)
  * topconfig disable PATA_SIS as sis5513 enabled. (closes: #475525)
  * [xen]: Support direct load of bzImage under Xen. (closes: #474509)
    Thanks Ian Campbell <ijc@hellion.org.uk> for patches.
  * [xen]: Module autoprobing support for frontend drivers.
  * [arm]: Don't ovverride topconfig SENSORS_W83792D setting.
    (closes: #477745)

  [ Martin Michlmayr ]
  * [arm/armel] Add a kernel for Orion based devices, such as the QNAP
    TS-109/TS-209.
  * [mips(el)/sb1*] Enable SB1250_MAC (thanks Thomas Bogendoerfer).
  * [mipsel/r5k-cobalt] Enable DUMMY_CONSOLE since this might
    fix the debian-installer startup hang on Qube 2700.
  * [arm/footbridge] Disable KEYS and SECURITY for smaller d-i image.
  * [arm/footbridge] Build NFS as a module to make the image smaller.
  * [mips/r5k-ip32] Don't build in NFS.
  * [mips/r5k-ip32] Use the generic config options for NFS, which will
    enable NFSv4. (closes: #471007)
  * [mips/r5k-ip32] Enable R8169, requested by Giuseppe Sacco.
  * [arm/iop32x] Enable MACH_EM7210. (closes: #473136)
  * [arm/orion] Add patch to set the MAC address on QNAP TS-109/TS-209
    (Lennert Buytenhek).
  * [arm/orion] Add support for Buffalo Linkstation Pro/Live (Byron Bradley).
  * [arm/orion] Fix hang when Write Allocate is enabled (Lennert Buytenhek).
  * [arm/orion] Add support for QNAP TS-409 (Sylver Bruneau).
  * [arm/orion] Add preliminary support for HP mv2120.

  [ Daniel Baumann ]
  * Added patch from unionfs upstream to export release_open_intent symbol.

  [ Gordon Farquharson ]
  * [arm/ixp4xx] Use GPIO LED driver as opposed to ixp4xx LED driver.
  * [arm/ixp4xx] Fix ixp4xx-beeper module so that udev loads it
    automatically.
  * [arm/iop32x] Enable support for the GLAN Tank flash chip (M29W400DB).
  * [arm/iop32x] Do not build the ARTOP PATA driver (PATA_ARTOP).
  * [arm/iop32x] Register the F75375 device in the GLAN Tank platform code.
  * Prevent physmap from calling request_module() too early.
  * [arm/ixp4xx] Fix used_sram_bitmap corruption in qmgr_release_queue().

  [ Aurelien Jarno ]
  * [mips/mipsel] Enable CONFIG_NO_HZ, CONFIG_HIGH_RES_TIMERS for dynticks
    and true high-resolution timers on 4kc-malta and 5kc-malta flavours.
  * [i386, amd64] Set modular VIRTIO, VIRTIO_RING, VIRTIO_BLK, VIRTIO_NET.

  [ Bastian Blank ]
  * Remove binary only firmwares for:
    - Broadcom NetXtremeII 10Gb support
  * Disable now broken drivers:
    - Broadcom NetXtremeII 10Gb support
  * Fix broken drivers:
    - Broadcom NetXtremeII support
  * [powerpc] Use new wrapper install support.
  * [s390] Enable DM_MULTIPATH_EMC.
  * Enable AF_RXRPC, RXKAD, PRINTK_TIME, DEBUG_KERNEL, SCHED_DEBUG,
    TIMER_STATS, DEBUG_FS.
  * Disable R3964, USB_GADGET.
  * [hppa] Enable several filesystems.
  * Make NLS modular.
  * [i386/486] Make ext2 modular.
  * [alpha,amd64,i386] Make ATM modular.
  * [powerpc/powerpc64] Support PA Semi based plattforms. (closes: #463200)
  * Follow upstream change for default TCP congestion control.
    (closes: #477589)

  [ Steve Langasek ]
  * topconfig: Enable CONFIG_CIFS_WEAK_PW_HASH, required for compatibility
    with legacy (pre-NTLM) fileservers.

  [ Christian Perrier ]
  * Debconf template rewrite + mark them as translatable.
    Thanks to Justin B Rye <jbr@edlug.org.uk> for review.

 -- Bastian Blank <waldi@debian.org>  Fri, 25 Apr 2008 16:27:23 +0200

linux-2.6 (2.6.24-6) unstable; urgency=high

  [ Martin Michlmayr ]
  * [armel] Fix FTBFS on armel by enabling CONFIG_USB_USBNET=m in
    armel/config, as it was done for arm/config already.
  * [armel] Add oabi shim for fstatat64 (Riku Voipio)

  [ Gordon Farquharson ]
  * [arm/iop32x] Do not build the ARTOP PATA driver (PATA_ARTOP).
  * [arm/iop32x] Enable MTD_CMDLINE_PARTS.

  [ Kyle McMartin ]
  * [hppa] fix pdc_console panic at boot (closes: #476292).
  * [hppa] properly flush user signal tramps
  * [hppa] special case futex cmpxchg on kernel space NULL (closes: 476285).

 -- Bastian Blank <waldi@debian.org>  Fri, 18 Apr 2008 19:41:30 +0200

linux-2.6 (2.6.24-5) unstable; urgency=low

  [ Gordon Farquharson ]
  * [arm] Enable asix driver (USB_NET_AX8817X).
  * [arm] Enable CONFIG_USB_CATC, CONFIG_USB_KAWETH, CONFIG_USB_PEGASUS,
          and CONFIG_USB_RTL8150.
  * [arm/ixp4xx] Update Ethernet driver (closes: #471062).
  * [arm/ixp4xx] Add HSS driver.

  [ Bastian Blank ]
  * [s390/s390-tape]: Override localversion correctly.
  * Add stable release 2.6.24.3:
    - x86_64: CPA, fix cache attribute inconsistency bug
    - bonding: fix NULL pointer deref in startup processing
    - POWERPC: Revert chrp_pci_fixup_vt8231_ata devinit to fix libata on pegasos
    - PCMCIA: Fix station address detection in smc
    - SCSI: gdth: scan for scsi devices
    - USB: fix pm counter leak in usblp
    - S390: Fix futex_atomic_cmpxchg_std inline assembly.
    - genirq: do not leave interupts enabled on free_irq
    - hrtimer: catch expired CLOCK_REALTIME timers early
    - hrtimer: check relative timeouts for overflow
    - SLUB: Deal with annoying gcc warning on kfree()
    - hrtimer: fix *rmtp/restarts handling in compat_sys_nanosleep()
    - hrtimer: fix *rmtp handling in hrtimer_nanosleep()
    - Disable G5 NAP mode during SMU commands on U3
    - Be more robust about bad arguments in get_user_pages()
    - AUDIT: Increase skb->truesize in audit_expand
    - BLUETOOTH: Add conn add/del workqueues to avoid connection fail.
    - INET: Prevent out-of-sync truesize on ip_fragment slow path
    - INET_DIAG: Fix inet_diag_lock_handler error path.
    - IPCOMP: Fetch nexthdr before ipch is destroyed
    - IPCOMP: Fix reception of incompressible packets
    - IPV4: fib: fix route replacement, fib_info is shared
    - IPV4: fib_trie: apply fixes from fib_hash
    - PKT_SCHED: ematch: oops from uninitialized variable (resend)
    - SELinux: Fix double free in selinux_netlbl_sock_setsid()
    - TC: oops in em_meta
    - TCP: Fix a bug in strategy_allowed_congestion_control
    - SCSI: sd: handle bad lba in sense information
    - Fix dl2k constants
    - XFS: Fix oops in xfs_file_readdir()
    - hugetlb: add locking for overcommit sysctl
    - inotify: fix check for one-shot watches before destroying them
    - NFS: Fix a potential file corruption issue when writing
    - NETFILTER: nf_conntrack_tcp: conntrack reopening fix
    - SPARC/SPARC64: Fix usage of .section .sched.text in assembler code.
  * Add stable release 2.6.24.4:
    - S390 futex: let futex_atomic_cmpxchg_pt survive early functional tests.
    - slab: NUMA slab allocator migration bugfix
    - relay: fix subbuf_splice_actor() adding too many pages
    - BLUETOOTH: Fix bugs in previous conn add/del workqueue changes.
    - SCSI advansys: Fix bug in AdvLoadMicrocode
    - async_tx: avoid the async xor_zero_sum path when src_cnt > device->max_xor
    - aio: bad AIO race in aio_complete() leads to process hang
    - jbd: correctly unescape journal data blocks
    - jbd2: correctly unescape journal data blocks
    - zisofs: fix readpage() outside i_size
    - NETFILTER: nfnetlink_log: fix computation of netlink skb size
    - NETFILTER: nfnetlink_queue: fix computation of allocated size for netlink skb
    - NETFILTER: xt_time: fix failure to match on Sundays
    - sched_nr_migrate wrong mode bits
    - nfsd: fix oops on access from high-numbered ports
    - sched: fix race in schedule()
    - SCSI: mpt fusion: don't oops if NumPhys==0
    - SCSI: gdth: fix to internal commands execution
    - SCSI: gdth: bugfix for the at-exit problems
    - Fix default compose table initialization
    - x86: don't use P6_NOPs if compiling with CONFIG_X86_GENERIC
    - SCSI: fix BUG when sum(scatterlist) > bufflen
    - USB: ehci: handle large bulk URBs correctly (again)
    - USB: ftdi_sio - really enable EM1010PC
    - USB: ftdi_sio: Workaround for broken Matrix Orbital serial port
    - VT notifier fix for VT switch
    - eCryptfs: make ecryptfs_prepare_write decrypt the page
    - ioat: fix 'ack' handling, driver must ensure that 'ack' is zero
    - macb: Fix speed setting
    - x86: move out tick_nohz_stop_sched_tick() call from the loop
    - atmel_spi: fix clock polarity
    - b43: Backport bcm4311 fix
    - arcmsr: fix IRQs disabled warning spew
    - e1000e: Fix CRC stripping in hardware context bug
    - PCI x86: always use conf1 to access config space below 256 bytes
    - moduleparam: fix alpha, ia64 and ppc64 compile failures
    - pata_hpt*, pata_serverworks: fix UDMA masking
    - SCSI advansys: fix overrun_buf aligned bug
    - NETFILTER: fix ebtable targets return
    - NETFILTER: Fix incorrect use of skb_make_writable
    - NETFILTER: nfnetlink_queue: fix SKB_LINEAR_ASSERT when mangling packet data
    - spi: pxa2xx_spi clock polarity fix
    - ufs: fix parenthesisation in ufs_set_fs_state()
    - hugetlb: ensure we do not reference a surplus page after handing it to buddy
    - file capabilities: simplify signal check
    - futex: runtime enable pi and robust functionality
    - futex: fix init order
    - ARM pxa: fix clock lookup to find specific device clocks
    - x86: replace LOCK_PREFIX in futex.h
    - SCSI aic94xx: fix REQ_TASK_ABORT and REQ_DEVICE_RESET
    - SCSI gdth: don't call pci_free_consistent under spinlock
    - SCSI ips: fix data buffer accessors conversion bug
    - usb-storage: don't access beyond the end of the sg buffer
    - fuse: fix permission checking
    - CRYPTO xts: Use proper alignment
    - CRYPTO xcbc: Fix crash with IPsec
    - SCSI ips: handle scsi_add_host() failure, and other err cleanups
    - x86: adjust enable_NMI_through_LVT0()
    - drivers: fix dma_get_required_mask
    - iov_iter_advance() fix
    - x86: Clear DF before calling signal handler (closes: #469058)
    - ub: fix up the conversion to sg_init_table()
    - MIPS: Mark all but i8259 interrupts as no-probe.
    - IRQ_NOPROBE helper functions
    - IPCOMP: Disable BH on output when using shared tfm
    - IPCONFIG: The kernel gets no IP from some DHCP servers
    - IPV4: Remove IP_TOS setting privilege checks.
    - IPV6: dst_entry leak in ip4ip6_err.
    - IPV6: Fix IPsec datagram fragmentation
    - NET: Fix race in dev_close(). (Bug 9750)
    - NET: Messed multicast lists after dev_mc_sync/unsync (closes: #466719)
    - NIU: Bump driver version and release date.
    - NIU: Fix BMAC alternate MAC address indexing.
    - NIU: More BMAC alt MAC address fixes.
    - TCP: Improve ipv4 established hash function.
    - SPARC: Fix link errors with gcc-4.3
    - SPARC64: Loosen checks in exception table handling.

  [ Martin Michlmayr ]
  * [mips/r4k-ip22] Enable BLK_DEV_LOOP and BLK_DEV_CRYPTOLOOP.
  * [mips/r5k-ip32] Enable BLK_DEV_LOOP and BLK_DEV_CRYPTOLOOP.
  * [mips/r4k-ip22] Enable PPP, PPPOE and SLIP.
  * [mips/r5k-ip32] Enable PPP, PPPOE and SLIP.
  * Don't check the section size when we're cross compiling.

  [ dann frazier ]
  * Remove cap_task_kill (closes: #463669)

 -- Bastian Blank <waldi@debian.org>  Thu, 27 Mar 2008 12:40:16 +0100

linux-2.6 (2.6.24-4) unstable; urgency=low

  * Add stable release 2.6.24.1:
    - splice: missing user pointer access verification (CVE-2008-0009/10)
    - drm: the drm really should call pci_set_master..
    - Driver core: Revert "Fix Firmware class name collision"
    - fix writev regression: pan hanging unkillable and un-straceable
    - sched: fix high wake up latencies with FAIR_USER_SCHED
    - sched: let +nice tasks have smaller impact
    - b43: Reject new firmware early
    - selinux: fix labeling of /proc/net inodes
    - b43legacy: fix DMA slot resource leakage
    - b43legacy: drop packets we are not able to encrypt
    - b43legacy: fix suspend/resume
    - b43legacy: fix PIO crash
    - b43: Fix dma-slot resource leakage
    - b43: Drop packets we are not able to encrypt
    - b43: Fix suspend/resume
    - sky2: fix for WOL on some devices
    - sky2: restore multicast addresses after recovery
    - x86: restore correct module name for apm
    - ACPI: update ACPI blacklist
    - PCI: Fix fakephp deadlock
    - sys_remap_file_pages: fix ->vm_file accounting
    - lockdep: annotate epoll
    - forcedeth: mac address mcp77/79
    - USB: Fix usb_serial_driver structure for Kobil cardreader driver.
    - USB: handle idVendor of 0x0000
    - USB: fix usbtest halt check on big endian systems
    - USB: storage: Add unusual_dev for HP r707
    - USB: Variant of the Dell Wireless 5520 driver
    - USB: use GFP_NOIO in reset path
    - USB: ftdi driver - add support for optical probe device
    - USB: pl2303: add support for RATOC REX-USB60F
    - USB: remove duplicate entry in Option driver and Pl2303 driver for Huawei modem
    - USB: sierra: add support for Onda H600/Zte MF330 datacard to USB Driver for Sierra Wireless
    - USB: ftdi-sio: Patch to add vendor/device id for ATK_16IC CCD
    - USB: ftdi_sio - enabling multiple ELV devices, adding EM1010PC
    - USB: sierra driver - add devices
    - USB: Adding YC Cable USB Serial device to pl2303
    - USB: Sierra - Add support for Aircard 881U
    - USB: add support for 4348:5523 WinChipHead USB->RS 232 adapter
    - USB: CP2101 New Device IDs
    - usb gadget: fix fsl_usb2_udc potential OOPS
    - USB: keyspan: Fix oops
    - vm audit: add VM_DONTEXPAND to mmap for drivers that need it (CVE-2008-0007)
    - slab: fix bootstrap on memoryless node
    - DVB: cx23885: add missing subsystem ID for Hauppauge HVR1800 Retail

  [ Martin Michlmayr ]
  * [arm/ixp4xx] Enble ATA_OVER_ETH, requested by Nicola Fankhauser.
  * [arm/iop32x] Enble ATA_OVER_ETH.

  [ Bastian Blank ]
  * Add stable release 2.6.24.2:
    - splice: fix user pointer access in get_iovec_page_array()
    (CVE-2008-0600, closes: #464945)

 -- Bastian Blank <waldi@debian.org>  Mon, 11 Feb 2008 12:29:23 +0100

linux-2.6 (2.6.24-3) unstable; urgency=low

  [ maximilian attems ]
  * [scsi]: hptiop: add more adapter models and fixes.
  * [amd64, i386]: Reenable ACPI_PROCFS_POWER. (closes: #463253)

  [ Gordon Farquharson ]
  * [arm/ixp4xx] Update Ethernet driver so that it can be loaded by udev
    automatically.

  [ Martin Michlmayr ]
  * [mips/r5k-ip32] Enable R8169, requested by Giuseppe Sacco. (Closes:
    #463705)

 -- Bastian Blank <waldi@debian.org>  Wed, 06 Feb 2008 13:05:18 +0100

linux-2.6 (2.6.24-2) unstable; urgency=low

  [ Bastian Blank ]
  * Fix broken merge of flavour specific settings.
    - [i386]: Recommends are fixed.
    - [s390/s390-tape]: Built as small image again.

  [ maximilian attems ]
  * Disable old dup prism54 driver.
  * Stable queue: slab: fix bootstrap on memoryless node.

  [ Aurelien Jarno ]
  * [arm]: Remove options that are present in topconfig from config.versatile.
  * [arm]: Turn off B44 since it fails to compile on armel.

 -- Bastian Blank <waldi@debian.org>  Thu, 31 Jan 2008 17:37:00 +0100

linux-2.6 (2.6.24-1) unstable; urgency=low

  * New upstream release
    (closes: #461639)

  [ Martin Michlmayr ]
  * Don't build the AdvanSys driver on ARM since it fails to compile.
  * Disable ATH5K on ARM since it fails to compile.
  * [arm/iop32x] Activate DMADEVICES.
  * [mips/mipsel] Turn off CONFIG_NIU since it fails to compile.

  [ maximilian attems ]
  * [amd64, i386]: Enable ACPI_SYSFS_POWER and disable ACPI_PROCFS_POWER.
  * [fw] Sync with latest git-ieee1394 for sbp2 fixes.

  [ Bastian Blank ]
  * Kill reboot warning from old templates.
  * Fix strange default value for link_in_boot. (closes: #425056)
  * [powerpc/powerpc]: Enable Efika support.
  * [powerpc]: Lower mkvmlinuz to the state of a bootloader.
  * [powerpc]: Remove ppc and m68k include dirs from headers.
  * Remove versions from relations fullfilled in stable.

  [ Aurelien Jarno ]
  * [arm]: Update versatile config.

  [ Gordon Farquharson ]
  * [arm/ixp4xx] Change the ixp4xx network driver from the driver
    written by Christian Hohnstaedt to the driver written by Krzysztof
    Hasala which has partially been accepted upstream.

 -- Bastian Blank <waldi@debian.org>  Sat, 26 Jan 2008 11:35:11 +0100

linux-2.6 (2.6.24~rc8-1~experimental.1) experimental; urgency=low

  * New upstream release
    (closes: #454776, #458142, #457992, #458899, #426124, #459732, #455566).

  [ maximilian attems ]
  * New upstream release, rebase dfsg stuff plus drivers-atm.patch,
    scripts-kconfig-reportoldconfig.patch.
  * [amd64, powerpc] Set HIGH_RES_TIMERS and NO_HZ (closes: #458312).
  * topconfig set NETFILTER_XT_MATCH_TIME, NET_ACT_NAT, KSDAZZLE_DONGLE,
    KS959_DONGLE, NET_9P_FD, IP1000, VETH, IXGBE, NIU, TEHUTI, LIBERTAS_CS,
    LIBERTAS_SDIO, RT2X00, SENSORS_ADT7470, SENSORS_I5K_AMB, SENSORS_F71882FG,
    SENSORS_FSCHMD, SENSORS_IBMPEX, CRYPTO_XTS, CRYPTO_SEED, CRYPTO_AUTHENC,
    DVB_S5H1409, DVB_TUNER_MT2131, INET_LRO, MMC_RICOH_MMC, MMC_SPI,
    RTC_DRV_DS1374, VIDEO_CX23885, VIDEO_FB_IVTV, USB_SERIAL_CH341,
    SCSI_SRP_TGT_ATTRS, ADM8211, MTD_INTEL_VR_NOR, MTD_ALAUDA,
    MTD_ONENAND_2X_PROGRAM, MTD_ONENAND_SIM, DM_MULTIPATH_HP, FUJITSU_LAPTOP,
    QUOTA_NETLINK_INTERFACE, DM_UEVENT, SCSI_FC_TGT_ATTRS, SSB, BT_HCIUART_LL,
    BT_HCIBTSDIO, MTD_OOPS, CGROUPS, MDIO_BITBANG, HIDRAW, P54, SDIO_UART,
    NETCONSOLE_DYNAMIC, SECURITY_FILE_CAPABILITIES.
  * Disable smbfs in topconfig, not supported upstream, use cifs.
  * Disable bcm43xx, deprecated by upstream. Enable B43 (needs v4 firmware)
    and B43LEGACY (needs v3 firmware).
  * [i386]: Set SND_SC6000, EDAC_I3000, EDAC_I5000, SBC7240_WDT,
    NET_9P_VIRTIO, FB_GEODE_LX, VIRTIO_NET, VIRTIO_BLK.
  * Set USB_EHCI_TT_NEWSCHED fills USB 2.0 bandwith better. (closes: #454797)
  * postrm: Nuke initramfs sha1sum on linux-image removal. (closes: #420245)
  * Unifiy BSD_PROCESS_ACCT settings across configs. (closes: #455892)
  * Reenable DABUSB as firmware is BSD licensed.
  * [hppa]: Disable OCFS2, due build trouble.
  * topconfig: Enable delay accounting TASKSTATS. (closes: #433204)
  * Add git-ieee1394.patch for latest firewire fixes.
  * [i386] Enable PARAVIRT_GUEST. (closes: #457562)
  * [amd64, i386] Enable CPU_IDLE for software-controlled idle pm.
  * [amd64, i386] Enable IT8712F_WDT, FB_EFI.
  * Add and enable at76.patch wireless driver for Atmel USB cards.
  * Add and enable ath5k.patch wireless driver for Atheros 5xxx cards.
  * Unify VLAN_8021Q setting, needed also on r5k-cobalt.
  * Double max SERIAL_8250_NR_UARTS to 32. (closes: #440807)
  * topconfig: Enable AUDITSYSCALL for better SELinux support.

  [ Bastian Blank ]
  * [amd64, i386]: Set kernel architecture to x86.
  * [i386]: Remove linux-libc-dev arch override.

  [ Martin Michlmayr ]
  * [mipsel/r5k-cobalt] Enable the new LEDs driver for Cobalt RaQ.
  * [arm/iop32x] Re-enable USB_NET and PPP, thanks Daniel Hess (closes:
    #456416).
  * [arm/iop32x] Enable BSD_PROCESS_ACCT and POSIX_MQUEUE (closes: #455892).
  * [mips] Disable AdvanSys SCSI since it doesn't compile.
  * [arm/ixp4xx] Enable IP_ADVANCED_ROUTER, requested by Oliver Urbann.
  * [arm/iop32x] Enable IP_ADVANCED_ROUTER.

  [ dann frazier ]
  * [ia64]: Enable BLK_CPQ_DA

  [ Frederik Schüler ]
  * Add GFS2 locking symbols export patch.

  [ Aurelien Jarno ]
  * [mips/mipsel] Remove QEMU flavour, as the Malta platform is now correctly
    emulated in QEMU.

  [ Christian T. Steigies ]
  * [m68k]: Update patches from linux-m68k CVS
  * [m68k]: Enable building for bvme6000, mvme147, and mvme16x again

 -- Bastian Blank <waldi@debian.org>  Fri, 18 Jan 2008 12:23:26 +0100

linux-2.6 (2.6.23-2) unstable; urgency=low

  [ dann frazier ]
  * [ia64]: Enable BLK_CPQ_DA

  [ Gordon Farquharson ]
  * [arm/iop32x] Use the new i2c framework to load rtc-rs5c372 for the
    GLAN Tank.

  [ Frederik Schüler ]
  * Export gfs2 locking symbols required to build gfs1 module.

  [ maximilian attems ]
  * [ppc] Reenable PMAC_BACKLIGHT.
  * [sparc] Add davem get_cpu() SunFire boot patch. (closes: #440720)
  * Add stable release 2.6.23.10:
    - IPV4: Remove bogus ifdef mess in arp_process
    - KVM: x86 emulator: Use emulator_write_emulated and not emulator_write_std
    - KVM: SVM: Fix FPU leak while emulating clts
    - revert "dpt_i2o: convert to SCSI hotplug model"
    - KVM: x86 emulator: fix access registers for instructions with ModR/M
      byte and Mod = 3
    - KVM: x86 emulator: invd instruction
    - KVM: SVM: Intercept the 'invd' and 'wbinvd' instructions
    - KVM: Skip pio instruction when it is emulated, not executed
    - KVM: VMX: Force vm86 mode if setting flags during real mode
    - forcedeth: new mcp79 pci ids
    - forcedeth boot delay fix
    - PFKEY: Sending an SADB_GET responds with an SADB_GET
    - rd: fix data corruption on memory pressure.
    - create /sys/.../power when CONFIG_PM is set
    - USB: fix up EHCI startup synchronization
    - RXRPC: Add missing select on CRYPTO
    - KVM: VMX: Reset mmu context when entering real mode
    - NET: random : secure_tcp_sequence_number should not assume
      CONFIG_KTIME_SCALAR
    - NET: Corrects a bug in ip_rt_acct_read()
    - NETFILTER: Fix NULL pointer dereference in nf_nat_move_storage()
    - netfilter: Fix kernel panic with REDIRECT target.
    - IPV6: Restore IPv6 when MTU is big enough
    - UNIX: EOF on non-blocking SOCK_SEQPACKET
    - x86 setup: add a near jump to serialize %cr0 on 386/486
    - Fix synchronize_irq races with IRQ handler
    - CRYPTO api: Fix potential race in crypto_remove_spawn
    - TCP: Fix TCP header misalignment
    - tmpfs: restore missing clear_highpage (CVE-2007-6417)
    - TCP: MTUprobe: fix potential sk_send_head corruption
    - NETFILTER: fix forgotten module release in xt_CONNMARK and xt_CONNSECMARK
    - fb_ddc: fix DDC lines quirk
    - VLAN: Fix nested VLAN transmit bug
    - I4L: fix isdn_ioctl memory overrun vulnerability (CVE-2007-6151)
    - isdn: avoid copying overly-long strings
    - nf_nat: fix memset error
    - esp_scsi: fix reset cleanup spinlock recursion
    - libertas: properly account for queue commands
    - KVM: Fix hang on uniprocessor
    - USB: make the microtek driver and HAL cooperate
    - TEXTSEARCH: Do not allow zero length patterns in the textsearch
      infrastructure
    - XFRM: Fix leak of expired xfrm_states
    - NETFILTER: xt_TCPMSS: remove network triggerable WARN_ON
    - BRIDGE: Lost call to br_fdb_fini() in br_init() error path
    - DECNET: dn_nl_deladdr() almost always returns no error
    - BRIDGE: Properly dereference the br_should_route_hook
    - PKT_SCHED: Check subqueue status before calling hard_start_xmit
    - Freezer: Fix APM emulation breakage
    - XFS: Make xfsbufd threads freezable
    - TCP: Problem bug with sysctl_tcp_congestion_control function
    - wait_task_stopped(): pass correct exit_code to wait_noreap_copyout()
    - KVM: x86 emulator: implement 'movnti mem, reg'
    - TCP: illinois: Incorrect beta usage
    - futex: fix for futex_wait signal stack corruption
    - libata: kill spurious NCQ completion detection
    - hrtimers: avoid overflow for large relative timeouts (CVE-2007-5966)
    - Input: ALPS - add support for model found in Dell Vostro 1400
      (closes: #448818)
    - PNP: increase the maximum number of resources
    - sched: some proc entries are missed in sched_domain sys_ctl debug code
    - ATM: [he] initialize lock and tasklet earlier
  * Add stable release 2.6.23.11:
    - BRIDGE: Section fix.
    - Revert "Freezer: Fix APM emulation breakage"
  * Backport fix for CVE-2007-5938
    - iwlwifi: fix possible NULL dereference in iwl_set_rate()
  * Add stable release 2.6.23.12:
    - Revert "PNP: increase the maximum number of resources"
  * VM/Security: add security hook to do_brk (CVE-2007-6434)
  * security: protect from stack expantion into low vm addresses
  * [hppa]: Disable OCFS2, due build trouble.

  [ Aurelien Jarno ]
  * [arm/versatile] Disable ACENIC and MYRI10GE as they are useless on this
    platform.
  * Add em28xx-dv100.patch to add support for Pinnacle Dazzle DVC 100.

  [ Bastian Blank ]
  * Fix abi change in 2.6.23.10.

 -- maximilian attems <maks@debian.org>  Fri, 21 Dec 2007 11:47:55 +0100

linux-2.6 (2.6.23-1) unstable; urgency=low

  * New upstream release (closes: #447682).
    - r8169: fix confusion between hardware and IP header alignment
      (closes: #452069).

  [ maximilian attems ]
  * [ppc] Enable for powerpc config the ams (Apple Motion Sensor).
    (closes: #426210)
  * Add to linux-doc the missing toplevel text files.
    (closes: #360876, #438697)
  * Set CONFIG_BLK_DEV_IO_TRACE for blktrace(8) support. (closes: #418442)
  * ipw2200: Enable IPW2200_RADIOTAP and IPW2200_PROMISCUOUS for optional
    rtap interface. (closes: #432555)
  * Enable in topconfig NF_CT_PROTO_UDPLITE, NETFILTER_XT_TARGET_TRACE,
    NETFILTER_XT_MATCH_CONNLIMIT, NETFILTER_XT_MATCH_U32, SENSORS_ABITUGURU3,
    SENSORS_LM93, SENSORS_DME1737, SENSORS_THMC50, DVB_USB_AF9005,
    DVB_USB_AF9005_REMOTE, CRC7, I2C_TAOS_EVM, DS1682, SENSORS_TSL2550,
    SPI_LM70_LLP, SPI_TLE62X0, W1_SLAVE_DS2760, TUNER_TEA5761, NET_9P,
    DM_MULTIPATH_RDAC, NET_SCH_RR, EEPROM_93CX6, PPPOL2TP, CRYPTO_HW, UIO,
    UIO_CIF, SND_CS5530, RTL8187, PC300TOO, TCG_TIS, SCSI_SAS_ATA,
    PATA_MARVELL.
  * [i386] Enable lguest.
  * [amd64, i386] Enable VIDEO_OUTPUT_CONTROL, NETDEVICES_MULTIQUEUE.
  * linux-image bugscript add cmdline.
  * [amd64, i386, ia64]: Enable DMIID, ACPI_PROC_EVENT.
  * Enable TCG_TPM various userspace accesses it. (closes: #439020)
  * Add and enable IWLWIFI.
  * Add git-ieee1394.patch for latest firewire fixes.
  * [ipv6] Enable IPV6_MULTIPLE_TABLES, IPV6_SUBTREES. (closes: #441226)
  * Add and enable E1000E.
  * Add stable release 2.6.23.1:
    - libata: sata_mv: more S/G fixes

  [ Martin Michlmayr ]
  * [mips] Add a bcm1480 PCI build fix.
  * Update Riku Voipio's Fintek F75375/SP driver to the latest version.
  * [arm/iop32x] Set the fan on Thecus N2100 to full speed (Riku Voipio).
  * [arm/iop32x] Remove the IPv6 and filesystem info from the config file
    so we will get the values from the main config file.  This should
    enable NFSv4 and ip6tables support requested by Wouter Verhelst.
  * [arm/iop32x] Remove even more options to receive the default options.
  * [arm/ixp4xx] Remove a lot of options to receive the default options.
  * [mips/r4k-ip22] Remove a lot of options to receive the default options.
    This will enable ISCSI requested by Martin Zobel-Helas.
  * [mips/r5k-ip32] Remove a lot of options to receive the default options.
    This will enable PCI Ethernet devices requested by Giuseppe Sacco.
  * [mipsel/r5k-cobalt] Remove a lot of options to receive the default
    options.
  * [mipsel/r5k-cobalt] Enable the modern Cobalt LEDs driver.
  * [arm/iop32x] Enable Intel IOP ADMA support.
  * [arm] Mark BCM43XX as broken on ARM.
  * [mips/r4k-ip22] Disable EARLY PRINTK because it breaks serial console.
  * [mips] Add some IP22 fixes from Thomas Bogendoerfer:
    - Fix broken EISA interrupt setup by switching to generic i8259
    - Fix broken eeprom access by using __raw_readl/__raw_writel

  [ Bastian Blank ]
  * Add unpriviledged only Xen support.
  * [i386] Drop k7 images.
  * Drop maybe IETF document. (closes: #423040)
  * Drop drivers because of binary only firmwares:
    - DABUSB driver
    - COPS LocalTalk PC support
    - Digi Intl. RightSwitch SE-X support
    - 3Com 3C359 Token Link Velocity XL adapter support
    - SMC ISA/MCA adapter support
    - EMI 6|2m USB Audio interface support
    - EMI 2|6 USB Audio interface support
    - Computone IntelliPort Plus serial support
  * Remove binary only firmwares for:
    - Alteon AceNIC/3Com 3C985/NetGear GA620 Gigabit support
    - Broadcom Tigon3 support
    - USB Keyspan USA-xxx Serial Driver
    - Korg 1212 IO
    - ESS Allegro/Maestro3
    - Yamaha YMF724/740/744/754
    - Technotrend/Hauppauge Nova-USB devices
    - YAM driver for AX.25
    - MyriCOM Gigabit Ethernet support
    - PTI Qlogic, ISP Driver
    - Cirrus Logic (Sound Fusion) CS4280/CS461x/CS462x/CS463x
    - Madge Ambassador (Collage PCI 155 Server)
    - PCA-200E support
    - SBA-200E support
    - Broadcom NetXtremeII support
  * Disable now broken drivers:
    - Alteon AceNIC/3Com 3C985/NetGear GA620 Gigabit support
    - USB Keyspan USA-xxx Serial Driver
    - Technotrend/Hauppauge Nova-USB devices
    - YAM driver for AX.25
    - MyriCOM Gigabit Ethernet support
    - PTI Qlogic, ISP Driver
    - Cirrus Logic (Sound Fusion) CS4280/CS461x/CS462x/CS463x
    - Madge Ambassador (Collage PCI 155 Server)
    - PCA-200E support
    - SBA-200E support
    - Broadcom NetXtremeII support
  * Add -common to common header package names.
  * Drop provides from common header packages.
  * Update plain image type.
  * Put only a config dump into linux-support.

  [ Aurelien Jarno ]
  * [mips, mipsel] Add a 64-bit image (5kc-malta) for the MIPS Malta board.
    (closes: #435677)
    [sparc] Enable r8169 module on sparc64 and sparc64-smp flavours (closes:
    #431977)

  [ Frederik Schüler ]
  * Move all PATA options into the global config file, exept PATA_ARTOP
    (arm/ixp4xx) and PATA_MPC52xx (powerpc).
  * Move new global options into the global config file
  * Clean up new amd64 options

  [ dann frazier ]
  * [ia64] Re-enable various unintentionally disabled config options
  * Enable hugetlbfs on i386, amd64, sparc64 and powerpc64. Closes: #450939

  [ Bastian Blank ]
  * Add stable release 2.6.23.2:
    - BLOCK: Fix bad sharing of tag busy list on queues with shared tag maps
    - fix tmpfs BUG and AOP_WRITEPAGE_ACTIVATE
    - Fix compat futex hangs. (closes: #433187)
    - sched: keep utime/stime monotonic
    - fix the softlockup watchdog to actually work
    - splice: fix double kunmap() in vmsplice copy path
    - writeback: don't propagate AOP_WRITEPAGE_ACTIVATE
    - SLUB: Fix memory leak by not reusing cpu_slab
    - HOWTO: update ja_JP/HOWTO with latest changes
    - fix param_sysfs_builtin name length check
    - param_sysfs_builtin memchr argument fix
    - Remove broken ptrace() special-case code from file mapping
    - locks: fix possible infinite loop in posix deadlock detection
    - lockdep: fix mismatched lockdep_depth/curr_chain_hash
  * Add stable release 2.6.23.3:
    - revert "x86_64: allocate sparsemem memmap above 4G"
    - x86: fix TSC clock source calibration error
    - x86 setup: sizeof() is unsigned, unbreak comparisons
    - x86 setup: handle boot loaders which set up the stack incorrectly
    - x86: fix global_flush_tlb() bug
    - xfs: eagerly remove vmap mappings to avoid upsetting Xen
    - xen: fix incorrect vcpu_register_vcpu_info hypercall argument
    - xen: deal with stale cr3 values when unpinning pagetables
    - xen: add batch completion callbacks
    - UML - kill subprocesses on exit
    - UML - stop using libc asm/user.h
    - UML - Fix kernel vs libc symbols clash
    - UML - Stop using libc asm/page.h
    - POWERPC: Make sure to of_node_get() the result of pci_device_to_OF_node()
    - POWERPC: Fix handling of stfiwx math emulation
    - MIPS: R1: Fix hazard barriers to make kernels work on R2 also.
    - MIPS: MT: Fix bug in multithreaded kernels.
    - Fix sparc64 MAP_FIXED handling of framebuffer mmaps
    - Fix sparc64 niagara optimized RAID xor asm
  * Add stable release 2.6.23.4:
    - mac80211: make ieee802_11_parse_elems return void
    - mac80211: only honor IW_SCAN_THIS_ESSID in STA, IBSS, and AP modes
    - mac80211: honor IW_SCAN_THIS_ESSID in siwscan ioctl
    - mac80211: store SSID in sta_bss_list
    - mac80211: store channel info in sta_bss_list
    - mac80211: reorder association debug output
    - ieee80211: fix TKIP QoS bug
    - NETFILTER: nf_conntrack_tcp: fix connection reopening
    - Fix netlink timeouts.
    - Fix crypto_alloc_comp() error checking.
    - Fix SET_VLAN_INGRESS_PRIORITY_CMD error return.
    - Fix VLAN address syncing.
    - Fix endianness bug in U32 classifier.
    - Fix TEQL oops.
    - Fix error returns in sys_socketpair()
    - softmac: fix wext MLME request reason code endianness
    - Fix kernel_accept() return handling.
    - TCP: Fix size calculation in sk_stream_alloc_pskb
    - Fix SKB_WITH_OVERHEAD calculations.
    - Fix 9P protocol build
    - Fix advertised packet scheduler timer resolution
    - Add get_unaligned to ieee80211_get_radiotap_len
    - mac80211: Improve sanity checks on injected packets
    - mac80211: filter locally-originated multicast frames
  * Add stable release 2.6.23.5:
    - zd1211rw, fix oops when ejecting install media
    - rtl8187: Fix more frag bit checking, rts duration calc
    - ipw2100: send WEXT scan events
    - zd1201: avoid null ptr access of skb->dev
    - sky2: fix power settings on Yukon XL
    - sky2: ethtool register reserved area blackout
    - sky2: status ring race fix
    - skge: XM PHY handling fixes
    - Fix L2TP oopses.
    - TG3: Fix performance regression on 5705.
    - forcedeth: add MCP77 device IDs
    - forcedeth msi bugfix
    - ehea: 64K page kernel support fix
    - libertas: fix endianness breakage
    - libertas: more endianness breakage
  * Add stable release 2.6.23.6:
    - ACPI: suspend: Wrong order of GPE restore.
    - ACPI: sleep: Fix GPE suspend cleanup
    - libata: backport ATA_FLAG_NO_SRST and ATA_FLAG_ASSUME_ATA, part 2
    - libata: backport ATA_FLAG_NO_SRST and ATA_FLAG_ASSUME_ATA
    - libata: add HTS542525K9SA00 to NCQ blacklist
    - radeon: set the address to access the GART table on the CPU side correctly
    - Char: moxa, fix and optimise empty timer
    - Char: rocket, fix dynamic_dev tty
    - hptiop: avoid buffer overflow when returning sense data
    - ide: Fix cs5535 driver accessing beyond array boundary
    - ide: Fix siimage driver accessing beyond array boundary
    - ide: Add ide_get_paired_drive() helper
    - ide: fix serverworks.c UDMA regression
    - i4l: fix random freezes with AVM B1 drivers
    - i4l: Fix random hard freeze with AVM c4 card
    - ALSA: hda-codec - Add array terminator for dmic in STAC codec
    - USB: usbserial - fix potential deadlock between write() and IRQ
    - USB: add URB_FREE_BUFFER to permissible flags
    - USB: mutual exclusion for EHCI init and port resets
    - usb-gadget-ether: prevent oops caused by error interrupt race
    - USB: remove USB_QUIRK_NO_AUTOSUSPEND
    - MSI: Use correct data offset for 32-bit MSI in read_msi_msg()
    - md: raid5: fix clearing of biofill operations
    - md: fix an unsigned compare to allow creation of bitmaps with v1.0 metadata
    - dm: fix thaw_bdev
    - dm delay: fix status
    - libata: sync NCQ blacklist with upstream
    - ALSA: hdsp - Fix zero division
    - ALSA: emu10k1 - Fix memory corruption
    - ALSA: Fix build error without CONFIG_HAS_DMA
    - ALSA: fix selector unit bug affecting some USB speakerphones
    - ALSA: hda-codec - Avoid zero NID in line_out_pins[] of STAC codecs
    - IB/mthca: Use mmiowb() to avoid firmware commands getting jumbled up
    - IB/uverbs: Fix checking of userspace object ownership
    - hwmon/lm87: Disable VID when it should be
    - hwmon/lm87: Fix a division by zero
    - hwmon/w83627hf: Don't assume bank 0
    - hwmon/w83627hf: Fix setting fan min right after driver load
    - i915: fix vbl swap allocation size.
    - POWERPC: Fix platinumfb framebuffer
  * Add stable release 2.6.23.7:
    - NFS: Fix a writeback race...
    - ocfs2: fix write() performance regression
    - minixfs: limit minixfs printks on corrupted dir i_size (CVE-2006-6058)
  * Add stable release 2.6.23.8:
    - wait_task_stopped: Check p->exit_state instead of TASK_TRACED (CVE-2007-5500)
    - TCP: Make sure write_queue_from does not begin with NULL ptr (CVE-2007-5501)
  * Add stable release 2.6.23.9:
    - ipw2200: batch non-user-requested scan result notifications
    - USB: Nikon D40X unusual_devs entry
    - USB: unusual_devs modification for Nikon D200
    - softlockup: use cpu_clock() instead of sched_clock()
    - softlockup watchdog fixes and cleanups
    - x86: fix freeze in x86_64 RTC update code in time_64.c
    - ntp: fix typo that makes sync_cmos_clock erratic
    - x86: return correct error code from child_rip in x86_64 entry.S
    - x86: NX bit handling in change_page_attr()
    - x86: mark read_crX() asm code as volatile
    - x86: fix off-by-one in find_next_zero_string
    - i386: avoid temporarily inconsistent pte-s
    - libcrc32c: keep intermediate crc state in cpu order
    - geode: Fix not inplace encryption
    - Fix divide-by-zero in the 2.6.23 scheduler code
    - ACPI: VIDEO: Adjust current level to closest available one.
    - libata: sata_sis: use correct S/G table size
    - sata_sis: fix SCR read breakage
    - reiserfs: don't drop PG_dirty when releasing sub-page-sized dirty file
    - x86: disable preemption in delay_tsc()
    - dmaengine: fix broken device refcounting
    - nfsd4: recheck for secure ports in fh_verify
    - knfsd: fix spurious EINVAL errors on first access of new filesystem
    - raid5: fix unending write sequence
    - oProfile: oops when profile_pc() returns ~0LU
    - drivers/video/ps3fb: fix memset size error
    - i2c/eeprom: Hide Sony Vaio serial numbers
    - i2c/eeprom: Recognize VGN as a valid Sony Vaio name prefix
    - i2c-pasemi: Fix NACK detection

 -- maximilian attems <maks@debian.org>  Fri, 30 Nov 2007 11:40:09 +0100

linux-2.6 (2.6.22-6) unstable; urgency=low

  [ Martin Michlmayr ]
  * [mips] Add IP22 (SGI Indy) patches from Thomas Bogendoerfer:
    - Disable EARLY PRINTK because it breaks serial.
    - fix wrong argument order.
    - wrong check for second HPC.  Closes: #448488

  [ maximilian attems ]
  * Add stable release 2.6.22.11 - minus ipv6 abi breaker:
    - libertas: fix endianness breakage
    - libertas: more endianness breakage
    - Fix ROSE module unload oops.
    - Add get_unaligned to ieee80211_get_radiotap_len
    - Fix ipv6 redirect processing, leads to TAHI failures.
    - i915: fix vbl swap allocation size.
    - Fix ESP host instance numbering.
    - Fix TCP MD5 on big-endian.
    - Fix zero length socket write() semantics.
    - Fix sys_ipc() SEMCTL on sparc64.
    - Fix TCP initial sequence number selection.
    - lockdep: fix mismatched lockdep_depth/curr_chain_hash
    - V4L: ivtv: fix udma yuv bug
    - Fix TCP's ->fastpath_cnt_hit handling.
    - hwmon/lm87: Fix a division by zero
    - hwmon/lm87: Disable VID when it should be
    - hwmon/w83627hf: Fix setting fan min right after driver load
    - hwmon/w83627hf: Don't assume bank 0
    - netdrvr: natsemi: Fix device removal bug
    - Fix ieee80211 handling of bogus hdrlength field
    - mac80211: filter locally-originated multicast frames
    - POWERPC: Fix handling of stfiwx math emulation
    - dm9601: Fix receive MTU
    - firewire: fix unloading of fw-ohci while devices are attached
    - Fix cls_u32 error return handling.
    - ACPI: disable lower idle C-states across suspend/resume
  * Add stable release 2.6.22.12-rc1:
    - genirq: cleanup mismerge artifact
    - genirq: suppress resend of level interrupts
    - genirq: mark io_apic level interrupts to avoid resend
    - IB/uverbs: Fix checking of userspace object ownership
    - minixfs: limit minixfs printks on corrupted dir i_size (CVE-2006-6058)
    - param_sysfs_builtin memchr argument fix
    - x86: fix global_flush_tlb() bug
    - dm snapshot: fix invalidation deadlock
    - Revert "x86_64: allocate sparsemem memmap above 4G"

  [ Bastian Blank ]
  * Update vserver patch to 2.2.0.5.
    - Ignore symbols from never to be merged patch.

 -- maximilian attems <maks@debian.org>  Sun,  4 Nov 2007 17:35:51 +0100

linux-2.6 (2.6.22-5) unstable; urgency=low

  [ maximilian attems ]
  * Add stable release 2.6.22.6:
    - USB: allow retry on descriptor fetch errors
    - PCI: lets kill the 'PCI hidden behind bridge' message
    - Netfilter: Missing Kbuild entry for netfilter
    - Fix soft-fp underflow handling.
    - SPARC64: Fix sparc64 task stack traces.
    - TCP: Do not autobind ports for TCP sockets
    - DCCP: Fix DCCP GFP_KERNEL allocation in atomic context
    - NET: Share correct feature code between bridging and bonding
    - SNAP: Fix SNAP protocol header accesses.
    - NET: Fix missing rcu unlock in __sock_create()
    - IPv6: Invalid semicolon after if statement
    - TCP: Fix TCP rate-halving on bidirectional flows.
    - TCP: Fix TCP handling of SACK in bidirectional flows.
    - uml: fix previous request size limit fix
    - usb: add PRODUCT, TYPE to usb-interface events
    - PPP: Fix PPP buffer sizing.
    - ocfs2: Fix bad source start calculation during kernel writes
    - signalfd: fix interaction with posix-timers
    - signalfd: make it group-wide, fix posix-timers scheduling
    - USB: fix DoS in pwc USB video driver
    - sky2: don't clear phy power bits
    - PCI: disable MSI on RS690
    - PCI: disable MSI on RD580
    - PCI: disable MSI on RX790
    - IPV6: Fix kernel panic while send SCTP data with IP fragments
    - i386: fix lazy mode vmalloc synchronization for paravirt
  * Set abi to 3.
  * Add stable release 2.6.22.7: (CVE-2007-4573)
    - x86_64: Zero extend all registers after ptrace in 32bit entry path.
  * Add stable release 2.6.22.8: (CVE-2007-4571)
    - Convert snd-page-alloc proc file to use seq_file
  * Add stable release 2.6.22.9:
    - 3w-9xxx: Fix dma mask setting
    - Fix pktgen src_mac handling.
    - nfs: fix oops re sysctls and V4 support
    - DVB: get_dvb_firmware: update script for new location of tda10046 firmware
    - afs: mntput called before dput
    - disable sys_timerfd()
    - Fix "Fix DAC960 driver on machines which don't support 64-bit DMA"
    - futex_compat: fix list traversal bugs
    - MTD: Initialise s_flags in get_sb_mtd_aux()
    - Fix sparc64 v100 platform booting.
    - Fix IPV6 DAD handling
    - ext34: ensure do_split leaves enough free space in both blocks
    - dir_index: error out instead of BUG on corrupt dx dirs
    - Fix oops in vlan and bridging code
    - V4L: ivtv: fix VIDIOC_S_FBUF: new OSD values were never set
    - crypto: blkcipher_get_spot() handling of buffer at end of page
    - Fix datagram recvmsg NULL iov handling regression.
    - Handle snd_una in tcp_cwnd_down()
    - Fix TCP DSACK cwnd handling
    - JFFS2: fix write deadlock regression
    - hwmon: End of I/O region off-by-one
    - Fix debug regression in video/pwc
    - splice: fix direct splice error handling
    - Fix race with shared tag queue maps
    - Fix ipv6 source address handling.
    - POWERPC: Flush registers to proper task context
    - bcm43xx: Fix cancellation of work queue crashes
    - Fix DAC960 driver on machines which don't support 64-bit DMA
    - DVB: get_dvb_firmware: update script for new location of sp8870 firmware
    - USB: fix linked list insertion bugfix for usb core
    - Correctly close old nfsd/lockd sockets.
    - Fix IPSEC AH4 options handling
    - setpgid(child) fails if the child was forked by sub-thread
    - sigqueue_free: fix the race with collect_signal()
    - Fix decnet device address listing.
    - Fix inet_diag OOPS.
    - Leases can be hidden by flocks
    - kconfig: oldconfig shall not set symbols if it does not need to
    - MTD: Makefile fix for mtdsuper
    - firewire: fw-ohci: ignore failure of pci_set_power_state
      (fix suspend regression)
    - ieee1394: ohci1394: fix initialization if built non-modular
    - Fix device address listing for ipv4.
    - Fix tc_ematch kbuild
    - V4L: cx88: Avoid a NULL pointer dereference during mpeg_open()
    - DVB: b2c2-flexcop: fix Airstar HD5000 tuning regression
    - fix realtek phy id in forcedeth
    - rpc: fix garbage in printk in svc_tcp_accept()
    - Fix IPV6 append OOPS.
    - Fix ipv6 double-sock-release with MSG_CONFIRM
    - ACPI: Validate XSDT, use RSDT if XSDT fails
  * Update vserver patch to 2.2.0.4.
  * Add stable release 2.6.22.10:
    - i386: Use global flag to disable broken local apic timer on AMD CPUs.
    - Fix timer_stats printout of events/sec
    - libata: update drive blacklists
    - i2c-algo-bit: Read block data bugfix
    - scsi_transport_spi: fix domain validation failure from incorrect width
      setting
    - Fix SMP poweroff hangs
    - Fix ppp_mppe kernel stack usage.
    - sky2: reduce impact of watchdog timer
    - sky2: fix VLAN receive processing
    - sky2: fix transmit state on resume
    - SELinux: clear parent death signal on SID transitions
    - NLM: Fix a circular lock dependency in lockd
    - NLM: Fix a memory leak in nlmsvc_testlock

  [ Martin Michlmayr ]
  * [mips] Add a fix so qemu NE2000 will work again.
  * [mipsel/r5k-cobalt] Enable MTD.
  * [mips] Backport "Fix CONFIG_BUILD_ELF64 kernels with symbols in
    CKSEG0" to fix crash on boot on IP32 (SGI O2).  Closes: #444104.

  [ Steve Langasek ]
  * Set CONFIG_MATHEMU=y on alpha, which is required for proper fp math on
    at least ev4-ev56 systems.  Closes: #411813.
  * linux-image packages need to depend on a newer version of coreutils,
    because of the use of readlink -q -m inherited from kernel-package.
    Closes: #413311.

  [ Bastian Blank ]
  * Fix tainted check in bug scripts.

  [ dann frazier ]
  * [ia64] Re-enable various unintentionally disabled config options

 -- Maximilian Attems <maks@debian.org>  Thu, 11 Oct 2007 13:31:38 +0000

linux-2.6 (2.6.22-4) unstable; urgency=low

  [ dann frazier ]
  * [hppa] Use generic compat_sys_getdents (closes: #431773)

  [ Martin Michlmayr ]
  * [powerpc] Fix PS/2 keyboard detection on Pegasos (closes: #435378).

  [ Emanuele Rocca ]
  * [sparc] Add patch to fix PCI config space accesses on sun4u.
  * [sparc] Disable CONFIG_SCSI_SCAN_ASYNC.

  [ maximilian attems ]
  * Add stable release 2.6.22.2:
    - usb-serial: Fix edgeport regression on non-EPiC devices
    - Missing header include in ipt_iprange.h
    - drivers/video/macmodes.c:mac_find_mode() mustn't be __devinit
    - Fix ipv6 tunnel endianness bug.
    - aacraid: fix security hole
    - USB: cdc-acm: fix sysfs attribute registration bug
    - USB: fix warning caused by autosuspend counter going negative
    - Fix sparc32 memset()
    - Fix leak on /proc/lockdep_stats
    - Fix leaks on /proc/{*/sched, sched_debug, timer_list, timer_stats}
    - futex: pass nr_wake2 to futex_wake_op
    - md: handle writes to broken raid10 arrays gracefully
    - forcedeth bug fix: cicada phy
    - forcedeth bug fix: vitesse phy
    - forcedeth bug fix: realtek phy
    - ACPI: dock: fix opps after dock driver fails to initialize
    - pcmcia: give socket time to power down
    - drm/i915: Fix i965 secured batchbuffer usage (CVE-2007-3851)
    - Fix console write locking in sparc drivers.
    - Sparc64 bootup assembler bug
    - IPV6: /proc/net/anycast6 unbalanced inet6_dev refcnt
    - make timerfd return a u64 and fix the __put_user
    - Fix error queue socket lookup in ipv6
    - Input: lifebook - fix an oops on Panasonic CF-18
    - readahead: MIN_RA_PAGES/MAX_RA_PAGES macros
    - V4L: Add check for valid control ID to v4l2_ctrl_next
    - V4L: ivtv: fix broken VBI output support
    - V4L: ivtv: fix DMA timeout when capturing VBI + another stream
    - V4L: ivtv: Add locking to ensure stream setup is atomic
    - V4L: wm8775/wm8739: Fix memory leak when unloading module
    - do not limit locked memory when RLIMIT_MEMLOCK is RLIM_INFINITY
    - Include serial_reg.h with userspace headers (closes: #433755)
    - TCP FRTO retransmit bug fix
    - Fix rfkill IRQ flags.
    - nfsd: fix possible read-ahead cache and export table corruption
    - nfsd: fix possible oops on re-insertion of rpcsec_gss modules
    - jbd commit: fix transaction dropping
    - jbd2 commit: fix transaction dropping
    - softmac: Fix ESSID problem
    - uml: limit request size on COWed devices
    - UML: exports for hostfs
    - splice: fix double page unlock
    - cfq-iosched: fix async queue behaviour
    - cr_backlight_probe() allocates too little storage for struct cr_panel
    - sx: switch subven and subid values
    - hugetlb: fix race in alloc_fresh_huge_page()
    - KVM: SVM: Reliably detect if SVM was disabled by BIOS
    - dm io: fix another panic on large request
    - md: raid10: fix use-after-free of bio
    - fs: 9p/conv.c error path fix
    - Fix sparc32 udelay() rounding errors.
    - sony-laptop: fix bug in event handling
    - eCryptfs: ecryptfs_setattr() bugfix
    - Hangup TTY before releasing rfcomm_dev
    - dm io: fix panic on large request
    - dm raid1: fix status
    - dm snapshot: permit invalid activation
    - "ext4_ext_put_in_cache" uses __u32 to receive physical block number
    - destroy_workqueue() can livelock
    - USB: fix for ftdi_sio quirk handling
    - Fix TC deadlock.
    - Fix IPCOMP crashes.
    - gen estimator timer unload race
    - Netfilter: Fix logging regression
    - Fix user struct leakage with locked IPC shem segment
    - Fix reported task file values in sense data
    - gen estimator deadlock fix
    - Netpoll leak
    - dm: disable barriers
    - firewire: fw-sbp2: set correct maximum payload (fixes CardBus adapters)
    - fw-ohci: fix "scheduling while atomic"
    - firewire: fix memory leak of fw_request instances
    - ieee1394: revert "sbp2: enforce 32bit DMA mapping"
    - libata: add FUJITSU MHV2080BH to NCQ blacklist
    - i386: HPET, check if the counter works
    - CPU online file permission
    - acpi-cpufreq: Proper ReadModifyWrite of PERF_CTL MSR
    - Keep rfcomm_dev on the list until it is freed
    - SCTP scope_id handling fix
    - Fix ipv6 link down handling.
    - Fix TCP IPV6 MD5 bug.
    - sysfs: release mutex when kmalloc() failed in sysfs_open_file().
    - nf_conntrack: don't track locally generated special ICMP error
  * Bump abi due to firewire, ivtv and xrfm changes.
  * Add stable release 2.6.22.3:
    - fix oops in __audit_signal_info()
    - direct-io: fix error-path crashes
    - powerpc: Fix size check for hugetlbfs
    - stifb: detect cards in double buffer mode more reliably
    - pata_atiixp: add SB700 PCI ID
    - PPC: Revert "[POWERPC] Add 'mdio' to bus scan id list for platforms
      with QE UEC"
    - random: fix bound check ordering (CVE-2007-3105)
    - softmac: Fix deadlock of wx_set_essid with assoc work
    - PPC: Revert "[POWERPC] Don't complain if size-cells == 0 in prom_parse()"
    - ata_piix: update map 10b for ich8m
    - CPUFREQ: ondemand: fix tickless accounting and software coordination bug
    - CPUFREQ: ondemand: add a check to avoid negative load calculation
  * Add stable release 2.6.22.4:
    - Reset current->pdeath_signal on SUID binary execution (CVE-2007-3848)
  * Add stable release 2.6.22.5:
    - x86_64: Check for .cfi_rel_offset in CFI probe
    - x86_64: Change PMDS invocation to single macro
    - i386: Handle P6s without performance counters in nmi watchdog
    - revert "x86, serial: convert legacy COM ports to platform devices"
    - ACPICA: Fixed possible corruption of global GPE list
    - ACPICA: Clear reserved fields for incoming ACPI 1.0 FADTs
    - i386: Fix double fault handler
    - JFFS2 locking regression fix.
    - r8169: avoid needless NAPI poll scheduling
    - Linux 2.6.22.5
    - AVR32: Fix atomic_add_unless() and atomic_sub_unless()
    - i386: allow debuggers to access the vsyscall page with compat vDSO
    - hwmon: (smsc47m1) restore missing name attribute
    - hwmon: fix w83781d temp sensor type setting
    - Hibernation: do not try to mark invalid PFNs as nosave
    - sky2: restore workarounds for lost interrupts
    - sky2: carrier management
    - sky2: check for more work before leaving NAPI
    - sky2: check drop truncated packets
    - forcedeth: fix random hang in forcedeth driver when using netconsole
    - libata: add ATI SB700 device IDs to AHCI driver

  [ dann frazier ]
  * [ia64] Restore config cleanup now that its safe to break the ABI

  [ Bastian Blank ]
  * Update vserver patch to 2.2.0.3.

 -- Bastian Blank <waldi@debian.org>  Thu, 30 Aug 2007 20:19:44 +0200

linux-2.6 (2.6.22-3) unstable; urgency=low

  [ dann frazier ]
  * [ia64] Config cleanup in 2.6.22-2 broke the ABI; revert most of it
    for now (everything but the efivars and sym53c8xx modules)

  [ Martin Michlmayr ]
  * [mipsel/r5k-cobalt] Fix a typo in the config file.
  * [mipsel/4kc-malta] Update the config file, thanks Aurelien Jarno.
  * [mipsel] Add patch from Yoichi Yuasa to fix IDE on Cobalt.

 -- Bastian Blank <waldi@debian.org>  Sun, 29 Jul 2007 13:47:38 +0200

linux-2.6 (2.6.22-2) unstable; urgency=low

  [ Steve Langasek ]
  * [alpha] request_irq-retval.patch: capture the return value of all
    request_irq() calls in sys_titan.c to suppress the warning (and
    build failure with -Werror); failures still aren't being handled, but
    there's nothing that needs to be done -- or nothing that can be done
    -- if these requests fail anyway.

  [ Christian T. Steigies ]
  * Add module.lds to kernel headers (closes: #396220)
  * Enable INPUT_UINPUT on mac
  * Add 2.6.22 patches from linux-m68k CVS

  [ maximilian attems ]
  * Add stable release 2.6.22.1:
    - nf_conntrack_h323: add checking of out-of-range on choices' index values
      (CVE-2007-3642)

  [ dann frazier ]
  * [ia64] Re-enable various config options which were unintentionally
    disabled somewhere between 2.6.21 and 2.6.22
  * [ia64] Re-enable vserver flavour - this was somehow lost when 2.6.22
    was merged from trunk to the sid branch

  [ Bastian Blank ]
  * Update vserver patch to 2.2.0.3-rc1.

 -- Bastian Blank <waldi@debian.org>  Mon, 23 Jul 2007 09:38:01 +0200

linux-2.6 (2.6.22-1) unstable; urgency=low

  [ Bastian Blank ]
  * Drop asfs options.
  * Drop linux-libc-headers references.
  * Update vserver patch to 2.2.0-rc5.

  [ maximilian attems ]
  * Fullfils policy 3.7.2.2.
  * Add Sempron to the k7 image description (closes: #384737)
    Thanks Robert Millan <rmh@aybabtu.com>.
  * [powerpc] Enable CONFIG_ADB_PMU_LED.
  * [hppa] Disable a bunch of topconfig enabled fb devices. Thanks Frank
    Lichtenheld <djpig@debian.org> for build fix.

  [ Christian T. Steigies ]
  * Add module.lds to kernel headers
  * Enable INPUT_UINPUT on mac
  * Add 2.6.22 patches from linux-m68k CVS

  [ dann frazier ]
  * Enable vserver flavour for ia64 (closes: #423232)

 -- Bastian Blank <waldi@debian.org>  Sun, 15 Jul 2007 15:03:40 +0200

linux-2.6 (2.6.22~rc5-1~experimental.1) experimental; urgency=low

  [ Bastian Blank ]
  * [powerpc]: Disable prep.
  * [powerpc]: Disable apm emulation.
  * Drop inactive members from Uploaders.

  [ maximilian attems ]
  * Cleanup configs of old unused variables.
  * Enable TCP_CONG_YEAH, TCP_CONG_ILLINOIS, NF_CONNTRACK_SANE, DM_DELAY,
    GIGASET_M101, SATA_INIC162X, VIDEO_IVTV, USB_ZR364XX, INFINIBAND_CXGB3,
    MLX4_INFINIBAND, SPI_AT25, MFD_SM501, DVB_USB_M920X, DVB_USB_GL861,
    DVB_USB_AU6610, DVB_USB_OPERA1, SENSORS_AD7418, SENSORS_ADM1029,
    SENSORS_F75375S, SENSORS_CORETEMP, SENSORS_MAX6650, SENSORS_APPLESMC,
    I2C_SIMTEC, I2C_TINY_USB, SC92031, LIBERTAS_USB, RFKILL, RFKILL_INPUT,
    MTD_UBI, SND_USB_CAIAQ, SND_USB_CAIAQ_INPUT, USB_BERRY_CHARGE,
    RTC_DRV_MAX6900, SUNRPC_BIND34, SND_PORTMAN2X4, FB_VT8623, FUSION_LAN,
    DISPLAY_SUPPORT, FB_ARK, FB_SM501
    and disable SCSI_ESP_CORE, SPI_SPIDEV, CRYPT_CRYPTD, SYSV68_PARTITION,
    MOUSE_PS2_TOUCHKIT, INPUT_POLLDEV in topconfig.
  * [amd64, i386]: Take care of the renaming acpi-ibm to thinkpad-acpi.
    Enable KINGSUN_DONGLE, AF_RXRPC, RXKAD, MTD_NAND_PLATFORM, BLINK, PHANTOM,
    BACKLIGHT_PROGEAR, FB_HECUBA, FB_LE80578, FB_CARILLO_RANCH.
    Disable OSS_OBSOLETE.
  * Enable WLAN_PRE80211 and WLAN_80211 on all archs with NET_RADIO enabled.
  * Fix RTC_INTF_{DEV,SYSFS,PROC}=y where enabled modular.
  * Enable new wirless stack mac80211 and improved wireless conf api.
  * Enable new USB Touchscreen Driver on all configs with touchscreens.
  * Enable the newly added crypto algorythm: fcrypt, pcbc and camellia.
  * Unify CONFIG_TR to toplevel config, also enable new drivers 3C359
    and SMCTR.
  * Enable the moved USB tablets config options where wacom is enabled.
  * [i386] Enable driver for Crystalfontz 128x64 2-color LCD.
  * [amd64] Enable KS0108 LCD controller.
  * Enable the new firewire stack labeled to be more simple and robust.
  * [i386] Enable VMI paravirtualized interface.
  * [powerpc] Enable fb for IBM GXT4500P adaptor.
  * [amd64] Enable timerstats too.

  [ Martin Michlmayr ]
  * mipsel/r5k-cobalt: Use the new RTC system.

  [ dann frazier ]
  * Add Xen licensing info to the copyright file. (closes: #368912)

  [ Gordon Farquharson ]
  * arm: Mark CHELSIO_T3, NETXEN_NIC, BCM43XX, VIDEO_BT848,
    DVB_B2C2_FLEXCOP, and DVB_BUDGET as broken on ARM.
  * arm/ixp4xx: Add support for the new generic I2C GPIO driver on the
    NSLU2 and the NAS100D. Thanks to Michael-Luke Jones and Rod Whitby.
  * arm/ixp4xx: Update Artop PATA support patch for the NAS 100d.

  [ Christian T. Steigies ]
  * m68k: Disable already included patches (611, 618, 630)

 -- Bastian Blank <waldi@debian.org>  Tue, 19 Jun 2007 17:49:52 +0200

linux-2.6 (2.6.21-6) unstable; urgency=low

  * Add stable release 2.6.21.6:
    - nf_conntrack_h323: add checking of out-of-range on choices' index values
      (CVE-2007-3642)
  * Update vserver patch to 2.2.0.

 -- Bastian Blank <waldi@debian.org>  Tue, 10 Jul 2007 18:36:17 +0200

linux-2.6 (2.6.21-5) unstable; urgency=low

  [ Christian T. Steigies ]
  * [m68k] Add atari isa and scsi fixes

  [ maximilian attems ]
  * Add stable release 2.6.21.4:
    - cpuset: prevent information leak in cpuset_tasks_read (CVE-2007-2875)
    - random: fix error in entropy extraction (CVE-2007-2453 1 of 2)
    - random: fix seeding with zero entropy (CVE-2007-2453 2 of 2)
    - NETFILTER: {ip, nf}_conntrack_sctp: fix remotely triggerable NULL ptr
      dereference (CVE-2007-2876)
  * Add stable release 2.6.21.5:
    - acpi: fix potential call to a freed memory section.
    - USB: set the correct Interrupt interval in usb_bulk_msg
    - i386: Fix K8/core2 oprofile on multiple CPUs
    - ntfs_init_locked_inode(): fix array indexing
    - ALSA: wm8750 typo fix
    - neofb: Fix pseudo_palette array overrun in neofb_setcolreg
    - e1000: disable polling before registering netdevice
    - timer statistics: fix race
    - x86: fix oprofile double free
    - ALSA: usb-audio: explicitly match Logitech QuickCam
    - zd1211rw: Add AL2230S RF support
    - IPV4: Correct rp_filter help text.
    - Fix AF_UNIX OOPS
    - ICMP: Fix icmp_errors_use_inbound_ifaddr sysctl
    - NET: Fix BMSR_100{HALF,FULL}2 defines in linux/mii.h
    - SPARC64: Fix _PAGE_EXEC_4U check in sun4u I-TLB miss handler.
    - SPARC64: Don't be picky about virtual-dma values on sun4v.
    - SPARC64: Fix two bugs wrt. kernel 4MB TSB.
    - cciss: fix pci_driver.shutdown while device is still active
    - fix compat console unimap regression
    - timer stats: speedups
    - SPARC: Linux always started with 9600 8N1
    - pci_ids: update patch for Intel ICH9M
    - PCI: quirk disable MSI on via vt3351
    - UML - Improve host PTRACE_SYSEMU check
    - NET: parse ip:port strings correctly in in4_pton
    - Char: cyclades, fix deadlock
    - IPSEC: Fix panic when using inter address familiy IPsec on loopback.
    - TCP: Use default 32768-61000 outgoing port range in all cases.
    - TG3: Fix link problem on Dell's onboard 5906.
    - fuse: fix mknod of regular file
    - md: Avoid overflow in raid0 calculation with large components.
    - md: Don't write more than is required of the last page of a bitmap
    - make freezeable workqueues singlethread
    - tty: fix leakage of -ERESTARTSYS to userland
    - V4L/DVB (5593): Budget-ci: Fix tuning for TDM 1316 (160..200 MHz)
    - Input: i8042 - fix AUX port detection with some chips
    - SCSI: aacraid: Correct sa platform support.
      (Was: [Bug 8469] Bad EIP value on pentium3 SMP kernel-2.6.21.1)
    - BLUETOOTH: Fix locking in hci_sock_dev_event().
    - hpt366: don't check enablebits for HPT36x
    - ieee1394: eth1394: bring back a parent device
    - NET: Fix race condition about network device name allocation.
    - ALSA: hda-intel - Probe additional slots only if necessary
    - ALSA: hda-intel - Fix detection of audio codec on Toshiba A100
    - ahci: disable 64bit dma on sb600
    - i386: HPET, check if the counter works
    - Ignore bogus ACPI info for offline CPUs
    - NOHZ: Rate limit the local softirq pending warning output
    - Prevent going idle with softirq pending
    - Work around Dell E520 BIOS reboot bug
    - NET: "wrong timeout value" in sk_wait_data() v2
    - IPV6 ROUTE: No longer handle ::/0 specially.
    - x86_64: allocate sparsemem memmap above 4G
  * Bump ABI to 2.

  [ Bastian Blank ]
  * Back out ABI fixing changes.
  * Update vserver patch to 2.2.0-rc3.

 -- Bastian Blank <waldi@debian.org>  Fri, 22 Jun 2007 12:39:47 +0200

linux-2.6 (2.6.21-4) unstable; urgency=low

  * [powerpc] Fix mkvmlinuz support.
  * [s390] Add exception handler for diagnose 224.

 -- Bastian Blank <waldi@debian.org>  Sat, 26 May 2007 14:08:44 +0200

linux-2.6 (2.6.21-3) unstable; urgency=low

  [ Gordon Farquharson ]
  * arm/ixp4xx: Add patch to set NSLU2 timer frequency.

  [ maximilian attems ]
  * sparc64: enable USB_SERIAL. (closes: #412740)
  * Apply stable 2.6.21.1.
  * Add stable release 2.6.21.2:
    - slob: fix page order calculation on not 4KB page
    - libata-sff: Undo bug introduced with pci_iomap changes
    - kbuild: fixdep segfault on pathological string-o-death
    - IPMI: fix SI address space settings
    - IPV6: Reverse sense of promisc tests in ip6_mc_input
    - iop: fix iop_getttimeoffset
    - iop13xx: fix i/o address translation
    - arm: fix handling of svc mode undefined instructions
    - CPUFREQ: powernow-k7: fix MHz rounding issue with perflib
    - CPUFREQ: Support rev H AMD64s in powernow-k8
    - CPUFREQ: Correct revision mask for powernow-k8
    - JFS: Fix race waking up jfsIO kernel thread
    - IPV6: Send ICMPv6 error on scope violations.
    - SPARC64: Add missing cpus_empty() check in hypervisor xcall handling.
    - SPARC64: Fix recursion in PROM tree building.
    - SERIAL SUNHV: Add an ID string.
    - SPARC64: Bump PROMINTR_MAX to 32.
    - SPARC64: Be more resiliant with PCI I/O space regs.
    - oom: fix constraint deadlock
    - fix for bugzilla 8426: massive slowdown on SCSI CD/DVD drive connected to
      mptspi driver
    - x86_64 : Fix vgettimeofday()
    - IPV6: Fix slab corruption running ip6sic
    - IPSEC: Check validity of direction in xfrm_policy_byid
    - CRYPTO: api: Read module pointer before freeing algorithm
    - NET_SCHED: prio qdisc boundary condition
    - reiserfs: suppress lockdep warning
    - USB HID: hiddev - fix race between hiddev_send_event() and
      hiddev_release()
    - NETFILTER: {ip,nf}_nat_proto_gre: do not modify/corrupt GREv0 packets
      through NAT
    - fix leaky resv_huge_pages when cpuset is in use
    - ACPI: Fix 2.6.21 boot regression on P4/HT
    - TG3: Fix TSO bugs.
    - TG3: Remove reset during MAC address changes.
    - TG3: Update version and reldate.
    - BNX2: Fix TSO problem with small MSS.
    - BNX2: Block MII access when ifdown.
    - BNX2: Save PCI state during suspend.
    - BNX2: Update version and reldate.
    - sis900: Allocate rx replacement buffer before rx operation
    - knfsd: Avoid use of unitialised variables on error path when nfs exports.
    - knfsd: rpc: fix server-side wrapping of krb5i replies
    - md: Avoid a possibility that a read error can wrongly propagate through
    - md/raid1 to a filesystem.
    - fat: fix VFAT compat ioctls on 64-bit systems
    - NETFILTER: {ip,nf}_conntrack: fix use-after-free in helper destroy
      callback invocation
    - ppp: Fix ppp_deflate issues with recent zlib_inflate changes
    - NETPOLL: Fix TX queue overflow in trapped mode.
    - NETPOLL: Remove CONFIG_NETPOLL_RX
    - cxacru: Fix infinite loop when trying to cancel polling task
    - TCP: zero out rx_opt in tcp_disconnect()
    - ipv6: track device renames in snmp6
    - skge: default WOL should be magic only (rev2)
    - skge: allow WOL except for known broken chips
    - sky2: allow 88E8056
    - sky2: 88e8071 support not ready
    - skge: crash on shutdown/suspend
    - sky2: fix oops on shutdown
    - udf: decrement correct link count in udf_rmdir
    - ALSA: hda-codec - Fix resume of STAC92xx codecs
    - sata_via: add missing PM hooks
    - driver-core: don't free devt_attr till the device is released
    - pci-quirks: disable MSI on RS400-200 and RS480
    - highres/dyntick: prevent xtime lock contention
    - clocksource: fix resume logic
    - smc911x: fix compilation breakage wjen debug is on
    - SCTP: Fix sctp_getsockopt_local_addrs_old() to use local storage.
    - SCTP: Correctly copy addresses in sctp_copy_laddrs
    - SCTP: Prevent OOPS if hmac modules didn't load
    - IPV6: Do no rely on skb->dst before it is assigned.
    - IPV6 ROUTE: Assign rt6i_idev for ip6_{prohibit,blk_hole}_entry.

  [ Christian T. Steigies ]
  * m68k: enable ATARI_SCSI and ATARI_ROM_ISA

  [ Bastian Blank ]
  * Fix linux/version.h in linux-libc-dev.
  * Make it possible to specifiy special CFLAGS.
  * [hppa] Reenable.
  * [hppa] Workaround hppa64 failure.
  * [hppa] Fix debugging in lws syscalls.
  * Fix abi change.
  * Add stable release 2.6.21.3:
    - [PATCH] GEODE-AES: Allow in-place operations [CVE-2007-2451]

 -- Bastian Blank <waldi@debian.org>  Fri, 25 May 2007 10:57:48 +0200

linux-2.6 (2.6.21-2) unstable; urgency=low

  [ Christian T. Steigies ]
  * m68k: fix atari scc patch
  * m68k: install compressed vmlinuz images so the post-inst script can find it

  [ Steve Langasek ]
  * [alpha] isa-mapping-support.patch: add isa_page_to_bus and
    isa_bus_to_virt defines to complement the existing isa_virt_to_bus
    define; untested, but these should all be straightforward on alpha and
    defining them is certainly a better option for getting user feedback
    than disabling the affected drivers.

  [ Bastian Blank ]
  * [powerpc] Readd mkvmlinuz support. (closes: #419033)
  * [sparc]: Disable sparc32 image.
  * [hppa]: Temporary disable all images.

 -- Bastian Blank <waldi@debian.org>  Fri, 18 May 2007 19:52:36 +0200

linux-2.6 (2.6.21-1) unstable; urgency=low

  [ maximilian attems ]
  * New upstream release see http://kernelnewbies.org/Linux_2_6_21
    (closes: #423874)
  * Disable CONFIG_IP_ROUTE_MULTIPATH_CACHED in topconfig.
  * Enable CONFIG_IP6_NF_MATCH_MH, CONFIG_CHELSIO_T3, CONFIG_USB_NET_DM9601,
    CONFIG_NETFILTER_XT_TARGET_TCPMSS, CONFIG_RTC_DRV_CMOS,
    CONFIG_ASUS_LAPTOP, CONFIG_SONY_LAPTOP, CONFIG_DVB_TUNER_QT1010,
    CONFIG_USB_IOWARRIOR, CONFIG_ATL1 in topconfig.
  * [i386] Enable CONFIG_ACPI_BAY, CONFIG_X86_LONGHAUL, CONFIG_BLK_DEV_DELKIN,
    CONFIG_BLK_DEV_IT8213, CONFIG_BLK_DEV_TC86C001, CONFIG_INPUT_ATLAS_BTNS,
    CONFIG_SENSORS_ADM1029, CONFIG_FB_SVGALIB, CONFIG_FB_S3,
    CONFIG_USB_KC2190, CONFIG_KS0108.
  * Add stable release 2.6.21.1:
    - IPV4: Fix OOPS'er added to netlink fib.
    - IPV6: Fix for RT0 header ipv6 change.
  * [i386] Enable CONFIG_NO_HZ, CONFIG_HIGH_RES_TIMERS for dynticks and true
    high-resolution timers.
  * [i386] Enable CONFIG_TIMER_STATS to collect stats about kernel/userspace
    timer aka power usage (see powertop). (closes: #423694)
  * [i386] Disable obsolete CONFIG_IRQBALANCE due to bad timer behaviour.

  [ Martin Michlmayr ]
  * Add armel (arm with EABI) support.  Thanks, Lennert Buytenhek and
    Joey Hess.  (closes: #410853)
  * Mark CHELSIO_T3 as broken on ARM.
  * Take arch/arm/tools/mach-types from current git to fix build failure
    because MACH_TYPE_EP80219 is not defined.
  * mips/sb1: Don't build CONFIG_ATA into the kernel.
  * mips/sb1: Unset CONFIG_USB_{KBD,MOUSE} since the generic HID is used.
  * arm/iop32x: Don't build CONFIG_ATA into the kernel.
  * arm/ixp4xx: Enable more SATA drivers.
  * arm/ixp4xx: Enable PATA_ARTOP which is needed by the nas100d.
  * arm/ixp4xx: Set CONFIG_USB_EHCI_TT_NEWSCHED.
  * mips/4kc-malta: Add an image for the MIPS Malta board.  Thanks,
    Aurelien Jarno. (closes: #421377)

  [ Emanuele Rocca ]
  * sparc: Enable CONFIG_SCSI_QLOGIC_1280. (closes: #423177)

  [ Christian T. Steigies ]
  * Add m68k patches for 2.6.21
  * Add type: plain to [image] in arch/m68k/defines to fix missing
    Modules.symvers problem

  [ Steve Langasek ]
  * Revert change to disable image building on alpha.

  [ Bastian Blank ]
  * Update vserver patch to 2.2.0-rc1.

 -- Bastian Blank <waldi@debian.org>  Wed, 16 May 2007 13:46:38 +0200

linux-2.6 (2.6.20-3) unstable; urgency=low

  [ Gordon Farquharson ]
  * arm: Mark CONFIG_MTD_NAND_CAFE and CONFIG_NETXEN_NIC as broken to
    fix FTBFS.

  [ Bastian Blank ]
  * Disable new pata drivers. (closes: #419458)
  * Disable pata in ata_piix.

 -- Bastian Blank <waldi@debian.org>  Tue, 24 Apr 2007 09:54:44 +0200

linux-2.6 (2.6.20-2) unstable; urgency=low

  [ Bastian Blank ]
  * Rename linux-libc-headers into linux-libc-dev.
  * [mips] Drop sb1250 uart support.
  * [alpha] Temporary disable alpha images.
  * Add stable release 2.6.20.7:
    - Linux 2.6.20.7
    - Update libata drive blacklist to the latest from 2.6.21
    - fix page leak during core dump
    - revert "retries in ext4_prepare_write() violate ordering requirements"
    - revert "retries in ext3_prepare_write() violate ordering requirements"
    - libata: Clear tf before doing request sense (take 3)
    - fix lba48 bug in libata fill_result_tf()
    - ahci.c: walkaround for SB600 SATA internal error issue
    - libata bugfix: preserve LBA bit for HDIO_DRIVE_TASK
    - softmac: avoid assert in ieee80211softmac_wx_get_rate
    - knfsd: allow nfsd READDIR to return 64bit cookies
    - Fix TCP slow_start_after_idle sysctl
    - Fix tcindex classifier ABI borkage...
    - Fix IPSEC replay window handling
    - Fix TCP receiver side SWS handling.
    - Fix scsi sense handling
    - Fix length validation in rawv6_sendmsg()
    - NETFILTER: ipt_CLUSTERIP: fix oops in checkentry function
    - 8139too: RTNL and flush_scheduled_work deadlock
    - Fix calculation for size of filemap_attr array in md/bitmap.
    - HID: Do not discard truncated input reports
    - DVB: pluto2: fix incorrect TSCR register setting
    - DVB: tda10086: fix DiSEqC message length
    - sky2: phy workarounds for Yukon EC-U A1
    - sky2: turn on clocks when doing resume
    - sky2: turn carrier off when down
    - skge: turn carrier off when down
    - sky2: reliable recovery
    - i386: fix file_read_actor() and pipe_read() for original i386 systems
    - kbuild: fix dependency generation

  [ dann frazier ]
  * [hppa] Add parisc arch patch from Kyle McMartin
  * [hppa] Enable CONFIG_TULIP_MMIO (closes: #332962)
  * [hppa] Disable ni52 driver, it doesn't build (and wouldn't work if it did)

 -- Bastian Blank <waldi@debian.org>  Sun, 15 Apr 2007 16:04:16 +0200

linux-2.6 (2.6.20-1) unstable; urgency=low

  [ Martin Michlmayr ]
  * mipsel: Drop DECstation support (both r3k-kn02 and r4k-kn04).
  * arm: Drop RiscPC (rpc) support.
  * arm: Update configs for 2.6.19-rc6.
  * arm: source drivers/ata/Kconfig so SATA can be enabled on ARM.
  * arm/footbridge: Unset SATA.
  * arm/s3c2410: Drop this flavour since no such device is supported
    in debian-installer and the ARM build resources are limited.

  [ Sven Luther ]
  * [powerpc] Added Genesi Efika support patch

  [ Bastian Blank ]
  * Remove legacy pty support. (closes: #338404)
  * Enable new scsi parts.
  * powerpc: Enable ibmvscsis.
  * Add stable release 2.6.20.1:
    - Linux 2.6.20.1
    - [PATCH] Fix a free-wrong-pointer bug in nfs/acl server (CVE-2007-0772)
  * Add stable release 2.6.20.2:
    - Linux 2.6.20.2
    - IPV6: Handle np->opt being NULL in ipv6_getsockopt_sticky() [CVE-2007-1000]
    - x86-64: survive having no irq mapping for a vector
    - Fix buffer overflow in Omnikey CardMan 4040 driver (CVE-2007-0005)
    - TCP: Fix minisock tcp_create_openreq_child() typo.
    - gfs2: fix locking mistake
    - ATA: convert GSI to irq on ia64
    - pktcdvd: Correctly set cmd_len field in pkt_generic_packet
    - video/aty/mach64_ct.c: fix bogus delay loop
    - revert "drivers/net/tulip/dmfe: support basic carrier detection"
    - throttle_vm_writeout(): don't loop on GFP_NOFS and GFP_NOIO allocations
    - fix section mismatch warning in lockdep
    - ueagle-atm.c needs sched.h
    - kvm: Fix asm constraint for lldt instruction
    - lockdep: forward declare struct task_struct
    - Char: specialix, isr have 2 params
    - buffer: memorder fix
    - kernel/time/clocksource.c needs struct task_struct on m68k
    - m32r: build fix for processors without ISA_DSP_LEVEL2
    - hugetlb: preserve hugetlb pte dirty state
    - enable mouse button 2+3 emulation for x86 macs
    - v9fs_vfs_mkdir(): fix a double free
    - ufs: restore back support of openstep
    - Fix MTRR compat ioctl
    - kexec: Fix CONFIG_SMP=n compilation V2 (ia64)
    - NLM: Fix double free in __nlm_async_call
    - RPM: fix double free in portmapper code
    - Revert "[PATCH] LOG2: Alter get_order() so that it can make use of ilog2() on a constant"
    - Backport of psmouse suspend/shutdown cleanups
    - USB: usbnet driver bugfix
    - sched: fix SMT scheduler bug
    - tty_io: fix race in master pty close/slave pty close path
    - forcedeth: disable msix
    - export blk_recount_segments
    - Fix reference counting (memory leak) problem in __nfulnl_send() and callers related to packet queueing.
    - Fix anycast procfs device leak
    - Don't add anycast reference to device multiple times
    - Fix TCP MD5 locking.
    - Fix %100 cpu spinning on sparc64
    - Fix skb data reallocation handling in IPSEC
    - Fix xfrm_add_sa_expire() return value
    - Fix interrupt probing on E450 sparc64 systems
    - HID: fix possible double-free on error path in hid parser
    - POWERPC: Fix performance monitor exception
    - libata: add missing CONFIG_PM in LLDs
    - libata: add missing PM callbacks
    - bcm43xx: Fix assertion failures in interrupt handler
    - mmc: Power quirk for ENE controllers
    - UML - Fix 2.6.20 hang
    - fix umask when noACL kernel meets extN tuned for ACLs
    - sata_sil: ignore and clear spurious IRQs while executing commands by polling
    - swsusp: Fix possible oops in userland interface
    - Fix posix-cpu-timer breakage caused by stale p->last_ran value
    - V4L: cx88-blackbird: allow usage of 376836 and 262144 sized firmware images
    - V4L: fix cx25840 firmware loading
    - DVB: digitv: open nxt6000 i2c_gate for TDED4 tuner handling
    - DVB: cxusb: fix firmware patch for big endian systems
    - V4L: pvrusb2: Handle larger cx2341x firmware images
    - V4L: pvrusb2: Fix video corruption on stream start
    - dvbdev: fix illegal re-usage of fileoperations struct
    - md: Fix raid10 recovery problem.
    - bcm43xx: fix for 4309
    - i386: Fix broken CONFIG_COMPAT_VDSO on i386
    - x86: Don't require the vDSO for handling a.out signals
    - x86_64: Fix wrong gcc check in bitops.h
    - sky2: transmit timeout deadlock
    - sky2: dont flush good pause frames
    - Fix oops in xfrm_audit_log()
    - Prevent pseudo garbage in SYN's advertized window
    - Fix IPX module unload
    - Clear TCP segmentation offload state in ipt_REJECT
    - Fix atmarp.h for userspace
    - UHCI: fix port resume problem
    - Fix recently introduced problem with shutting down a busy NFS server.
    - Avoid using nfsd process pools on SMP machines.
    - EHCI: turn off remote wakeup during shutdown
    - IPV6: HASHTABLES: Use appropriate seed for caluculating ehash index.
    - MTD: Fatal regression in drivers/mtd/redboot.c in 2.6.20
    - Kconfig: FAULT_INJECTION can be selected only if LOCKDEP is enabled.
    - USB HID: Fix USB vendor and product IDs endianness for USB HID devices
    - Fix null pointer dereference in appledisplay driver
    - ieee1394: fix host device registering when nodemgr disabled
    - ieee1394: video1394: DMA fix
    - Fix compile error for e500 core based processors
    - md: Avoid possible BUG_ON in md bitmap handling.
    - Fix allocation failure handling in multicast
    - Fix TCP FIN handling
    - Fix ATM initcall ordering.
    - Fix various bugs with aligned reads in RAID5.
    - hda-intel - Don't try to probe invalid codecs
    - usbaudio - Fix Oops with unconventional sample rates
    - usbaudio - Fix Oops with broken usb descriptors
    - USB: fix concurrent buffer access in the hub driver
    - Missing critical phys_to_virt in lib/swiotlb.c
    - AGP: intel-agp bugfix
    - bcm43xx: Fix for oops on ampdu status
    - bcm43xx: Fix for oops on resume
    - ide: fix drive side 80c cable check
    - Keys: Fix key serial number collision handling
    - knfsd: Fix a race in closing NFSd connections.
    - pata_amd: fix an obvious bug in cable detection
    - prism54: correct assignment of DOT1XENABLE in WE-19 codepaths
    - rtc-pcf8563: detect polarity of century bit automatically
    - x86_64: fix 2.6.18 regression - PTRACE_OLDSETOPTIONS should be accepted
    - ocfs2: ocfs2_link() journal credits update
  * Update xen patch to changeset 48670 from fedora 2.6.20 branch.
  * Support xen versions 3.0.4-1 and 3.0.3-1.

  [ Rod Whitby ]
  * arm/ixp4xx: Enable PATA_ARTOP for the nas100d and dsmg600.
  * arm/ixp4xx: Enable RTC for the nas100d
  * Add nas100d Ethernet MAC setup support.
  * Add temporary hack to get Artop PATA support going on the nas100d.

  [ maximilian attems ]
  * i386: Enable kvm.
  * Add stable release 2.6.20.3:
    - Fix sparc64 device register probing
    - Fix bug 7994 sleeping function called from invalid context
    - Fix timewait jiffies
    - Fix UDP header pointer after pskb_trim_rcsum()
    - Fix compat_getsockopt
    - bcm43xx: Fix problem with >1 GB RAM
    - nfnetlink_log: fix NULL pointer dereference
    - nfnetlink_log: fix possible NULL pointer dereference
    - conntrack: fix {nf, ip}_ct_iterate_cleanup endless loops
    - nf_conntrack/nf_nat: fix incorrect config ifdefs
    - tcp conntrack: accept SYN|URG as valid
    - nfnetlink_log: fix reference leak
    - nfnetlink_log: fix use after free
    - nf_conntrack: fix incorrect classification of IPv6 fragments as
      ESTABLISHED
    - nfnetlink_log: zero-terminate prefix
    - nfnetlink_log: fix crash on bridged packet
    - Fix callback bug in connector
    - fix for bugzilla #7544 (keyspan USB-to-serial converter)
    - ip6_route_me_harder should take into account mark
  * Add myself to uploaders field, entry got lost after 2.6.16-2
  * Add stable release 2.6.20.4:
    - fix deadlock in audit_log_task_context()
    - EHCI: add delay to bus_resume before accessing ports
    - Copy over mac_len when cloning an skb
    - fix read past end of array in md/linear.c
    - oom fix: prevent oom from killing a process with children/sibling unkillable
    - Fix sparc64 hugepage bugs
    - Fix page allocation debugging on sparc64
    - Fix niagara memory corruption
    - Input: i8042 - really suppress ACK/NAK during panic blink
    - Input: i8042 - fix AUX IRQ delivery check
    - Input: i8042 - another attempt to fix AUX delivery checks
    - Fix rtm_to_ifaddr() error return.
    - r8169: fix a race between PCI probe and dev_open
    - futex: PI state locking fix
    - adjust legacy IDE resource setting (v2)
    - UML - arch_prctl should set thread fs
    - gdth: fix oops in gdth_copy_cmd()
    - Fix extraneous IPSEC larval SA creation
    - IA64: fix NULL pointer in ia64/irq_chip-mask/unmask function
    - st: fix Tape dies if wrong block size used, bug 7919
    - Fix ipv6 flow label inheritance
    - NETFILTER: nfnetlink_log: fix reference counting
    - mm: fix madvise infinine loop
    - Fix another NULL pointer deref in ipv6_sockglue.c
    - NetLabel: Verify sensitivity level has a valid CIPSO mapping
    - Fix GFP_KERNEL with preemption disabled in fib_trie
    - IrDA: irttp_dup spin_lock initialisation
    - hda-intel - Fix codec probe with ATI controllers
    - hrtimer: prevent overrun DoS in hrtimer_forward()
    - fix MTIME_SEC_MAX on 32-bit
    - nfs: nfs_getattr() can't call nfs_sync_mapping_range() for non-regular files
    - dio: invalidate clean pages before dio write
    - initialise pi_lock if CONFIG_RT_MUTEXES=N
  * Add stable release 2.6.20.5:
    - FRA_{DST,SRC} are le16 for decnet
    - CIFS: reset mode when client notices that ATTR_READONLY is no longer set
    - ide: clear bmdma status in ide_intr() for ICHx controllers (revised #4)
    - ide: remove clearing bmdma status from cdrom_decode_status() (rev #4)
    - NET: Fix sock_attach_fd() failure in sys_accept()
    - DCCP: Fix exploitable hole in DCCP socket options
    - ide: revert "ide: fix drive side 80c cable check, take 2" for now
    - generic_serial: fix decoding of baud rate
    - IPV6: Fix ipv6 round-robin locking.
    - VIDEO: Fix FFB DAC revision probing
    - PPP: Fix PPP skb leak
    - V4L: msp_attach must return 0 if no msp3400 was found.
    - CRYPTO: api: scatterwalk_copychunks() fails to advance through scatterlist
    - APPLETALK: Fix a remotely triggerable crash (CVE-2007-1357)
    - UML - fix epoll
    - UML - host VDSO fix
    - UML - Fix static linking
    - UML - use correct register file size everywhere
    - libata: sata_mv: don't touch reserved bits in EDMA config register
    - libata: sata_mv: Fix 50xx irq mask
    - libata bugfix: HDIO_DRIVE_TASK
    - V4L: Fix SECAM handling on saa7115
    - DVB: fix nxt200x rf input switching
    - SPARC: Fix sparc builds with gcc-4.2.x
    - V4L: saa7146: Fix allocation of clipping memory
    - uml: fix unreasonably long udelay
    - NET: Fix packet classidier NULL pointer OOPS
    - NET_SCHED: Fix ingress qdisc locking.
    - sata_nv: delay on switching between NCQ and non-NCQ commands
    - dvb-core: fix several locking related problems
    - ieee1394: dv1394: fix CardBus card ejection
    - CIFS: Allow reset of file to ATTR_NORMAL when archive bit not set
    - jmicron: make ide jmicron driver play nice with libata ones
    - libata: clear TF before IDENTIFYing
    - NET: Fix FIB rules compatability
    - DVB: isl6421: don't reference freed memory
    - V4L: radio: Fix error in Kbuild file
    - i2o: block IO errors on i2o disk
  * Add stable release 2.6.20.6:
    - CRYPTO api: Use the right value when advancing scatterwalk_copychunks
    - uml: fix static linking for real

  [ Gordon Farquharson ]
  * Disable broken config options on ARM.

  [ Frederik Schüler ]
  * Disable NAPI on forcedeth, it is broken.

  [ dann frazier ]
  * Hardcode the output of the scripts under arch/ia64/scripts as executed
    in an etch environment so that we can build out of tree modules correctly
    (re-add; patch seems to have been dropped during a merge.)
    See: #392592
  * Allow '.' and '+' in the target dist field of the changelog. dpkg has
    supported this since 1.13.20, see #361171.

 -- Bastian Blank <waldi@debian.org>  Mon, 09 Apr 2007 19:21:52 +0200

linux-2.6 (2.6.18.dfsg.1-10) unstable; urgency=low

  [ maximilian attems ]
  * Add patches out of stable queue 2.6.18
    - [amd64] Don't leak NT bit into next task (CVE-2006-5755)
    - IB/srp: Fix FMR mapping for 32-bit kernels and addresses above 4G
    - SCSI: add missing cdb clearing in scsi_execute()
  * Xen postinst: Use takeover for update-initramfs. Makes postinst idempotent.
    On creation it should always overwrite. (closes: #401183)
  * Hand-picked from stable release 2.6.16.38:
    - i2c-viapro: Add support for the VT8237A and VT8251
    - PCI: irq: irq and pci_ids patch for Intel ICH9
    - i2c-i801: SMBus patch for Intel ICH9
    - fix the UML compilation
    - drm: allow detection of new VIA chipsets
    - drm: Add the P4VM800PRO PCI ID.
    - rio: typo in bitwise AND expression.
    - i2c-mv64xxx: Fix random oops at boot
    - i2c: fix broken ds1337 initialization
    - [SUNKBD]: Fix sunkbd_enable(sunkbd, 0); obvious.
    - Call init_timer() for ISDN PPP CCP reset state timer (CVE-2006-5749)
    - V4L: cx88: Fix leadtek_eeprom tagging
    - SPI/MTD: mtd_dataflash oops prevention
    - grow_buffers() infinite loop fix (CVE-2006-5757/CVE-2006-6060)
    - corrupted cramfs filesystems cause kernel oops (CVE-2006-5823)
    - ext2: skip pages past number of blocks in ext2_find_entry
      (CVE-2006-6054)
    - handle ext3 directory corruption better (CVE-2006-6053)
    - hfs_fill_super returns success even if no root inode (CVE-2006-6056)
      backout previous fix, was not complete.
    - Fix for shmem_truncate_range() BUG_ON()
    - ebtables: check struct type before computing gap
    - [IPV4/IPV6]: Fix inet{,6} device initialization order.
    - [IPV6] Fix joining all-node multicast group.
    - [SOUND] Sparc CS4231: Use 64 for period_bytes_min
  * [PKTGEN]: Convert to kthread API. Thanks David Miller for patch.
  * [IDE] Add driver for Jmicron  JMB36x devices by Alan Cox.
    Enable jmicron on i386 and amd64 archs.
  * Hand-picked from stable release 2.6.16.39:
    - atiixp: hang fix
    - V4L/DVB: Flexcop-usb: fix debug printk
    - V4L/DVB: Fix uninitialised variable in dvb_frontend_swzigzag
    - read_zero_pagealigned() locking fix
    - adfs: fix filename handling
    - sparc32: add offset in pci_map_sg()
    - cdrom: set default timeout to 7 seconds
    - [SCSI] qla1280 command timeout
    - [SCSI] qla1280 bus reset typo
    - [Bluetooth] Check if DLC is still attached to the TTY
    - [Bluetooth] Fix uninitialized return value for RFCOMM sendmsg()
    - [Bluetooth] Return EINPROGRESS for non-blocking socket calls
    - [Bluetooth] Handle command complete event for exit periodic inquiry
    - [Bluetooth] Fix compat ioctl for BNEP, CMTP and HIDP
    - [Bluetooth] Add locking for bt_proto array manipulation
    - i386: fix CPU hotplug with 2GB VMSPLIT

  [ dann frazier ]
  * Fix raid1 recovery (closes: #406181)

  [ Jurij Smakov ]
  * Add dtlb-prot-bug-niagara.patch by David Miller, fixing the bug in the
    Niagara's DTLB-PROT trap.

  [ Bastian Blank ]
  * i386: Add amd64 image. (closes: #379090)

 -- Bastian Blank <waldi@debian.org>  Fri,  2 Feb 2007 12:50:35 +0100

linux-2.6 (2.6.18.dfsg.1-9) unstable; urgency=low

  [ Martin Michlmayr ]
  * arm/iop32x: Enable CONFIG_IP_NF_CONNTRACK_EVENTS and _NETLINK.
  * arm/ixp4xx: Enable some more I2C sensor modules.
  * arm/ixp4xx: Enable CONFIG_USB_NET_RNDIS_HOST.
  * arm/footbridge: Enable CONFIG_NATSEMI.
  * Revert mm/msync patches because they cause filesystem corruption
    (closes: #401006, #401980, #402707) ...
  * ... and add an alternative msync patch from Hugh Dickins that
    doesn't depend on the mm changes (closes: #394392).
  * mips: provide pci_get_legacy_ide_irq needed by some IDE drivers
    (see #404950).
  * arm: Implement flush_anon_page(), which is needed for FUSE
    (closes: #402876) and possibly dm-crypt/LUKS (see #403426).
  * arm: Turn off PCI burst on the Cyber2010, otherwise X11 on
    Netwinder will crash.
  * arm/iop32x: Enable CONFIG_IEEE80211_SOFTMAC and drivers based
    on it.
  * arm/ixp4xx: Upgrade to version 0.3.1 of the IXP4xx NPE Ethernet
    driver.  This version fixes stuck connections, e.g. with scp and
    NFS (closes: #404447).
  * arm/ixp4xx: Enable CONFIG_VIDEO_CPIA_USB.
  * arm/ixp4xx: Enable CONFIG_ISCSI_TCP.
  * arm/iop32x: Likewise.

  [ Bastian Blank ]
  * Bump ABI to 4.
  * Update vserver patch to 2.0.2.2-rc9. (closes: #402743, #403790)
  * Update xen patch to changeset 36186 from Fedora 2.6.18 branch.
  * i386/xen: Build only the pae version. (closes: #390862)
  * hppa: Override host type when necessary.
  * Fix tg3 reset. (closes: #405085)

  [ dann frazier ]
  * Fix potential fragmentation attacks in ip6_tables (CVE-2006-4572)
  * Backport a number of fixes for the cciss driver
    - Fix a bug with 1TB disks caused by converting total_size to an int
    - Claim devices that are of the HP RAID class and have a valid cciss sig
    - Make NR_CMDS a per-controller define - most can do 1024 commands, but
      the E200 family can only support 128
    - Change the SSID on the E500 as a workaround for a firmware bug
    - Disable prefetch on the P600 controller. An ASIC bug may result in
      prefetching beyond the end of physical memory
    - Increase blk_queue_max_sectors from 512 to 2048 to increase performance
    - Map out more memor for the PCI config table, required to reach offset
      0x214 to disable DMA on the P600
    - Set a default raid level on a volume that either does not support
      reading the geometry or reports an invalid geometry for whatever reason
      to avoid problems with buggy firmware
    - Revert change that replaed XFER_READ/XFER_WRITE macros with
      h->cciss_read/h->cciss_write that caused command timeouts on older
      controllers on ia32 (closes: #402787)
  * Fix mincore hang (CVE-2006-4814)
  * ia64: turn on IOC4 modules for SGI Altix systems. Thanks to Stephane Larose
    for suggesting this.
  * Add versioned build dep on findutils to make sure the system find command
    supports the -execdir action (closes: #405150)
  * Hardcode the output of the scripts under arch/ia64/scripts as executed
    in an etch environment so that we can build out of tree modules correctly
    (closes: #392592)
  * Update unusual_devs entry for ipod to fix an eject issue (closes: #406124)
  * Re-add verify_pmtmr_rate, resolving problems seen on older K6 ASUS
    boards where the ACPI PM timer runs too fast (closes: #394753)
  * Avoid condition where /proc/swaps header may not be printed
    (closes: #292318)
  * [hppa] disable XFS until it works (closes: #350482)

  [ Norbert Tretkowski ]
  * libata: handle 0xff status properly. (closes: #391867)
  * alpha: enabled CONFIG_SCSI_ARCMSR. (closes: #401187)
  * removed BROKEN_ON_SMP dependency from I2C_ELEKTOR. (closes: #402253)

  [ Christian T. Steigies ]
  * m68k/atari: enable keyboard, mouse and fb drivers
  * m68k/atari: fixes for ethernec and video driver by Michael Schmitz
  * m68k/atari: fixes for scsi driver by Michael Schmitz
  * m68k/mac: fixes for mace and cuda driver by Finn Thain
  * m68k/atari: fixes for ide driver by Michael Schmitz
  * m68k/atari: fixes for ide driver by Michael Schmitz
  * m68k/atari: fixes for ethernec and atakeyb driver by Michael Schmitz, build ethernec as module
  * m68k/mac: fixes for mace and adb driver by Finn Thain

  [ maximilian attems ]
  * Add stable release 2.6.18.6:
    - EBTABLES: Fix wraparounds in ebt_entries verification.
    - EBTABLES: Verify that ebt_entries have zero ->distinguisher.
    - EBTABLES: Deal with the worst-case behaviour in loop checks.
    - EBTABLES: Prevent wraparounds in checks for entry components' sizes.
    - skip data conversion in compat_sys_mount when data_page is NULL
    - bonding: incorrect bonding state reported via ioctl
    - x86-64: Mark rdtsc as sync only for netburst, not for core2
      (closes: #406767)
    - dm crypt: Fix data corruption with dm-crypt over RAID5 (closes: #402812)
    - forcedeth: Disable INTx when enabling MSI in forcedeth
    - PKT_SCHED act_gact: division by zero
    - XFRM: Use output device disable_xfrm for forwarded packets
    - IPSEC: Fix inetpeer leak in ipv4 xfrm dst entries.
    - V4L: Fix broken TUNER_LG_NTSC_TAPE radio support
    - m32r: make userspace headers platform-independent
    - IrDA: Incorrect TTP header reservation
    - SUNHME: Fix for sunhme failures on x86
    - Bluetooth: Add packet size checks for CAPI messages (CVE-2006-6106)
    - softmac: remove netif_tx_disable when scanning
    - DVB: lgdt330x: fix signal / lock status detection bug
    - dm snapshot: fix freeing pending exception
    - NET_SCHED: policer: restore compatibility with old iproute binaries
    - NETFILTER: ip_tables: revision support for compat code
    - ARM: Add sys_*at syscalls
    - ieee1394: ohci1394: add PPC_PMAC platform code to driver probe
    - softirq: remove BUG_ONs which can incorrectly trigger
  * Hand-picked from stable release 2.6.16.30:
    - [PPPOE]: Advertise PPPoE MTU
  * Hand-picked from stable release 2.6.16.31:
    - [NETFILTER]: Fix ip6_tables extension header bypass bug (CVE-2006-4572)
    - fix RARP ic_servaddr breakage
  * Hand-picked from stable release 2.6.16.32:
    - drivers/telephony/ixj: fix an array overrun
    - flush D-cache in failure path
  * Hand-picked from stable release 2.6.16.33:
    - Add new PHY to sis900 supported list
    - ipmi_si_intf.c: fix "&& 0xff" typos
    - drivers/scsi/psi240i.c: fix an array overrun
  * Hand-picked from stable release 2.6.16.34:
    - [IPX]: Annotate and fix IPX checksum
    - [IGMP]: Fix IGMPV3_EXP() normalization bit shift value.
  * Hand-picked from stable release 2.6.16.35:
    - sgiioc4: Disable module unload
    - Fix a masking bug in the 6pack driver.
    - drivers/usb/input/ati_remote.c: fix cut'n'paste error
    - proper flags type of spin_lock_irqsave()
  * Hand-picked from stable release 2.6.16.37:
    - [CRYPTO] sha512: Fix sha384 block size
    - [SCSI] gdth: Fix && typos
    - Fix SUNRPC wakeup/execute race condition
  * Enable DEBUG_FS for usbmon in generic config. Don't disable it on alpha,
    amd64, hppa and ia64. (closes: 378542)
  * Backport a number of upstream fixes for the r8169 driver, needed for
    network performance (closes: 388870, 400524)
    - r8169: more alignment for the 0x8168
    - r8169: phy program update
    - r8169: more magic during initialization of the hardware
    - r8169: perform a PHY reset before any other operation at boot time
    - r8169: Fix iteration variable sign
    - r8169: remove extraneous Cmd{Tx/Rx}Enb write
  * sound: hda: detect ALC883 on MSI K9A Platinum motherboards (MS-7280)
    patch from Leonard Norrgard <leonard.norrgard@refactor.fi>
  * tulip: Add i386 specific patch to remove duplicate pci ids.
    Thanks Jurij Smakov <jurij@wooyd.org> (closes: #334104, #405203)
  * amd64, i386: Disable SK98LIN as SKGE is the modern capable driver.
    (closes: 405196)
  * Backout net-bcm43xx_netdev_watchdog.patch and push 2.6.18.2 fix.
    (closes: 402475)

  [ Jurij Smakov ]
  * Add bugfix/sparc/isa-dev-no-reg.patch to make sure that
    isa_dev_get_resource() can deal with devices which do not have a 'reg'
    PROM property. Failure to handle such devices properly resulted in an
    oops during boot on Netra X1. Thanks to Richard Mortimer for debugging
    and patch. (closes: #404216)
  * Add bugfix/sparc/ehci-hub-contol-alignment.patch to prevent unaligned
    memory accesses in ehci-hub-control() by adding an alignment attribute
    to the tbuf array declaration. Thanks to David Miller for the patch.

  [ Sven Luther ]
  * [powerpc] Enable CONFIG_PMAC_BACKLIGHT_LEGACY (Closes: #407671).

 -- Bastian Blank <waldi@debian.org>  Wed, 24 Jan 2007 13:21:51 +0100

linux-2.6 (2.6.18-8) unstable; urgency=low

  * Fix relations in the generated control file. (closes: #400544)
  * Add stable release 2.6.18.4:
    - bridge: fix possible overflow in get_fdb_entries (CVE-2006-5751)
  * Add stable release 2.6.18.5:
    - pcmcia: fix 'rmmod pcmcia' with unbound devices
    - BLUETOOTH: Fix unaligned access in hci_send_to_sock.
    - alpha: Fix ALPHA_EV56 dependencies typo
    - TG3: Add missing unlock in tg3_open() error path.
    - softmac: fix a slab corruption in WEP restricted key association
    - AGP: Allocate AGP pages with GFP_DMA32 by default
    - V4L: Do not enable VIDEO_V4L2 unconditionally
    - bcm43xx: Drain TX status before starting IRQs
    - fuse: fix Oops in lookup
    - UDP: Make udp_encap_rcv use pskb_may_pull
    - NETFILTER: Missing check for CAP_NET_ADMIN in iptables compat layer
    - NETFILTER: ip_tables: compat error way cleanup
    - NETFILTER: ip_tables: fix module refcount leaks in compat error paths
    - NETFILTER: Missed and reordered checks in {arp,ip,ip6}_tables
    - NETFILTER: arp_tables: missing unregistration on module unload
    - NETFILTER: Kconfig: fix xt_physdev dependencies
    - NETFILTER: xt_CONNSECMARK: fix Kconfig dependencies
    - NETFILTER: H.323 conntrack: fix crash with CONFIG_IP_NF_CT_ACCT
    - IA64: bte_unaligned_copy() transfers one extra cache line.
    - x86 microcode: don't check the size
    - scsi: clear garbage after CDBs on SG_IO
    - IPV6: Fix address/interface handling in UDP and DCCP, according to the scoping architecture.
  * Revert abi changing patch from 2.6.18.5.

 -- Bastian Blank <waldi@debian.org>  Sun, 10 Dec 2006 17:51:53 +0100

linux-2.6 (2.6.18-7) unstable; urgency=low

  [ Bastian Blank ]
  * Emit conflict lines for initramfs generators. (closes: #400305)
  * Update vserver patch to 2.0.2.2-rc8.
  * s390: Add patch to fix posix types.

  [ Martin Michlmayr ]
  * r8169: Add an option to ignore parity errors.
  * r8169: Ignore parity errors on the Thecus N2100.
  * rtc: Add patch from Riku Voipio to get RS5C372 going on the N2100.
  * arm/iop32x: Build RS5C372 support into the kernel.

  [ maximilian attems ]
  * hfs: Fix up error handling in HFS. (MOKB-14-11-2006)
  * sata: Avoid null pointer dereference in SATA Promise.
  * cifs: Set CIFS preferred IO size.

  [ Jurij Smakov ]
  * Add bugfix/sunhme-pci-enable.patch, fixing the failure of sunhme
    driver on x86/PCI hosts due to missing pci_enable_device() and
    pci_set_master() calls, lost during code refactoring upstream.
    (closes: #397460)

 -- Bastian Blank <waldi@debian.org>  Mon,  4 Dec 2006 15:20:30 +0100

linux-2.6 (2.6.18-6) unstable; urgency=low

  [ maximilian attems ]
  * Enable the new ACT modules globally. They were already set for amd64, hppa
    and mips/mipsel - needed by newer iproute2. (closes: #395882, #398172)
  * Fix msync() for LSB 3.1 compliance, backport fedora patches from 2.6.19
   - mm: tracking shared dirty pages
   - mm: balance dirty pages
   - mm: optimize the new mprotect() code a bit
   - mm: small cleanup of install_page()
   - mm: fixup do_wp_page()
   - mm: msync() cleanup (closes: #394392)
  * [amd64,i386] Enable CONFIG_USB_APPLETOUCH=m (closes: #382298)
  * Add stable release 2.6.18.3:
    - x86_64: Fix FPU corruption
    - e1000: Fix regression: garbled stats and irq allocation during swsusp
    - POWERPC: Make alignment exception always check exception table
    - usbtouchscreen: use endpoint address from endpoint descriptor
    - fix via586 irq routing for pirq 5
    - init_reap_node() initialization fix
    - CPUFREQ: Make acpi-cpufreq unsticky again.
    - SPARC64: Fix futex_atomic_cmpxchg_inatomic implementation.
    - SPARC: Fix missed bump of NR_SYSCALLS.
    - NET: __alloc_pages() failures reported due to fragmentation
    - pci: don't try to remove sysfs files before they are setup.
    - fix UFS superblock alignment issues
    - NET: Set truesize in pskb_copy
    - block: Fix bad data direction in SG_IO (closes: #394690)
    - cpqarray: fix iostat
    - cciss: fix iostat
    - Char: isicom, fix close bug
    - TCP: Don't use highmem in tcp hash size calculation.
    - S390: user readable uninitialised kernel memory, take 2.
    - correct keymapping on Powerbook built-in USB ISO keyboards
    - USB: failure in usblp's error path
    - Input: psmouse - fix attribute access on 64-bit systems
    - Fix sys_move_pages when a NULL node list is passed.
    - CIFS: report rename failure when target file is locked by Windows
    - CIFS: New POSIX locking code not setting rc properly to zero on successful
    - Patch for nvidia divide by zero error for 7600 pci-express card
      (maybe fixes 398258)
    - ipmi_si_intf.c sets bad class_mask with PCI_DEVICE_CLASS

  [ Steve Langasek ]
  * [alpha] new titan-video patch, for compatibility with TITAN and similar
    systems with non-standard VGA hose configs
  * [alpha] bugfix for srm_env module from upstream (Jan-Benedict Glaw),
    makes the module compatible with the current /proc interface so that
    reads no longer return EFAULT.  (closes: #353079)
  * Bump ABI to 3 for the msync fixes above.

  [ Martin Michlmayr ]
  * arm: Set CONFIG_BINFMT_MISC=m
  * arm/ixp4xx: Set CONFIG_ATM=m (and related modules) so CONFIG_USB_ATM has
    an effect.
  * arm/iop32x: Likewise.
  * arm/s3c2410: Unset CONFIG_PM_LEGACY.
  * arm/versatile: Fix Versatile PCI config byte accesses
  * arm/ixp4xx: Swap the disk 1 and disk 2 LED definitions so they're right.
  * mipsel/r5k-cobalt: Unset CONFIG_SCSI_SYM53C8XX_2 because the timeout is
    just too long.
  * arm/ixp4xx: Enable more V4L USB devices.

  [ dann frazier ]
  * Backport various SCTP changesets from 2.6.19, recommended by Vlad Yasevich
    (closes: #397946)
  * Add a "Scope of security support" section to README.Debian, recommended
    by Moritz Muehlenhoff

  [ Thiemo Seufer ]
  * Enable raid456 for mips/mipsel qemu kernel.

  [ dann frazier ]
  * The scope of the USR-61S2B unusual_dev entry was tightened, but too
    strictly. Loosen it to apply to additional devices with a smaller bcd.
    (closes: #396375)

  [ Sven Luther ]
  * Added support for TI ez430 development tool ID in ti_usb.
    Thanks to Oleg Verych for providing the patch.

  [ Christian T. Steigies ]
  * Added support for Atari EtherNEC, Aranym, video, keyboard, mouse, and serial
    by Michael Schmitz

  [ Bastian Blank ]
  * [i386] Reenable AVM isdn card modules. (closes: #386872)

 -- Bastian Blank <waldi@debian.org>  Tue, 21 Nov 2006 11:28:09 +0100

linux-2.6 (2.6.18-5) unstable; urgency=low

  [ maximilian attems ]
  * [s390] readd the fix for "S390: user readable uninitialised kernel memory
    (CVE-2006-5174)"
  * [s390] temporarily add patch queued for 2.6.18.3 fixing 32 bit opcodes and
    instructions.

  [ Thiemo Seufer ]
  * Fix build failure of hugetlbfs (closes: #397139).
  * Add kernel configuration for qemu's mips/mipsel emulation, thanks to
    Aurelien Jarno.

  [ Bastian Blank ]
  * Update vserver patch to 2.0.2.2-rc6.
  * Update xen parts for vserver. (closes: #397281)

  [ dann frazier ]
  * [ia64] Move to upstream version of sal-flush-fix patch, which is slightly
    different than the early version added in 2.6.18-3.

  [ Frederik Schüler ]
  * [i386] Acticate CONFIG_SX for all flavours. (closes: #391275)

  [ Steve Langasek ]
  * [alpha] new asm-subarchs patch: tell the compiler that we're
    deliberately emitting ev56 or ev6 instructions, so that this code
    will still compile without having to cripple gcc-4.1's checking of
    whether the correct instruction set is used.  Closes: #397139.

  [ Martin Michlmayr ]
  * arm/ixp4xx: Enable CONFIG_USB_ATM.
  * arm/iop32x: Enable CONFIG_PPPOE.
  * arm/iop32x: Enable CONFIG_USB_ATM.

 -- Bastian Blank <waldi@debian.org>  Wed,  8 Nov 2006 17:15:55 +0100

linux-2.6 (2.6.18-4) unstable; urgency=low

  [ Norbert Tretkowski ]
  * [alpha] Switched to gcc-4.1.

  [ Jurij Smakov ]
  * [sparc] Remove sparc64-atyfb-xl-gr.patch, it does more harm than
    good in 2.6.18.
  * [sparc] Add bugfix/sparc/compat-alloc-user-space-alignment.patch
    (thanks to David Miller) to make sure that compat_alloc_user_space()
    always returns memory aligned on a 8-byte boundary on sparc. This
    prevents a number of unaligned memory accesses, like the ones in
    sys_msgrcv() and compat_sys_msgrcv(), triggered every 5 seconds whenever
    fakeroot is running.
  * [sparc] Add bugfix/sparc/bus-id-size.patch (thanks to David Miller)
    to ensure that the size of the strings stored in the bus_id field of
    struct device never exceeds the amount of memory allocated for them
    (20 bytes). It fixes the situations in which storing longer device
    names in this field would cause corruption of adjacent memory regions.
    (closes: #394697).
  * [sparc] Add bugfix/sparc/sunblade1k-boot-fix.patch (thanks to David
    Miller) to fix a boottime crash on SunBlade1000.
  * [sparc] Add bugfix/sparc/t1k-cpu-lockup.patch (thanks to David Miller)
    to prevent soft CPU lockup on T1000 servers, which can be triggered from
    userspace, resulting in denial of service.

  [ Martin Michlmayr ]
  * arm/iop32x: Fix the interrupt of the 2nd Ethernet slot on N2100.
  * arm/iop32x: Allow USB and serial to co-exist on N2100.
  * arm/ixp4xx: Add clocksource for Intel IXP4xx platforms.
  * arm: Enable CONFIG_AUDIT=y again.
  * arm/ixp4xx: Add the IXP4xx Ethernet driver.
  * arm/ixp4xx: Build LED support into the kernel.
  * Add a driver for Fintek F75375S/SP and F75373.
  * arm/iop32x: Build F75375S/SP support in.
  * arm/iop32x: Fix the size of the RedBoot config partition.

  [ maximilian attems ]
  * Add netpoll leak fix.
  * Add upstream forcedeth swsusp support.
  * r8169: PCI ID for Corega Gigabit network card.
  * r8169: the MMIO region of the 8167 stands behin BAR#1.
  * r8169: Add upstream fix for infinite loop during hotplug.
  * Bump build-dependency on kernel-package to 10.063.
  * r8169: pull revert mac address change support.
  * bcm43xx: Add full netdev watchout timeout patch. (closes: 392065)
    Thanks Sjoerd Simons <sjoerd@spring.luon.net> for the testing.
  * Add stable release 2.6.18.2:
    - Remove not yet released, revert the included patches.
    - Keep aboves bcm43xx fix, it's more complete.
    - Watchdog: sc1200wdt - fix missing pnp_unregister_driver()
    - fix missing ifdefs in syscall classes hookup for generic targets
    - JMB 368 PATA detection
    - usbfs: private mutex for open, release, and remove
    - sound/pci/au88x0/au88x0.c: ioremap balanced with iounmap
    - x86-64: Fix C3 timer test
    - Reintroduce NODES_SPAN_OTHER_NODES for powerpc
    - ALSA: emu10k1: Fix outl() in snd_emu10k1_resume_regs()
    - IB/mthca: Use mmiowb after doorbell ring
    - SCSI: DAC960: PCI id table fixup
    - ALSA: snd_rtctimer: handle RTC interrupts with a tasklet
    - JFS: pageno needs to be long
    - SPARC64: Fix central/FHC bus handling on Ex000 systems.
    - SPARC64: Fix memory corruption in pci_4u_free_consistent().
    - SPARC64: Fix PCI memory space root resource on Hummingbird.
      (closes: #392078)
    - Fix uninitialised spinlock in via-pmu-backlight code.
    - SCSI: aic7xxx: pause sequencer before touching SBLKCTL
    - IPoIB: Rejoin all multicast groups after a port event
    - ALSA: Dereference after free in snd_hwdep_release()
    - rtc-max6902: month conversion fix
    - NET: Fix skb_segment() handling of fully linear SKBs
    - SCTP: Always linearise packet on input
    - SCSI: aic7xxx: avoid checking SBLKCTL register for certain cards
    - IPV6: fix lockup via /proc/net/ip6_flowlabel [CVE-2006-5619]
    - fix Intel RNG detection
    - ISDN: check for userspace copy faults
    - ISDN: fix drivers, by handling errors thrown by ->readstat()
    - splice: fix pipe_to_file() ->prepare_write() error path
    - ALSA: Fix bug in snd-usb-usx2y's usX2Y_pcms_lock_check()
    - ALSA: Repair snd-usb-usx2y for usb 2.6.18
    - PCI: Remove quirk_via_abnormal_poweroff
    - Bluetooth: Check if DLC is still attached to the TTY
    - vmscan: Fix temp_priority race
    - Use min of two prio settings in calculating distress for reclaim
    - __div64_32 for 31 bit. Fixes funny clock speed on hercules emulator.
      (closes: 395247)
    - DVB: fix dvb_pll_attach for mt352/zl10353 in cx88-dvb, and nxt200x
    - fuse: fix hang on SMP
    - md: Fix bug where spares don't always get rebuilt properly when they become live.
    - md: Fix calculation of ->degraded for multipath and raid10
    - knfsd: Fix race that can disable NFS server.
    - md: check bio address after mapping through partitions.
    - fill_tgid: fix task_struct leak and possible oops
    - uml: fix processor selection to exclude unsupported processors and features
    - uml: remove warnings added by previous -stable patch
    - Fix sfuzz hanging on 2.6.18
    - SERIAL: Fix resume handling bug
    - SERIAL: Fix oops when removing suspended serial port
    - sky2: MSI test race and message
    - sky2: pause parameter adjustment
    - sky2: turn off PHY IRQ on shutdown
    - sky2: accept multicast pause frames
    - sky2: GMAC pause frame
    - sky2: 88E803X transmit lockup (2.6.18)
    - tcp: cubic scaling error
    - mm: fix a race condition under SMC + COW
    - ALSA: powermac - Fix Oops when conflicting with aoa driver
    - ALSA: Fix re-use of va_list
    - posix-cpu-timers: prevent signal delivery starvation
    - NFS: nfs_lookup - don't hash dentry when optimising away the lookup
    - uml: make Uml compile on FC6 kernel headers
    - Fix potential interrupts during alternative patching
  * Backport atkbd - supress "too many keys" error message.
  * [s390] Revert temporarly 2.6.18.1 "S390: user readable uninitialised
    kernel memory (CVE-2006-5174)" fix as it causes ftfbs

  [ Sven Luther ]
  * [powerpc] Added exception alignement patch from Benjamin Herrenschmidt.

  [ Frederik Schüler ]
  * Bump ABI to 2.
  * Update vserver patch to 2.0.2.2-rc4.

  [ Thiemo Seufer ]
  * Add patches from linux-mips.org's 2.6.18-stable branch:
    - bugfix/copy-user-highpage.patch, needed for cache alias handling
      on mips/mipsel/hppa.
    - bugfix/mips/syscall-wiring.patch, fixes TLS register access, and
      n32 rt_sigqueueinfo.
    - bugfix/mips/sb1-flush-cache-data-page.patch, missing cache flush
      on SB-1.
    - bugfix/mips/trylock.patch, fix trylock implementation for R1x000
      and R3xxx.
    - bugfix/mips/smp-cpu-bringup.patch, correct initialization of
      non-contiguous CPU topology.
    - bugfix/mips/header-exports.patch, clean up userland exports of
      kernel headers.
    - bugfix/mips/sb1-interrupt-handler.patch, fix broken interrupt
      routing on SB-1.
    - bugfix/mips/cache-alias.patch, fixes #387498 for mips/mipsel.
    - bugfix/mips/ip22-zilog-console.patch, fix long delays seen with
      SGI ip22 serial console.
    - bugfix/mips/signal-handling.patch, fixes a signal handling race
      condition shown with gdb.
    - bugfix/mips/sb1-duart-tts.patch, replaces mips-sb1-duart-tts.patch,
      use standard Linux names for SB-1 consoles.
    - bugfix/mips/wait-race.patch, correct behaviour of the idle loop.
    - bugfix/mips/sgi-ioc3.patch, checksumming fix for IOC3 network
      driver.
    - features/mips/qemu-kernel.patch, support for the mips/mipsel
      machine emulated by Qemu.
    - features/mips/backtrace.patch, reimplementation of stack analysis
      and backtrace printing, useful for in-kernel debugging.
    - bugfix/mips/dec-scsi.patch, replaces mips-dec-scsi.patch, fixes DSP
      SCSI driver for DECstations.
    - bugfix/mips/dec-serial.patch, replaces mips-dec-serial.patch, fix
      serial console handling on DECstations.

 -- Frederik Schüler <fs@debian.org>  Sat,  4 Nov 2006 18:45:02 +0100

linux-2.6 (2.6.18-3) unstable; urgency=low

  [ Bastian Blank ]
  * Fix home of patch apply script.
  * Unify CPUSET option. (closes: #391931)
  * Support xen version 3.0.3-1.
  * Add AHCI suspend support.
  * Add patch to support bindmount without nodev on vserver.
  * Update fedora xen patch to changeset 36252.

  [ Steve Langasek ]
  * [alpha] restore alpha-prctl.patch, which keeps disappearing every time
    there's a kernel upgrade :/

  [ Frederik Schüler ]
  * Activate CONFIG_NET_CLS_* globaly. (Closes: #389918)
  * Make CONFIG_EFI_VARS modular on i386. (Closes: #381951)
  * Activate CONFIG_SCSI_ARCMSR on amd64, powerpc, sparc too.
  * [vserver] Activate HARDCPU and HARDCPU_IDLE.
  * [vserver] Upgrade to vs2.0.2.2-rc2.

  [ maximilian attems ]
  * [mipsel] Disable CONFIG_SECURITY_SECLVL on DECstations too.
  * Add stable release 2.6.18.1:
   - add utsrelease.h to the dontdiff file
   - V4L: copy-paste bug in videodev.c
   - block layer: elv_iosched_show should get elv_list_lock
   - NETFILTER: NAT: fix NOTRACK checksum handling
   - bcm43xx: fix regressions in 2.6.18 (Closes: #392065)
   - x86-64: Calgary IOMMU: Fix off by one when calculating register space
     location
   - ide-generic: jmicron fix
   - scx200_hrt: fix precedence bug manifesting as 27x clock in 1 MHz mode
   - invalidate_inode_pages2(): ignore page refcounts
   - rtc driver rtc-pcf8563 century bit inversed
   - fbdev: correct buffer size limit in fbmem_read_proc()
   - mm: bug in set_page_dirty_buffers
   - TCP: Fix and simplify microsecond rtt sampling
   - MD: Fix problem where hot-added drives are not resynced.
   - IPV6: Disable SG for GSO unless we have checksum
   - PKT_SCHED: cls_basic: Use unsigned int when generating handle
   - sata_mv: fix oops
   - [SPARC64]: Kill bogus check from bootmem_init().
   - IPV6: bh_lock_sock_nested on tcp_v6_rcv
   - [CPUFREQ] Fix some more CPU hotplug locking.
   - SPARC64: Fix serious bug in sched_clock() on sparc64
   - Fix VIDIOC_ENUMSTD bug
   - load_module: no BUG if module_subsys uninitialized
   - i386: fix flat mode numa on a real numa system
   - cpu to node relationship fixup: map cpu to node
   - cpu to node relationship fixup: acpi_map_cpu2node
   - backlight: fix oops in __mutex_lock_slowpath during head
     /sys/class/graphics/fb0/*
   - do not free non slab allocated per_cpu_pageset
   - rtc: lockdep fix/workaround
   - powerpc: Fix ohare IDE irq workaround on old powermacs
   - sysfs: remove duplicated dput in sysfs_update_file
   - powerpc: fix building gdb against asm/ptrace.h
   - Remove offsetof() from user-visible <linux/stddef.h>
   - Clean up exported headers on CRIS
   - Fix v850 exported headers
   - Don't advertise (or allow) headers_{install,check} where inappropriate.
   - Remove UML header export
   - Remove ARM26 header export.
   - Fix H8300 exported headers.
   - Fix m68knommu exported headers
   - Fix exported headers for SPARC, SPARC64
   - Fix 'make headers_check' on m32r
   - Fix 'make headers_check' on sh64
   - Fix 'make headers_check' on sh
   - Fix ARM 'make headers_check'
   - One line per header in Kbuild files to reduce conflicts
   - sky2 network driver device ids
   - sky2: tx pause bug fix
   - netdrvr: lp486e: fix typo
   - mv643xx_eth: fix obvious typo, which caused build breakage
   - zone_reclaim: dynamic slab reclaim
   - Fix longstanding load balancing bug in the scheduler
   - jbd: fix commit of ordered data buffers
   - ALSA: Fix initiailization of user-space controls
   - USB: Allow compile in g_ether, fix typo
   - IB/mthca: Fix lid used for sending traps
   - S390: user readable uninitialised kernel memory (CVE-2006-5174)
   - zd1211rw: ZD1211B ASIC/FWT, not jointly decoder
   - V4L: pvrusb2: Limit hor res for 24xxx devices
   - V4L: pvrusb2: Suppress compiler warning
   - V4L: pvrusb2: improve 24XXX config option description
   - V4L: pvrusb2: Solve mutex deadlock
   - DVB: cx24123: fix PLL divisor setup
   - V4L: Fix msp343xG handling regression
   - UML: Fix UML build failure
   - uml: use DEFCONFIG_LIST to avoid reading host's config
   - uml: allow using again x86/x86_64 crypto code
   - NET_SCHED: Fix fallout from dev->qdisc RCU change
  * Add backported git patch remving BSD secure level - request by the
    Debian Security Team. (closes: 389282)
  * [powerpc] Add DAC960-ipr PCI id table fixup.
  * [powerpc] Fix uninitialised spinlock in via-pmu-backlight code.
  * Fix serial_cs resume handling.
  * Fix oops when removing suspended serial port.
  * Check if DLC is still attached to the TTY.
  * Add fedora backport of i965 DRM support.

  [ Martin Michlmayr ]
  * [mips] Apply some patches from linux-mips' linux-2.6.18-stable GIT tree:
    - The o32 fstatat syscall behaves differently on 32 and 64 bit kernels
    - fstatat syscall names
    - BCM1480: Mask pending interrupts against c0_status.im.
    - Cobalt: Time runs too quickly
    - Show actual CPU information in /proc/cpuinfo
    - Workaround for bug in gcc -EB / -EL options
    - Do not use -msym32 option for modules
    - Fix O32 personality(2) call with 0xffffffff argument
    - Use compat_sys_mount

  [ dann frazier ]
  * [ia64]: Fix booting on HP cell systems, thanks to Troy Heber
    - Enable CONFIG_HUGETLBFS
    - bugfix/ia64/sal-flush-fix.patch: delay sal cache flush
  * bugfix/sky2-receive-FIFO-fix.patch: fix sky2 hangs on some chips
    Thanks to Stephen Hemminger for the patch. (Closes: #391382)
  * features/all/drivers/cciss-support-for-gt-2TB-volumes.patch:
    Add support for > 2TB volumes
  * bugfix/sym2-dont-claim-raid-devs.patch: Prevent cpqarray/sym2 conflict
    by telling sym2 not to claim raid devices. (Closes: #391384)

  [ Sven Luther ]
  * [powerpc] Added AMD74xx driver module to the powerpc64 flavour
    (Closes: #391861).

  [ Kyle McMartin ]
  * [hppa] Force CROSS_COMPILE=hppa64-linux-gnu- (closes: #389296)

 -- Bastian Blank <waldi@debian.org>  Sat, 21 Oct 2006 15:59:43 +0200

linux-2.6 (2.6.18-2) unstable; urgency=low

  [ Bastian Blank ]
  * hppa: Fix compiler dependencies. (closes: #389296)
  * Make cfq the default io scheduler.
  * Add arcmsr (Areca) driver.
  * powerpc/prep: Fix compatibility asm symlink.
  * m68k: Disable initramfs support.

  [ Kyle McMartin ]
  * hppa: Add parisc patchset.

  [ Norbert Tretkowski ]
  * [alpha] Workaround undefined symbols by setting CONFIG_SCSI=y for smp flavour.
    (closes: #369517)

  [ Christian T. Steiges ]
  * m68k: Update patches for 2.6.18.
  * m68k: Re-Add m68k-as and m68k-macro patch which allow building with current binutils.
  * m68k: disable CONFIG_AUDIT for m68k.
  * m68k/mac: add m68k-no-backlight and m68k-fbcon patch.
  * m68k/mac: enable SONIC, disable all ADB but CUDA.

  [ Jurij Smakov ]
  * Add bugfix/proc-fb-reading.patch to fix the inconsistent behaviour
    of /proc/fb. (Closes: #388815)
  * sparc: Enable vserver flavour for sparc64. (Closes: #386656)

 -- Bastian Blank <waldi@debian.org>  Fri, 29 Sep 2006 14:12:19 +0200

linux-2.6 (2.6.18-1) unstable; urgency=low

  The unpruned release

  [ Martin Michlmayr ]
  * Bump build-dependency on kernel-package to 10.054.
  * arm/iop32x: Build ext2/3 as modules.
  * arm/iop32x: Disable CONFIG_EMBEDDED.
  * mipsel/r5k-cobalt: Enable ISDN.
  * arm/footbridge: Enable the CIFS module (closes: #274808).
  * arm/nslu2: Drop flavour since this machine is supported by arm/ixp4xx.
  * arm: Make get_unaligned() work with const pointers and GCC 4.1.
  * mipsel/r5k-cobalt: Enable CONFIG_BONDING as a module.
  * arm/iop32x: Likewise.
  * arm/ixp4xx: Likewise.
  * arm: Disable CONFIG_AUDIT for now since it's broken.

  [ Sven Luther ]
  * [powerpc] Enabled the -prep flavour. (Closes: #359025)
  * [powerpc] The sisfb framebuffer device is now builtin.
  * [powerpc] Updated the powerpc serial patch. This fixes the XServe serial
    port, but at the cost powermac pcmcia serial cards support.
    Thanks go to Mark Hymers for providing the patch.
    (Closes: #364637, #375194)
  * [powerpc] Added patch to fix oldworld/quik booting.
    Thanks fo to Christian Aichinger for investigating to Benjamin
    Herrenschmidt for providing the patch. (Closes: #366620, #375035).
  * [powerpc] Fixes hvc_console caused suspsend-to-disk breakage. Thanks to
    Andrew Morton for providing the patch. (Closes: #387178)
  * [powerpc] Disabled mv643xx_eth on powerpc64 flavours, as there never was a
    Marvell Discovery northbrige for 64bit powerpc cpus.

  [ Frederik Schüler ]
  * Remove obsolete options from amd64 and i386 configs.
  * Deactivate EVBUG.
  * Make PARPORT options global.
  * [i386] Add class definition for 486 flavour.

  [ maximilian attems ]
  * Enable CONFIG_PRINTER=m for all powerpc flavours.
  * Enable the new alsa CONFIG_SND_AOA framework for powerpc.
  * Add the merged advansys pci table patch.

  [ Bastian Blank ]
  * hppa: Use gcc-4.1.
  * Only provide 16 legacy ptys.

  [ Norbert Tretkowski ]
  * [alpha] Updated configs.
  * [alpha] Disabled CONFIG_AUDIT, broken.
  * [alpha] Added vserver flavour.

 -- Bastian Blank <waldi@debian.org>  Sun, 24 Sep 2006 15:55:37 +0200

linux-2.6 (2.6.17-9) unstable; urgency=medium

  [ Bastian Blank ]
  * Update vserver patch to 2.0.2.
    - Fix possible priviledge escalation in remount code. (CVE-2006-4243)

  [ Frederik Schüler ]
  * Add stable release 2.5.17.12:
    - sky2: version 1.6.1
    - sky2: fix fiber support
    - sky2: MSI test timing
    - sky2: use dev_alloc_skb for receive buffers
    - sky2: clear status IRQ after empty
    - sky2: accept flow control
    - dm: Fix deadlock under high i/o load in raid1 setup.
    - Remove redundant up() in stop_machine()
    - Missing PCI id update for VIA IDE
    - PKTGEN: Fix oops when used with balance-tlb bonding
    - PKTGEN: Make sure skb->{nh,h} are initialized in fill_packet_ipv6() too.
    - Silent data corruption caused by XPC
    - uhci-hcd: fix list access bug
    - binfmt_elf: fix checks for bad address
    - [s390] bug in futex unqueue_me
    - fcntl(F_SETSIG) fix
    - IPV6 OOPS'er triggerable by any user
    - SCTP: Fix sctp_primitive_ABORT() call in sctp_close().
    - SPARC64: Fix X server crashes on sparc64
    - TG3: Disable TSO by default
    - dm: mirror sector offset fix
    - dm: fix block device initialisation
    - dm: add module ref counting
    - dm: fix mapped device ref counting
    - dm: add DMF_FREEING
    - dm: change minor_lock to spinlock
    - dm: move idr_pre_get
    - dm: fix idr minor allocation
    - dm snapshot: unify chunk_size
    - Have ext2 reject file handles with bad inode numbers early.
    - Allow per-route window scale limiting
    - bridge-netfilter: don't overwrite memory outside of skb
    - fix compilation error on IA64
    - Fix output framentation of paged-skbs
    - spectrum_cs: Fix firmware uploading errors
    - TEXTSEARCH: Fix Boyer Moore initialization bug
  * Add stable release 2.6.17.13:
    - lib: add idr_replace
    - pci_ids.h: add some VIA IDE identifiers
  * Remove patches merged upstream:
    - s390-kernel-futex-barrier.patch
  * Unpatch ia64-mman.h-fix.patch

 -- Bastian Blank <waldi@debian.org>  Wed, 13 Sep 2006 14:54:14 +0200

linux-2.6 (2.6.17-8) unstable; urgency=low

  [ Martin Michlmayr ]
  * arm/ixp4xx: Enable CONFIG_W1.

  [ dann frazier ]
  * sound-pci-hda-mac-mini-quirks.diff, sound-pci-hda-intel-d965.diff
    sound-pci-hda-mac-mini-intel945.diff:
    Updates to patch_sigmatel.c to add x86 mac-mini sound support
    Thanks to Matt Kraai. (closes: #384972)

  [ Kyle McMartin ]
  * hppa: Re-enable pa8800 fixing patches from James Bottomley.
    Pulled fresh from parisc-linux git tree.
  * ia64: Pull in compile-failure fix from Christian Cotte-Barrot.
    Pulled from linux-ia64 mailing list. Fix is correct.
  * hppa/alpha/mips: Fix compile-failure due to missing arch_mmap_check. Patch sent
    upstream to stable@kernel.org.

  [ dann frazier ]
  * sym2: only claim "Storage" class devices - the cpqarray driver should be
    used for 5c1510 devices in RAID mode. (closes: #380272)

  [ Bastian Blank ]
  * Backport change to allow all hypercalls for xen.

 -- Bastian Blank <waldi@debian.org>  Thu, 31 Aug 2006 12:12:51 +0200

linux-2.6 (2.6.17-7) unstable; urgency=low

  [ Martin Michlmayr ]
  * arm/iop32x: Enable CONFIG_BLK_DEV_OFFBOARD.
  * arm/iop32x: Unset CONFIG_BLK_DEV_AMD74XX since it fails on ARM
    with "Unknown symbol pci_get_legacy_ide_irq".
  * arm/iop32x: Enable a number of MD and DM modules.
  * arm/iop32x: Enable some more USB network modules.
  * mipsel/r5k-cobalt: Increase 8250 NR_UARTS and RUNTIME_UARTS to 4.
  * mipsel/r5k-cobalt: Fix MAC detection problem on Qube 2700.

  [ Bastian Blank ]
  * Update vserver patch to 2.0.2-rc29.
  * Add stable release 2.6.17.10:
    - Fix possible UDF deadlock and memory corruption (CVE-2006-4145)
    - elv_unregister: fix possible crash on module unload
    - Fix sctp privilege elevation (CVE-2006-3745)

  [ maximilian attems ]
  * Add RAM range to longclass for -bigmem. (closes: 382799)
  * Add stable release 2.6.17.9:
    - powerpc: Clear HID0 attention enable on PPC970 at boot time
    (CVE-2006-4093)
  * Add stable release 2.6.17.11:
    - Fix ipv4 routing locking bug
    - disable debugging version of write_lock()
    - PCI: fix ICH6 quirks
    - 1394: fix for recently added firewire patch that breaks things on ppc
    - Fix IFLA_ADDRESS handling
    - Fix BeFS slab corruption
    - Fix timer race in dst GC code
    - Have ext3 reject file handles with bad inode numbers early
    - Kill HASH_HIGHMEM from route cache hash sizing
    - sys_getppid oopses on debug kernel
    - IA64: local DoS with corrupted ELFs
    - tpm: interrupt clear fix
    - ulog: fix panic on SMP kernels
    - dm: BUG/OOPS fix
    - MD: Fix a potential NULL dereference in md/raid1
    - ip_tables: fix table locking in ipt_do_table
    - swsusp: Fix swap_type_of
    - sky2: phy power problem on 88e805x
    - ipx: header length validation needed

  [ Frederik Schüler ]
  * Activate CONFIG_R8169_VLAN on amd64. (closes: #383707)
  * Activate EFI boot support on i386. (closes: #381951)

  [ dann frazier ]
  * Include module.lds in headers package if it exists. (closes: #342246)
  * Add Apple MacBook product IDs to usbhid and set
    CONFIG_USB_HIDINPUT_POWERBOOK=y on i386 and amd64. (closes: #383620)

 -- Bastian Blank <waldi@debian.org>  Thu, 24 Aug 2006 15:54:51 +0000

linux-2.6 (2.6.17-6) unstable; urgency=low

  [ maximilian attems ]
  * debian/arch/i386/defines: Activate 686-bigmem flavour for enterprise
  usage.
  * Add ubuntu pci table patch for scsi drivers advansys and fdomain.

  [ Martin Michlmayr ]
  * arm/armeb: Use gcc-4.1.
  * mips/mipsel: Use gcc-4.1.
  * arm/ixp4xx: Update config based on the NSLU2 config.
  * arm/s3c2410: Unset CONFIG_DEBUG_INFO.
  * arm/iop32x: xscale: don't mis-report 80219 as an iop32x
  * arm/iop32x: Add an MTD map for IOP3xx boards
  * arm/iop32x: Add support for the Thecus N2100.
  * arm/iop32x: Add support for the GLAN Tank.
  * arm/iop32x: Add a flavour for IOP32x based machines.

  [ Bastian Blank ]
  * Shrink short descriptions.
  * Make gcc-4.1 the default compiler.
  * [powerpc]: Use gcc-4.1.
  * Move latest and transitional packages to linux-latest-2.6.

  [ Frederik Schüler ]
  * [amd64] Add smp-alternatives backport.
  * [amd64] Drop smp flavours.
  * [amd64] Merge k8 and p4 flavours into a generic one, following upstreams
    advice.
  * Activate BSD_PROCESS_ACCT_V3.
  * Add stable release 2.6.17.8:
    - ALSA: Don't reject O_RDWR at opening PCM OSS
    - Add stable branch to maintainers file
    - tty serialize flush_to_ldisc
    - S390: fix futex_atomic_cmpxchg_inatomic
    - Fix budget-av compile failure
    - cond_resched() fix
    - e1000: add forgotten PCI ID for supported device
    - ext3: avoid triggering ext3_error on bad NFS file handle
    - ext3 -nobh option causes oops
    - Fix race related problem when adding items to and svcrpc auth cache.
    - ieee1394: sbp2: enable auto spin-up for Maxtor disks
    - invalidate_bdev() speedup
    - Sparc64 quad-float emulation fix
    - VLAN state handling fix
    - Update frag_list in pskb_trim
    - UHCI: Fix handling of short last packet
    - sky2: NAPI bug
    - i2c: Fix 'ignore' module parameter handling in i2c-core
    - scx200_acb: Fix the block transactions
    - scx200_acb: Fix the state machine
    - H.323 helper: fix possible NULL-ptr dereference
    - Don't allow chmod() on the /proc/<pid>/ files
    - PCI: fix issues with extended conf space when MMCONFIG disabled because of e820

  [ Sven Luther ]
  * [powerpc] Added console=hvsi0 too to CMDLINE to the powerpc64 flavour, for
    non-virtualized IBM power machines serial console.

 -- Bastian Blank <waldi@debian.org>  Fri, 11 Aug 2006 19:58:06 +0200

linux-2.6 (2.6.17-5) unstable; urgency=low

  [ Martin Michlmayr ]
  * [arm/nslu2] Enable CONFIG_USB_EHCI_SPLIT_ISO.  Closes: #378554

  [ maximilian attems ]
  * Add stable release 2.6.17.7:
    - BLOCK: Fix bounce limit address check
    - v4l/dvb: Fix budget-av frontend detection
    - v4l/dvb: Fix CI on old KNC1 DVBC cards
    - v4l/dvb: Fix CI interface on PRO KNC1 cards
    - v4l/dvb: Backport fix to artec USB DVB devices
    - v4l/dvb: Backport the DISEQC regression fix to 2.6.17.x
    - v4l/dvb: stradis: dont export MODULE_DEVICE_TABLE
    - pnp: suppress request_irq() warning
    - generic_file_buffered_write(): handle zero-length iovec segments
    - serial 8250: sysrq deadlock fix
    - Reduce ACPI verbosity on null handle condition
    - ieee80211: TKIP requires CRC32
    - Make powernow-k7 work on SMP kernels.
    - via-velocity: the link is not correctly detected when the device starts
    - Add missing UFO initialisations
    - USB serial ftdi_sio: Prevent userspace DoS (CVE-2006-2936)
    - cdrom: fix bad cgc.buflen assignment
    - splice: fix problems with sys_tee()
    - fix fdset leakage
    - struct file leakage
    - XFS: corruption fix
    - v4l/dvb: Kconfig: fix description and dependencies for saa7115 module
    - dvb-bt8xx: fix frontend detection for DViCO FusionHDTV DVB-T Lite rev 1.2
    - IB/mthca: restore missing PCI registers after reset
    - v4l/dvb: Backport the budget driver DISEQC instability fix
    - Fix IPv4/DECnet routing rule dumping
    - pdflush: handle resume wakeups
    - x86_64: Fix modular pc speaker
    - Fix powernow-k8 SMP kernel on UP hardware bug.
    - ALSA: RME HDSP - fixed proc interface (missing {})
    - ALSA: au88x0 - Fix 64bit address of MPU401 MMIO port
    - ALSA: Fix a deadlock in snd-rtctimer
    - ALSA: Fix missing array terminators in AD1988 codec support
    - ALSA: Fix model for HP dc7600
    - ALSA: Fix mute switch on VAIO laptops with STAC7661
    - ALSA: fix the SND_FM801_TEA575X dependencies
    - ALSA: Fix undefined (missing) references in ISA MIRO sound driver
    - ALSA: Fix workaround for AD1988A rev2 codec
    - ALSA: hda-intel - Fix race in remove
    - Suppress irq handler mismatch messages in ALSA ISA drivers
    - PKT_SCHED: Fix illegal memory dereferences when dumping actions
    - PKT_SCHED: Return ENOENT if action module is unavailable
    - PKT_SCHED: Fix error handling while dumping actions
    - generic_file_buffered_write(): deadlock on vectored write
    - ethtool: oops in ethtool_set_pauseparam()
    - memory hotplug: solve config broken: undefined reference to `online_page'
  * Add budget-av-compile-fix.patch stable compile fix.
  * Enable in all configs setting SND_FM801_TEA575X SND_FM801_TEA575X_BOOL=y.

 -- Bastian Blank <waldi@debian.org>  Sat, 29 Jul 2006 13:30:06 +0200

linux-2.6 (2.6.17-4) unstable; urgency=low

  [ Bastian Blank ]
  * Add stable release 2.6.17.5:
    - Fix nasty /proc vulnerability (CVE-2006-3626)
  * Add stable release 2.6.17.6:
    - Relax /proc fix a bit
  * Set section of images to admin.

  [ dann frazier ]
  * [ia64] Drop the non-SMP flavours; they are not well maintained upstream.
    Note that the non-SMP flavours have been identical to the SMP builds
    since 2.6.13-1; this was to avoid having to drop then re-add these
    flavours if upstream resolved the issue - but that never happened.
    Note that this is a measurable performance penalty on non-SMP systems.

 -- Bastian Blank <waldi@debian.org>  Mon, 17 Jul 2006 11:08:41 +0200

linux-2.6 (2.6.17-3) unstable; urgency=low

  [ maximilian attems ]
  * Add stable release 2.6.17.2:
    - ide-io: increase timeout value to allow for slave wakeup
    - NTFS: Critical bug fix (affects MIPS and possibly others)
    - Link error when futexes are disabled on 64bit architectures
    - SCTP: Reset rtt_in_progress for the chunk when processing its sack.
    - SPARC32: Fix iommu_flush_iotlb end address
    - ETHTOOL: Fix UFO typo
    - UML: fix uptime
    - x86: compile fix for asm-i386/alternatives.h
    - bcm43xx: init fix for possible Machine Check
    - SCTP: Fix persistent slowdown in sctp when a gap ack consumes rx buffer.
    - kbuild: bugfix with initramfs
    - Input: return correct size when reading modalias attribute
    - ohci1394: Fix broken suspend/resume in ohci1394
    - idr: fix race in idr code
    - USB: Whiteheat: fix firmware spurious errors
    - libata: minor patch for ATA_DFLAG_PIO
    - SCTP: Send only 1 window update SACK per message.
    - PFKEYV2: Fix inconsistent typing in struct sadb_x_kmprivate.
    - SCTP: Limit association max_retrans setting in setsockopt.
    - SCTP: Reject sctp packets with broadcast addresses.
    - IPV6: Sum real space for RTAs.
    - IPV6 ADDRCONF: Fix default source address selection without
      CONFIG_IPV6_PRIVACY
    - IPV6: Fix source address selection.
  * Add stable release 2.6.17.3:
    - NETFILTER: SCTP conntrack: fix crash triggered by packet without chunks
    [CVE-2006-2934]
  * Deapply merged sparc32-iotlb.patch.
  * Fix README.Debian: Correct svn location, remove old boot param bswap
    reference, the asfs patch is in the Debian kernel. Remove reference to
    AMD 768 erratum 10, it was solved in 2.6.12. Add wording corrections.
  * Set CONFIG_SERIAL_8250_RN_UARTS=16 for all archs beside mips/m68k unless
    explicitly set on a specific value. (closes: 377151)
  * Add stable release 2.6.17.4:
    - fix prctl privilege escalation and suid_dumpable (CVE-2006-2451)

  [ Sven Luther ]
  * Re-enabled fs-asfs patch.

  [ Thiemo Seufer ]
  * [mips,mipsel] Fix sb1 interrupt handlers.
  * [mips,mipsel] Fix devfs-induced build failure in sb1250 serial driver.
  * [mips] SGI ip22 RTC was broken, fixed thanks to Julien Blache.
  * [mips] Fix SGI ip22 serial console, thanks to Julien Blache.

  [ Martin Michlmayr ]
  * [arm/nslu2] Enable HFS and some other filesystems.
  * [arm/nslu2] Unset CONFIG_USB_STORAGE_DEBUG.  Closes: #377853.

 -- Bastian Blank <waldi@debian.org>  Thu, 13 Jul 2006 13:14:53 +0200

linux-2.6 (2.6.17-2) unstable; urgency=low

  [ Jurij Smakov ]
  * [sparc] Switch to gcc-4.1 as it produces a working kernel,
    while gcc-4.0 does not. No ABI bump neccessary, because
    2.6.17-1 sparc binaries never made it to the archive.
  * [sparc32] Add sparc32-iotlb.patch to fix DMA errors on sparc32.

  [ Sven Luther ]
  * [powerpc] Added console=hvc0 default commandline option to powerpc64 flavour.
  * [powerpc] Fixed mkvmlinuz support, which was missing from -1. (Closes: #375645)
  * [powerpc] Added PowerBook HID support for last-gen PowerBook keyboards.
    (Closes: #307327)

  [ Martin Michlmayr ]
  * [mipsel] Fix compilation error in dz serial driver.
  * [mipsel] Update configs.
  * [mipsel] Add a build fix for the Cobalt early console support.
  * [arm/nslu2] Disable SE Linux support for now so the kernel fits into flash.

  [ Christian T. Steigies ]
  * [m68k] Update patches for 2.6.17.
  * [m68k] Add m68k-as and m68k-macro patch which allow building with current binutils.
  * [m68k] Disable all subarches but amiga and mac for official linux-images.

  [ Kyle McMartin ]
  * [hppa] Update patchset (2.6.17-pa6) from parisc-linux.org.
    Which fixes relocation errors in modules with 64-bit kernels, and
    a softlockup on non-SMP flavours with gettimeofday.

 -- Bastian Blank <waldi@debian.org>  Thu, 29 Jun 2006 18:49:35 +0200

linux-2.6 (2.6.17-1) unstable; urgency=low

  [ Frederik Schüler ]
  * New upstream release.
  * [amd64] Use gcc 4.1.
  * [amd64] Drop amd64-generic flavor. We will use amd64-k8 for the
    installer.

  [ Martin Michlmayr ]
  * [mips] Update patches for 2.6.17.
  * [arm] Update configs.
  * [armeb] Update configs.

  [ Thiemo Seufer ]
  * [mips] Fix SWARM FPU detection.
  * [mips] Update configurations.

  [ Kyle McMartin ]
  * [hppa] Set PDC_CHASSIS_WARN to y.
  * [hppa] Update patchset (2.6.17-pa2) from parisc-linux.org.
  * [hppa] Change NR_CPUS to 8 from 32 on both SMP flavours.
  * [hppa] Set PARISC_PAGE_SIZE to 4K on all platforms.

  [ Bastian Blank ]
  * [s390] Use gcc 4.1.
  * [i386] Enable REGPARM.
  * [i386] Use gcc 4.1.
  * [powerpc] Disable prep.

  [ dann frazier ]
  * [ia64] Update configs
  * [ia64] Use gcc 4.1.

  [ maximilian attems ]
  * Add stable release 2.6.17.1:
    - xt_sctp: fix endless loop caused by 0 chunk length (CVE-2006-3085)

 -- Bastian Blank <waldi@debian.org>  Thu, 22 Jun 2006 12:13:15 +0200

linux-2.6 (2.6.16+2.6.17-rc3-0experimental.1) experimental; urgency=low

  [ Frederik Schüler ]
  * New upstream release candidate.
  * Switch HZ from 1000 to 250, following upstreams default.
  * Activate CONFIG_BCM43XX_DEBUG.

  [ maximilian attems ]
  * Disable broken and known unsecure LSM modules: CONFIG_SECURITY_SECLVL,
    CONFIG_SECURITY_ROOTPLUG. Upstream plans to remove them for 2.6.18

 -- Frederik Schüler <fs@debian.org>  Sun,  7 May 2006 17:06:29 +0200

linux-2.6.16 (2.6.16-18) unstable; urgency=high

  [ Sven Luther ]
  * [powerpc] Added console=hvsi0 too to CMDLINE to the powerpc64 flavour,
    for non-virtualized IBM power machines serial console.

  [ dann frazier ]
  * fs-ext3-bad-nfs-handle.patch: avoid triggering ext3_error on bad NFS
    file handle (CVE-2006-3468)
  * cdrom-bad-cgc.buflen-assign.patch: fix buffer overflow in dvd_read_bca
  * usb-serial-ftdi_sio-dos.patch: fix userspace DoS in ftdi_sio driver

  [ Bastian Blank ]
  * Update xen patch to changeset 9762.

 -- Frederik Schüler <fs@debian.org>  Fri, 18 Aug 2006 20:29:17 +0200

linux-2.6.16 (2.6.16-17) unstable; urgency=high

  [ Martin Michlmayr ]
  * Add stable release 2.6.16.22:
    - powernow-k8 crash workaround
    - NTFS: Critical bug fix (affects MIPS and possibly others)
    - JFS: Fix multiple errors in metapage_releasepage
    - SPARC64: Fix D-cache corruption in mremap
    - SPARC64: Respect gfp_t argument to dma_alloc_coherent().
    - SPARC64: Fix missing fold at end of checksums.
    - scsi_lib.c: properly count the number of pages in scsi_req_map_sg()
    - I2O: Bugfixes to get I2O working again
    - Missed error checking for intent's filp in open_namei().
    - tmpfs: time granularity fix for [acm]time going backwards
    - USB: Whiteheat: fix firmware spurious errors
    - fs/namei.c: Call to file_permission() under a spinlock in do_lookup_path()
  * Add stable release 2.6.16.23:
    - revert PARPORT_SERIAL should depend on SERIAL_8250_PCI patch
    - NETFILTER: SCTP conntrack: fix crash triggered by packet without
      chunks (CVE-2006-2934)
  * Add stable release 2.6.16.24:
    - fix prctl privilege escalation and suid_dumpable (CVE-2006-2451)
  * Add stable release 2.6.16.25:
    - Fix nasty /proc vulnerability (CVE-2006-3626)
  * Relax /proc fix a bit (Linus Torvalds)

  * [arm/nslu2] Unset CONFIG_USB_STORAGE_DEBUG.  Closes: #377853.
  * [mips] SGI ip22 RTC was broken, fixed thanks to Julien Blache.
  * [mips] Fix SGI ip22 serial console, thanks to Julien Blache.

  [ Bastian Blank ]
  * Fix vserver patch.

 -- Bastian Blank <waldi@debian.org>  Sat, 15 Jul 2006 17:18:49 +0200

linux-2.6.16 (2.6.16-16) unstable; urgency=low

  [ Sven Luther ]
  * [powerpc] Added console=hvc0 default commandline option to powerpc64 flavour.
  * [powerpc] Now THERM_PM72 and all WINDFARMs are builtin, for better fan control.

  [ Martin Michlmayr ]
  * [arm/nslu2] Disable SE Linux support for now so the kernel fits into
    flash.  Closes: #376926.

  [ Bastian Blank ]
  * [powerpc,powerpc-miboot] Enable OpenFirmware device tree support.
    (closes: #376012)

 -- Bastian Blank <waldi@debian.org>  Sat,  8 Jul 2006 17:57:57 +0200

linux-2.6.16 (2.6.16-15) unstable; urgency=low

  [ maximilian attems ]
  * Add stable release 2.6.16.18:
    - NETFILTER: SNMP NAT: fix memory corruption (CVE-2006-2444)
  * Add stable release 2.6.16.19:
    - NETFILTER: Fix small information leak in SO_ORIGINAL_DST (CVE-2006-1343)
  * Add stable release 2.6.16.20:
    - x86_64: Don't do syscall exit tracing twice
    - Altix: correct ioc4 port order
    - Input: psmouse - fix new device detection logic
    - PowerMac: force only suspend-to-disk to be valid
    - the latest consensus libata resume fix
    - Altix: correct ioc3 port order
    - Cpuset: might sleep checking zones allowed fix
    - ohci1394, sbp2: fix "scsi_add_device failed" with PL-3507 based devices
    - sbp2: backport read_capacity workaround for iPod
    - sbp2: fix check of return value of hpsb_allocate_and_register_addrspace
    - x86_64: x86_64 add crashdump trigger points
    - ipw2200: Filter unsupported channels out in ad-hoc mode
  * Add stable release 2.6.16.21:
    - check_process_timers: fix possible lockup
    - run_posix_cpu_timers: remove a bogus BUG_ON() (CVE-2006-2445)
    - xt_sctp: fix endless loop caused by 0 chunk length (CVE-2006-3085)
    - powerpc: Fix machine check problem on 32-bit kernels (CVE-2006-2448)

  [ Christian T. Steigies ]
  * [m68k] Add mac via patch from Finn Thain.
  * [m68k] Enable INPUT_EVDEV.

  [ Martin Michlmayr ]
  * [mips/b1-bcm91250a] Enable SMP.
  * [mips] Add a compile fix for the Maxine fb.
  * [mipsel] Add a patch that let's you enable serial console on DECstation.
  * [mipsel] Add a patch to get SCSI working on DECstation.
  * [mipsel] Handle memory-mapped RTC chips properly.
  * [mipsel] Add configs for r3k-kn02 and r4k-kn04 DECstation.
  * [arm] Allow RiscPC machines to boot an initrd (tagged list fix).
  * [arm/nslu2] Enable many modules.
  * [arm] Build loop support as a module.
  * [arm] Use the generic netfilter configuration.
  * [arm/footbridge] Enable sound.

  [ Kyle McMartin ]
  * [hppa] Pulled patch from cvs to fix build of kernel/ptrace.c which needs
    {read,write}_can_lock.
  * [hppa] Disable CONFIG_DETECT_SOFTLOCKUP to fix boot on pa8800 machines.

  [ Sven Luther ]
  * [powerpc,prep] Added a new ARCH=ppc PReP flavour, currently mostly a copy
    of the -powerpc one.
  * Upgraded mkvmlinuz dependency to mkvmlinuz 21.

  [ Bastian Blank ]
  * Update vserver patch to 2.0.2-rc21.
  * Bump build-dependency on kernel-package to 10.049.

  [ Jurij Smakov ]
  * Add dcache-memory-corruption.patch to fix the mremap(), occasionally
    triggered on sparc in the form of dpkg database corruption. Affects
    sparc64, mips and generic includes. Thanks to David Miller, original
    patch is included in 2.6.17.
    Ref: http://marc.theaimsgroup.com/?l=linux-sparc&m=114920963824047&w=2
  * Add sparc32-iotlb.patch to fix the DMA errors encountered with latest
    kernels on sparc32, in particularly HyperSparcs. Thanks to Bob Breuer.
    Ref: http://marc.theaimsgroup.com/?l=linux-sparc&m=115077649707675&w=2

 -- Bastian Blank <waldi@debian.org>  Wed, 21 Jun 2006 14:09:11 +0200

linux-2.6 (2.6.16-14) unstable; urgency=low

  [ Bastian Blank ]
  * Add stable release 2.6.16.16:
    - fs/locks.c: Fix lease_init (CVE-2006-1860)
  * Make i386 xen images recommend libc6-xen.
  * Update vserver patch to 2.0.2-rc20.
  * Update xen patch to changeset 9687.

  [ Christian T. Steigies ]
  * [m68k] Add generic m68k ide fix.
  * [m68k] Add cross-compile instructions.
  * [m68k] Enable INPUT_EVDEV for yaird.
  * [m68k] sun3 general compile and scsi fixes, enable sun3 SCSI again.

  [ dann frazier ]
  * cs4281 - Fix the check of timeout in probe to deal with variable HZ.
    (closes: #361197)

  [ Norbert Tretkowski ]
  * [alpha] Readded patch to support prctl syscall, got lost when upgrading
    to 2.6.16.

  [ Frederik Schüler ]
  * Add stable release 2.6.16.17:
    - SCTP: Validate the parameter length in HB-ACK chunk (CVE-2006-1857)
    - SCTP: Respect the real chunk length when walking parameters
      (CVE-2006-1858)
    - ptrace_attach: fix possible deadlock schenario with irqs
    - Fix ptrace_attach()/ptrace_traceme()/de_thread() race
    - page migration: Fix fallback behavior for dirty pages
    - add migratepage address space op to shmem
    - Remove cond_resched in gather_stats()
    - VIA quirk fixup, additional PCI IDs
    - PCI quirk: VIA IRQ fixup should only run for VIA southbridges
    - Fix udev device creation
    - limit request_fn recursion
    - PCI: correctly allocate return buffers for osc calls
    - selinux: check for failed kmalloc in security_sid_to_context()
    - TG3: ethtool always report port is TP.
    - Netfilter: do_add_counters race, possible oops or info leak
      (CVE-2006-0039)
    - scx200_acb: Fix resource name use after free
    - smbus unhiding kills thermal management
    - fs/compat.c: fix 'if (a |= b )' typo
    - smbfs: Fix slab corruption in samba error path
    - fs/locks.c: Fix sys_flock() race
    - USB: ub oops in block_uevent
    - via-rhine: zero pad short packets on Rhine I ethernet cards
    - md: Avoid oops when attempting to fix read errors on raid10

 -- Bastian Blank <waldi@debian.org>  Mon, 22 May 2006 14:56:11 +0200

linux-2.6 (2.6.16-13) unstable; urgency=low

  [ Frederik Schüler ]
  * Add stable release 2.6.16.14:
    - smbfs chroot issue (CVE-2006-1864)

  [ Bastian Blank ]
  * Don't make headers packages depend on images.
  * Bump abiname to 2. (closes: #366291)
  * Update vserver patch to 2.0.2-rc19.
  * Update xen patch to changeset 9668.
  * Remove abi fixes.
  * Add stable release 2.6.16.15:
    - SCTP: Allow spillover of receive buffer to avoid deadlock. (CVE-2006-2275)
    - SCTP: Fix panic's when receiving fragmented SCTP control chunks. (CVE-2006-2272)
    - SCTP: Fix state table entries for chunks received in CLOSED state. (CVE-2006-2271)
    - SCTP: Prevent possible infinite recursion with multiple bundled DATA. (CVE-2006-2274)
  * Switch HZ from 1000 to 250.

  [ Christian T. Steigies ]
  * [m68k] Add patches that allow building images for atari
  * [m68k] Enable atyfb driver for atari

 -- Bastian Blank <waldi@debian.org>  Wed, 10 May 2006 18:58:44 +0200

linux-2.6 (2.6.16-12) unstable; urgency=low

  [ Bastian Blank ]
  * Add stable release 2.6.16.12:
    - dm snapshot: fix kcopyd destructor
    - x86_64: Pass -32 to the assembler when compiling the 32bit vsyscall pages
    - for_each_possible_cpu
    - Simplify proc/devices and fix early termination regression
    - sonypi: correct detection of new ICH7-based laptops
    - MIPS: Fix tx49_blast_icache32_page_indexed.
    - NET: e1000: Update truesize with the length of the packet for packet split
    - i386: fix broken FP exception handling
    - tipar oops fix
    - USB: fix array overrun in drivers/usb/serial/option.c
    - Altix snsc: duplicate kobject fix
    - Alpha: strncpy() fix
    - LSM: add missing hook to do_compat_readv_writev()
    - Fix reiserfs deadlock
    - make vm86 call audit_syscall_exit
    - fix saa7129 support in saa7127 module for pvr350 tv out
    - dm flush queue EINTR
    - get_dvb_firmware: download nxt2002 firmware from new driver location
    - cxusb-bluebird: bug-fix: power down corrupts frontend
    - x86_64: Fix a race in the free_iommu path.
    - MIPS: Use "R" constraint for cache_op.
    - MIPS: R2 build fixes for gcc < 3.4.
    - cs5535_gpio.c: call cdev_del() during module_exit to unmap kobject references and other cleanups
    - MIPS: Fix branch emulation for floating-point exceptions.
    - x86/PAE: Fix pte_clear for the >4GB RAM case
  * Add stable release 2.6.16.13:
    - NETFILTER: SCTP conntrack: fix infinite loop (CVE-2006-1527)
  * Remove merged patches.
  * Rediff xen patch.
  * Bump build-dependency on kernel-package to 10.047.

  [ Martin Michlmayr ]
  * [arm] Enable cramfs for ixp4xx and rpc.

 -- Bastian Blank <waldi@debian.org>  Thu,  4 May 2006 11:37:26 +0200

linux-2.6 (2.6.16-11) unstable; urgency=low

  * Update vserver patch to 2.0.2-rc18.
    - Limit ccaps to root inside a guest (CVE-2006-2110)
  * Conflict with known broken grub versions. (closes: #361308)
  * Enable s390 vserver image.
  * Enable xen and xen-vserver images.
  * Use localversion for kernel-package images. (closes: #365505)

 -- Bastian Blank <waldi@debian.org>  Mon,  1 May 2006 16:38:45 +0200

linux-2.6 (2.6.16-10) unstable; urgency=low

  [ Norbert Tretkowski ]
  * [alpha] Added backport of for_each_possible_cpu() to fix alpha build.
    (closes: #364206)
  * Add stable release 2.6.16.10:
    - IPC: access to unmapped vmalloc area in grow_ary()
    - Add more prevent_tail_call()
    - alim15x3: ULI M-1573 south Bridge support
    - apm: fix Armada laptops again
    - fbdev: Fix return error of fb_write
    - Fix file lookup without ref
    - m41t00: fix bitmasks when writing to chip
    - Open IPMI BT overflow
    - x86: be careful about tailcall breakage for sys_open[at] too
    - x86: don't allow tail-calls in sys_ftruncate[64]()
    - IPV6: XFRM: Fix decoding session with preceding extension header(s).
    - IPV6: XFRM: Don't use old copy of pointer after pskb_may_pull().
    - IPV6: Ensure to have hop-by-hop options in our header of &sk_buff.
    - selinux: Fix MLS compatibility off-by-one bug
    - PPC: fix oops in alsa powermac driver
    - MTD_NAND_SHARPSL and MTD_NAND_NANDSIM should be tristate's
    - i2c-i801: Fix resume when PEC is used
    - Fix hotplug race during device registration
    - Fix truesize underflow
    - efficeon-agp: Add missing memory mask
    - 3ware 9000 disable local irqs during kmap_atomic
    - 3ware: kmap_atomic() fix

  [ maximilian attems ]
  * Add stable release 2.6.16.11:
    -  Don't allow a backslash in a path component (CVE-2006-1863)

 -- Bastian Blank <waldi@debian.org>  Tue, 25 Apr 2006 13:56:19 +0200

linux-2.6 (2.6.16-9) unstable; urgency=low

  [ maximilian attems ]
  * Add stable release 2.6.16.8:
    - ip_route_input panic fix (CVE-2006-1525)
  * Add stable release 2.6.16.9:
    - i386/x86-64: Fix x87 information leak between processes (CVE-2006-1056)

  [ Bastian Blank ]
  * Update vserver patch to 2.0.2-rc17.

 -- Bastian Blank <waldi@debian.org>  Thu, 20 Apr 2006 15:37:28 +0200

linux-2.6 (2.6.16-8) unstable; urgency=low

  * Fix ABI-breakage introduced in -7. (closes: #363032)
  * Add stable release 2.6.16.6:
    - ext3: Fix missed mutex unlock
    - RLIMIT_CPU: fix handling of a zero limit
    - alpha: SMP boot fixes
    - m32r: security fix of {get, put}_user macros
    - m32r: Fix cpu_possible_map and cpu_present_map initialization for SMP kernel
    - shmat: stop mprotect from giving write permission to a readonly attachment (CVE-2006-1524)
    - powerpc: fix incorrect SA_ONSTACK behaviour for 64-bit processes
    - MPBL0010 driver sysfs permissions wide open
    - cciss: bug fix for crash when running hpacucli
    - fuse: fix oops in fuse_send_readpages()
    - Fix utime(2) in the case that no times parameter was passed in.
    - Fix buddy list race that could lead to page lru list corruptions
    - NETFILTER: Fix fragmentation issues with bridge netfilter
    - USB: remove __init from usb_console_setup
    - Fix suspend with traced tasks
    - isd200: limit to BLK_DEV_IDE
    - edac_752x needs CONFIG_HOTPLUG
    - fix non-leader exec under ptrace
    - sky2: bad memory reference on dual port cards
    - atm: clip causes unregister hang
    - powerpc: iSeries needs slb_initialize to be called
    - Fix block device symlink name
    - Incorrect signature sent on SMB Read
  * Add stable release 2.6.16.7:
    - fix MADV_REMOVE vulnerability (CVE-2006-1524 for real this time)

 -- Bastian Blank <waldi@debian.org>  Tue, 18 Apr 2006 16:22:31 +0200

linux-2.6 (2.6.16-7) unstable; urgency=low

  [ Frederik Schüler ]
  * Add stable release 2.6.16.3:
    - Keys: Fix oops when adding key to non-keyring (CVE-2006-1522)

  [ Bastian Blank ]
  * Add stable release 2.6.16.4:
    - RCU signal handling (CVE-2006-1523)

  [ Sven Luther ]
  * [powerpc] Transitioned mkvmlinuz support patch to the 2.6.16 ARCH=powerpc
    tree. PReP is broken in 2.6.16 though.

  [ maximilian attems ]
  * Add stable release 2.6.16.5:
   - x86_64: Clean up execve
   - x86_64: When user could have changed RIP always force IRET (CVE-2006-0744)
  * Disable CONFIG_SECCOMP (adds useless overhead on context-switch) -
    thanks to fs for checking abi.

  [ Christian T. Steigies ]
  * [m68k] update m68k patch and config to 2.6.16, temporarily disable atari

 -- Bastian Blank <waldi@debian.org>  Sat, 15 Apr 2006 13:56:05 +0200

linux-2.6 (2.6.16-6) unstable; urgency=medium

  [ Bastian Blank ]
  * Provide version infos in support package and don't longer rely on the
    changelog.
  * [amd64/i386] Enable cpu hotplug support.

  [ maximilian attems ]
  * Add stable release 2.6.16.2:
    - PCMCIA_SPECTRUM must select FW_LOADER
    - drivers/net/wireless/ipw2200.c: fix an array overun
    - AIRO{,_CS} <-> CRYPTO fixes
    - tlclk: fix handling of device major
    - fbcon: Fix big-endian bogosity in slow_imageblit()
    - Fix NULL pointer dereference in node_read_numastat()
    - USB: EHCI full speed ISO bugfixes
    - Mark longhaul driver as broken.
    - fib_trie.c node freeing fix
    - USB: Fix irda-usb use after use
    - sysfs: zero terminate sysfs write buffers (CVE-2006-1055)
    - USB: usbcore: usb_set_configuration oops (NULL ptr dereference)
    - pcmcia: permit single-character-identifiers
    - hostap: Fix EAPOL frame encryption
    - wrong error path in dup_fd() leading to oopses in RCU
    - {ip, nf}_conntrack_netlink: fix expectation notifier unregistration
    - isicom must select FW_LOADER
    - knfsd: Correct reserved reply space for read requests.
    - Fix module refcount leak in __set_personality()
    - sbp2: fix spinlock recursion
    - powerpc: make ISA floppies work again
    - opti9x - Fix compile without CONFIG_PNP
    - Add default entry for CTL Travel Master U553W
    - Fix the p4-clockmod N60 errata workaround.
    - kdump proc vmcore size oveflow fix

 -- Bastian Blank <waldi@debian.org>  Mon, 10 Apr 2006 16:09:51 +0200

linux-2.6 (2.6.16-5) unstable; urgency=low

  [ Bastian Blank ]
  * Provide real dependency packages for module building.
    - Add linux-headers-$version-$abiname-all and
      linux-headers-$version-$abiname-all-$arch.
  * Rename support package to linux-support-$version-$abiname.
  * Fix module package output.
  * Include .kernelrelease in headers packages. (closes: #359813)
  * Disable Cumana partition support completely. (closes: #359207)
  * Update vserver patch to 2.0.2-rc15.

  [ dann frazier ]
  * [ia64] initramfs-tools works now, no longer restrict initramfs-generators

 -- Bastian Blank <waldi@debian.org>  Mon,  3 Apr 2006 14:00:08 +0200

linux-2.6 (2.6.16-4) unstable; urgency=medium

  [ Martin Michlmayr ]
  * [arm/armeb] Update nslu2 config.
  * Add stable release 2.6.16.1:
    - Fix speedstep-smi assembly bug in speedstep_smi_ownership
    - DMI: fix DMI onboard device discovery
    - cciss: fix use-after-free in cciss_init_one
    - DM: Fix bug: BIO_RW_BARRIER requests to md/raid1 hang.
    - fix scheduler deadlock
    - proc: fix duplicate line in /proc/devices
    - rtc.h broke strace(1) builds
    - dm: bio split bvec fix
    - v9fs: assign dentry ops to negative dentries
    - i810fb_cursor(): use GFP_ATOMIC
    - NET: Ensure device name passed to SO_BINDTODEVICE is NULL terminated.
    - XFS writeout fix
    - sysfs: fix a kobject leak in sysfs_add_link on the error path
    - get_cpu_sysdev() signedness fix
    - firmware: fix BUG: in fw_realloc_buffer
    - sysfs: sysfs_remove_dir() needs to invalidate the dentry
    - TCP: Do not use inet->id of global tcp_socket when sending RST (CVE-2006-1242)
    - 2.6.xx: sata_mv: another critical fix
    - Kconfig: VIDEO_DECODER must select FW_LOADER
    - V4L/DVB (3324): Fix Samsung tuner frequency ranges
    - sata_mv: fix irq port status usage

 -- Bastian Blank <waldi@debian.org>  Tue, 28 Mar 2006 17:19:10 +0200

linux-2.6 (2.6.16-3) unstable; urgency=low

  [ Frederik Schüler ]
  * [amd64] Add asm-i386 to the linux-headers packages.

  [ Jonas Smedegaard ]
  * Tighten yaird dependency to at least 0.0.12-8 (supporting Linux
    2.6.16 uppercase hex in Kconfig and new IDE sysfs naming, and VIA
    IDE on powerpc).

  [ Martin Michlmayr ]
  * [arm/armeb] Enable CONFIG_NFSD on NSLU2 again.  Closes: #358709.
  * [arm/footbridge] CONFIG_NE2K_PCI should be a module, not built-in.
  * [arm/footbridge] Enable CONFIG_BLK_DEV_IDECD=m since the CATS can
    have a CD-ROM drive.
  * [mips/sb1*] Use ttyS rather than duart as the name for the serial
    console since the latter causes problems with debian-installer.

  [ Bastian Blank ]
  * Update vserver patch to 2.0.2-rc14.
    - Fix sendfile. (closes: #358391, #358752)

 -- Bastian Blank <waldi@debian.org>  Mon, 27 Mar 2006 16:08:20 +0200

linux-2.6 (2.6.16-2) unstable; urgency=low

  [ dann frazier ]
  * [ia64] Set unconfigured options:
      CONFIG_PNP_DEBUG=n and CONFIG_NET_SB1000=m
  * [hppa] Update config for 2.6.16

  [ Martin Michlmayr ]
  * [mips/mipsel] Put something in the generic config file because diff
    will otherwise remove the empty file, causing the build to fail.
  * [mipsel/r5k-cobalt] Set CONFIG_PACKET=y.
  * [arm] Set CONFIG_MACLIST=y for ixp4xx because nas100d needs it.

  [ Frederik Schüler ]
  * Add Maximilian Attems to uploaders list.

 -- Martin Michlmayr <tbm@cyrius.com>  Wed, 22 Mar 2006 15:15:14 +0000

linux-2.6 (2.6.16-1) unstable; urgency=low

  [ Bastian Blank ]
  * New upstream release.
  * Default to initramfs-tools 0.55 or higher on s390.

  [ maximilian attems ]
  * Default to initramfs-tools on arm and armeb.

  [ Martin Michlmayr ]
  * [mips/mipsel] Add an image for the Broadcom BCM91480B evaluation board
    (aka "BigSur").
  * [arm, armeb] Enable the netconsole module.
  * [mipsel/cobalt] Enable the netconsole module.
  * [mips] SB1: Fix interrupt disable hazard (Ralf Baechle).
  * [mips] SB1: Support for 1480 ethernet (Broadcom).
  * [mips] SB1: Support for NAPI (Tom Rix).
  * [mips] SB1: DUART support (Broadcom).
  * [mips] Work around bad code generation for <asm/io.h> (Ralf Baechle).
  * [mips] Fix VINO drivers when using a 64-bit kernel (Mikael Nousiainen).
  * [arm/armeb] Update configs for 2.6.16.
  * [mips/mipsel] Update configs for 2.6.16.
  * [arm/armeb] Enable the SMB module on NSLU2.
  * [mipsel] Enable parallel port modules for Cobalt since there are PCI
    cards that can be used in a Qube.
  * [mipsel] Enable the JFS module on Cobalt.

  [ dann frazier ]
  * [ia64] use yaird on ia64 until #357414 is fixed
  * [ia64] Update configs for 2.6.16

 -- Bastian Blank <waldi@debian.org>  Tue, 21 Mar 2006 16:12:16 +0100

linux-2.6 (2.6.15+2.6.16-rc5-0experimental.1) experimental; urgency=low

  [ Frederik Schüler ]
  * New upstream release candidate.

  [ Martin Michlmayr ]
  * Add initial mips/mipsel 2.6 kernels.
  * Important changes compared to the 2.4 kernels:
    - Drop the XXS1500 flavour since there's little interest in it.
    - Drop the LASAT flavour since these machines never went into
      production.
    - Drop the IP22 R5K (Indy, Indigo2) flavour since the IP22 R4K
      image now also works on machines with a R5K CPU.
    - Add an image for SGI IP32 (O2).
    - Rename the sb1-swarm-bn flavour to sb1-bcm91250a.
    - Enable PCI network (and other) modules on Cobalt.  Closes: #315895.
  * Add various MIPS related patches:
    - Fix iomap compilation on machines without COW.
    - Improve gettimeofday on MIPS.
    - Fix an oops on IP22 zerilog (serial console).
    - Improve IDE probing so it won't take so long on Cobalt.
    - Probe for IDE disks on SWARM.
    - Test whether there's a scache (fixes Cobalt crash).
    - Add Tulip fixes for Cobalt.
  * Fix a typo in the description of the linux-doc-* package,
    thanks Justin Pryzby.  Closes: #343424.
  * [arm] Enable nfs and nfsd modules.
  * [arm/footbride] Suggest nwutil (Netwinder utilities).

 -- Frederik Schüler <fs@debian.org>  Thu,  9 Mar 2006 14:13:17 +0000

linux-2.6 (2.6.15+2.6.16-rc4-0experimental.1) experimental; urgency=low

  [ Frederik Schüler ]
  * New upstream release.
  * Activate CONFIG_DVB_AV7110_OSD on alpha amd64 and ia64.
    Closes: #353292
  * Globally enable NAPI on all network card drivers which support it.

  [ maximilian attems ]
  * Drop fdutils from i386 and amd64 Suggests.
  * Swap lilo and grub Suggests for i386 and amd64.

  [ Jurij Smakov ]
  * Make sure that LOCALVERSION environment variable is not
    passed to a shell while invoking make-kpkg, since it
    appends it to the version string, breaking the build.
    Closes: #349472
  * [sparc32] Re-enable the building of sparc32 images.
  * [sparc64] Re-add (partial) sparc64-atyf-xl-gr.patch, since it
    was only partially applied upstream, so the problem (garbled
    screen output on SunBlade 100) is still present. Thanks to
    Luis Ortiz for pointing it out.
  * Bump the build-dep on kernel-package to 10.035, which fixes
    the problem with building documentation packages.

  [ Martin Michlmayr ]
  * [sparc] Add sys_newfstatat -> sys_fstatat64 fix from git.
  * [arm] Update configs for 2.6.16-rc3.
  * [armeb] Update configs for 2.6.16-rc3.
  * [arm/armeb] Fix compilation error on NSLU2 due to recent flash
    changes.
  * [arm/armeb] Fix a compilation error in the IXP4xx beeper support
    (Alessandro Zummo).

  [ Norbert Tretkowski ]
  * [alpha] Update arch/alpha/config* for 2.6.16-rc3.

 -- Bastian Blank <waldi@debian.org>  Fri, 24 Feb 2006 16:02:11 +0000

linux-2.6 (2.6.15-8) unstable; urgency=high

  [ maximilian attems ]
  * Add stable Release 2.6.15.5:
    - Fix deadlock in br_stp_disable_bridge
    - Fix a severe bug
    - i386: Move phys_proc_id/early intel workaround to correct function
    - ramfs: update dir mtime and ctime
    - sys_mbind sanity checking
    - Fix s390 build failure.
    - Revert skb_copy_datagram_iovec() recursion elimination.
    - s390: add #ifdef __KERNEL__ to asm-s390/setup.h
    - netfilter missing symbol has_bridge_parent
    - hugetlbfs mmap ENOMEM failure
    - IB/mthca: max_inline_data handling tweaks
    - it87: Fix oops on removal
    - hwmon it87: Probe i2c 0x2d only
    - reiserfs: disable automatic enabling of reiserfs inode attributes
    - Fix snd-usb-audio in 32-bit compat environment
    - dm: missing bdput/thaw_bdev at removal
    - dm: free minor after unlink gendisk
    - gbefb: IP32 gbefb depth change fix
    - shmdt cannot detach not-alined shm segment cleanly.
    - Address autoconfiguration does not work after device down/up cycle
    - gbefb: Set default of FB_GBE_MEM to 4 MB
    - XFS ftruncate() bug could expose stale data (CVE-2006-0554)
    - sys_signal: initialize ->sa_mask
    - do_sigaction: cleanup ->sa_mask manipulation
    - fix zap_thread's ptrace related problems
    - fix deadlock in ext2
    - cfi: init wait queue in chip struct
    - sd: fix memory corruption with broken mode page headers
    - sbp2: fix another deadlock after disconnection
    - skge: speed setting
    - skge: fix NAPI/irq race
    - skge: genesis phy initialization fix
    - skge: fix SMP race
    - x86_64: Check for bad elf entry address (CVE-2006-0741)
    - alsa: fix bogus snd_device_free() in opl3-oss.c
    - ppc32: Put cache flush routines back into .relocate_code section
    - sys32_signal() forgets to initialize ->sa_mask
    - Normal user can panic NFS client with direct I/O (CVE-2006-0555)
  * Deactivate merged duplicates: s390-klibc-buildfix.patch,
    powerpc-relocate_code.patch.
  * Add stable Release 2.6.15.6:
    - Don't reset rskq_defer_accept in reqsk_queue_alloc
    - fs/nfs/direct.c compile fix
    - mempolicy.c compile fix, make sure BITS_PER_BYTE is defined
    - [IA64] die_if_kernel() can return (CVE-2006-0742)

  [ Sven Luther ]
  * [powerpc] Disabled CONFIG_IEEE1394_SBP2_PHYS_DMA, which was broken on
    powerpc64, as it used the long deprecated bus_to_virt symbol.
    (Closes: #330225)
  * [powerpc] Fixed gettimeofday breakage causing clock drift.

 -- Bastian Blank <waldi@debian.org>  Mon,  6 Mar 2006 11:06:28 +0100

linux-2.6 (2.6.15-7) unstable; urgency=low

  [ Norbert Tretkowski ]
  * [alpha] Disabled CONFIG_ALPHA_LEGACY_START_ADDRESS for -alpha-generic and
    -alpha-smp flavours, and introduced a new -alpha-legacy flavour for MILO
    based machines, which has CONFIG_ALPHA_LEGACY_START_ADDRESS enabled.
    (closes: #352186)
  * [alpha] Added new patch to support prctl syscall. (closes: #349765)
  * [i386] Renamed kernel-image-2.6-486 to kernel-image-2.6-386, it's meant for
    transition only, and kernel-image-2.6-386 is the package name in sarge.

  [ Jurij Smakov ]
  * Bump build-dependency on kernel-package to 10.035, which is fixed
    to build the documentation packages again.
    Closes: #352000, #348332

  [ Frederik Schüler ]
  * Activate CONFIG_DVB_AV7110_OSD on alpha amd64 and ia64.
    Closes: #353292
  * Deactivate CONFIG_FB_ATY_XL_INIT on all architectures: it is broken and
    already removed in 2.6.16-rc.
    Closes: #353310

  [ Christian T. Steigies ]
  * [m68k] build in cirrusfb driver

 -- Bastian Blank <waldi@debian.org>  Tue, 21 Feb 2006 17:35:21 +0000

linux-2.6 (2.6.15-6) unstable; urgency=low

  [ Bastian Blank ]
  * Moved the mkvmlinuz support patch modification to a -1 version of the
    patch.

  [ maximilian attems ]
  * Add stable treee 2.6.15.4
    - PCMCIA=m, HOSTAP_CS=y is not a legal configuration
    - Input: iforce - do not return ENOMEM upon successful allocation
    - x86_64: Let impossible CPUs point to reference per cpu data
    - x86_64: Clear more state when ignoring empty node in SRAT parsing
    - x86_64: Dont record local apic ids when they are disabled in MADT
    - Fix keyctl usage of strnlen_user()
    - Kill compat_sys_clock_settime sign extension stub.
    - Input: grip - fix crash when accessing device
    - Input: db9 - fix possible crash with Saturn gamepads
    - Input: iforce - fix detection of USB devices
    - Fixed hardware RX checksum handling
    - SCSI: turn off ordered flush barriers
    - Input: mousedev - fix memory leak
    - seclvl settime fix
    - fix regression in xfs_buf_rele
    - md: remove slashes from disk names when creation dev names in sysfs
    - d_instantiate_unique / NFS inode leakage
    - dm-crypt: zero key before freeing it
    - bridge: netfilter races on device removal
    - bridge: fix RCU race on device removal
    - SELinux: fix size-128 slab leak
    - __cmpxchg() must really always be inlined
    - emu10k1 - Fix the confliction of 'Front' control
    - Input: sidewinder - fix an oops
  * Deactivate merged alpha-cmpxchg-inline.patch, sparc64-clock-settime.patch.

  [ Christian T. Steigies ]
  * [m68k] Add fix for m68k/buddha IDE and m68k/mac SCSI driver
  * [m68k] Patch by Peter Krummrich to stop flickering pixels with PicassoII
  * [m68k] make Amiga keyboard usable again, patch by Roman Zippel
  * [m68k] prevent wd33c93 SCSI driver from crashing the kernel, patch by Roman Zippel
  * [m68k] remove SBCs from VME descriptions (closes: #351924)

 -- Frederik Schüler <fs@debian.org>  Fri, 10 Feb 2006 15:33:21 +0000

linux-2.6 (2.6.15-5) unstable; urgency=low

  [ Martin Michlmayr ]
  * Add a fix for the input support for the ixp4xx beeper driver from
    2.6.16-rc2.
  * Add stable tree 2.6.15.3:
    - Fix extra dst release when ip_options_echo fails (CVE-2006-0454)

  [ Sven Luther ]
  * [powerpc] Removed -o root -g root option to mkvmlinuz support patch.
    (Closes: #351412)

 -- Sven Luther <luther@debian.org>  Tue,  7 Feb 2006 19:23:14 +0000

linux-2.6 (2.6.15-4) unstable; urgency=low

  [ Jurij Smakov ]
  * [sparc64] Add sparc64-clock-settime.patch to fix the incorrect
    handling of the clock_settime syscall arguments, which resulted
    in a hang when trying to set the date using 'date -s'. Patch
    by David Miller is applied upstream. Thanks to Ludovic Courtes
    and Frans Pop for reporting and testing.
    Ref: http://marc.theaimsgroup.com/?t=113861017400002&r=1&w=2

  [ Christian T. Steigies ]
  * [m68k] update m68k patch and config to 2.6.15
  * [m68k] SCSI drivers need to be built in until ramdisk generator tools
    supports loading scsi modules
  * [m68k] ISCSI and IDE-TAPE don't compile, disabled
  * [m68k] set CC_OPTIMIZE_FOR_SIZE=n
  * [m68k] added vmeints patch which fixes building for vme

  [ maximilian attems ]
  * Use initramfs-tools for ia64 - fixed klibc.
  * Add stable tree 2.6.15.2:
    - Fix double decrement of mqueue_mnt->mnt_count in sys_mq_open
    - (CVE-2005-3356)
    - Mask off GFP flags before swiotlb_alloc_coherent
    - usb-audio: don't use empty packets at start of playback
    - Make second arg to skb_reserved() signed.
    - Input: HID - fix an oops in PID initialization code
    - Fix oops in ufs_fill_super at mount time
    - Kill blk_attempt_remerge()
    - Fix i2o_scsi oops on abort
    - Fix mkiss locking bug
    - Fix timekeeping on sparc64 ultra-IIe machines
    - Someone broke reiserfs v3 mount options and this fixes it
  * Deactivate sparc64-jumping-time.patch, amd64-pppd-fix.patch incl in aboves.
  * Add s390-klibc-buildfix.patch, regression due to header file changes.

  [ Steve Langasek ]
  * [alpha] set __attribute__((always_inline)) on __cmpxchg(), to avoid
    wrong optimizations with -Os (Closes: #347556).

  [ Martin Michlmayr ]
  * Add input support for the ixp4xx beeper driver (Alessandro Zummo).
  * [arm] Add NSLU2 specific portion of ixp4xx beeper driver (Alessandro Zummo).
  * [arm/nslu2] Build PPP as a module.
  * [arm/nslu2] Enable wireless.
  * [arm/nslu2] Enable most USB modules.
  * [arm/nslu2] Enable ALSA and USB sound modules.
  * [arm/nslu2] Set 4 MB as the size of the initrd in the kernel cmd line.
  * [arm/footbridge] Set CONFIG_BLK_DEV_RAM_SIZE to 8192.
  * [armeb] Add support for big-endian ARM.
  * [armeb/nslu2] Use the nslu2 config from arm.

  [ Frederik Schüler ]
  * [amd64] Add amd64-pppd-fix.patch to fix kernel panic when using pppd.
    (Closes: #347711)
  * Add 64bit-vidiocswin-ioctl-fix.patch to fix VIDIOCSWIN ioctl on 64bit
    kernel 32bit userland setups. (Closes: #349338)

  [ Sven Luther ]
  * [powerpc] Adapted apus config file to be more modular and in sync with the
    other powerpc configs. Scsi drivers are disabled as they don't build
    cleanly though (need some esp stuff).
  * [powerpc] Default to initramfs-tools as initramfs generator, as klibc
    build is fixed now.

  [ Bastian Blank ]
  * [powerpc] Fix dependencies of image packages.

 -- maximilian attems <maks@sternwelten.at>  Wed,  1 Feb 2006 11:34:20 +0100

linux-2.6 (2.6.15-3) unstable; urgency=low

  [ Martin Michlmayr ]
  * [arm] Update configs for 2.6.15; closes: #347998.
  * [arm] Activate tmpfs.
  * [arm] Allow modules to be unloaded.
  * [arm] Enable CONFIG_INPUT_EVDEV since yaird needs this module in
    order to generate initrds.
  * [arm/footbridge] Activate IDEPCI so SL82C105 will really be
    compiled in.
  * [arm/footbridge] Activate the right network drivers (Tulip and
    NE2K).
  * [arm/footbridge] Enable more framebuffer drivers.
  * debian/patches/arm-fix-dc21285.patch: Fix compilation of DC21285
    flash driver.
  * [arm/footbridge] Enable MTD and the DC21285 flash driver.
  * [arm/footbridge] Enable RAID and LVM modules.
  * [arm/footbridge] Enable USB modules.
  * [arm/nslu2] Add an image for Network Storage Link for USB 2.0 Disk
    Drives.
  * debian/patches/arm-memory-h-page-shift.patch: Fix error "PAGE_SHIFT
    undeclared" (Rod Whitby).
  * debian/patches/mtdpart-redboot-fis-byteswap.patch: recognise a foreign
    endian RedBoot partition table (John Bowler).
  * debian/patches/maclist.patch: Add support for the maclist interface
    (John Bowler).
  * debian/patches/arm-nslu2-maclist.patch: Add NSLU2 maclist support
    (John Bowler).
  * [arm/nslu2] Activate maclist.

  [ maximilian attems ]
  * Add stable tree 2.6.15.1:
    - arch/sparc64/Kconfig: fix HUGETLB_PAGE_SIZE_64K dependencies
    - moxa serial: add proper capability check
    - fix /sys/class/net/<if>/wireless without dev->get_wireless_stats
    - Don't match tcp/udp source/destination port for IP fragments
    - Fix sys_fstat64() entry in 64-bit syscall table.
    - UFS: inode->i_sem is not released in error path
    - netlink oops fix due to incorrect error code
    - Fix onboard video on SPARC Blade 100 for 2.6.{13,14,15}
    - Fix DoS in netlink_rcv_skb() (CVE-2006-0035)
    - fix workqueue oops during cpu offline
    - Fix crash in ip_nat_pptp (CVE-2006-0036)
    - Fix another crash in ip_nat_pptp (CVE-2006-0037)
    - ppc32: Re-add embed_config.c to ml300/ep405
    - Fix ptrace/strace
    - vgacon: fix doublescan mode
    - BRIDGE: Fix faulty check in br_stp_recalculate_bridge_id()
    - skge: handle out of memory on ring changes
  * Drop merged patch:
    - sparc64-atyfb-xl-gr-final.patch

  [ Simon Horman ]
  * Fix booting on PReP machines
    (Closes: #348040)
    powerpc-relocate_code.patch

 -- Simon Horman <horms@verge.net.au>  Tue, 17 Jan 2006 18:01:17 +0900

linux-2.6 (2.6.15-2) unstable; urgency=low

  [ maximilian attems ]
  * Default to initramfs-tools as initramfs generator for amd64, hppa, i386,
    alpha and sparc. More archs will be added once klibc matures.
    (Closes: #346141, #343147, #341524, #346305)
  * Backport alsa patch for opl3 - Fix the unreleased resources.
    (Closes: #346273)
  * Readd buslogic-pci-id-table.patch.

  [ dann frazier ]
  * [ia64] Update config for 2.6.15.

  [ Frederik Schüler ]
  * Make CONFIG_IPW2100 a per-architecture option and deactivate it on all
    architectures but i386. (Closes: #344515)

  [ Sven Luther ]
  * Removed spurious file from powerpc-apus patch. (Closes: #346159)

  [ Norbert Tretkowski ]
  * Backport the generic irq framework for alpha. (closes: #339080)

  [ Bastian Blank ]
  * Remove pre-sarge conflict with hotplug.
  * Fix hppa diff to apply.
  * Make the latest packages depend on the corect version of the real images.
    (closes: #346366)

 -- Bastian Blank <waldi@debian.org>  Tue, 10 Jan 2006 16:54:21 +0100

linux-2.6 (2.6.15-1) unstable; urgency=low

  [ Sven Luther ]
  * New upstream release.
  * [powerpc] Now use ARCH=powerpc for 64bit powerpc flavours, 32bit still
    stays with ARCH=ppc for now.
  * [powerpc] Readded PReP Motorola PowerStack II Utah IDE interrupt
    (Closes: #345424)
  * [powerpc] Fixed apus patch.
  * Added make-kpkg --arch option support to gencontrol.py.
  * Added debian/bin/kconfig.ml to process config file snipplet, so we can
    preserve the pre 2.6.15 ordering of config file snipplets. Upto 2.6.15
    the kernel Kconfig magic apparently kept the later occuring config options,
    but it seems that this is no more the case. Instead of catting the config
    files together, not use the kconfig.ml script to read in the files from
    more generic to more specific, and keep only the more specific.

  [ Bastian Blank ]
  * [s390] Update configs.

  [ Kyle McMartin ]
  * [hppa] Snag latest hppa.diff from cvs.parisc-linux.org.
  * [hppa] Update configs for 2.6.15.
  * [hppa] Change parisc kernel names to something less ambiguous.

  [ dann frazier ]
  * [ia64] Update ia64 configs

  [ maximilian attems ]
  * Drop modular-ide.patch, nacked by ide upstream.  Prevents udev to load
    ide-generic and those successfull boots with initramfs-tools.
  * Disable CONFIG_USB_BANDWIDTH, causes major trouble for alsa usb cards.

  [ Norbert Tretkowski ]
  * [alpha] Removed conflict with initramfs-tools, thanks vorlon for finding
    the klibc bug!

  [ Jonas Smedegaard ]
  * Adjust short description of transitional package kernel-image-2.6-
    486 to mention 2.6 (not 2.6.12).
  * Clean duplicate Kconfig options.

  [ Frederik Schüler ]
  * Add updated version of drivers-scsi-megaraid_splitup.patch.
  * Deactivate CONFIG_IDE_TASK_IOCTL on alpha and ia64 and make it a global
    option.
  * Make CONFIG_VIDEO_SAA7134 a global option.
  * New option CONFIG_CC_OPTIMIZE_FOR_SIZE set per-arch.
  * Rename i386 368 flavour to 486.
  * Add myself to uploaders.
  * Readdition of qla2xxx drivers, as firmware license has been fixed.
  * Make CONFIG_PACKET, PACKET_MM and UNIX builtin on all architectures:
    statically linked has better performance then modules due to TLB issue.
  * clean up debian-patches dir: remove all obsolete patches:
    - alpha-compile-fix.patch: obsolete
    - amd64-int3-fix.patch: fixed since 2.6.12
    - net-ipconntrack-nat-fix.patch: merged upstream after 2.6.14 release
    - net-nf_queue-oops.patch: merged upstream after 2.6.14 release
    - qla2xxx-removed.patch: obsolete
  * Drop M386 support remains from the i386 386 flavour: built with M486 
    from now on.

  [ Martin Michlmayr ]
  * [arm] Don't define "compiler" since GCC 4.x is the default now anyway.
  * [arm] Add descriptions for "class" and "longclass".
  * [arm] Compile CONFIG_BLK_DEV_SL82C105 support into the kernel on
    Footbridge.
  * [arm] Compile ext3 support into the kernel on Footbridge.
  * [arm] Turn on CONFIG_SERIAL_8250 support on Footbridge.

  [ Jurij Smakov ]
  * [sparc] Correct the patch for the atyfb framebuffer driver
    (sparc64-atyfb-xl-gr.patch) to finally fix the console and X
    image defects on Blade 100/150. The new patch is named
    sparc64-atyfb-xl-gr-final.patch to avoid the confusion.
    Thanks to Luis F. Ortiz for fixing the patch and Luigi Gangitano
    for testing it out.
  * Drop tty-locking-fixes9.patch, which was preventing the oops during
    shutdown on some sparc machines with serial console. Proper fix has
    been incorporated upstream.
  
  [ Simon Horman ]
  * Enable MKISS globally (closes: #340215)
  * Add recommends libc6-i686 to 686 and k7 image packages
    (closes: #278729)
  * Enable OBSOLETE_OSS_USB_DRIVER and USB_AUDIO
    as alsa snd-usb-audio still isn't quite there.
    I expect this to be re-disabled at some stage,
    possibly soon if it proves to be a source of bugs.
    (closes: #340388)

 -- Sven Luther <luther@debian.org>  Tue,  3 Jan 2006 06:48:07 +0000

linux-2.6 (2.6.14-7) unstable; urgency=low

  [ maximilian attems ]
  * Add stable tree 2.6.14.5 fixes:
    - setting ACLs on readonly mounted NFS filesystems (CVE-2005-3623)
    - Fix bridge-nf ipv6 length check
    - Perform SA switchover immediately.
    - Input: fix an OOPS in HID driver
    - Fix hardware checksum modification
    - kernel/params.c: fix sysfs access with CONFIG_MODULES=n
    - Fix RTNLGRP definitions in rtnetlink.h
    - Fix CTA_PROTO_NUM attribute size in ctnetlink
    - Fix unbalanced read_unlock_bh in ctnetlink
    - Fix NAT init order
    - Fix incorrect dependency for IP6_NF_TARGET_NFQUEUE
    - dpt_i2o fix for deadlock condition
    - SCSI: fix transfer direction in sd (kernel panic when ejecting iPod)
    - SCSI: fix transfer direction in scsi_lib and st
    - Fix hardware rx csum errors
    - Fix route lifetime.
    - apci: fix NULL deref in video/lcd/brightness
  * Disable CONFIG_USB_BANDWIDTH, causes major trouble on alsa usb cards.
    (Closes: #344939)

 -- maximilian attems <maks@sternwelten.at>  Tue, 27 Dec 2005 20:50:28 +0100

linux-2.6 (2.6.14-6) unstable; urgency=low

  [ Kyle McMartin ]
  * Change parisc kernel names to something less ambiguous.

  [ maximilian attems ]
  * Drop modular-ide.patch, nacked by ide upstream.  Prevents udev to load
    ide-generic and those successfull boots with initramfs-tools.
  * Add stable tree 2.6.14.4 with the following fixes:
    - drivers/scsi/dpt_i2o.c: fix a user-after-free
    - drivers/message/i2o/pci.c: fix a use-after-free
    - drivers/infiniband/core/mad.c: fix a use-after-free
    - DVB: BUDGET CI card depends on STV0297 demodulator
    - setkeys needs root
    - Fix listxattr() for generic security attributes
    - AGPGART: Fix serverworks TLB flush.
    - Fix crash when ptrace poking hugepage areas
    - I8K: fix /proc reporting of blank service tags
    - i82365: release all resources if no devices are found
    - bonding: fix feature consolidation
    - libata: locking rewrite (== fix)
    - cciss: bug fix for BIG_PASS_THRU
    - ALSA: nm256: reset workaround for Latitude CSx
    - cciss: bug fix for hpacucli
    - V4L/DVB: Fix analog NTSC for Thomson DTT 761X hybrid tuner
    - BRIDGE: recompute features when adding a new device
    - 32bit integer overflow in invalidate_inode_pages2()
    - USB: Adapt microtek driver to new scsi features
    - ide-floppy: software eject not working with LS-120 drive
    - Add try_to_freeze to kauditd
    - V4L/DVB (3135) Fix tuner init for Pinnacle PCTV Stereo
    - NETLINK: Fix processing of fib_lookup netlink messages
    - ACPI: fix HP nx8220 boot hang regression

  [ Norbert Tretkowski ]
  * [alpha] Removed conflict with initramfs-tools, thanks vorlon for finding
    the klibc bug!

  [ Frederik Schüler ]
  * Add updated drivers-scsi-megaraid_splitup.patch. (Closes: #317258)
  * Add ppc64-thermal-overtemp.patch to fix a thermal control bug in G5
    machines. (Closes: #343980)
  * Unpatch the following patches which are included in 2.6.14.4:
    - setkeys-needs-root-1.patch
    - setkeys-needs-root-2.patch
    - mm-invalidate_inode_pages2-overflow.patch
    - net-bonding-consolidation-fix.patch

 -- Frederik Schüler <fs@debian.org>  Tue, 20 Dec 2005 18:50:41 +0000

linux-2.6 (2.6.14-5) unstable; urgency=low

  [ dann frazier ]
  * ia64-new-assembler-fix.patch
    Fix ia64 builds with newer assembler (Closes: #341257)

  [ Sven Luther ]
  * [powerpc] incremented ramdisk size to 24576 from 8192, needed by the
    graphical installer, maybe we can bring this to 16384 later.

  [ Simon Horman ]
  * Add recommends libc6-i686 to 686 and k7 image packages
    (closes: #278729)
  * Enable OBSOLETE_OSS_USB_DRIVER and USB_AUDIO
    as alsa snd-usb-audio still isn't quite there.
    I expect this to be re-disabled at some stage,
    possibly soon if it proves to be a source of bugs.
    (closes: #340388)

  [ dann frazier ]
  * buslogic-pci-id-table.patch
    add a pci device id table to fix initramfs-tools discovery.
    (closes #342057)
  * fix feature consolidation in bonding driver.  (closes #340068)

 -- dann frazier <dannf@debian.org>  Thu,  8 Dec 2005 10:59:31 -0700

linux-2.6 (2.6.14-4) unstable; urgency=low

  [ dann frazier ]
  * setkeys-needs-root-1.patch, setkeys-needs-root-2.patch:
    [SECURITY] Require root privilege to write the current
    function key string entry of other user's terminals.
    See CVE-2005-3257 (Closes: #334113)

  [ Simon Horman ]
  * Enable MKISS globally (closes: #340215)
  * mm-invalidate_inode_pages2-overflow.patch
    [SECURITY] 32bit integer overflow in invalidate_inode_pages2() (local DoS)
  * ctnetlink-check-if-protoinfo-is-present.patch
    [SECURITY] ctnetlink: check if protoinfo is present (local DoS)
  * ctnetlink-fix-oops-when-no-icmp-id-info-in-message.patch
    [SECURITY] ctnetlink: Fix oops when no ICMP ID info in message (local DoS)

  [ Sven Luther ]
  * Re-added powerpc/apus patch, now that Roman Zippel merged it in.
  * Let's create asm-(ppc|ppc64) -> asm-powerpc symlink farm.  (Closes: #340571)

  [ maximilian attems ]
  * Add 2.6.14.3 patch - features changelog:
    - isdn/hardware/eicon/os_4bri.c: correct the xdiLoadFile() signature
    - x86_64/i386: Compute correct MTRR mask on early Noconas
    - PPTP helper: Fix endianness bug in GRE key / CallID NAT
    - nf_queue: Fix Ooops when no queue handler registered
    - ctnetlink: check if protoinfo is present
    - ip_conntrack: fix ftp/irc/tftp helpers on ports >= 32768
    - VFS: Fix memory leak with file leases
    - hwmon: Fix lm78 VID conversion
    - hwmon: Fix missing it87 fan div init
    - ppc64 memory model depends on NUMA
    - Generic HDLC WAN drivers - disable netif_carrier_off()
    - ctnetlink: Fix oops when no ICMP ID info in message
    - Don't auto-reap traced children
    - packet writing oops fix
    - PPTP helper: fix PNS-PAC expectation call id
    - NAT: Fix module refcount dropping too far
    - Fix soft lockup with ALSA rtc-timer
    - Fix calculation of AH length during filling ancillary data.
    - ip_conntrack TCP: Accept SYN+PUSH like SYN
    - refcount leak of proto when ctnetlink dumping tuple
    - Fix memory management error during setting up new advapi sockopts.
    - Fix sending extension headers before and including routing header.
    - hwmon: Fix missing boundary check when setting W83627THF in0 limits
  * Remove ctnetlink-check-if-protoinfo-is-present.patch,
    net-nf_queue-oops.patch - already included in 2.6.14.3.

  [ Frederik Schüler ]
  * Make CONFIG_PACKET, PACKET_MM and UNIX builtin on all architectures:
    statically linked has better performance then modules due to TLB issue.
  * Add myself to uploaders.

 -- Frederik Schüler <fs@debian.org>  Sat, 26 Nov 2005 13:18:41 +0100

linux-2.6 (2.6.14-3) unstable; urgency=low

  [ Norbert Tretkowski ]
  * [alpha] Switch to gcc 4.0.
  * [alpha] Conflict with initramfs-tools, klibc is broken on alpha.
  * [alpha] Enabled CONFIG_KOBJECT_UEVENT in arch/alphaconfig to fix trouble
    with latest udev, thanks to Uwe Schindler for reporting. (closes: #338911)
  * Bumped ABI revision:
    + ABI changes on sparc and alpha because of compiler switch.
    + 2.6.14.1 changes ABI of procfs.

  [ Sven Luther ]
  * Set default TCP congestion algorithm to NewReno + BIC (Closes: #337089)

  [ maximilian attems ]
  * Reenable CONFIG_SOFTWARE_SUSPEND on i386 and ppc, resume=/dev/<other device>
    must be set by boot loader. (Closes: #267600)
  * Set CONFIG_USB_SUSPEND on i386. Usefull for suspend to ram and apm suspend.
  * Add 2.6.14.1 patch:
    - Al Viro: CVE-2005-2709 sysctl unregistration oops
  * Add 2.6.14.2 patch:
    - airo.c/airo_cs.c: correct prototypes
    - fix XFS_QUOTA for modular XFS (closes: #337072)
    - USB: always export interface information for modalias
    - NET: Fix zero-size datagram reception
    - fix alpha breakage
    - Oops on suspend after on-the-fly switch to anticipatory i/o scheduler
    - ipvs: fix connection leak if expire_nodest_conn=1
    - Fix ptrace self-attach rule
    - fix signal->live leak in copy_process()
    - fix de_thread() vs send_group_sigqueue() race
    - prism54 : Fix frame length
    - tcp: BIC max increment too large
  * Remove alpha compile fix as contained in 2.6.14.2
  * Readd CONFIG_XFS_QUOTA=y.
  * Disable ACPI cutoff year on i386, was set to 2001.
    No need for acpi=force on boot.

  [ Jurij Smakov ]
  * Fix the install-image script to correctly include all the necessary
    stuff in scripts. (Closes: #336424)
  * Enable CONFIG_SND_ALI5451 on sparc.
  * Switch sparc to gcc-4.0. Thanks to Norbert for making sure it successfully
    builds a working kernel now.
  * Apply patch to fix ATI framebuffer output corruption on SunBlade 100
    (sparc64-atyfb-xl-gr.patch). Thanks to Luigi Gangitano. (Closes: #321200)
  * Disable CONFIG_PARPORT_PC_FIFO on sparc, since it causes a hang whenever
    something is sent to the parallel port device. Thanks to Attilla
    (boera at rdslink.ro) for pointing that out.

  [ Simon Horman ]
  * [386, AMD64] Set CONFIG_FRAMEBUFFER_CONSOLE=y instead of m.
    As vesadb now built into the kernel, after finally dropping the
    debian-specific patch to make it modular, make fbcons builtin too, else
    all sorts of weird stuff happens which is hard for the inird builders to
    automatically compenste for. (Closes: #336450)
  * Redisable CONFIG_SOFTWARE_SUSPEND on ppc/miboot as it required
    CONFIG_PM to compile.
  * [NETFILTER] nf_queue: Fix Ooops when no queue handler registered
    This is a regression introduced in 2.6.14.
    net-nf_queue-oops.patch. (Closes: #337713)
  * Make manuals with defconfig, as is required for kernel-package 10.008

  [ dann frazier ]
  * net-ipconntrack-nat-fix.patch - fix compilation of
    ip_conntrack_helper_pptp.c when NAT is disabled. (Closes: #336431)

  [ Christian T. Steigies ]
  * update m68k.diff to 2.6.14
  * add m68k-*vme* patches
  * disable macsonic driver until the dma patch is fixed
  * disable IEEE80211 drivers for all of m68k

  [ Frederik Schüler ]
  * activate CONFIG_SECURITY_NETWORK to fix SElinux operation.
    (Closes: #338543)

 -- Norbert Tretkowski <nobse@debian.org>  Mon, 14 Nov 2005 10:23:05 +0100

linux-2.6 (2.6.14-2) unstable; urgency=low

  [ Simon Horman ]
  * [SECURITY] Avoid 'names_cache' memory leak with CONFIG_AUDITSYSCALL
    This fix, included as part of the 2.6.13.4 patch in
    2.6.13+2.6.14-rc4-0experimental.1 is CVE-2005-3181
  * Fix genearation of .extraversion, again (closes: #333842)
  * Add missing kernel-arch and kernel-header-dirs to defines
    so headers get included. (closes: #336521)
    N.B: I only filled in arches where other's hadn't done so alread.
         Please fix if its wrong.
  * Allow powerpc64 to compile with AUDIT enabled but
    AUDITSYSCALL disabled. powerpc64-audit_sysctl-build.patch

  [ dann frazier ]
  * Update hppa.diff to 2.6.14-pa0

  [ Norbert Tretkowski ]
  * [alpha] New patch to include compiler.h in barrier.h, barrier() is used in
    non-SMP case.
  * [alpha] Added kernel-header-dirs and kernel-arch to debian/arch/alpha/defines
    to include asm-alpha in linux-headers package.
  * Added myself to Uploaders.

  [ Frederik Schüler ]
  * [amd64] use DISCONTIGMEM instead of SPARSEMEM on amd64-k8-smp flavour to
    fix bootup kernel panic.
  * [amd64] include asm-x86_64 in linux-headers package.
  * Deactivate AUDITSYSCALL globally, it slows down the kernel and is not
    needed for selinux at all.

 -- Simon Horman <horms@debian.org>  Tue,  1 Nov 2005 15:27:40 +0900

linux-2.6 (2.6.14-1) unstable; urgency=low

  [ Sven Luther ]
  * New upstream release.

  [ Norbert Tretkowski ]
  * [alpha] Update arch/alpha/config* for 2.6.14.

  [ Simon Horman ]
  * Fix misformatting of long description of
    linux-patch-debian-linux-patch-debian-X.Y.Z.
    templates/control.main.in
    (closes: #335088)
  * Make sure version is seeded in apply and unapply scripts.
    Actually changed in some earlier, post 2.6.12, release,
    but the changelog seems to be missing.
    (closes: #324583)

  [ dann frazier ]
  * [ia64] Disable the CONFIG_IA64_SGI_SN_XP module.  This forces
    CONFIG_GENERIC_ALLOCATOR and CONFIG_IA64_UNCACHED_ALLOCATOR to y, which
    appears to break on zx1 systems.

 -- Simon Horman <horms@debian.org>  Fri, 28 Oct 2005 16:26:03 +0900

linux-2.6 (2.6.13+2.6.14-rc5-0experimental.1) experimental; urgency=low

  [ Sven Luther ]
  * Upgraded to 2.6.14-rc5.

  [ Jonas Smedegaard ]
  * Quote variables in debian/rules.real and postinstall (making it
    safer to run with weird characters in path of build environment).

  [ Bastian Blank ]
  * Add some missing files from scripts to headers packages.
  * Add new patch powerpc-build-links.patch: Emit relative symlinks in
    arch/ppc{,64}/include.
  * Include arch/*/include into headers package.

 -- Sven Luther <luther@debian.org>  Tue, 25 Oct 2005 03:56:11 +0000

linux-2.6 (2.6.13+2.6.14-rc4-0experimental.1) experimental; urgency=low

  [ Sven Luther ]
  * Upgraded to 2.6.14-rc4.

  [ Simon Horman ]
  * Fix genearation of .extraversion (closes: #333842)

  [ dann frazier ]
  * Enhance the linux-source description to explain the types of patches
    Debian adds to it.  (closes: #258043)
  * Correct linux-patch-debian description.  It replaces the
    kernel-patch-debian packages, not the kernel-source packages.

  [ Jonas Smedegaard ]
  * Fix building from within a very long dir (all patches was applied at
    once - exhausting shell commandline, now applied one by one).
  * Add Simon Horman, Sven Luther and myself as Uploaders.

  [ Bastian Blank ]
  * Use list of revisions in patch scripts.
  * Use correct names for tarball and scripts.

  [ Jurij Smakov ]
  * [i386] Set the CONFIG_HPET_EMULATE_RTC option to make the clock
    work properly on certain Dell machines. This required setting the
    CONFIG_RTC option to 'y' instead of 'm'. (closes: #309909)
    [i386] Enable VIDEO_CX88 and VIDEO_CX88_DVB (both set to 'm') by
    popular demand. (closes: #330916)

  [ Norbert Tretkowski ]
  * [alpha] Update arch/alpha/config for 2.6.13.

  [ Kyle McMartin ]
  * [hppa] Oops. Fix linux-headers not including asm-parisc by adding
    headers_dirs = parisc to Makefile.inc.

  [ maximilian attems ]
  * Set CONFIG_FB_VESA=y for i386 and amd64 configs. (closes: #333003)

  [ Sven Luther ]
  * [powerpc] Fixed apus build, now use mkvmlinuz too to generate the vmlinuz
    kernel.
  * Fixed control.image.in to depend on :
      initramfs-tools | yaird | linux-ramdisk-tool
    where linux-ramdisk-tools is the virtual package provided by all
    initrd/initramfs generating tools.

  [ Frederik Schüler ]
  * deactivate FB_RIVA on all architectures.
  * deactivate BLK_DEV_IDESCSI on all architectures.
  * Added patch-2.6.13.4:
    - [SECURITY] key: plug request_key_auth memleak 
      See CAN-2005-3119
    - [SECURITY] Fix drm 'debug' sysfs permissions
      See CAN-2005-3179
    - [SECURITY] Avoid 'names_cache' memory leak with CONFIG_AUDITSYSCALL
    - [SPARC64] Fix userland FPU state corruption.
    - BIC coding bug in Linux 2.6.13
    - [SECURITY] orinoco: Information leakage due to incorrect padding 
      See CAN-2005-3180
    - ieee1394/sbp2: fixes for hot-unplug and module unloading

  [ Christian T. Steigies ]
  * disable CONFIG_EXT2_FS_XIP for m68k like on all(?) other arches
  * deactivate OKTAGON_SCSI for amiga/m68k until it can be compiled again
  * deactivate CONFIG_KEYBOARD_HIL_OLD, CONFIG_KEYBOARD_HIL, CONFIG_MOUSE_HIL,
    CONFIG_HIL_MLC, and CONFIG_HP_SDC for hp/m68k
  * update m68k.diff for 2.6.13
  * split out patches that do not intefere with other arches to
    patches-debian/m68k-*

 -- Bastian Blank <waldi@debian.org>  Fri, 21 Oct 2005 12:17:47 +0000

linux-2.6 (2.6.13-1) experimental; urgency=low

  * New upstream release "git booost":
    - new arch xtensa
    - kexec/kdump
    - execute-in-place
    - inotify (closes: #304387)
    - time-sharing cfq I/O scheduler
    - manual driver binding
    - voluntary preemption
    - user-space I/O initiation for InfiniBand
    - new speedy DES (crypto) implementation
    - uml "almost-skas" mode support
    - 250 HZ default (closes: #320366)
    - fixes all over (alsa, archs, ide, input, ntfs, scsi, swsusp, usb, ..)
    - orinoco driver updates (closes: #291684)
    - md, dm updates (closes: #317787)

  [ Frederik Schüler ]
  * [amd64] Added class and longclass descriptions for amd64 flavours.
  * [amd64] add amd64-tlb-flush-sigsegv-fix.patch: disable tlb flush
    filtering on smp systems to workaround processor errata.
  * backport kernel-api-documentation-generation-fix.diff from git to fix
    documentation build.
  * Added patch-2.6.13.1:
    - raw_sendmsg DoS (CAN-2005-2492)
    - 32bit sendmsg() flaw (CAN-2005-2490)
    - Reassembly trim not clearing CHECKSUM_HW
    - Use SA_SHIRQ in sparc specific code.
    - Fix boundary check in standard multi-block cipher processors
    - 2.6.13 breaks libpcap (and tcpdump)
    - x86: pci_assign_unassigned_resources() update
    - Fix PCI ROM mapping
    - aacraid: 2.6.13 aacraid bad BUG_ON fix
    - Kconfig: saa7134-dvb must select tda1004x

  [ Simon Horman ]
  * Disable BSDv3 accounting on hppa and alpha, it was already
    disabled on all other architectures. Also unify BSD accounting
    config into top level config, rather than per flavour configs.
  * [SECURITY] The seq_file memory leak fix included in 2.6.12-6
    as part of upstream's 2.6.12.6 patchset is now CAN-2005-2800.

  [ Jurij Smakov, Simon Horman ]
  * Ensure that only one kernel-manual/linux-manual package can
    be installed at a time to avoid file conflicts. (closes: #320042)

  [ Bastian Blank ]
  * Move audit, preempt and security settings to core config file.
  * Fix powerpc configuration.
  * Add debian version information to kernel version string.
  * Drop coreutils | fileutils dependencies.
  * Drop modular-vesafb patch. (closes: #222374, #289810)

  [ Christian T. Steigies ]
  * update m68k.diff for linux-2.6.13
  * add m68k-42_dma.patch and m68k-sonic.patch that will be in upstream 2.6.14
    (which makes sun3 build fail, needs fixing)

  [ maximilian attems ]
  * Drop drivers-add-scsi_changer.patch (merged)
  * Drop drivers-ide-dma-blacklist-toshiba.patch (merged)
  * Drop drivers-ide-__devinit.patch (merged)
  * Added patch-2.6.13.2:
    - USB: ftdi_sio: custom baud rate fix
    - Fix up more strange byte writes to the PCI_ROM_ADDRESS config word
    - Fix MPOL_F_VERIFY
    - jfs: jfs_delete_inode must call clear_inode
    - Fix DHCP + MASQUERADE problem
    - Sun HME: enable and map PCI ROM properly
    - Sun GEM ethernet: enable and map PCI ROM properly
    - hpt366: write the full 4 bytes of ROM address, not just low 1 byte
    - forcedeth: Initialize link settings in every nv_open()
    - Lost sockfd_put() in routing_ioctl()
    - lost fput in 32bit ioctl on x86-64
  * Added patch-2.6.13.3:
    - Fix fs/exec.c:788 (de_thread()) BUG_ON
    - Don't over-clamp window in tcp_clamp_window()
    - fix IPv6 per-socket multicast filtering in exact-match case
    - yenta oops fix
    - ipvs: ip_vs_ftp breaks connections using persistence
    - uml - Fix x86_64 page leak
    - skge: set mac address oops with bonding
    - tcp: set default congestion control correctly for incoming connections

  [ Sven Luther ]
  * [powerpc] Added hotplug support to the mv643xx_eth driver :
      powerpc-mv643xx-hotplug-support.patch
    thanks go to Nicolas Det for providing the patch.
  * [powerpc] Modified a couple of configuration options for the powerpc64
    flavour, fixes and enhances Apple G5 support (Closes: #323724, #328324)
  * [powerpc] Added powerpc-miboot flavour to use exclusively with oldworld
    powermac miboot floppies for debian-installer.
  * [powerpc] Checked upgraded version of the apus patches, separated them in
    a part which is safe to apply, and one which needs checking, and is thus
    not applied yet.

  [ Kyle McMartin ]
  * [hppa] Update hppa.diff to 2.6.13-pa4.
  * [hppa] Add space register fix to pacache.S to hppa.diff.

  [ dann frazier ]
  * Add a note to README.Debian that explains where users can find the .config
    files used to generate the linux-image packages.  Closes: #316809
  * [ia64] Workaround #325070 until upstream works out an acceptable solution.
    This bug breaks module loading on non-SMP ia64 kernels.  The workaround
    is to temporarily use an SMP config for the non-SMP kernels.  (Note that
    John Wright is running benchmarks to determine the overhead of running
    an SMP kernel on UP systems to help decide if this should be a
    permanent change).
  * [ia64] Update arch/ia64/config for 2.6.13

 -- Simon Horman <horms@debian.org>  Thu,  6 Oct 2005 15:45:21 +0900

linux-2.6 (2.6.12-6) unstable; urgency=high

  [ Andres Salomon, Bastian Blank ]
  * Change ATM and Classical-IP-over-ATM to be modular, instead of being
    statically included. (closes: #323143)

  [ Sven Luther ]
  * [powerpc] powerpc-pmac-sound-check.patch: Added pmac-sound sanity check.
  * [powerpc] powerpc-apus.patch:
    Added preliminary apus patch to package, not applied to kernel tree yet.

  [ Simon Horman ]
  * Unset CC_OPTIMIZE_FOR_SIZE in i386 config,
    it breaks iproute's (and other netlink users) ability
    to set routes. (closes: #322723)
  * Added 2.6.12.6
    - [SECURITY: CAN-2005-2555] Restrict socket policy loading to
      CAP_NET_ADMIN.
    - [SECURITY] Fix DST leak in icmp_push_reply().  Possible remote
      DoS?
    - [SECURITY] NPTL signal delivery deadlock fix; possible local
      DoS.
    - fix gl_skb/skb type error in genelink driver in usbnet
    - [SECURITY] fix a memory leak in devices seq_file implementation;
      local DoS.
    - [SECURITY] Fix SKB leak in ip6_input_finish(); local DoS.

  [ Andres Salomon ]
  * [hppa] enable discontiguous memory support for 32bit hppa images, so
    they build.

 -- Andres Salomon <dilinger@debian.org>  Tue, 06 Sep 2005 10:14:35 -0400

linux-2.6 (2.6.12-5) unstable; urgency=low

  * Change ARM to use GCC 3.3 to avoid FTBFS errors with GCC 4
   (dann frazier)

  * Remove spurious double quote character from ia64 package descriptions.
    (dann frazier)

  * Add transitional meta packages (kernel-image-2.6-*) for ia64.
    (dann frazier)

  * Change fuzz factor to 1, stricter patch appliance. (Maximilian Attems)

  * Enabled CONFIG_THERM_PM72 on powerpc64 flavour. (Sven Luther)

 -- Bastian Blank <waldi@debian.org>  Tue, 16 Aug 2005 21:43:31 +0200

linux-2.6 (2.6.12-4) unstable; urgency=low

  * Supply correct subarch values for the powerpc images.

 -- Bastian Blank <waldi@debian.org>  Mon, 15 Aug 2005 21:06:18 +0200

linux-2.6 (2.6.12-3) unstable; urgency=low

  * Added reference to old kernel-* package names to make
    transition a little more obvious to end users.
    A Dan Jacobson special. (Simon Horman) Closes: #321167

  * By the time this makes it into the archive, it will
    be handling kernel-image-2.6-* packages. (Simon Horman)
    Closes: #321867

  * Link palinfo statically on ia64. (dann frazier) (Closes: #321885)

  * [hppa] :
    - Add hppa arch specific patch.
    - Build-Depend on binutils-hppa64 and gcc-4.0-hppa64.
    (Kyle McMartin)

  * Fix permissions in source tarball. (Bastian Blank) (Closes: #322409)

  * Enable the CONFIG_IP_ADVANCED_ROUTER and related options on
    sparc64 to sync with other architectures. (Jurij Smakov)
    Closes: #321236

  * Include all executables as well as *.sh and *.pl files found in
    scripts directory in the headers package. (Bastian Blank)
    Closes: #322612, #322680, #322765

  * Include m68k headers into the arch-common headers package on
    powerpc and make sure that all the directories are linked to
    properly from the flavour-specific headers packages. (Jurij Smakov)
    Closes: #322610

  * [powerpc] Enabled the powerpc64 flavour, now that we have a real biarch
    toolchain in sid. Many thanks go to GOTO Masanori and Matthias Klose as
    well as any other who worked on the biarch toolchain to make this happen.

  * Added 2.6.12.5 (Simon Horman)
    - Fix BUG() is triggered by a call to set_mempolicy() with a negativ
      first argument.
    - [amd64] Fix a SRAT handling on systems with dual cores.
    - [amd64] SMP timing problem
    - [security] Zlib fixes See CAN-2005-2458, CAN-2005-2459
      http://sources.redhat.com/ml/bug-gnu-utils/1999-06/msg00183.html
      http://bugs.gentoo.org/show_bug.cgi
    - Add zlib deflateBound()
    - [security] Fix error during session join. See CAN-2005-2098
    - [security] Fix keyring destructor. See CAN-2005-2099
    - Module per-cpu alignment cannot always be met
      http://www.ussg.iu.edu/hypermail/linux/kernel/0409.0/0768.html
    Closes: #323039

 -- Bastian Blank <waldi@debian.org>  Mon, 15 Aug 2005 16:42:05 +0200

linux-2.6 (2.6.12-2) unstable; urgency=low

  * The Kernel Team offers its condolences to the family of Jens Schmalzing
    (jensen@debian), who died Saturday, July 30, 2005 in a tragic accident in
    Munich.  Jens was a member of the Kernel Team, and was instrumental in
    taking the powerpc kernel package to 2.6, as well as maintaining MOL
    and its kernel modules.

  * Add @longclass@ variable to control file autogeneration. (Andres Salomon)

  * Bump build-depends on kernel-package to a fixed version (>= 9.005).
    (Jurij Smakov, Sven Luther) (closes: #319657, #320422, #321625)

  * Change default ramdisk size for sparc to 16,384K to accomodate a fatter
    d-i initrd for netboot installs.
    (Joshua Kwan)

  * Don't build-depend on console-tools on s390. (Bastian Blank)

  * Add ARM support. (Vincent Sanders)

  * Add ia64 descriptions. (dann frazier)

  * Strip down the scripts dir in the headers packages. (Bastian Blank)

  * Add m68k support. (Christian T. Steigies)

  * Added 2.6.12.4 (Frederik Schüler)
    - Fix powernow oops on dual-core athlon
    - Fix early vlan adding leads to not functional device
    - sys_get_thread_area does not clear the returned argument
    - bio_clone fix
    - Fix possible overflow of sock->sk_policy (CAN-2005-2456)
      (closes: #321401)
    - Wait until all references to ip_conntrack_untracked are dropped on
      unload
    - Fix potential memory corruption in NAT code (aka memory NAT)
    - Fix deadlock in ip6_queue
    - Fix signedness issues in net/core/filter.c
    - x86_64 memleak from malicious 32bit elf program
    - rocket.c: Fix ldisc ref count handling
    - kbuild: build TAGS problem with O=

  * Enable CONFIG_6PACK=m for all archs (Andres Salomon)
    (closes: #319646)

  * Overhaul the generation of the control file. Now it is handled
    by debian/bin/gencontrol.py. The debian/control target in rules
    also fails now, since we don't want the control file generated
    during build. Arch-specific Depends and suggests are now generated
    correctly. (Bastian Blank) (Closes: #319896)

  * [powerpc] Fixed typo which made asm-ppc and asm-ppc64 not being included
    in the header package. (Sven Luther) (Closes: #320817)

  * Added list of flavours built to common header package. (Sven Luther)

 -- Bastian Blank <waldi@debian.org>  Tue, 09 Aug 2005 11:12:40 +0200
 
linux-2.6 (2.6.12-1) unstable; urgency=low

  * New upstream release:
    - "git rocks"
    - address space randomization
    - conversion of ide driver code to the device model
    - restored Philips webcam driver
    - new Broadcom bcm5706 gigabit driver
    - new resource limits for the audio community
    - Multipath device mapper
    - Intel HD Audio alsa driver
    - fixes + arch updates..
    - readdition of tg3 driver, as firmware license has been fixed

  * Dropped the following patches:
    - patch-2.6.11.*.patch (merged)
    - powerpc-ppc64-ibmvscsi.patch (Christoph didn't like it, and it failed
      to build anyways) (Sven Luther)
    - doc-post_halloween.patch (unless someone can come up w/ a valid
      reason for carrying around rapidly bitrotting documentation...)
      (Andres Salomon)
    - sparc32-hypersparc-srmmu.patch (dropped until sparc32 is working
      again, and we can figure out whether it's necessary)
    - fix-alpha-ext3-oops.patch (no longer needed, fixed by compiler)
    - x86-i486_emu.patch (buggy and insecure 80486 instruction emulation
      for 80386; we're no longer supporting this) (closes: #250468)
    - amd64-outs.patch (according to
      http://www.ussg.iu.edu/hypermail/linux/kernel/0502.3/1095.html, this
      is unnecessary for us) (Andres Salomon)
    - sparc64-rtc-mostek.patch (merged)
    - sparc64-compat-nanoseconds.patch (merged) 
    - sparc64-sunsu-init-2.6.11.patch (merged)
    - sunsab-uart-update-timeout.patch (merged)
    - alpha-read-trylock.patch (different version got merged)
    - powerpc-prep-motorola-irq-fix.patch (merged)
    - drivers-media-video-saa7134-update.patch (merged)
    - drivers-media-video-saa7134-update-2.patch (merged)
    - drivers-media-video-pll-lib.patch (merged)
    - drivers-media-video-pll-lib-2.patch (merged)
    - drivers-media-video-tuner-update-1.patch (merged)
    - drivers-media-video-tuner-update-2.patch (merged)
    - drivers-media-video-v4l-mpeg-support.patch (merged)
    - drivers-media-video-mt352-update.patch (merged)
    - arch-ppc64-hugepage-aio-panic.patch (merged)
    - drivers-input-serio-nmouse.patch (merged)
    - sparc64-sb1500-clock-2.6.patch (merged)
    - docbook-allow-preprocessor-directives-... (merged)
    - docbook-fix-function-parameter-descriptin-in-fbmem.patch (merged)
    - docbook-move-kernel-doc-comment-next-to-function.patch (merged)
    - powerpc-therm-adt746x-new-i2c-fix.patch (merged)
    - powerpc-mv643xx-enet.patch (merged)
    - powerpc-mv643xx-eth-pegasos.patch (merged)
    - powerpc-pmac-agp-sleep.patch (merged)
    - drivers-input-serio-8042-resume.patch (merged)
  
  * Premiere of the common-source kernel package
    (Jurij Smakov, Andres Salomon)
    - build all architectures out of kernel source package
    - rename source and binary packages
    - create a common config for different architectures, and management
      tools to allow for easier modification of config options
    - drop default configs, autogenerate them instead; requires
      kernel-package >= 9.002.

  * Add 2.6.12.1 (Maximilian Attems)
    - Clean up subthread exec (CAN-2005-1913)
    - ia64 ptrace + sigrestore_context (CAN-2005-1761)

  * Add 2.6.12.2 (Frederik Schüler)
    - Fix two socket hashing bugs.
    -  ACPI: Make sure we call acpi_register_gsi() even for default PCI
       interrupt assignment
    - Add "memory" clobbers to the x86 inline asm of strncmp and friends
    - e1000: fix spinlock bug
    - fix remap_pte_range BUG
    - Fix typo in drivers/pci/pci-driver.c

  * Add 2.6.12.3 (Joshua Kwan)
    - Fix semaphore handling in __unregister_chrdev
    - Fix TT mode in UML.
    - Check for a null return in tty_ldisc_ref.
    - v4l: cx88 hue offset fix
    - Fix 8139cp breakage that occurs with tpm driver.
    - Fix the 6pack driver in SMP environments.
    - Switch to spinlocks in the shaper driver.
    - ppc32: stop misusing NTP's time_offset value
    - netfilter: go back to dropping conntrack references manually
    - ACPI: don't accept 0 as a PCI IRQ.

  * Enable CONFIG_SCSI_INITIO. (Maximilian Attems) (closes: #318121)

  * [powerpc] :
    - Added powerpc-mkvmlinuz-support patch which allows, together with
      kernel-package 9.0002 to add mkvmlinuz support to hand built packages.
    - Removed powerpc-ppc64-ibmvscsi.patch, FTBFS, and Christoph doesn't like
      it and thinks it is not needed.
    - Disabled swim3 on powerpc-smp, FTBFS.
    - Disabled software-suspend on powerpc-smp, FTBFS, amd64/i386 only smp code.
    - Rediffed and readded the G4 L2 hardware flush assist patch from Jacob Pan.
    (Sven Luther)
    
  * [sparc]
    - Drop sparc32 flavour for now. sparc32 kernel is currently in the
      category "too buggy for us to support". In spite of numerous efforts
      I still see occasional random filesystem corruptions in my tests.
      That does NOT mean that we are dropping sparc32 support, we will
      work with upstream trying to solve these problems for the next
      kernel release. Those interested in helping/testing are encouraged
      to subscribe to debian-sparc mailing list.
      (Jurij Smakov)

  * [alpha]
    - Renamed resulting binary packages for alpha, kernel-image-x.y.z-generic
      wasn't a generic kernel, it was a generic kernel for alpha machines, so
      we're now using linux-image-x.y.z-alpha-generic (and of course, the same
      change for the smp kernel-image). This change was postponed after the
      sarge release. (closes: #260003)
    (Norbert Tretkowski)

  * [amd64]
    - Now using the default compiler (gcc-4.0), thus we get rid of the 
      annoying MAKEFLAGS="CC=gcc-3.4" make-kpkg... invocation for third-party 
      modules.
      This release lacks 64bit kernels for i386 userland; support will be
      added in a later release as soon as the toolchain has stabilized again.
      (Frederik Schüler)

 -- Andres Salomon <dilinger@debian.org>  Wed, 20 Jul 2005 17:16:04 -0400
<|MERGE_RESOLUTION|>--- conflicted
+++ resolved
@@ -1,4 +1,3 @@
-<<<<<<< HEAD
 linux-2.6 (2.6.30~rc6-1~experimental.1) UNRELEASED; urgency=low
 
   * New upstream release
@@ -47,7 +46,7 @@
     on the build daemons.
 
  -- maximilian attems <maks@debian.org>  Mon, 30 Mar 2009 14:40:26 +0200
-=======
+
 linux-2.6 (2.6.29-5) unstable; urgency=low
 
   [ dann frazier ]
@@ -281,7 +280,6 @@
     - increate the IORDY timeout for the soc controllers
 
  -- maximilian attems <maks@debian.org>  Fri, 17 Apr 2009 10:36:03 +0200
->>>>>>> 089aec0d
 
 linux-2.6 (2.6.29-2) unstable; urgency=low
 
