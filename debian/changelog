--- conflicted
+++ resolved
@@ -1,10 +1,9 @@
-<<<<<<< HEAD
 linux-tools (3.13-1~exp1) experimental; urgency=low
 
   * New upstream release
 
  -- Ben Hutchings <ben@decadent.org.uk>  Sun, 02 Feb 2014 12:02:29 +0100
-=======
+
 linux-tools (3.12.6-3) unstable; urgency=medium
 
   * linux-tools: Explicitly enable/disable libunwind usage for all
@@ -13,7 +12,6 @@
     porting work for other architectures (fixes FTBFS on arm and powerpc)
 
  -- Ben Hutchings <ben@decadent.org.uk>  Sun, 02 Feb 2014 16:46:44 +0100
->>>>>>> 8b0c975b
 
 linux-tools (3.12.6-2) unstable; urgency=medium
 
