<<<<<<< HEAD
linux-2.6 (2.6.39~rc2-1~experimental.1) UNRELEASED; urgency=low

  * New upstream release candidate

 -- Ben Hutchings <ben@decadent.org.uk>  Wed, 06 Apr 2011 14:02:37 +0100
=======
linux-2.6 (2.6.38-3) unstable; urgency=low

  [ Ben Hutchings ]
  * [ppc64] Add to linux-tools package architectures (Closes: #620124)
  * [amd64] Save cr4 to mmu_cr4_features at boot time (Closes: #620284)
  * appletalk: Fix bugs introduced when removing use of BKL
  * ALSA: Fix yet another race in disconnection
  * cciss: Fix lost command issue
  * ath9k: Fix kernel panic in AR2427
  * ses: Avoid kernel panic when lun 0 is not mapped
  * PCI/ACPI: Report ASPM support to BIOS if not disabled from command line

  [ Aurelien Jarno ]
  * rtlwifi: fix build when PCI is not enabled.

  [ Martin Michlmayr ]
  * rtlwifi: Eliminate udelay calls with too large values (Closes: #620204)

 -- Ben Hutchings <ben@decadent.org.uk>  Wed, 06 Apr 2011 13:53:30 +0100

linux-2.6 (2.6.38-2) unstable; urgency=low

  [ Ben Hutchings ]
  * kconfig: Avoid buffer underrun in choice input (fixes FTBFS on mips)
  * rt2800usb: Disable powersaving by default (Closes: #618930)
  * b43: Enable B43_PHY_N (Closes: #619070)
  * net/wireless: Enable RTL8192CE as module (Closes: #619051)
  * Add configuration for Debian architecture ppc64, matching the
    powerpc/powerpc64 flavour (Closes: #618976)
  * Enable BOOT_PRINTK_DELAY (support for the boot_delay kernel parameter)
  * [x86/!486] Enable TRANSPARENT_HUGEPAGE, TRANSPARENT_HUGEPAGE_MADVISE
    (Closes: #618924)
  * [x86/486] Enable X86_32_IRIS (IRIS power-off support) (Closes: #619493)
  * Add stable 2.6.38.1, including:
    - RDMA/cma: Fix crash in request handlers (CVE-2011-0695)
    For the complete list of changes, see:
     http://www.kernel.org/pub/linux/kernel/v2.6/ChangeLog-2.6.38.1
  * radeon: Add some sanity checks to obj info record parsing, thanks
    to John Lindgren (Closes: #618847)
  * [x86] KVM: remove isr_ack logic from PIC (Closes: #612105)
  * Add stable 2.6.38.2, including:
    - cgroups: If you list_empty() a head then don't list_del() it
    - oom: Fix various bugs in victim task selection
    - xen-kbdfront: Advertise either absolute or relative coordinates
    - signal: Prevent rt_sigqueueinfo and rt_tgsigqueueinfo from spoofing
      the signal code (CVE-2011-1182)
    - ext3: Skip orphan cleanup on rocompat fs
    - sysctl: Restrict write access to dmesg_restrict
    - proc: Protect mm start_code/end_code in /proc/pid/stat
    - nfsd: Fix internal NFSv4.1 operation flags to be non-overlapping
    - nfsd: Fix wrong limit used in NFSv4 session creation
    - USB: Do not pass negative length to snoop_urb()
    - cdc-acm: Fix various bugs that can lead to a crash or memory corruption
    - fs: Fix deadlock in pivot_root()
    - fs: Assign sb->s_bdi to default_backing_dev_info if the bdi is going away
    - x86: Cleanup highmap after brk is concluded
    - NFS: Fix a hang/infinite loop in nfs_wb_page()
    - ext4: Skip orphan cleanup if fs has unknown ROCOMPAT features
    For the complete list of changes, see:
     http://www.kernel.org/pub/linux/kernel/v2.6/ChangeLog-2.6.38.2
  * [amd64] media/rc: Enable IR_NUVOTON as module (Closes: #619937)
  * [x86] media/rc: Enable IR_WINBOND_CIR as module
  * [x86] Enable DEBUG_SET_MODULE_RONX (Closes: #619838)
  * SCSI: Enable TARGET_CORE and related modules (Closes: #619298)
  * [hppa] Remove .size directive for flush_alias_page (should fix FTBFS)

  [ Jurij Smakov ]
  * Bump CONFIG_NR_CPUS on sparc to 256 to accomodate T2+ machines
    (Closes: #619435)
  * Bump ABI to 2

 -- Ben Hutchings <ben@decadent.org.uk>  Tue, 29 Mar 2011 05:31:03 +0100
>>>>>>> 6a5a2d22

linux-2.6 (2.6.38-1) unstable; urgency=low

  * New upstream release: http://kernelnewbies.org/Linux_2_6_38

  [ Ben Hutchings ]
  * Move firmware-linux-free to separate source package (firmware-free)
  * Move linux-base to separate source package
  * net/can: Enable CAN_SLCAN as module (Closes: #617629)
  * sound: Enable SND_ALOOP as module (Closes: #617869)
  * Remove the Big Kernel Lock:
    - adfs,appletalk,i810,ufs,usbip: Refactor locking
    - hpfs: Disable HPFS_FS
  * ext4: Disable FS_IOC_FIEMAP ioctl temporarily (together with fixes
    for btrfs in 2.6.38, closes: #615035)
  * sched: Build with SCHED_AUTOGROUP, but do not enable autogrouping by
    default (use sysctl kernel.sched_autogroup_enabled=1) (Closes: #618486)
  * Set ABI to 1

  [ Aurelien Jarno]
  * mips/malta-[45]kc: 
    - disable ATM, TR, WAN.
    - synchronize options in malta-4kc and malta-5kc.

 -- Ben Hutchings <ben@decadent.org.uk>  Wed, 16 Mar 2011 04:47:57 +0000

linux-2.6 (2.6.38~rc8-1~experimental.1) experimental; urgency=low

  * New upstream release candidate

  [ Ben Hutchings ]
  * [sparc] Fix .size directive for do_int_load
  * [arm] Fix .size directive for xscale_dma_a0_map_area

 -- Ben Hutchings <ben@decadent.org.uk>  Sat, 12 Mar 2011 03:31:52 +0000

linux-2.6 (2.6.38~rc7-1~experimental.1) experimental; urgency=low

  [ maximilian attems ]
  * New upstream release candidate
    - swiotlb: Fix wrong panic (Closes: #615990)
  * x86: Set DRM_I915_KMS on request by xorg team.

  [ Ben Hutchings ]
  * [x86] Correct typos in label names in two asm functions (Closes: #616426)
  * [x86] Enable VT6656, loading firmware from a separate file (requires
    firmware-linux-nonfree 0.29) (Closes: #568454)
  * perf: Build with libdwarf for improved analysis capabilities
  * perf: Build with newt for improved user interface (Closes: #615868)
  * aufs: Update for 2.6.38
  * aufs: Fix device numbers passed to security_path_mknod()
  * dib0700/dib7000m: Add pid filtering (Closes: #614837)
  * [powerpc] Revert fb module changes (Closes: #614221)

 -- Ben Hutchings <ben@decadent.org.uk>  Tue, 08 Mar 2011 02:34:04 +0000

linux-2.6 (2.6.38~rc6-1~experimental.1) experimental; urgency=low

  [ Ben Hutchings ]
  * New upstream release candidate
    - drm/radeon/kms: hopefully fix pll issues for real (v3) (Closes: #614566)
    - r8169: Keep firmware in memory (Closes: #609538)
    - [sparc] Fix misaligned tracing information which the module loader
      does not support (Closes: #609371)
    - [sh4] Export cpu_core_map to fix build failure with CONFIG_SFC=m.
    - [armel] Support for Buffalo LS-CHL (Closes: #590105).
    - btrfs: Prevent heap corruption in btrfs_ioctl_space_info()
      (CVE-2011-0699)
    - [s390] Remove task_show_regs (CVE-2011-0710)
  * DFSG: Remove drivers/staging/ft1000/ft1000-pcmcia/boot.h, non-free
    firmware for a driver we don't build (Closes: #609448)
  * module,bug: Add TAINT_OOT_MODULE flag for modules that weren't built
    in-tree

  [ maximilian attems ]
  * [x86] linux-images suggest extlinux, s/grub/grub-pc/. (closes: #613909)

  [ Aurelien Jarno]
  * mips/swarm: enable PATA drivers that have been lost during IDE -> PATA
    conversion.
  * mips/malta-[45]kc: set VIRTUALIZATION.

 -- maximilian attems <maks@debian.org>  Tue, 22 Feb 2011 14:36:33 +0100

linux-2.6 (2.6.37-1) unstable; urgency=low

  [ Ben Hutchings ]
  * [arm] ixp4xx: Revert build fix, now applied upstream which resulted
    in another build failure
  * r8169: Keep firmware in memory (Closes: #609538)
  * r8712u: Firmware filename is rtlwifi/rtl8712u.bin (Closes: #602450)
  * [sparc] Fix misaligned tracing information which the module loader
    does not support (Closes: #609371)
  * Set ABI to 1
  * Add aufs2.1, marked as staging (Closes: #573189, #613248)
  * fs/notify: Enable FANOTIFY (Closes: #599877)
  * acer-wmi, aic94xx, asus_acpi, iscsi, janz-ican3, rtc-ds1511, tc1100-wmi:
    Restrict write permissions on files in procfs/sysfs
  * nbd: Remove module-level ioctl mutex mistakenly introduced in 2.6.37
  * [x86] crypto: Re-enable AES_NI_INTEL as module (Closes: #597658)
  * [powerpc] video/fb: Enable FB_VGA16 as built-in; build FB_CT65550,
    FB_NVIDIA, FB_MATROX, FB_RADEON, FB_ATY128, FB_ATY, FB_SIS, FB_3DFX
    as modules (Closes: #609615)

  [ Aurelien Jarno ]
  * [sh4] Export cpu_core_map to fix build failure with CONFIG_SFC=m.
  * [mips/5kc-malta] Enable CONFIG_VGA_CONSOLE.

  [ Bastian Blank ]
  * Enable CIFS fscache and ACL support.
  * Enable Xen PCI frontend.

 -- Ben Hutchings <ben@decadent.org.uk>  Tue, 15 Feb 2011 04:14:09 +0000

linux-2.6 (2.6.37-1~experimental.1) experimental; urgency=low

  * New upstream release: http://kernelnewbies.org/Linux_2_6_37
    - starfire: Fix dma_addr_t size test for MIPS (fixes FTBFS)
    - watchdog: Improve failure message and documentation (Closes: #608138)

  [ Ben Hutchings ]
  * i2c-i801: Include <linux/slab.h> (fixes FTBFS on alpha)
  * [x86] Staging: Enable R8712U as module (r8712u, replacing r8192s_usb)
    - Enable loading external firmware, thanks to Stefan Lippers-Hollmann
  * linux-base: Look for GRUB 1 configuration in both /boot/grub and
    /boot/boot/grub (Closes: #607863)
  * btrfs: Require CAP_SYS_ADMIN for filesystem rebalance (Closes: #608185)
  * r8169: Change RTL8111D/RTL8168D initialisation and firmware loading to
    match upstream version (Closes: #596390 with firmware-realtek 0.28)

 -- Ben Hutchings <ben@decadent.org.uk>  Wed, 05 Jan 2011 02:44:28 +0000

linux-2.6 (2.6.37~rc7-1~experimental.1) experimental; urgency=low
  
  * New upstream release candidate
    - [mips] Rename mips_dma_cache_sync back to dma_cache_sync (fixes FTBFS)

  [ Ben Hutchings ]
  * debian/copyright: Add explanation of indirect linking of perf to
    OpenSSL (Closes: #606520)
  * [powerpc,x86] Enable PATA_PCMCIA (Closes: #606324)
  * Disable BLK_DEV_IDECS
  * [alpha] Use libata-based drivers for most PATA controllers
  * [powerpc] linux-base: Run ybin after updating yaboot.conf
    (Closes: #607284)
  * Update debconf template translations:
    - Add Catalan (Jordi Mallach)
    - Update Danish (Joe Hansen)
    - Update Spanish (Omar Campagne, Javier Fernández-Sanguino)
    - Add Italian (Luca Bruno)
    - Update Japanese (Nobuhiro Iwamatsu)
    - Add Brazilian Portugese (Flamarion Jorge)
    - Update Vietnamese (Clytie Siddall)
  * debian/bin/test-patches: Restrict patches to featureset when building
    with a featureset (thanks to Tim Small)
  * Recommend use of 'make deb-pkg' to build custom kernel packages
  * [ia64] drm/nouveau: Revert unnecessary exclusion of ACPI support code

 -- Ben Hutchings <ben@decadent.org.uk>  Sat, 25 Dec 2010 16:21:09 +0000

linux-2.6 (2.6.37~rc5-1~experimental.3) experimental; urgency=low

  * Really apply patches added in the previous version

 -- Ben Hutchings <ben@decadent.org.uk>  Sat, 11 Dec 2010 16:27:21 +0000

linux-2.6 (2.6.37~rc5-1~experimental.2) experimental; urgency=low

  * Second attempt to fix FTBFS on various architectures:
    - [alpha] Do not use -Werror for arch/alpha
    - [arm/ixp4xx] Rename FREQ macro to avoid collisions (v2)
    - drm/nouveau: Only select ACPI_VIDEO if its dependencies are met
    - [mips] Change mips_sc_is_activated() to do what the comment says

 -- Ben Hutchings <ben@decadent.org.uk>  Sat, 11 Dec 2010 06:27:51 +0000

linux-2.6 (2.6.37~rc5-1~experimental.1) experimental; urgency=low

  * New upstream release candidate

  [ Ben Hutchings ]
  * Attempt to fix FTBFS on various architectures:
    - [alpha] Do not use -Werror for arch/alpha/kernel
    - [arm/ixp4xx] Rename FREQ macro to avoid collisions
    - [mips] Add the necessary parameter to mips_sc_is_activated()

 -- Ben Hutchings <ben@decadent.org.uk>  Fri, 10 Dec 2010 02:59:12 +0000

linux-2.6 (2.6.37~rc4-1~experimental.1) experimental; urgency=low

  * New upstream release candidate

  [ maximilian attems ]
  * Newer Standards-Version 3.9.1 without changes.

  [ Martin Michlmayr ]
  * Add ixp4xx build fix from Arnaud Patard (Closes: #602669)
  * [armel/kirkwood] Enable sound.
  * ASoC: Add support for OpenRD Ultimate (Arnaud Patard).

  [ Ben Hutchings ]
  * Enable PM_ADVANCED_DEBUG (Closes: #603254)
  * Disable X.25 protocol and related drivers.  This 10 year old experiment
    has stalled and is a source of security bugs.
  * Disable Econet protocol.  It is unmaintained upstream, probably broken,
    and of historical interest only.
  * af_802154,decnet,rds: Disable auto-loading as mitigation against local
    exploits.  These protocol modules are not widely used and can be
    explicitly loaded or aliased on systems where they are wanted.
  * debian/rules: Change 'clean' rule to remove package build directories
    even after a version bump, thanks to Timo Juhani Lindfors
  * dm: Deal with merge_bvec_fn in component devices better (Closes: #604457)
  * 9p: Enable 9P_FS_POSIX_ACL
  * netfilter/ipvs: Enable IP_VS_PE_SIP as module
  * net/sched: Enable NET_ACT_CSUM as module
  * can: Enable CAN_SJA1000_ISA, CAN_TSCAN1 as modules
  * block: Enable BLK_DEV_RBD (Rados) as module
  * sensors: Enable AD525X_DPOT_SPI, APDS9802ALS, ISL29020, SENSORS_BH1780,
    SENSORS_BH1770, SENSORS_APDS990X, HMC6352, BMP085 as modules
  * scsi: Enable SCSI_CXGB4_ISCSI as module
  * net/ppp: Enable PPTP as module
  * net: Enable BNA, SMCTR, USB_NET_CX82310_ETH as modules
  * IR: Enable IR_RC5_SZ_DECODER as module
  * [i386] IR: Enable IR_NUVOTON as module
  * V4L: Enable GSPCA_KONICA, GSPCA_XIRLINK_CIT as modules
  * DVB: Enable USB_LME2510 as module
  * [i386] sound/isa: Enable SND_AZT1605, SND_AZT2316, SND_JAZZ16,
    SND_MSND_PINNACLE, SND_MSND_CLASSIC as modules
  * HID: Enable HID_UCLOGIC, HID_WALTOP, HID_ROCCAT_PYRA as modules
  * hid-logitech: Enable LOGIWII_FF
  * Enable USB_UAS (USB-attached SCSI) as module
  * serial: Enable USB_SERIAL_SAMBA as module
  * drm/nouveau: Enable DRM_I2C_SIL164 as module
  * perf: Use libiberty, not libbfd, for symbol demangling
    (Closes: #604750, #606050)
  * firmware: Correct copyright information and add source for CIS files
    (accidentally omitted when merging from sid branch)

 -- Ben Hutchings <ben@decadent.org.uk>  Sun, 05 Dec 2010 23:19:38 +0000

linux-2.6 (2.6.36-1~experimental.1) experimental; urgency=low

  * New upstream release: http://kernelnewbies.org/Linux_2_6_36
    - writeback: always use sb->s_bdi for writeback purposes (Closes: #599466)
    - i7core_edac: fix panic in udimm sysfs attributes registration
      (Closes: #600528)

  [ Ben Hutchings ]
  * qla4xxx: Fix build on some architectures lacking 64-bit I/O
    (Closes: #598503)
  * [x86] Enable modular TM6000, TM6000_ALSA, TM6000_DVB
  * [x86] Staging: fix Makefile so brcm80211 will actually build
    (Closes: #599465)
  * [x86] Enable modular IDEAPAD_ACPI (Closes: #599444)
  * perf: Enable Perl and Python scripting
    - Move scripts to /usr/share/perf_<version>-core (Closes: #599624)
  * crypto: Explicitly enable algorithm self-tests (Closes: #599441)
  * [x86] Skip looking for ioapic overrides when ioapics are not present
    (Closes: #598533)
  * [x86] ata_piix: Add device ID for ICH4-L
  * [armel/iop32x,ia64,x86] Disable BLK_DEV_PIIX as obsolete
  * [amd64] Disable DRM_I810; i81x chipsets do not support 64-bit processors
  * [x86] Disable DRM_I830; the i915 driver is now used instead

  [ Martin Michlmayr ]
  * Kirkwood: restrict the scope of the PCIe reset workaround

 -- maximilian attems <max@stro.at>  Wed, 27 Oct 2010 13:23:11 +0200

linux-2.6 (2.6.36~rc6-1~experimental.1) experimental; urgency=low

  * New upstream release candidate
    - drm/i915: Ensure that the crtcinfo is populated during mode_fixup()
      (Closes: #592415)
    - USB: fix bug in initialization of interface minor numbers
      (Closes: #598207)

  [ Ben Hutchings ]
  * linux-base: Remove dependency on libapt-pkg-perl (Closes: #589996, really)
  * Disable INTEL_IDLE.  It can no longer be built as a module and so was
    actually disabled by the previous version, but I do not consider it ready
    to build-in yet.
  * Enable modular NETFILTER_XT_TARGET_CHECKSUM, NETFILTER_XT_TARGET_IDLETIMER,
    NETFILTER_XT_MATCH_CPU, NETFILTER_XT_MATCH_IPVS
  * Reenable LOCKUP_DETECTOR, accidentally disabled by the previous version
  * Enable modular AD525X_DPOT_I2C, ATM_NICSTAR, CAN_ESD_USB2, CHELSIO_T4VF,
    FIREWIRE_NOSY, HID_ACRUX_FF, HID_ELECOM, INFINIBAND_CXGB4, INFINIBAND_QIB,
    MTD_PCMCIA, ORINOCO_USB, PPS_CLIENT_LDISC, RAMOOPS, SERIAL_MFD_HSU,
    UIO_NETX, USB_GSPCA_SPCA1528, USB_GSPCA_SQ930X, USB_SERIAL_SSU100,
    USB_SERIAL_ZIO, WL1271_SDIO, WL1271_SPI
  * Enable BT_HCIUART_ATH3K, USB_SERIAL_MOS7715_PARPORT
  * [x86] Enable modular SENSORS_PKGTEMP
  * Enable modular IR_CORE, RC_MAP, all IR decoders, IR_IMON, IR_MCEUSB,
    IR_ENE, IR_STREAMZAP
  * [x86] Enable modular LIRC drivers

 -- Ben Hutchings <ben@decadent.org.uk>  Sun, 03 Oct 2010 21:18:41 +0100

linux-2.6 (2.6.36~rc5-1~experimental.1) experimental; urgency=low

  * New upstream release candidate
    - 3c59x: Fix deadlock in vortex_error() (Closes: #595554)

  [ Ben Hutchings ]
  * speakup: Update to match Debian package version 3.1.5.dfsg.1-1
  * [x86] Add brcm80211 driver for Broadcom 802.11n wireless network
    controllers
  * [x86] Set XEN_PLATFORM_PCI=y

 -- Ben Hutchings <ben@decadent.org.uk>  Tue, 21 Sep 2010 02:15:33 +0100

linux-2.6 (2.6.35-1~experimental.3) experimental; urgency=low

  [ Ritesh Raj Sarraf ]
  * Add .gnu_debuglink information into kernel modules (Closes: #555549)
  
  [ Ben Hutchings ]
  * linux-base: Remove dependency on libapt-pkg-perl (Closes: #589996)
  * Update debconf template translations:
    - Czech (Michal Simunek) (Closes: #590546)
    - Portugese (Américo Monteiro) (Closes: #590557)
    - French (David Prévot) (Closes: #591149)
    - Russian (Yuri Kozlov) (Closes: #591241)
    - Swedish (Martin Bagge) (Closes: #592045)
    - German (Holger Wansing) (Closes: #592226)
  * [x86] Enable samsung-laptop driver
  * [sparc] Enable XVR1000 driver (Closes: #574243)
  * Change BLK_CGROUP from module to built-in so that cfq can be the
    default I/O scheduler again (Closes: #593720)
  * [mipsel/loongson-2f] Enable smtcfb (FB_SM7XX) driver (Closes: #594642)

  [ Ian Campbell ]
  * Fixes/overrides for Linitan warnings:
    - Add "(meta package)" to short description of linux-headers
      metapackages, resolves empty-binary-package.
    - Add dependency on ${misc:Depends} to all packages, resolves
      debhelper-but-no-misc-depends. Required update to gencontrol.py to
      augment rather than override headers_arch_depends read from templates.
    - Override dbg-package-missing-depends for linux-image-*-dbg. It is not
      necessary to install the kernel image package to use the dbg package
      since the dbg package already contains a complete image with symbols.

  [ Bastian Blank ]
  * Disable Ralink staging drivers, the in-tree ones reached "works-for-me"
    status.

  [ Aurelien Jarno ]
  * Fix netfilter CONFIG_COMPAT support.
  * [sh4] set VIRTUALIZATION.
  * [mips] Add an octeon flavour.

  [ maximilian attems]
  * Add stable 2.6.35.3 and 2.6.35.4.

 -- maximilian attems <maks@debian.org>  Mon, 06 Sep 2010 15:16:17 +0200

linux-2.6 (2.6.35-1~experimental.2) experimental; urgency=low

  * images: Nuke modules.devname on removal. (closes: #590607)
  * Add stable 2.6.35.1 and 2.6.35.2.
  * mm: fix page table unmap for stack guard page properly.
  * mm: fix up some user-visible effects of the stack guard page.
  * config.loongson-2f: Enable USB and RTC for loongson-2f.
    Thanks Geert Stappers <stappers@stappers.nl> (closes: #583689)

 -- maximilian attems <maks@debian.org>  Mon, 16 Aug 2010 23:49:32 +0200

linux-2.6 (2.6.35-1~experimental.1) experimental; urgency=low

  * New upstream release: http://kernelnewbies.org/Linux_2_6_35
    - [ia64] Fix crash when gcore reads gate area (Closes: #588574)
    - tpm_tis: fix subsequent suspend failures (Closes: #591031)

  * topconfig enable BLK_CGROUP, NETFILTER_XT_TARGET_TEE, VMWARE_BALLOON,
    ATH9K_HTC, TOUCHSCREEN_HAMPSHIRE, TOUCHSCREEN_TPS6507X, SND_ASIHPI,
    SQUASHFS_XATTRS, RCU_FAST_NO_HZ, COMPACTION, IP_MROUTE_MULTIPLE_TABLES,
    IPV6_MROUTE_MULTIPLE_TABLES, NET_DCCPPROBE, NET_SCTPPROBE, L2TP,
    BT_L2CAP_EXT_FEATURES, MTD_NAND_RICOH, ATA_BMDMA, KEYBOARD_QT2160,
    N_GSM, SENSORS_SHT15, SENSORS_EMC1403, SENSORS_ADS7871, SENSORS_TMP102,
    SND_ES1968_INPUT, SND_MAESTRO3_INPUT, LEDS_LT3593, LEDS_MC13783.
  * x86 enable INTEL_IDLE, ACPI_HED, ACPI_APEI, ACPI_APEI_GHES,
    PCI_CNB20LE_QUIRK.

 -- maximilian attems <maks@debian.org>  Tue, 03 Aug 2010 16:21:16 +0200

linux-2.6 (2.6.35~rc6-1~experimental.1) experimental; urgency=low

  * New upstream release candidate
    - drm/i915: Add 'reclaimable' to i915 self-reclaimable page allocations
      (Closes: #534422)

  [ Ben Hutchings ]
  * [!x86] Disable FB_VIA; these GPUs are only found on x86 motherboards
  * ds2782_battery: Fix build failure on several architectures
  * postinst: Remove support for 'default' boot loaders. Warn users on
    upgrade if the current configuration may rely on this.
  * [i386/686] Remove AMD K6 from the list of supported processors; it
    does not implement the CMOV instruction
  * 3c59x: Fix call to mdio_sync() with the wrong argument (Closes: #589989)

 -- Ben Hutchings <ben@decadent.org.uk>  Sat, 24 Jul 2010 01:00:26 +0100

linux-2.6 (2.6.35~rc5-1~experimental.1) experimental; urgency=low

  * New upstream release candidate
  
  [ Ben Hutchings ]
  * Consistently name the linux-tools package and perf binary using the
    upstream version without any -rcN suffix

 -- Ben Hutchings <ben@decadent.org.uk>  Tue, 13 Jul 2010 01:09:27 +0100

linux-2.6 (2.6.35~rc4-1~experimental.1) experimental; urgency=low
  
  * New upstream snapshot
    - [hppa] clear floating point exception flag on SIGFPE signal
      (Closes: #559406)
    - Add mantis and hopper DVB drivers (Closes: #577264)
    - eeepc-laptop: Disable wireless hotplug on more models where the
      controller is not at the expected address (Closes: #576199)
    - qcserial: Add support for Qualcomm Gobi 2000 devices
      (Closes: #585661)
    - radeon: Fix MacBook Pro connector quirk (Closes: #585943)
    - r8169: Fix MDIO timing (Closes: #583139)
    - asix: fix setting mac address for AX88772 (Closes: #587580)
    - Update Marvell CESA (mv_cesa) driver (Closes: #585790):

  [ Ben Hutchings ]
  * ipr: add writeq definition if needed (Closes: #584840)
  * [mips] Fix boot from ATA hard drives (Closes: #584784):
    - Set io_map_base for several PCI bridges lacking it
    - Replace per-platform built-in IDE drivers with libata-based drivers
    - Enable BLK_DEV_SD as built-in on all platforms
  * Update Spanish debconf templates, thanks to Omar Campagne
    (Closes: #580538)
  * [powerpc] Enable pata_amd driver, replacing amd74xx
  * linux-base: Don't identify LVM2 PVs by UUID (Closes: #585852)
  * Move NEWS to linux-latest-2.6 (Closes: #586401)
  * 3c59x: Change locking to avoid use of disable_irq() (Closes: #586967)
  * Enable IPv6 support for IPVS (IP_VS_IPV6) (Closes: #584549)
  * linux-base: If the disk ID update process fails, give the user a
    chance to retry or change their answers (Closes: #585609)
  * ipv6: Clamp reported valid_lft to a minimum of 0 (Closes: #514644)
  * ipv6: Use interface max_desync_factor instead of static default
    (Closes: #514646)
  * [ia64, powerpc, sparc, x86] Enable KPROBES and KRETPROBES
    (Closes: #584130)
  * r8192s_usb: Fix various bugs:
    - Clean up in case of an error in module initialisation
    - Rename and remove proc directories correctly if an interface is
      not called wlan0 (Closes: #582972)
    - Correct device ID table (Closes: #584945, #587985)
  * [x86] Enable r8192u_usb driver
  * Add linux-tools-<version> package containing the perf tool
    (Closes: #548715)
  * Enable SERIAL_USB_TI (Closes: #588096) and SERIAL_USB_WHITEHEAT
  * [x86] Enable EDAC_I7CORE

  [ maximilian attems ]
  * Enable DRM_RADEON_KMS.

  [ Martin Michlmayr ]
  * OpenRD-Base: revert patch "allow SD/UART1 selection" since it
    never made it upstream.
  * ARM: update mach types.
  * Add support for OpenRD-Ultimate.
  * QNAP TS-11x/TS-21x: Add MPP44 (board ID).
  * Add support for the HP t5325 Thin Client.
  * m25p80: Add support for Macronix 25L8005.
  * [armel/kirkwood] Enable FB_XGI and FRAMEBUFFER_CONSOLE.
  * [armel] Make MOUSE_PS2 modular.
  * [armel] Build INPUT_UINPUT for all flavours.
  * [armel/kirkwood] Enable FB_UDL.
  * [armel] Disable PARPORT_PC (Closes: #588164)

  [ Bastian Blank ]
  * Disable mISDN support for NETJet cards. The driver binds a generic PCI
    bridge.
  * Disable ISDN4Linux drivers.

 -- Ben Hutchings <ben@decadent.org.uk>  Sat, 10 Jul 2010 21:53:57 +0100

linux-2.6 (2.6.34-1~experimental.2) experimental; urgency=low

  [ Ben Hutchings ]
  * [x86] Reenable rtl8192su, accidentally disabled in previous version
    (Closes: #580740)
  * writeback: Update dirty flags in two steps
  * writeback: ensure that WB_SYNC_NONE writeback with sb pinned is sync
    (Closes: #582808)
  * writeback: fix non-integrity write-back
  * [mipsel] Add a loongson-2f flavour
  * [mipsel] Loongson: Define rtc device on MC146818-equipped systems
  * Make gcc-4.4 the default compiler
  * [ia64] Hardcode the output of the scripts under arch/ia64/scripts so
    that we can build out-of-tree modules correctly (refresh and re-add
    dropped patch) (Closes: #392592)
  * [ia64] Enable SGI SN support and mspec driver (Closes: #582224)
  * iwlwifi: Disable QoS when connected to a non-QoS-capable AP
    (Closes: #578262)
  * [x86] Disable e_powersaver cpufreq driver as unsafe. It has already
    been blacklisted by cpufrequtils. The acpi-cpufreq driver can be used
    instead on some VIA C7 systems. (Closes: #566208)
  * [amd64] ext4: Fix compat EXT4_IOC_ADD_GROUP (used by online resize)
  * Install debug kernel image in /usr/lib/debug/boot (Closes: #582810)
  * Build inet_lro as a module
  * [sparc] Enable CONFIG_FB_XVR500, CONFIG_FB_XVR2500 (Closes: #508108)

  [ maximilian attems ]
  * topconfig enable CFQ_GROUP_IOSCHED, MFD_WM8994, REGULATOR_MAX8649,
    REGULATOR_WM8994, VHOST_NET, BT_ATH3K, CRYPTO_PCRYPT.
  * [x86] Enable X86_PCC_CPUFREQ, VGA_SWITCHEROO (closes: #582637).

  [ Martin Michlmayr ]
  * QNAP TS-419P: Export GPIO indicating jumper setting of JP1.

  [ dann frazier ]
  * [hppa] clear floating point exception flag on SIGFPE signal
    (Closes: #559406)

  [ Aurelien Jarno ]
  * [sh4] fix sh_tmu clocksource following recent nohz changes.

  [ Moritz Muehlenhoff ]
  * Enable X86 board specific fixups for reboot (Closes: #536537)

 -- Ben Hutchings <ben@decadent.org.uk>  Sun, 06 Jun 2010 18:53:04 +0100

linux-2.6 (2.6.34-1~experimental.1) experimental; urgency=low

  * New upstream release: http://kernelnewbies.org/Linux_2_6_34

  * New upstream release
    - rtl8192su: Add IDs for several more devices (Closes: #580740)

  [ maximilian attems ]
  * topconfig enable IPV6_SIT_6RD, NETFILTER_XT_TARGET_CT, IP_VS_PROTO_SCTP,
    NF_CONNTRACK_ZONES, CAN_PLX_PCI, TI_DAC7512, SCSI_HPSA, PATA_TOSHIBA,
    MACVTAP, CHELSIO_T4, IXGBEVF, QLCNIC, LIBERTAS_MESH,
    USB_NET_SMSC75XX, USB_SIERRA_NET, VIDEO_CX18_ALSA, USB_GSPCA_BENQ,
    USB_GSPCA_CPIA1, USB_GSPCA_OV534_9, USB_GSPCA_SN9C2028, RADIO_TEF6862,
    RADIO_SAA7706H, SND_USB_UA101, CEPH_FS, MICREL_PHY, KSZ884X_PCI,
    SENSORS_ADT7411, SENSORS_ASC7621, VIDEO_TLG2300, DVB_USB_AZ6027,
    DVB_NGENE, HID_3M_PCT, LOGIG940_FF, HID_MAGICMOUSE, HID_MOSART,
    HID_NTRIG, HID_QUANTA, HID_STANTUM, HID_WACOM, USB_SERIAL_QCAUX,
    USB_SERIAL_VIVOPAY_SERIAL, MMC_RICOH_MMC, LEDS_DELL_NETBOOKS, LOGFS.
  * [x86] Enable EEEPC_WMI.
  * Fix backlight support on some recent Thinkpads.
  * acpi: Fall back to manually changing SCI_EN.
  * Explicitly pass in whether sb is pinned or not.
  
  [ Ben Hutchings ]
  * Prepare debconf templates for translation (Closes: #576758)
  * [x86] Enable r8187se driver, previously named rtl8187se

  [ Aurelien Jarno ]
  * mips/swarm: fix boot from IDE based media (Sebastian Andrzej Siewior)
    (closes: #466977).
  * mips/*: remove SND_* options, as they are already enabled in topconfig.

 -- maximilian attems <maks@debian.org>  Wed, 19 May 2010 17:06:13 +0200

linux-2.6 (2.6.33-1~experimental.5) experimental; urgency=low

  [ Ian Campbell ]
  * Include Xen hypervisor in reportbug "related to" list.

  [ maximilian attems]
  * Add stable 2.6.33.2.

  [ Ben Hutchings ]
  * [x86] Enable ramzswap driver (Closes: #573912)
  * [x86] Re-enable rt2860sta and rt2870sta drivers which were accidentally
    disabled when moving to Linux 2.6.33 (Closes: #576723)
  * Add stable 2.6.33.3:
    - ACPI: EC: Allow multibyte access to EC; fixes temperature monitoring
      on some Dell laptops (Closes: #563313)

  [ Aurelien Jarno ]
  * Add support for sh4 architecture, patch by Nobuhiro Iwamatsu
    (Closes: #569034)
  * [mips*/*malta] Remove options that are present in topconfig.

 -- maximilian attems <maks@debian.org>  Wed, 05 May 2010 16:38:53 +0200

linux-2.6 (2.6.33-1~experimental.4) experimental; urgency=low

  [ Ben Hutchings ]
  * Include aufs2, marked as staging (Closes: #573189)
  * Remove /usr/include/drm from linux-libc-dev; let libdrm-dev provide it
    again (Closes: #572067)
  * [x86] Enable rtl8192su driver using external firmware

  [ maximilian attems]
  * Add stable 2.6.33.1.

 -- maximilian attems <maks@debian.org>  Wed, 17 Mar 2010 18:13:53 +0100

linux-2.6 (2.6.33-1~experimental.3) experimental; urgency=low

  [ Ben Hutchings ]
  * Fix regexp for binNMU versions in modules/rules.include (Closes: #524632)
  * linux-base: Fix bugs and improve libata transition code:
    - Fix calls to disk_id_to_path (renamed to id_to_path) (Closes: #572283)
    - Don't show empty list of devices to be relabelled
    - Don't update udev CD rules unnecessarily
    - Show the device paths to be added to udev CD rules
    - Ignore nonexistent devices and properly handle devices of unknown
      filesystem type (Closes: #572341, #572445)
    - Don't accept empty filesystem labels as identifiers (Closes: #572438)
    - For consistency with fresh installations, use or assign UUIDs rather
      than labels where both are available (Closes: #572376)
    - Replace CD/DVD/BD device names with udev-provided persistent aliases
    - Fix update of boot device name for LILO and related loaders
    - Update uswsusp resume device name

 -- maximilian attems <maks@debian.org>  Thu, 11 Mar 2010 05:58:02 +0100

linux-2.6 (2.6.33-1~experimental.2) experimental; urgency=low

  [ Ben Hutchings ]
  * Add missing debconf templates for linux-base (Closes: #571558)
  * Fix libata transition code for GRUB 1 config (Closes: #571662)

 -- maximilian attems <maks@debian.org>  Sun, 28 Feb 2010 17:48:11 +0100

linux-2.6 (2.6.33-1~experimental.1) experimental; urgency=low

  * New upstream release: http://kernelnewbies.org/Linux_2_6_33

  [ maximilian attems]
  * [topconfig] set BLK_DEV_DRBD, DRM_NOUVEAU, DRM_NOUVEAU_BACKLIGHT,
    DRM_VMWGFX, SENSORS_LM73, SENSORS_AMC682, SENSORS_LIS3_I2C,
    SENSORS_MC13783_ADC, TOUCHSCREEN_DYNAPRO, TOUCHSCREEN_MC13783,
    GIGASET_CAPI, LEDS_DAC124S085, LEDS_INTEL_SS4200, LEDS_INTEL_SS4200,
    DVB_FIREDTV, DVB_USB_EC168, SOC_CAMERA_MT9T112, SOC_CAMERA_OV9640,
    USB_GSPCA_PAC7302, USB_GSPCA_STV0680, AD525X_DPOT, CAN_MCP251X,
    RT2800PCI, REGULATOR_MAX8660, RTC_DRV_BQ32K, RTC_DRV_MSM6242,
    RTC_DRV_RP5C01, VMWARE_PVSCSI, SCSI_PM8001, WIMAX_IWMC3200_SDIO,
    INPUT_SPARSEKMAP, SERIO_ALTERA_PS2, MANTIS_CORE, DVB_MANTIS,
    DVB_HOPPER.
  * [x86] set CS5535_MFGPT, SENSORS_K10TEMP, GEODE_WDT, MSI_WMI,
    TOSHIBA_BT_RFKILL, ACPI_CMPC, CRYPTO_GHASH_CLMUL_NI_INTE.

  [ Ben Hutchings ]
  * Use libata-based drivers for most PATA controllers (Closes: #444182):
    - pata_triflex replaces triflex
    - pata_atiixp replaces atiixp
    - pata_ns87415 replaces ns87415
    - pata_sc1200 replaces sc1200
    - pata_cs5536 replaces cs5536
    - pata_amd replaces amd74xx
    - pata_sis replaces sis5513
    - pata_rz1000 replaces rz1000
    - pata_efar replaces slc90e66
    - pata_pdc202xx_old replaces pdc202xx_old
    - pata_pdc2027x replaces pdc202xx_new
    - pata_cs5520 replaces cs5520
    - pata_cs5530 replaces cs5530
    - pata_cmd64x replaces cmd64x
    - pata_sil680 replaces siimage
    - pata_ali replaces alim15x3
    - pata_via replaces via82cxxx
    - pata_serverworks replaces serverworks
    - pata_artop replaces aec62xx
    - pata_it821x replaces it821x
    - ata_piix, pata_oldpiix, pata_mpiix mostly replace piix
    - ata_generic, pata_ns87410, pata_netcell replace ide-pci-generic
  * Add libata transition script

 -- maximilian attems <maks@debian.org>  Thu, 25 Feb 2010 15:21:38 +0100

linux-2.6 (2.6.32-30) unstable; urgency=high

  [ Ben Hutchings ]
  * mpt2sas: Fix incorrect scsi_dma_map error checking (Closes: #606968)
  * Update Spanish debconf template translation (Omar Campagne, Javier
    Fernández-Sanguino) (Really closes: #600694)
  * intel-iommu: Force-disable IOMMU for iGFX on broken Cantiga revisions
    (Closes: #607095)
  * [powerpc] linux-base: Run ybin after updating yaboot.conf
    (Closes: #607284)
  * tehuti: Firmware filename is tehuti/bdx.bin
  * iwlwifi: Reduce a failure-prone memory allocation (Closes: #599345)
  * linux-base: Look for GRUB 1 configuration in both /boot/grub and
    /boot/boot/grub (Closes: #607863)
  * rt28x0: Add ieee80211_regdom module parameter mimicking cfg80211 as a
    workaround for incorrect region code in NVRAM (Closes: #594561)
  * btrfs: Require CAP_SYS_ADMIN for filesystem rebalance (Closes: #608185)
  * [x86] dell-laptop: Enable for some newer Dell models
  * r8169: Change RTL8111D/RTL8168D initialisation and firmware loading to
    match upstream version (Closes: #596390 with firmware-realtek 0.28)
  * Add stable 2.6.32.28:
    - NFS: Fix panic after nfs_umount()
    - usb-storage/libusual: Add support for Samsung YP-CP3 MP4 Player,
      thanks to Vitaly Kuznetsov (Closes: #555835)
    - bfa: Fix system crash when reading sysfs fc_host statistics
      (CVE-2010-4343)
    - IB/uverbs: Handle large number of entries in poll CQ (CVE-2010-4649)
    - orinoco: Fix TKIP countermeasure behaviour (CVE-2010-4648)
    - mm: Add security_file_mmap check to install_special_mapping
      (CVE-2010-4346)
    - sctp: Fix a race between ICMP protocol unreachable and connect()
      (CVE-2010-4526)
    - hvc_console: Fix race between hvc_close and hvc_remove (CVE-2010-2653)
      (previously applied as an isolated fix in 2.6.32-25)
    - fuse/cuse: Verify ioctl retries (CVE-2010-4650)
  * [powerpc] Restore device tree source files to linux-image packages
    (Closes: #609155)

  [ maximilian attems ]
  * [openvz] Reenable NF_CONNTRACK_IPV6. (closes: #580507)
  * cifs: fix another memleak, in cifs_root_iget.
  * b43: Fix warning at drivers/mmc/core/core.c:237 in mmc_wait_for_cmd.
  * drm/radeon/kms: MC vram map needs to be >= pci aperture size.
  * drm/radeon/kms: make sure blit addr masks are 64 bit.
  * drm/radeon/kms: fix handling of tex lookup disable in cs checker on r2xx.
  * drm/i915: Free hardware status page on unload when physically mapped.
  * drm/i915/overlay: Ensure that the reg_bo is in the GTT prior to writing.
  * drm/radeon/kms/atom: set sane defaults in atombios_get_encoder_mode().
  * drm/radeon/kms: fix typos in disabled vbios code.
  * drm/radeon/kms: add workaround for dce3 ddc line vbios bug.
  * drm/radeon/kms: fix interlaced and doublescan handling.
  * drm/i915/sdvo: Always add a 30ms delay to make SDVO TV detection reliable.
  * wireless: b43: fix error path in SDIO.
  * drm/radeon/kms: don't apply 7xx HDP flush workaround on AGP.

  [ Ian Campbell ]
  * xen: backport TTM patches to use PCI API. Fixes PCIe GPU (specifically
    Radeon and Nouveau) on Xen (Closes: #601341).
  * xen: netback: drop SKBs which are GSO but do not have a partial
    checksum set (Closes: #608144).

  [ dann frazier ]
  * exec: make argv/envp memory visible to oom-killer (CVE-2010-4243)
  * irda: Fix information leak in IRLMP_ENUMDEVICES (CVE-2010-4529)
  * af_unix: limit unix_tot_inflight (CVE-2010-4249)

  [ Moritz Muehlenhoff ]
  * net: ax25: fix information leak to userland (CVE-2010-3875)
  * net: packet: fix information leak to userland (CVE-2010-3876)	
  * net: tipc: fix information leak to userland (CVE-2010-3877)
  * inet_diag: Make sure we actually run the same bytecode we audited
    (CVE-2010-3880)
  * econet: Fix crash in aun_incoming() (CVE-2010-4342)

 -- Ben Hutchings <ben@decadent.org.uk>  Tue, 11 Jan 2011 05:42:11 +0000

linux-2.6 (2.6.32-29) unstable; urgency=high

  [ Ben Hutchings ]
  * megaraid_sas: Add support for 'entry-level' SAS controllers including
    the 9240 family (Closes: #604083)
  * tcp: Make TCP_MAXSEG minimum more correct (refinement of fix for
    CVE-2010-4165)
  * l2tp: Fix UDP socket reference count bugs in the pppol2tp driver
    (Closes: #604748)
  * USB: Retain device power/wakeup setting across reconfiguration;
    don't enable remote wakeup by default (Closes: #605246)
  * dm: Deal with merge_bvec_fn in component devices better (Closes: #604457)
  * Update Spanish debconf template translation (Aaron H Farias Martinez)
    (Closes: #600694)
  * perf: Use libiberty, not libbfd, for symbol demangling
    (Closes: #590226, #606050)
  * [x86] Add support for Fintek hardware watchdogs (Closes: #601187)
    - resource: Add shared I/O region support
    - hwmon: f71882fg: Use a muxed resource lock for the Super I/O port
    - watchdog: Add f71808e_wdt driver
  * bcm5974: Add reporting of multitouch events (Closes: #605450)
  * fusion: Set FUSION_MAX_SGE=128, the upstream default (Closes: #606096)
  * Add stable 2.6.32.27:
    - block: limit vec count in bio_kmalloc() and bio_alloc_map_data()
    - block: take care not to overflow when calculating total iov length
    - block: check for proper length of iov entries in blk_rq_map_user_iov()
      (CVE-2010-4163)
    - net: clear heap allocation for ETHTOOL_GRXCLSRLALL (CVE-2010-3861)
    - asus_oled: fix up some sysfs attribute permissions
    - ipc: initialize structure memory to zero for compat functions
      (CVE-2010-4073)
    - ipc/shm: fix information leak to userland (CVE-2010-4072)
    - ipc/sem: sys_semctl: fix kernel stack information leakage (CVE-2010-4083)
    - tty: prevent DOS in the flush_to_ldisc
    - [x86] KVM: VMX: Fix host userspace gsbase corruption (Closes: #604956)
    - KVM: VMX: fix vmx null pointer dereference on debug register access
      (CVE-2010-0435)
    - KVM: x86: fix information leak to userland (CVE-2010-3881)
    - firewire/cdev: fix information leak
    - firewire-core: fix an information leak
    - firewire-ohci: fix buffer overflow in AR split packet handling
    - bio: take care not overflow page count when mapping/copying user data
      (CVE-2010-4162)
    - sisusbvga: fix information leak to userland
    - iowarrior: fix information leak to userland
    - usb: core: fix information leak to userland
    - usb-storage/sierra_ms: fix sysfs file attribute
    - ueagle-atm: fix up some permissions on the sysfs files
    - cypress_cy7c63: fix up some sysfs attribute permissions
    - usbled: fix up some sysfs attribute permissions
    - trancevibrator: fix up a sysfs attribute permission
    - usbsevseg: fix up some sysfs attribute permissions
    - do_exit(): make sure that we run with get_fs() == USER_DS (CVE-2010-4258)
    - DECnet: don't leak uninitialized stack byte
    - perf_events: Fix perf_counter_mmap() hook in mprotect() (CVE-2010-4169)
    - frontier: fix up some sysfs attribute permissions
    - net/sched: fix kernel information leak in act_police
    - can-bcm: fix minor heap overflow (CVE-2010-3874)
    - ivtvfb: prevent reading uninitialized stack memory (CVE-2010-4079)
    - net/sched: fix some kernel information leaks
  * TTY: Fix error return from tty_ldisc_open() (regression in 2.6.32.27)
  * filter: make sure filters dont read uninitialized memory (CVE-2010-4158)
  * posix-cpu-timers: workaround to suppress the problems with mt exec
    (CVE-2010-4248)

  [ Ian Campbell ]
  * xen: disable ACPI NUMA for PV guests and allow IRQ desc allocation on any
    node (Closes: #603632)
  * xen: handle potential time discontinuity on resume (Closes: #602273)
  * xen: don't bother to stop other cpus on shutdown/reboot (Closes: #605448)
  * xen: Add cpu hotplug support to prevent crash while parsing ACPI processor
    tables (Closes: #602109)

  [ Martin Michlmayr ]
  * Kirkwood: Add support for 6282 based QNAP devices.

 -- Ben Hutchings <ben@decadent.org.uk>  Fri, 10 Dec 2010 05:45:11 +0000

linux-2.6 (2.6.32-28) unstable; urgency=high

  [ maximilian attems ]
  * ipc: initialize structure memory to zero for shmctl.
  * drm/i915: set DIDL using the ACPI video output device _ADR method return.
  * images: Nuke modules.devname on removal. (closes: #590607)
  * Newer Standards-Version 3.9.1 without changes.
  * drm/ttm: Clear the ghost cpu_writers flag on ttm_buffer_object_transfer.
  * [openvz] Update upstream patch to 2.6.32-dzhanibekov.
  * [openvz] ubc: Fix orphan count checks after merge.

  [ Martin Michlmayr ]
  * Update udlfb to 2.6.37:
    - udlfb: minor cleanups
    - udlfb: fix coding style issues
    - udlfb: fbdev character read and write support
    - udlfb: add DPMS support
    - udlfb: remove metrics_misc sysfs attribute
    - udlfb: revamp reference handling to insure successful shutdown
    - udlfb: enhance EDID and mode handling support
    - udlfb: fix big endian rendering error
    - udlfb: support for writing backup EDID to sysfs file
    - udlfb: add module options for console and fb_defio
    - udlfb: fix incorrect fb_defio implementation for multiple framebuffers
    - udlfb: fix checkpatch and style

  [ Ben Hutchings ]
  * Update debconf template translations:
    - Update Japanese (Nobuhiro Iwamatsu) (Closes: #602152)
    - Update Catalan (Jordi Mallach) (Closes: #602520)
    - Add Italian (Luca Bruno) (Closes: #602945)
  * sunrpc: Fix NFS client over TCP hangs due to packet loss (Closes: #589945)
  * brcm80211: Update to 2.6.37-rc1
  * [powerpc] ALSA: Fix headphone and line-out detection on PowerMac G4 DA
    (Closes: #603419)
  * [x86] snd-hda-codec-cirrus: Add quirks for IMac 27", MacBookPro 5,5 and 7,1
  * [x86] btusb: Add device IDs for MacBookPro 6,2 and 7,1 (Closes: #603651)
  * [x86] applesmc: Add support for iMac 9,1 and MacBookPro 2,2, 5,3, 5,4, 6,*
    and 7,*
  * [x86] applesmc, bcm5974, btusb, HID, mbp_nvidia_bl, snd-hda-codec-cirrus:
    Add support for MacBookAir 3,1 and 3,2 (Closes: #603395)
  * [x86] mbp_nvidia_bl: Add support for MacBookPro 7,1
  * x25: Fix remote denial-of-service vulnerabilities:
    - x25 accesses fields beyond end of packet
    - memory corruption in X.25 facilities parsing (CVE-2010-3873)
    - Prevent crashing when parsing bad X.25 facilities (CVE-2010-4164)
  * tcp: Increase TCP_MAXSEG socket option minimum (CVE-2010-4165)
  * rds: Fix integer overflow in RDS cmsg handling
  * af_802154,decnet,econet,rds,x25: Disable auto-loading as mitigation
    against local exploits.  These protocol modules are not widely used
    and can be explicitly loaded or aliased on systems where they are
    wanted.
  * atl1c: Add support for Atheros AR8151 and AR8152 (Closes: #599771)
  * Add stable 2.6.32.26:
    - synclink_cs: Fix information leak to userland
    - bluetooth: Fix missing NULL check
    - [x86] KVM: VMX: Fix host GDT.LIMIT corruption
    - [x86] KVM: Fix fs/gs reload oops with invalid ldt (CVE-2010-3698)
    - gdth: Fix integer overflow in ioctl (CVE-2010-4157)
  * [x86] KVM: SVM: Fix wrong intercept masks for KVM_{GET,SET}_VCPU_EVENTS
    on 32 bit, thanks to Philipp Matthias Hahn (Closes: #599507)

  [ dann frazier ]
  * [vserver] Update patch to 2.6.32.25-vs2.3.0.36.29.6
  * add qlcnic driver
  * econet: Avoid stack overflow w/ large msgiovlen (CVE-2010-3848)
  * econet: disallow NULL remote addr for sendmsg() (CVE-2010-3849)
  * econet: Add mising CAP_NET_ADMIN check in SIOCSIFADDR (CVE-2010-3850)

 -- Ben Hutchings <ben@decadent.org.uk>  Thu, 25 Nov 2010 01:20:50 +0000

linux-2.6 (2.6.32-27) unstable; urgency=high
  
  * The "We'll Always Have Paris" release

  [ Ben Hutchings ]
  * rndis_host: Restrict fix for #576929 to specific devices
    (Closes: #589403, #600660)
  * Add stable 2.6.32.25:
    - rme9652: prevent reading uninitialized stack memory
      (CVE-2010-4080, CVE-2010-4081)
    - ocfs2: Don't walk off the end of fast symlinks
    - ip: fix truesize mismatch in ip fragmentation
    - net: clear heap allocations for privileged ethtool actions
    - execve: setup_arg_pages: diagnose excessive argument size
    - execve: improve interactivity with large arguments
    - execve: make responsive to SIGKILL with large arguments
    - rose: Fix signedness issues wrt. digi count. (CVE-2010-3310)
    - ALSA: prevent heap corruption in snd_ctl_new() (CVE-2010-3442)
    - setup_arg_pages: diagnose excessive argument size (CVE-2010-3858)
  * btrfs: add a "df" ioctl for btrfs (Closes: #600190)
  * Update debconf template translations:
    - Add Catalan (Jordi Mallach) (Closes: #601146)
    - Add Brazilian Portugese (Flamarion Jorge) (Closes: #601102)
    - Update Vietnamese (Clytie Siddall) (Closes: #601534)
  * phonet: device notifier only runs on initial namespace
    (Really closes: #597904)
  * net/socket: Limit sendto()/recvfrom() length (CVE-2010-1187)
    [Original reference is incorrect; should be CVE-2010-3859.]

  [ Ian Campbell ]
  * xen: import additional fixes for disabling netfront smartpoll mode
    (Closes: #600992).

  [ dann frazier ]
  * e1000e: Reset 82577/82578 PHY before first PHY register read
    (Closes: #601017)

  [ Martin Michlmayr ]
  * Kirkwood: reset PCIe unit on boot
  * Kirkwood: restrict the scope of the PCIe reset workaround

  [ maximilian attems ]
  * Update abi files, readd Xen as ABI stable.
  * 2.6.33.stable-queue: drm/radeon: fix PCI ID 5657 to be an RV410.
  * Add drm changes from 2.6.32.24+drm33.11:
    - i915: return -EFAULT if copy_to_user fails.
    - drm/i915: Prevent double dpms on
    - drm: Only decouple the old_fb from the crtc is we call mode_set*
    - drm/i915: Unset cursor if out-of-bounds upon mode change (v4)
    - drm/i915,agp/intel: Add second set of PCI-IDs for B43
  * net: Limit socket I/O iovec total length to INT_MAX. (CVE-2010-1187)
    [Original reference is incorrect; should be CVE-2010-3859.]
  * numa: fix slab_node(MPOL_BIND).

 -- maximilian attems <maks@debian.org>  Sat, 30 Oct 2010 12:24:37 +0200

linux-2.6 (2.6.32-26) unstable; urgency=high

  [ Ian Campbell ]
  * xen: fix PVHVM hang at boot when Xen does not support vector callbacks.
  * xen: fix race between PV drivers and xenstore initialisation which caused
    breakage in drivers for both regular PV and PVHVM guests.

  [ maximilian attems ]
  * [openvz] Enable ioprio. (closes: #596772)
    Thanks Daniel Hahler <debian-bugs@thequod.de>

  [ Ben Hutchings ]
  * [x86] radeon: Add quirks to make HP nx6125 and dv5000 laptops resume
    (Closes: #583968)
  * dm-crypt: Add 'plain64' IV; this avoids watermarking attacks that are
    possible with 'plain' IV on devices larger than 2TB (Closes: #600384)
  * [x86] ahci,ata_generic: let ata_generic handle new MBP w/ MCP89
    (Closes: #600305)
  * debian/.../patches.py: Open files as needed, rather than all at once
    (Closes: #600423)
  * [openvz] printk: Handle global log buffer reallocation (Closes: #600299)
  * debian/bin/test-patches: Restrict patches to featureset when building
    with a featureset (thanks to Tim Small)
  * sata_via: Delay on vt6420 when starting ATAPI DMA write (Closes: #488566)
  * r6040: Fix various bugs in r6040_multicast_list() (Closes: #600155)

  [ dann frazier ]
  * Force enable DMA on MBP w/ MCP 7,1
  * RDS sockets: remove unsafe kmap_atomic optimization (CVE-2010-3904)
  * v4l: disable dangerous buggy compat function (CVE-2010-2963)

 -- dann frazier <dannf@debian.org>  Tue, 19 Oct 2010 07:50:55 -0600

linux-2.6 (2.6.32-25) unstable; urgency=high

  [ Ben Hutchings ]
  * mmc: build fix: mmc_pm_notify is only available with CONFIG_PM=y
  * Add stable 2.6.32.24 (trivial fix, already applied)
  * ipg: Remove device claimed by dl2k from pci id table (Closes: #599021)
  * linux-image: Include modules.order in image packages (Closes: #598518)
  * [x86] isdn/i4l: Reenable ISDN4Linux drivers, but mark them as staging
    (Closes: #588551)
    - hisax: Disable device aliases that conflict with mISDN
  * Update Danish debconf template translation (Joe Hansen) (Closes: #599457)
  * [x86] KVM: SVM: Fix wrong intercept masks on 32 bit (Closes: #599507)
  * e1000: fix Tx hangs by disabling 64-bit DMA (Closes: #518182)
  * rt2x00: Fix calculation of required TX headroom (Closes: #599395)
  * Add drm changes from 2.6.32.22+drm33.10:
    - i915: Don't touch PORT_HOTPLUG_EN in intel_dp_detect()
    - i915: Kill dangerous pending-flip debugging
    - radeon: release AGP bridge at suspend
    - radeon: initialize set_surface_reg for rs600 asic
  * [x86] toshiba_acpi: Add full hotkey support (Closes: #599768)

  [ Stephen R. Marenka ]
  * m68k: fix missing io macros.
  * m68k: modular swim on mac.
  * m68k: never build staging drivers on m68k.
  * m68k: build in rtc class on atari.

  [ Ian Campbell ]
  * xen: do not truncate machine address on gnttab_copy_grant_page hypercall
    (Closes: #599089)

  [ dann frazier ]
  * drm/i915: Sanity check pread/pwrite (CVE-2010-2962)
  * drm/i915: Rephrase pwrite bounds checking to avoid any potential overflow
  * GFS2: Fix writing to non-page aligned gfs2_quota structures (CVE-2010-1436)
  * hvc_console: Fix race between hvc_close and hvc_remove (CVE-2010-2653)
  * net sched: fix some kernel memory leaks (CVE-2010-2942)
  * niu: Fix kernel buffer overflow for ETHTOOL_GRXCLSRLALL (CVE-2010-3084)
  * rose: Fix signedness issues wrt. digi count (CVE-2010-3310)
  * Fix pktcdvd ioctl dev_minor range check (CVE-2010-3437)
  * ALSA: prevent heap corruption in snd_ctl_new() (CVE-2010-3442)
  * net sched: fix kernel leak in act_police (CVE-2010-3477)
  * sctp: Fix out-of-bounds reading in sctp_asoc_get_hmac() (CVE-2010-3705)

 -- dann frazier <dannf@debian.org>  Thu, 14 Oct 2010 01:08:05 -0600

linux-2.6 (2.6.32-24) unstable; urgency=high

  [ Ben Hutchings ]
  * speakup: Update to match Debian package version 3.1.5.dfsg.1-1
  * scsi_dh_emc: Fix mode select request setup (Closes: #591540)
  * snd-hda-codec-via: Fix syntax error when CONFIG_SND_HDA_POWER_SAVE is
    disabled (Closes: #597043)
  * Add stable 2.6.32.22:
    - [vserver] Revert sched changes since they conflict.
  * Recommend use of 'make deb-pkg' to build custom kernel packages
  * [x86] Revert "i915: Blacklist i830, i845, i855 for KMS". The current X
    driver (xserver-xorg-video-intel version 2.12.0+shadow-1) should work
    properly with KMS on these chips. (Closes: #596453)
  * phonet: Restrict to initial namespace (Closes: #597904)
  * Add stable 2.6.32.23:
    - serial/mos*: prevent reading uninitialized stack memory
    - net: Fix oops from tcp_collapse() when using splice()
    - rds: fix a leak of kernel memory
    - hso: prevent reading uninitialized memory (CVE-2010-3298)
    - cxgb3: prevent reading uninitialized stack memory (CVE-2010-3296)
    - eql: prevent reading uninitialized stack memory (CVE-2010-3297)
    - vt6655: fix buffer overflow
    - net/llc: make opt unsigned in llc_ui_setsockopt()
    - sisfb: prevent reading uninitialized stack memory
    - aio: check for multiplication overflow in do_io_submit (CVE-2010-3067)
    - xfs: prevent reading uninitialized stack memory (CVE-2010-3078)
    - viafb: prevent reading uninitialized stack memory
    - [hppa,ia64] mm: guard page for stacks that grow upwards (CVE-2010-2240)
    - sctp: Do not reset the packet during sctp_packet_config()
      (CVE-2010-3432)
  * xen: Fix typo in xen_percpu_chip definition
  * 3c59x: Remove incorrect locking (Closes: #598103)
  * f71882fg: Add support for the f71889fg (Closes: #597820)
  * drm/radeon: Fix regressions introduced in 2.6.34.3 (Closes: #597636)
  * mmc: fix hangs related to mmc/sd card insert/removal during suspend/resume
    (Closes: #598147)

  [ Martin Michlmayr ]
  * ARM: update mach types.
  * [armel/config.kirkwood] Enable MACH_DOCKSTAR.

  [ Ian Campbell ]
  * [x86/xen] Disable netfront's smartpoll mode by default. (Closes: #596635)

  [ maximilian attems ]
  * [openvz] Update upstream patch to 2.6.32-dyomin.

 -- Ben Hutchings <ben@decadent.org.uk>  Thu, 30 Sep 2010 00:46:16 +0100

linux-2.6 (2.6.32-23) unstable; urgency=low

  [ Ben Hutchings ]
  * cgroupfs: create /sys/fs/cgroup to mount cgroupfs on (Closes: #595964)
  * r8169: Fix MDIO timing (Closes: #583139; mistakenly reverted in 2.6.32-19)
  * gro: Fix bogus gso_size on the first fraglist entry (Closes: #596802)
  * vgaarb: Fix VGA arbiter to accept PCI domains other than 0 (from stable
    2.6.32.12; mistakenly omitted in 2.6.32-12)

  [ maximilian attems ]
  * openvz: cfq-iosched: do not force idling for sync workload.

  [ Stephen R. Marenka ]
  * m68k: switch to generic siginfo layout.
  * m68k: NPTL support.

  [ dann frazier ]
  * compat: Make compat_alloc_user_space() incorporate the access_ok()
    (CVE-2010-3081)
  * x86-64, compat (CVE-2010-3301):
    - Retruncate rax after ia32 syscall entry tracing
    - Test %rax for the syscall number, not %eax
  * wireless extensions: fix kernel heap content leak (CVE-2010-2955)
  * KEYS (CVE-2010-2960):
    - Fix RCU no-lock warning in keyctl_session_to_parent()
    - Fix bug in keyctl_session_to_parent() if parent has no session keyring

 -- dann frazier <dannf@debian.org>  Fri, 17 Sep 2010 15:27:04 -0600

linux-2.6 (2.6.32-22) unstable; urgency=low

  [ Ian Campbell ]
  * xen: backport pvhvm drivers from upstream.
  * Fixes/overrides for Lintian warnings:
    - Add "(meta package)" to short description of linux-headers
      metapackages, resolves empty-binary-package.
    - Add dependency on ${misc:Depends} to all packages, resolves
      debhelper-but-no-misc-depends. Required update to gencontrol.py to
      augment rather than override headers_arch_depends read from templates.
    - Override dbg-package-missing-depends for linux-image-*-dbg. It is not
      necessary to install the kernel image package to use the dbg package
      since the dbg package already contains a complete image with symbols.

  [ Ben Hutchings ]
  * [x86/xen] Restore stack guard page (CVE-2010-2240)
  * Add stable 2.6.32.21:
    - ext4: consolidate in_range() definitions (CVE-2010-3015)
    - mm: make the mlock() stack guard page checks stricter
      (avoids regression for Xen tools; closes: 594756)
    - [sparc] sunxvr500: Ignore secondary output PCI devices
      (Closes: #594604)
    - ocfs2: fix o2dlm dlm run purgelist (Closes: #593679)
    - Avoid ABI change in mm
    - Ignore ABI change in snd-emu10k1
  * Add drm changes from stable 2.6.34.6:
    - drm: stop information leak of old kernel stack (CVE-2010-2803)
  * rt2870sta: Add more device IDs from vendor drivers
  * rt2860sta, rt2870sta: Enable channels 12-14 (Closes: #594561)
  * SCSI/mptsas: fix hangs caused by ATA pass-through (Closes: #594690)
  * sky2: Apply fixes and new hardware support from 2.6.33-2.6.35
    (Closes: #571526)
  * postinst: Really warn users on upgrade if the current configuration may
    rely on running a default boot loader.
  * input: add compat support for sysfs and /proc capabilities output
    (Closes: #579017)
  * snd-hda-intel: Add support for VIA V1708S, VT1718S, VT1828S, VT2020,
    VT1716S, VT2002P, VT1812, VT1818S
  * hwmon/w83627ehf: Add support for W83667HG-B
  * 3c59x: Fix deadlock in vortex_error() (Closes: #595554)
  * [x86] paravirt: Add a global synchronization point for pvclock (from
    2.6.32.16; reverted due to a regression which was addressed in 2.6.32.19)
  * sched, cputime: Introduce thread_group_times() (from 2.6.32.19; reverted
    due to the potential ABI change which we now carefully avoid)
  * net/{tcp,udp,llc,sctp,tipc,x25}: Add limit for socket backlog
    (Closes: #592187)
  * tun: Don't add sysfs attributes to devices without sysfs directories
    (Closes: #594845)
  * [x86] Add brcm80211 driver for Broadcom 802.11n wireless network
    controllers
  * r8169: Remove MODULE_FIRMWARE declarations since the firmware is
    non-essential and we do not distribute it
  * [x86] HPET: unmap unused I/O space
  * ipheth: add support for iPhone 4
  * ipheth: remove incorrect devtype of WWAN
  * ALSA: emux: Add trivial compat ioctl handler (Closes: #596478)
  * hostap_pci: set dev->base_addr during probe (Closes: #595802)
  * ethtool: allow non-netadmin to query settings (see #520724)
  * ACPI: add boot option acpi=copy_dsdt to fix corrupt DSDT, and enable this
    automatically for known-bad Toshiba models (Closes: #596709)

  [ Bastian Blank ]
  * Use Breaks instead of Conflicts.

  [ Aurelien Jarno ]
  * [mips,mipsel] Fix computation of DMA flags from device's 
    coherent_dma_mask.

  [ Martin Michlmayr ]
  * Add some patches from the Orion tree:
    - OpenRD: Enable SD/UART selection for serial port 1
    - kirkwood: Unbreak PCIe I/O port
    - Kirkwood: support for Seagate DockStar

  [ dann frazier ]
  * netxen_nic: add support for loading unified firmware images
  * irda: Correctly clean up self->ias_obj on irda_bind() failure.
    (CVE-2010-2954)

  [ maximilian attems ]
  * [powerpc] Enable WINDFARM_PM121. (closes: #596515)
    Thanks Étienne BERSAC <bersace03@gmail.com>
  * nouveau: disable acceleration on NVA3/NVA5/NVA8 by default.
  * openvz: disable KSM. Thanks Dietmar Maurer <dietmar@proxmox.com>.
    (closes: #585864)
  * Update openvz patch to d38b56fd0dca.
  * openvz: enalbe modular VZ_EVENT.

 -- maximilian attems <maks@debian.org>  Tue, 14 Sep 2010 14:17:11 +0200

linux-2.6 (2.6.32-21) unstable; urgency=high

  [ Ben Hutchings ]
  * Add stable 2.6.32.19:
    - ext4: Make sure the MOVE_EXT ioctl can't overwrite append-only files
      (CVE-2010-2066)
    - mm: keep a guard page below a grow-down stack segment (CVE-2010-2240)
      (not applied to xen featureset)
    - md/raid10: fix deadlock with unaligned read during resync
      (Closes: #591415)
    - Revert "sched, cputime: Introduce thread_group_times()" which would
      result in an ABI change
  * Add stable 2.6.32.20:
    - Fix regressions introduced by original fix for CVE-2010-2240
  * Add drm and other relevant changes from stable 2.6.34.4
  * Add 'breaks' relation from image packages to boot loader packages that
    do not install required hooks (Closes: #593683)
  * [x86] i915: Blacklist i830, i845, i855 for KMS
    (Closes: #568207, #582105, #593432, #593507)

  [ Bastian Blank ]
  * Update Xen patch.
    - Notify Xen on crash.
    - Several blktap fixes.

  [ Ritesh Raj Sarraf ]
  * Add .gnu_debuglink information into kernel modules (Closes: #555549)

  [ Ian Campbell ]
  * [x86/xen] temporarily remove stack guard page, it breaks the xen
    toolstack.

  [ Aurelien Jarno ]
  * [mips,mipsel] Fix 64-bit atomics.

 -- Ben Hutchings <ben@decadent.org.uk>  Wed, 25 Aug 2010 01:06:18 +0100

linux-2.6 (2.6.32-20) unstable; urgency=low

  [ Moritz Muehlenhoff ]
  * Backport XVR1000 driver (Closes: #574243)

  [ Ben Hutchings ]
  * Add stable 2.6.32.18:
    - CIFS: Fix compile error with __init in cifs_init_dns_resolver()
      definition (FTBFS for most architectures)
    - GFS2: rename causes kernel Oops (CVE-2010-2798)
    - xfs: prevent swapext from operating on write-only files
      (CVE-2010-2226)
  * Update debconf template translations:
    - Swedish (Martin Bagge) (Closes: #592045)
    - German (Holger Wansing) (Closes: #592226)
  * [i386/openvz-686] Remove AMD Geode LX and VIA C3 "Nehemiah" from the
    list of supported processors; they do not implement PAE
  * V4L/DVB: Add Elgato EyeTV Diversity to dibcom driver (Closes: #591710)
  * [s390] dasd: use correct label location for diag fba disks
    (Closes: #582281)
  * Add drm changes from stable 2.6.34.2 (thanks to Stefan Bader) and
    2.6.34.3
  * drm/i915: disable FBC when more than one pipe is active
    (Closes: #589077)
  * IB/ipath: Fix probe failure path (Closes: #579393)
  * ext4: fix freeze deadlock under IO (regression introduced in 2.6.32.17)
  * xen: Completely disable use of XSAVE (Closes: #592428)

  [ Martin Michlmayr ]
  * [armel/orion5x] Add a missing #include to fix a build issue.
  * [armel/kirkwood, armel/orion5x] Build-in support for more devices.

  [ dann frazier ]
  * can: add limit for nframes and clean up signed/unsigned variables

 -- Ben Hutchings <ben@decadent.org.uk>  Thu, 12 Aug 2010 03:26:39 +0100

linux-2.6 (2.6.32-19) unstable; urgency=low

  [ maximilian attems ]
  * inotify send IN_UNMOUNT events.
  * inotify fix oneshot support.

  [ Ben Hutchings ]
  * linux-base: Remove dependency on libapt-pkg-perl (Closes: #589996)
  * pata_pdc202xx_old: Fix UDMA mode for PDC2024x and PDC2026x controllers
    (Closes: #590532)
  * Update debconf template translations:
    - Czech (Michal Simunek) (Closes: #590546)
    - Portugese (Américo Monteiro) (Closes: #590557)
    - French (David Prévot) (Closes: #591149)
    - Russian (Yuri Kozlov) (Closes: #591241)
  * Add stable 2.6.32.17:
    - ethtool: Fix potential kernel buffer overflow in ETHTOOL_GRXCLSRLALL
      (CVE-2010-2478)
    - GFS2: Fix up system xattrs (CVE-2010-2525)
    - Revert ABI changes in firmware_class and ssb
    - Ignore ABI changes in acpi_processor, hostap and jbd2
  * Add drm changes from stable 2.6.33.7:
    - drm/i915: Enable low-power render writes on GEN3 hardware (915, 945,
      G33 and Atom "Pineview") (Closes: #590193, maybe others)
  * [i386/xen-686] Remove AMD Geode LX and VIA C3 "Nehemiah" from the list
    of supported processors; they do not implement PAE
  * [x86] Add samsung-laptop driver

  [ dann frazier ]
  * [ia64] Fix crash when gcore reads gate area (Closes: #588574)

  [ Bastian Blank ]
  * Update Xen patch.
    - Ignore ABI changes.

 -- Ben Hutchings <ben@decadent.org.uk>  Thu, 05 Aug 2010 02:43:19 +0100

linux-2.6 (2.6.32-18) unstable; urgency=low

  [ Ben Hutchings ]
  * iwlwifi: Allocate pages for RX buffers, reducing the probability of
    allocation failure (Closes: #580124)
  * postinst: Remove support for 'default' boot loaders. Warn users on
    upgrade if the current configuration may rely on this.
  * rt2860sta, rt2870sta: Apply changes from Linux 2.6.33 and 2.6.34
    - rt2860sta: Fix WPA(2)PSK issue when group cipher of AP is WEP40
      or WEP104 (Closes: #574766)
  * rt3090sta: Replace with rt2860sta (Closes: #588863)
  * [i386/686] Remove AMD K6 from the list of supported processors; it
    does not implement the CMOV instruction
  * drm/i915: Add 'reclaimable' to i915 self-reclaimable page allocations
    (really closes: #534422, we hope)
  * Revert "x86, paravirt: Add a global synchronization point for pvclock",
    included in stable 2.6.32.16 (Closes: #588426)
  * 3c59x: Fix call to mdio_sync() with the wrong argument (Closes: #589989)

  [ Martin Michlmayr ]
  * Add some patches from the Orion tree, including support for Marvell's
    Armada 300 (88F6282):
    - Kirkwood: update MPP definition.
    - Kirkwood: fix HP t5325 after updating MPP definitions
    - leds: leds-gpio: Change blink_set callback to be able to turn off
      blinking
    - net/phy/marvell: Expose IDs and flags in a .h and add dns323 LEDs
      setup flag
    - orion5x: Base support for DNS-323 rev C1
    - orion5x: Fix soft-reset for some platforms
    - mtd: orion/kirkwood: add RnB line support to orion mtd driver
    - mtd: kirkwood: allow machines to register RnB callback
    - Kirkwood: add support for rev A1 of the 88f6192 and 88f6180 chips
    - Kirkwood: Add support for 88f6282
    - PCI: add platform private data to pci_sys_data
    - Kirkwood: add support for PCIe1
    - Kirkwood: more factorization of the PCIe init code

  [ maximilian attems ]
  * sched: Fix over-scheduling bug.

 -- Ben Hutchings <ben@decadent.org.uk>  Fri, 23 Jul 2010 03:48:08 +0100

linux-2.6 (2.6.32-17) unstable; urgency=low

  [ maximilian attems ]
  * agp: add no warn since we have a fallback to vmalloc paths.

  [ Ben Hutchings ]
  * linux-tools: Fix build for hppa and do not attempt to build for
    architectures where perf events are not available (Closes: #588409)
  * linux-tools: Add build-dependency on binutils-dev to enable symbol
    demangling in perf
  * drm/i915: Fix memory corruption on resume from hibernation
    (Closes: #534422)

 -- Ben Hutchings <ben@decadent.org.uk>  Sat, 10 Jul 2010 16:40:38 +0100

linux-2.6 (2.6.32-16) unstable; urgency=low

  [ dann frazier ]
  * [hppa] clear floating point exception flag on SIGFPE signal
    (Closes: #559406)

  [ Ben Hutchings ]
  * Add stable 2.6.32.15
  * Add mantis and hopper DVB drivers with mb86a16 and tda665x DVB
    front-ends, backported by Bjørn Mork (Closes: #577264)
  * Build inet_lro as a module
  * [sparc] Enable CONFIG_FB_XVR500, CONFIG_FB_XVR2500 (Closes: #508108)
  * Update Spanish debconf templates, thanks to Omar Campagne
    (Closes: #580538)
  * Revert "Add EC path for Thinkpad X100."; it is incomplete and broken
  * sctp: fix append error cause to ERROR chunk correctly (regression due
    to fix for CVE-2010-1173)
  * [powerpc] Enable pata_amd driver, replacing amd74xx
  * eeepc-laptop: Disable wireless hotplug on more models where the
    controller is not at the expected address (Closes: #576199)
  * [mips] Fix boot from ATA hard drives (Closes: #584784):
    - Set io_map_base for several PCI bridges lacking it
    - Replace per-platform built-in IDE drivers with libata-based drivers
    - Enable BLK_DEV_SD as built-in on all platforms
  * Revert "vlan/macvlan: propagate transmission state to upper layers"
    (Closes: #585770)
  * linux-base: Don't identify LVM2 PVs by UUID (Closes: #585852)
  * usb-serial: Add generic USB WWAN code, backported by Mark Hymers
    (Closes: #585661)
    - option, qcserial: Use generic USB WWAN code
    - qcserial: Add support for Qualcomm Gobi 2000 devices
  * radeon: Fix MacBook Pro connector quirk (Closes: #585943)
  * r8169: Fix MDIO timing (Closes: #583139)
  * Move NEWS to linux-latest-2.6 (Closes: #586401)
  * 3c59x: Change locking to avoid use of disable_irq() (Closes: #586967)
  * Enable IPv6 support for IPVS (IP_VS_IPV6) (Closes: #584549)
  * Revert "tpm: autoload tpm_tis based on system PnP IDs", included in
    stable 2.6.32.12 (Closes: #584273)
  * linux-base: If the disk ID update process fails, give the user a
    chance to retry or change their answers (Closes: #585609)
  * asix: fix setting mac address for AX88772 (Closes: #587580)
  * ipv6: Clamp reported valid_lft to a minimum of 0 (Closes: #514644)
  * ipv6: Use interface max_desync_factor instead of static default
    (Closes: #514646)
  * Add stable 2.6.32.16:
    - Fixes CVE-2010-1641, CVE-2010-1187, CVE-2010-1148, CVE-2010-1173
      and CVE-2010-2071
    - libata: disable ATAPI AN by default (Closes: #582737, #582903)
  * Add drm changes from stable 2.6.33.6
  * [ia64, powerpc, sparc, x86] Enable KPROBES and KRETPROBES
    (Closes: #584130)
  * r8192s_usb: Fix various bugs:
    - Check for skb allocation failure in 2 more places
    - Update LED control code
    - Clean up in case of an error in module initialisation
    - Rename and remove proc directories correctly if an interface is
      not called wlan0 (Closes: #582972)
    - Correct device ID table (Closes: #584945, #587985)
  * Add r8192u_usb driver
  * Add linux-tools-<version> package containing the perf tool
    (Closes: #548715)
  * Enable USB_SERIAL_TI (Closes: #588096) and USB_SERIAL_WHITEHEAT

  [ Aurelien Jarno ]
  * [sh4] optimize runtime disabling of trapped I/O. 
  * [mips] backport mips/swarm: fix M3 TLB exception handler.

  [ Moritz Muehlenhoff ]
  * Enable X86 board specific fixups for reboot (Closes: #536537)

  [ Martin Michlmayr ]
  * OpenRD-Base: revert patch "allow SD/UART1 selection" since it
    never made it upstream.
  * ARM: update mach types.
  * Add support for OpenRD-Ultimate.
  * QNAP TS-11x/TS-21x: Add MPP36 (RAM) and MPP44 (board ID).
  * Add support for the HP t5325 Thin Client.
  * m25p80: Add support for Macronix 25L8005.
  * Add framebuffer driver for XGI chipsets.
  * [armel/kirkwood] Enable FB_XGI and FRAMEBUFFER_CONSOLE.
  * [armel] Make MOUSE_PS2 modular.
  * [armel] Build INPUT_UINPUT for all flavours.
  * Update Marvell CESA (mv_cesa) driver (Closes: #585790):
    - Invoke the user callback from a softirq context
    - Remove compiler warning in mv_cesa driver
    - Fix situation where the dest sglist is organized differently than...
    - Fix situations where the src sglist spans more data than the reques...
    - Enqueue generic async requests
    - Rename a variable to a more suitable name
    - Execute some code via function pointers rathr than direct calls
    - Make the copy-back of data optional
    - Support processing of data from previous requests
    - Add sha1 and hmac(sha1) async hash drivers
  * Update DisplayLink (udlfb) driver:
    - add dynamic modeset support
    - checkpatch cleanup
    - reorganize function order
    - pre-allocated urb list helpers
    - clean up function naming
    - Add functions to expose sysfs metrics and controls
    - Rework startup and teardown to fix race conditions
    - improved rendering performance
    - Support for fbdev mmap clients (defio)
    - explicit dependencies and warnings
    - remove printk and small cleanup
  * [armel/kirkwood] Enable FB_UDL.
  * [armel] Disable PARPORT_PC (Closes: #588164)

  [ Bastian Blank ]
  * Disable mISDN support for NETJet cards. The driver binds a generic PCI
    bridge.
  * Disable ISDN4Linux drivers.

  [ maximilian attems]
  * Update openvz patch to 5fd638726a69.

 -- Ben Hutchings <ben@decadent.org.uk>  Mon, 05 Jul 2010 22:13:33 +0100

linux-2.6 (2.6.32-15) unstable; urgency=low

  [ Ben Hutchings ]
  * [hppa] Ignore ABI change caused by disabling CONFIG_IDE_TIMINGS
  * [powerpc] Fix unnecessary ABI change

  [ Bastian Blank ]
  * xen: Fix crash in netback.

 -- Ben Hutchings <ben@decadent.org.uk>  Tue, 01 Jun 2010 01:31:05 +0100

linux-2.6 (2.6.32-14) unstable; urgency=low

  [ Ben Hutchings ]
  * [ia64] Hardcode the output of the scripts under arch/ia64/scripts so
    that we can build out-of-tree modules correctly (refresh and re-add
    dropped patch) (Closes: #392592)
  * vlan/macvlan: propagate transmission state to upper layers
  * macvlan: add GRO bit to features mask
  * macvlan: allow multiple driver backends
  * Add macvtap driver (Closes: #568755)
  * [ia64] Enable SGI SN support and mspec driver (Closes: #582224)
  * iwlwifi: Disable QoS when connected to a non-QoS-capable AP
    (Closes: #578262)
  * [x86] Disable e_powersaver cpufreq driver as unsafe. It has already
    been blacklisted by cpufrequtils. The acpi-cpufreq driver can be used
    instead on some VIA C7 systems. (Closes: #566208)
  * nouveau: Fix fbcon corruption with font width not divisible by 8
    (Closes: #583162)
  * [amd64] ext4: Fix compat EXT4_IOC_ADD_GROUP (used by online resize)
  * Install debug kernel image in /usr/lib/debug/boot (Closes: #582810)
  * net: sysfs: Check for null ethtool_ops before getting speed/duplex
  * Add stable 2.6.32.14:
    - [hppa] Revert "parisc: Set PCI CLS early in boot.", erroneously
      included in 2.6.32.13 causing FTBFS
    - btrfs: check for read permission on src file in the clone ioctl
      (CVE-2010-1636)

  [ Bastian Blank ]
  * Update Xen patch.
    - Fix checksum offloading in netback. (closes: #583366)

  [ maximilian attems]
  * Add drm changes from stable 2.6.33.5:
    - i915: Disable FBC on 915GM and 945GM (Closes: #582427)
  * Update openvz patch to e7399c239fad.

  [ Martin Michlmayr ]
  * QNAP TS-419P: Export GPIO indicating jumper setting of JP1.

 -- Ben Hutchings <ben@decadent.org.uk>  Sat, 29 May 2010 00:32:44 +0100

linux-2.6 (2.6.32-13) unstable; urgency=low

  [ Frederik Schueler ]
  * sparc: Fix use of uid16_t and gid16_t in asm/stat.h

  [ Moritz Muehlenhoff ]
  * Enable tomoyo (Closes: #562486)

  [ maximilian attems]
  * backport KVM: x86: Extend KVM_SET_VCPU_EVENTS with selective updates.
    (closes: #580652)
  * KEYS: find_keyring_by_name() can gain access to a freed keyring.
    CVE-2010-1437
  * hppa, sparc, powerpc disable BLK_DEV_CMD64X.
  * topconfig enable PATA_CMD64X. (closes: #580799)
  * x86: Disable CRYPTO_AES_NI_INTEL as it causes boot failures on T410.
  * Add stable 2.6.32.13:
    - [SCSI] Enable retries for SYNCRONIZE_CACHE commands to fix I/O error.
    - [SCSI] Retry commands with UNIT_ATTENTION sense codes to fix ext3/ext4
      I/O errors.
    - [SCSI] skip sense logging for some ATA PASS-THROUGH cdbs
      (Closes: #578129)
    - raid6: fix recovery performance regression.
    - raid456: Enable error-correction on singly-degraded RAID6
      (Closes: #581392)
    - r8169: fix broken register writes (Closes: #407217, #573007)
    - V4L/DVB: budget: Fix crash in case of failure to attach frontend
      (Closes: #575207)
  * drm/edid: Fix 1024x768@85Hz.

  [ Ben Hutchings ]
  * linux-base: Fix typo in disk relabelling code (Closes: #580467)
  * linux-base: Don't quote boot device name in elilo.conf
    (Closes: #580710; works-around: #581173)
  * rtl8192su: Add IDs for several more devices (Closes: #580740)
  * Add drm and sfc changes from stable 2.6.33.4
  * Improve workaround for HPAs (Host Protected Areas) overlapping
    partitions, thanks to Tejun Heo:
    - SCSI/libata: Disable HPA if it overlaps a partition (Closes: #572618)
    - buffer: Make invalidate_bdev() drain all percpu LRU add caches
    - block: Rescan partition tables after HPA is disabled
    - libata: Disable HPA if it is only enabled after suspend
  * V4L/DVB: budget: Select correct frontend drivers (Closes: #575223)
  * 3c503: Fix IRQ probing (Closes: #566522)
  * sis-agp: Remove SIS 760, handled by amd64-agp
  * amd64-agp: Probe unknown AGP devices the right way (Closes: #548090)

  [ Aurelien Jarno ]
  * mips/swarm: fix boot from IDE based media (Sebastian Andrzej Siewior)
    (closes: #466977).
  * backport mips/swarm: fix M3 TLB exception handler.
    [This patch was actually reverted and never applied in version 2.6.32-13]
  * backport MIPS FPU emulator: allow Cause bits of FCSR to be writeable
    by ctc1. (closes: #580602).
  * mips/swarm: enable adm* hwmon drivers.
  * backport Input: Add support of Synaptics Clickpad device (Closes: #572842)

  [ Bastian Blank ]
  * Fix symlinks in several packages.
  * Update Xen patch.
  * [amd64, i386/{686-bigmem,openvz-686,vserver-686-bigmem,xen-686}]
    Build debugging symbols. (closes: #365349)
  * Ignore crypto ABI changes.

  [ Martin Michlmayr ]
  * Backport GuruPlug support.

  [ Christian Perrier ]
  * Update debconf templates:
    - English revised by the debian-l10n-english team as part of the Smith
      review project (Closes: #578349)
    - Vietnamese (Clytie Siddall) (Closes: #579234)
    - German (Holger Wansing) (Closes: #579864)
    - Russian (Yuri Kozlov) (Closes: #578994)
    - Estonian (mihkel) (Closes: #579019)
    - Czech (Michal Simunek) (Closes: #579268)
    - Swedish (Martin Bagge) (Closes: #579308)
    - French (David Prévot) (Closes: #579763)
    - Spanish (Omar Campagne) (Closes: #580538)
    - Portuguese (Américo Monteiro) (Closes: #577227)
    - Japanese (Kenshi Muto) (Closes: #580855)
    - Danish (Joe Hansen) (Closes: #580915)
    - Czech (Michal Simunek) (Closes: #581399)

 -- maximilian attems <maks@debian.org>  Mon, 17 May 2010 15:29:27 +0200

linux-2.6 (2.6.32-12) unstable; urgency=low

  * The "Microwave Background" release

  [ Ben Hutchings ]
  * Prepare debconf templates for translation. (closes: #576758)
  * [x86] PCI/forcedeth: Disable MSI for MCP55 on P5N32-E SLI
    (Closes: #552299)
  * phylib: Fix typo in bcm63xx PHY driver table
  * linux-base: Fix bugs and improve libata transition code:
    - Fix scope of _system() function (Closes: #576925)
    - Fix case where a file may wrongly be listed as automatically converted
      (Closes: #577047)
    - Check device IDs in mdadm.conf rather than assuming it needs manual
      conversion
    - Use vol_id if available since the version of blkid in lenny does not
      support the output format we need (Closes: #576608)
    - Fix missing line breaks in updated crypttab (Closes: #577735)
  * i915: Stop trying to use ACPI lid status to determine LVDS connection
    (Closes: #577724)
  * forcedeth: Fix hardware version check for TX bug workaround
    (Closes: #572201)
  * rndis_host: Poll status channel before control channel (Closes: #576929)
  * megaraid_sas: Fix copying of sense data for 32-bit management tools on
    64-bit kernel (Closes: #578398)
  * Add ipheth driver for iPhone tethering
  * virtio_net: Make delayed refill more reliable (Closes: #576838)

  [ maximilian attems]
  * [ia64] Built in fbcon.
  * Update openvz patch to c05f95fcb04e. (closes: #574598)
  * Reenable nouveau autoloading.
  * reiserfs: Fix permissions on .reiserfs_priv. CVE-2010-1146
  * libata,ata_piix: detect and clear spurious IRQs.
  * libata/SCSI: fix locking around blk_abort_request().
  * topconfig enable NET_DROP_MONITOR. (closes: #578568)
  * Add stable 2.6.32.12:
    - ACPI: EC: Allow multibyte access to EC; fixes temperature monitoring
      on some Dell laptops (Closes: #563313)
    - [x86] KVM: disable paravirt mmu reporting (Closes: #573071)
    - thinkpad-acpi: lock down video output state access (Closes: #565790)
    - xfs update (closes: #579410)
  * Add drm changes from stable 2.6.33.3:
    - drm/radeon: R300 AD only has one quad pipe (Closes: #575681)
  * libata: Fix accesses at LBA28 boundary (old bug, but nasty) (v2)
  * Add EC path for Thinkpad X100.
  * Bump ABI to 5, apply:
    - hrtimer: Tune hrtimer_interrupt hang logic
  * Add libata TRIM support.
  * Backport radeon r800 modesetting support.
  * drm/radeon/kms: further spread spectrum fixes.
  * Backport p54 fixes.
  * net: export device speed and duplex via sysfs.
  * postrm: rm modules.softdep. (closes: #579175)
  * Backport KVM: Xen PV-on-HVM guest support.
  * Backport KVM: x86: Add KVM_GET/SET_VCPU_EVENTS.
  * hugetlb: fix infinite loop in get_futex_key() when backed by huge pages
  * ext4: Issue the discard operation *before* releasing the blocks to be
    reused.
  * libiscsi: regression: fix header digest errors.
  * Revert module.c and module.h changes from -stable update.

  [ dann frazier ]
  * Add DRBD backport
  * sctp: Fix skb_over_panic resulting from multiple invalid parameter
    errors (CVE-2010-1173)
  * [CIFS] Allow null nd (as nfs server uses) on create (CVE-2010-1148)
  * tipc: Fix oops on send prior to entering networked mode (CVE-2010-1187)
  * [powerpc] KGDB: don't needlessly skip PAGE_USER test for Fsl booke
    Note: KGDB is not currently enabled in debian builds (CVE-2010-1446)

  [ Aurelien Jarno ]
  * [sh4] Add a sh7751r flavour.
  * [mips/*malta] Remove options that are present in topconfig.

  [ Martin Michlmayr ]
  * dns323-setup.c: fix WARN() when booting (Arnaud Patard).
  * mips: enable PATA platform on SWARM and LITTLESUR (Sebastian Andrzej
    Siewior).
  * [mips/sb1-bcm91250a] Enable PATA_PLATFORM.

  [ Bastian Blank ]
  * Update Xen patch.

 -- Ben Hutchings <ben@decadent.org.uk>  Sat, 01 May 2010 02:58:31 +0100

linux-2.6 (2.6.32-11) unstable; urgency=low

  [ Ben Hutchings ]
  * [sparc] Provide io{read,write}{16,32}be() (Closes: #574421)
  * Use libata-based drivers for most PATA controllers on all architectures
    (previously applied only to x86)
  * linux-base: Fix bugs and improve libata transition code:
    - Handle duplicates in /etc/udev/rules.d/70-persistent-cd.rules
      (Closes: #574630)
    - Always attempt conversion if $DEBCONF_RECONFIGURE is set
    - Never attempt conversion during a fresh installation (Closes: #576243)
    - Convert disk IDs in crypttab (Closes: #575056)
    - Redirect stdin and stdout of child processes to avoid interfering with
      debconf (Closes: #574987)
    - Report when hdparm.conf or mdadm.conf may need to be updated
      (Closes: #576442)
    - Where a device has both a UUID and a label, prefer to identify it by
      UUID, consistent with fresh installations
    - Do not use device labels including certain unsafe characters
      (Closes: #576537)
  * iwlwifi: Fix repeated warnings about tfds_in_queue (Closes: #574526)
  * eeepc-laptop: Disable CPU speed control on 701 and 702 since it can
    cause the system to hang (Closes: #559578)
  * eeepc-laptop: Disable wireless hotplug on 1005HA, 1201N and 1005PE
    since it disconnects the wrong device (Closes: #573607)
  * linux-headers-*: Support postinst hooks in /etc/kernel/header_postinst.d,
    thanks to Michael Gilbert (Closes: #569724)
  * rt2860sta: Fix argument to linux_pci_unmap_single() (Closes: #575726)
  * nouveau: nv50: Implement ctxprog/state generation
  * phylib: Support PHY module autoloading (Closes: #553024)
  * [x86] Add ramzswap driver (Closes: #573912)

  [ maximilian attems]
  * [alpha, hppa] Disable oprofile as tracing code is unsupported here.
    (closes: #574368)
  * Update openvz patch to 14a9729fab67. (closes: #574598, #575189)
  * [x86]: Disable FB_INTEL. (closes: #447575, #503766, #574401)
  * ssb: do not read SPROM if it does not exist.
  * ssb: Avoid null pointer dereference by aboves.
  * Add stable 2.6.32.11.
    - MIPS: Cleanup forgotten label_module_alloc in tlbex.c (Closes: #571305) 	
    - ath5k: fix setup for CAB queue (closes: #576213)
    - NFS: Prevent another deadlock in nfs_release_page() (Closes: #574348)
  * Revert to keep ABI:
    - hrtimer: Tune hrtimer_interrupt hang logic

  [ Moritz Muehlenhoff ]
  * Add support for sh4 architecture, patch by Nobuhiro Iwamatsu
  (Closes: #569034)

  [ Bastian Blank ]
  * Update Xen patch.
    - Fix free interrupt problem on uni-processor machines.

  [ Ian Campbell ]
  * Include Xen hypervisor in reportbug "related to" list.

 -- maximilian attems <maks@debian.org>  Mon, 05 Apr 2010 20:31:15 +0200

linux-2.6 (2.6.32-10) unstable; urgency=low
  
  * The "Big Bang" release

  [ maximilian attems]
  * tcp: fix ICMP-RTO war.
  * Add stable 2.6.32.10.
    - net/via-rhine: Fix scheduling while atomic bugs (closes: #549606)
    - HID: remove TENX iBuddy from blacklist (Closes: #551312)
    - USB: SIS USB2VGA DRIVER: support KAIREN's USB VGA adaptor
      USB20SVGA-MB-PLUS (Closes: #565857)
  * Bump ABI to 4.
  * [x86] Add openvz flavour.
    - adds ppp support (closes: #550975)
  * Prevent nouveau from autoloading until xserver-xorg-video-nouveau lands.
 
  [ Moritz Muehlenhoff ]
  * Enable CONFIG_KEYS_DEBUG_PROC_KEYS (Closes: #400932)
  * Amend README.source with documentation on how to generate a 
    source tree with all patches applied (Closes: #509156)
  * Document needed packages for preparatory packaging
    steps (Closes: #548028)

  [ Aurelien Jarno ]
  * Fix signal stack alignement on sparc64 (Closes: #569797)
  
  [ Bastian Blank ]
  * Add support for Xen dom0 into its featureset.
    (Closes: #499745, #503857, #504805, #505545, #506118, #507785, #509085,
     #509733, #511963, #513835, #514511, #516223, #516374, #516635, #517048,
     #519586, #520702, #522452, #524571, #524596, #526695, #533132, #533432,
     #534880, #534978, #541227, #542299, #542614, #543489, #544525, #548345,
     #554564, #554621, #559175, #559634)
  * [alpha, amd64, i386, amd64, powerpc] Make all AGP driver built-in to
    workaround race-condition between DRM and AGP.

  [ Ben Hutchings ]
  * drm: Apply all changes from 2.6.33 and 2.6.33.1:
    - Add nouveau driver
    - i915: Fix disappearing mouse pointer (Closes: #551330)
    - i915: Restore video overlay support (Closes: #560033)
    - i915: Fix DDC on some systems by clearing BIOS GMBUS (Closes: #567747)
    - radeon: Enable KMS support
  * qla2xxx: Disable MSI/MSI-X on some chips or as selected by module parameter
    (Closes: #572322)
    - MSI is disabled on QLA24xx chips other than QLA2432 (MSI-X already was)
    - MSI-X is disabled if qlx2enablemsix=2
    - MSI and MSI-X are disabled if qlx2enablemsix=0
  * [sparc64] Make prom entry spinlock NMI safe (Closes: #572442)
  * firmware: Correct copyright information and add source for CIS files
  * Fix first line of kernel-doc for a few functions so that they get valid
    manual pages
  * Remove /usr/include/drm from linux-libc-dev; let libdrm-dev provide it
    again
  * [x86] Enable rtl8192su driver using external firmware
  * [x86] Use libata-based drivers for most PATA controllers (Closes: #444182):
    - pata_triflex replaces triflex
    - pata_atiixp replaces atiixp
    - pata_ns87415 replaces ns87415
    - pata_sc1200 replaces sc1200
    - pata_cs5536 replaces cs5536
    - pata_amd replaces amd74xx
    - pata_sis replaces sis5513
    - pata_rz1000 replaces rz1000
    - pata_efar replaces slc90e66
    - pata_pdc202xx_old replaces pdc202xx_old
    - pata_pdc2027x replaces pdc202xx_new
    - pata_cs5520 replaces cs5520
    - pata_cs5530 replaces cs5530
    - pata_cmd64x replaces cmd64x
    - pata_sil680 replaces siimage
    - pata_ali replaces alim15x3
    - pata_via replaces via82cxxx
    - pata_serverworks replaces serverworks
    - pata_artop replaces aec62xx
    - pata_it821x replaces it821x
    - ata_piix, pata_oldpiix, pata_mpiix mostly replace piix
    - ata_generic, pata_ns87410, pata_netcell replace ide-pci-generic
  * linux-base: Add libata transition script
  * Hide sensitive information when including network configuration in bug
    reports and running a different kernel version

  [ Martin Michlmayr ]
  * Add some ARM patches from git:
    - Update mach types
    - eSATA SheevaPlug: basic board support
    - eSATA SheevaPlug: configure SoC SATA interface
    - eSATA SheevaPlug: correlate MPP to SD CD and SD WP
  * [armel/kirkwood] Enable MACH_ESATA_SHEEVAPLUG.

 -- maximilian attems <maks@debian.org>  Tue, 16 Mar 2010 23:39:05 +0100

linux-2.6 (2.6.32-9) unstable; urgency=high

  [ Ben Hutchings ]
  * Do not build obsolete lgs8gl5 driver
  * [x86] Enable USB IP drivers (Closes: #568903)
  * Ignore failure of lsusb when gathering information for bug reports
    (Closes: #569725)
  * macvlan: Add bridge, VEPA and private modes (Closes: #568756)
  * [sparc] sunxvr500: Support Intergraph graphics chips again
    (Closes: #508108)
  * sfc: Apply fixes from 2.6.33
  * ath9k: Add support for AR2427
  * fs/exec.c: fix initial stack reservation (regression in 2.6.32.9)

  [ maximilian attems]
  * Postinst don't refercence k-p related manpage. (closes: #542208)
  * Postinst only write kernel-img.conf for palo boxes.
  * Enable VT_HW_CONSOLE_BINDING for unbinding efifb. (closes: #569314)
  * hwmon: Add driver for VIA CPU core temperature.
  * wireless: report reasonable bitrate for MCS rates through wext.
  * efifb: fix framebuffer handoff. (bugzilla.k.o #15151)
  * Add stable 2.6.32.9:
    - drm/i915: Fix DDC on some systems by clearing BIOS GMBUS setup.
      (closes: #567747)
    - futex: Handle futex value corruption gracefully. (CVE-2010-0623)
    - futex_lock_pi() key refcnt fix. (CVE-2010-0623)
    - Staging: fix rtl8187se compilation errors with mac80211.
      (closes: #566726)
  * r8169 patch for rx length check errors. (CVE-2009-4537)
  * vgaarb: fix incorrect dereference of userspace pointer.
  * Bump ABI to 3.
  * drm/i915: give up on 8xx lid status.
  * vgaarb: fix "target=default" passing.
  * drm/radeon: block ability for userspace app to trash 0 page and beyond.
    (closes: #550562)

  [ Bastian Blank ]
  * Restrict access to sensitive SysRq keys by default.
  * debian/rules.real: Install arch specific scripts.

  [ Moritz Muehlenhoff ]
  * Set source format to 1.0

  [ Martin Michlmayr ]
  * [armel/iop32x] Enable ARCH_IQ80321 and ARCH_IQ31244 (Thanks Arnaud
    Patard).
  * [armel/kirkwood] Disable MTD_NAND_VERIFY_WRITE to avoid errors
    with ubifs on OpenRD (Thanks Gert Doering) (Closes: #570407)
  * OpenRD-Base: allow SD/UART1 selection (Closes: #571019)
  * D-Link DNS-323 revision A1: implement power LED (Closes: 503172).

 -- maximilian attems <maks@debian.org>  Wed, 24 Feb 2010 17:06:27 +0100

linux-2.6 (2.6.32-8) unstable; urgency=high

  [ Bastian Blank ]
  * Don't let default compiler flags escape into build.

  [ dann frazier ]
  * KVM: PIT: control word is write-only (CVE-2010-0309)
  * Fix potential crash with sys_move_pages (CVE-2010-0415)

  [ Ben Hutchings ]
  * Build lgs8gxx driver along with cxusb (Closes: #568414)
  * Revert incorrect change to powerpc clocksource setup (Closes: #568457)
  * Add stable release 2.6.32.8:
    - Remove TIF_ABI_PENDING bit from x86, sparc & powerpc, fixing
      32-bit userland/64-bit kernel breakage (Closes: #568416)
    - connector: Delete buggy notification code. (CVE-2010-0410)
  * [x86] KVM: Add IOPL/CPL checks to emulator, to prevent privilege
    escalation within a guest. (CVE-2010-0298, CVE-2010-0306)

  [ Martin Michlmayr ]
  * Implement power-off for D-Link DNS-323 rev B1 and fix the blinking
    power LED (Erik Benada) (Closes: #503172).

  [ Aurelien Jarno ]
  * Enable CONFIG_FB_CIRRUS and CONFIG_LOGO on 4kc-malta and 5kc-malta.

 -- Ben Hutchings <ben@decadent.org.uk>  Thu, 11 Feb 2010 02:17:17 +0000

linux-2.6 (2.6.32-7) unstable; urgency=low

  [ maximilian attems]
  * [x86] Disable deprecated X86_CPU_DEBUG, causes boot failures.
  * Newer Standards-Version 3.8.4 without changes.

  [ Ben Hutchings ]
  * clocksource/events: Fix fallout of generic code changes
    (Closes: #568030)
  * Set ABI to 2.

  [ dann frazier ]
  * Disable FUNCTION_TRACER due to performance/build issues.
    (Closes: #568025)
  * Split 'flush_old_exec' into two functions (CVE-2010-0307)

 -- dann frazier <dannf@debian.org>  Wed, 03 Feb 2010 18:35:21 -0700

linux-2.6 (2.6.32-6) unstable; urgency=high

  [ Ben Hutchings ]
  * Documentation/3c509: document ethtool support (Closes: #564743)
  * Add MODULE_FIRMWARE declarations to several drivers that lacked them
  * [x86] Update rt2860sta/rt2870sta firmware loader patch
    - Accept 8K versions of rt2870.bin
    - Fix hang on resume
  * [x86] Enable rt3090sta using firmware loader
  * Add stable release 2.6.32.4:
    - untangle the do_mremap() mess (CVE-2010-0291)
    - fasync: split 'fasync_helper()' into separate add/remove functions
      (CVE-2009-4141)
    - kernel/signal.c: fix kernel information leak with print-fatal-signals=1
      (CVE-2010-0003)
    - netfilter: ebtables: enforce CAP_NET_ADMIN (CVE-2010-0007)
    - quota: Fix dquot_transfer for filesystems different from ext4
      (Closes: #566532)
    - audit: Fix memory management bugs (Closes: #562815)
      + fix braindamage in audit_tree.c untag_chunk()
      + fix more leaks in audit_tree.c tag_chunk()
    - ipv6: skb_dst() can be NULL in ipv6_hop_jumbo(). (CVE-2010-0006)
    - Fix DMA mapping for i915 driver (Closes: #558237, #567352)
      + drm: remove address mask param for drm_pci_alloc()
      + agp/intel-agp: Clear entire GTT on startup
  * e1000,e1000e: Discard all fragments of received over-length packets
    (CVE-2009-4536, CVE-2009-4538)
  * Enable the '686' configuration options in '686-vserver' packages and
    the '686-bigmem' configuration options in '686-bigmem-vserver' packages
    (Closes: #566213)
  * Add stable release 2.6.32.5:
    - inotify: do not reuse watch descriptors (Closes: #561880)
    - megaraid_sas: remove sysfs poll_mode_io world writeable permissions
      (CVE-2009-3939) (Closes: #562975)
  * Force distribution=UNRELEASED in debian/bin/test-patches so that it
    works in released source packages
  * Add stable release 2.6.32.6
  * postinst: Enable escape sequences in debconf notes (Closes: #566539)
  * Add 3w-sas driver for LSI 3ware 9750 SAS controllers
  * aufs2: Update to snapshot from 2010-01-25 (Closes: #567391)
  * cdc_ether: Do not set link down initially; not all devices send link
    change interrupts (Closes: #567689)
  * Add stable release 2.6.32.7:
    - clockevent: Don't remove broadcast device on halt or CPU hotplug
      (Closes: #566547)
  * sfc: Apply fixes from 2.6.33-rc{5,6}
  * Set ABI to 1.

  [ Ian Campbell ]
  * xen: Enable up to 32G of guest memory on i386.

  [ Julien Cristau ]
  * drm/i915: disable powersave by default (closes: #564807)

  [ Bastian Blank ]
  * Enable all NCP file system options.
  * [amd64] Make AGP support again built-in to fullfill the not completely
    documented dependency with GART IOMMU support. (closes: #561552)
  * Enable dynamic minor allocations for ALSA, DVB and USB. (closes: #510593)

  [ maximilian attems ]
  * [topconfig] set MEMORY_FAILURE, 9P_FSCACHE, INFINIBAND_IPOIB_CM
    (closes: #565494), ITCO_VENDOR_SUPPORT (closes: #525232), PCIEASPM
    (closes: #545417), HWPOISON_INJECT.
  * Enable easier debugging of Power Managment code. (closes: #478315)
  * Pass `DEB_MAINT_PARAMS' to hook scripts. (closes: #563161)
  * Enable more mobile IPv6 needs. (closes: #528834)

  [ dann frazier ]
  * [vserver] explicitly disable CFS_HARD_LIMITS
  * Enable FUNCTION_TRACER and STACK_TRACER (Closes: #563847)

 -- Ben Hutchings <ben@decadent.org.uk>  Sun, 31 Jan 2010 23:09:28 +0000

linux-2.6 (2.6.32-5) unstable; urgency=low

  [ Ben Hutchings ]
  * sfc: Apply fixes from 2.6.33-rc3
  * ath5k: Fix eeprom checksum check for custom sized eeproms
    (Closes: #563136)

  [ maximilian attems ]
  * topconfig unset USB_ISP1362_HCD FTBFS on armel and useless.
    (closes: #564156)
  * topconfig set PATA_ATP867X, PATA_RDC, SND_CS5535AUDIO, PM_RUNTIME,
    ATA_VERBOSE_ERROR, RTC_DRV_WM831X, RTC_DRV_PCF2123, RTC_DRV_AB3100,
    SND_HDA_PATCH_LOADER, DEVTMPFS (closes: #560040).
  * [x86] set RTL8192E, TOPSTAR_LAPTOP, I2C_SCMI.
  * Explicitly disable diverse staging drivers.

 -- Ben Hutchings <ben@decadent.org.uk>  Sun, 10 Jan 2010 03:22:23 +0000

linux-2.6 (2.6.32-4) unstable; urgency=low

  [ Ben Hutchings ]
  * Correct comments referring to dpkg --print-installation-architecture
    in maintainer scripts (Closes: #558077)
  * modules: Skip empty sections when exporting section notes
    (Closes: #563036)
  * via-velocity: Give RX descriptors to the NIC later on open or MTU change
    (Closes: #508527)
  * dmfe/tulip: Let dmfe handle DM910x except for SPARC on-board chips
    (Closes: #515533)
  * Add stable release 2.6.32.3:
    - ath5k: fix SWI calibration interrupt storm (may fix #563466)
    - iwl3945: disable power save (Closes: #563693)
    - rt2x00: Disable powersaving for rt61pci and rt2800pci (may fix #561087)

  [ maximilian attems ]
  * topconfig set CAN_EMS_USB, BT_MRVL, BT_MRVL_SDIO, BE2ISCSI, SCSI_PMCRAID,
    SCSI_BFA_FC, USB_GL860, USB_GSPCA_JEILINJ, I2C_SI4713, RADIO_SI4713,
    RADIO_SI470X, DVB_USB_FRIIO, EDAC_I3200, SENSORS_TMP421, SENSORS_WM8350,
    SBC_FITPC2_WATCHDOG, TOUCHSCREEN_MCS5000, UIO_PCI_GENERIC, KSZ8842,
    KS8851, KS8851_MLL, MISDN_AVMFRITZ, MISDN_SPEEDFAX, MISDN_INFINEON,
    MISDN_W6692, MISDN_NETJET, INPUT_WINBOND_CIR, BATTERY_DS2782, MFD_WM831X,
    MFD_MC13783, MTD_SST25L, TOUCHSCREEN_USB_E2I, INPUT_WM831X_ON,
    SENSORS_WM831X, WM831X_WATCHDOG, AB3100_OTP, REGULATOR_WM831X,
    REGULATOR_MC13783, REGULATOR_AB3100, REGULATOR_TPS65023,
    REGULATOR_TPS6507X, VIDEO_SAA7164, DVB_PT1, BACKLIGHT_WM831X,
    SND_HDA_CODEC_CIRRUS, USB_ISP1362_HCD, LEDS_WM831X_STATUS,
    MTD_ONENAND_GENERIC, B43_SDIO, B43_PHY_LP, KEYBOARD_ADP5588, QT2160,
    KEYBOARD_LM8323, KEYBOARD_MAX7359, KEYBOARD_OPENCORES, MOUSE_PS2_SENTELIC,
    WM831X_POWER.
  * [x86] set ACPI_POWER_METER, ACPI_PROCESSOR_AGGREGATOR, SFI,
    EDAC_DECODE_MCE.
  * Set MOUSE_PS2_ELANTECH for various EeePc. (closes: #522920)

  [ dann frazier ]
  * Fix vserver build on ia64 (Closes: #563356)
  * Fix vserver build on s390 (Closes: #563355)

  [ Martin Michlmayr ]
  * Report model information on armel when filing a bug.
  * ARM: Add an earlyprintk debug console (Catalin Marinas)
  * [armel] Enable EARLY_PRINTK.

 -- Ben Hutchings <ben@decadent.org.uk>  Thu, 07 Jan 2010 03:33:39 +0000

linux-2.6 (2.6.32-3) unstable; urgency=high

  * The "Not a Suitable Christmas Present" release

  [ Martin Michlmayr ]
  * [armel/orion5x] Build MTD_CFI_AMDSTD into the kernel again since
    it's needed on the D-Link DNS-323 (thanks Manuel Roeder).
    (Closes: #562205)

  [ dann frazier ]
  * Input: ALPS - add support for touchpads with 4-directional button
  * Input: ALPS - add interleaved protocol support (Dell E6x00 series)
    (Closes: #561589)
  * Re-enable vserver

  [ Ben Hutchings ]
  * sfc: Apply changes from 2.6.33-rc1 adding support for SFC9000 family
  * Add stable release 2.6.32.2:
    - KVM: x86 emulator: limit instructions to 15 bytes (CVE-2009-4031)
    - hfs: fix a potential buffer overflow (CVE-2009-4020)
  * radeon: fix crtc vblank update for r600 (regression in 2.6.32.2)
  * ia64: Include <linux/personality.h> header in <asm/fcntl.h>; fixes
    FTBFS
  * r8169: Allow RTL8168D v1 and v2 to be used without firmware files
    (Closes: #561309)
  * Enable vmxnet3 (VMware guest paravirt net driver) (Closes: #562046)

 -- Ben Hutchings <ben@decadent.org.uk>  Thu, 24 Dec 2009 04:28:55 +0000

linux-2.6 (2.6.32-2) unstable; urgency=high

  [ Bastian Blank ]
  * Allow memory hot-add and -remove if possible.
  * Enable USB suspend.
  * Enable kernel samepage merging. (closes: #558200)
  * [s390]
    - Enable SECCOMP.
    - Enable z/VM Watchdog Timer.

  [ Moritz Muehlenhoff ]
  * Disable cryptoloop (Closes: #559755)
  * Initial work on a README.source file as suggested by current policy

  [ Ben Hutchings ]
  * aufs2: Update to snapshot from 2009-12-05
  * postinst: Fix failure paths in check for missing firmware
    (Closes: #560263)
  * atl1c: Fix system hang when link drops (Closes: #559577)
  * netfilter: xtables: fix conntrack match v1 ipt-save output
    (Closes: #556587)

  [ Aurelien Jarno ]
  * Add support for the sparc64 architecture.

  [ dann frazier ]
  * Add stable release 2.6.32.1:
    - ext4: Fix double-free of blocks with EXT4_IOC_MOVE_EXT (CVE-2009-4306)
    - ext4: avoid divide by zero when trying to mount a corrupted file system
      (CVE-2009-4307)
    - ext4: Fix insufficient checks in EXT4_IOC_MOVE_EXT (CVE-2009-4131)

 -- Ben Hutchings <ben@decadent.org.uk>  Wed, 16 Dec 2009 21:42:49 +0000

linux-2.6 (2.6.32-1) unstable; urgency=low

  * New upstream release candidate:
  - Fixes wifi with rt73usb (Closes: #555640)

  [ Martin Michlmayr ]
  * [armel/kirkwood] Turn on USB_SUSPEND (on the request of a SheevaPlug
    user).
  * [mips/4kc-malta, mips/5kc-malta] Compile USB as a module rather than
    into the kernel.

  [ Bastian Blank ]
  * Enable PCI_MSI.
  * [powerpc] Properly enable Apple PMU battery.
  * [mips/mipsel] Drop remaining OSS drivers.
  * [powerpc] Enable PCIe support.
  * Move contents of linux-support package to /usr/share.
  * Make linux-patch package depend against python.
  * Use python-support instead of python-central.
  * Always enable software watchdog support.
  * Always enable complete USB mass storage support.
  * [amd64, powerpc, sparc] Build USB support as module.
  * [amd64] Build AGP support as module.
  * Always enable dummy net driver support.
  * Drop linux-tree package, it have no users left.

  [ Ben Hutchings ]
  * Re-enable accidentally omitted drivers, thanks to Uwe Kleine-König
    (Closes: #558011):
    - Atheros wireless drivers (ar9170, ath5k, ath9k)
    - TI wl12xx wireless drivers (wl1251_spi, wl1251_sdio and wl1271
      replace wl12xx)
    - Silicon Labs Si470x FM Radio Receiver driver (radio-usb-si470x)
  * Add 'removable' option to the mmc module. Setting this to 0 causes
    MMC/SD cards to be assumed non-removable, and filesystems on them
    will remain mounted over a suspend/resume cycle. (Closes: #504391)
  * Add MODULE_FIRMWARE declarations to many drivers that lacked them, so
    that missing firmware will be reported automatically during upgrades
  * atl1e: Remove broken implementation of TSO for TCP/IPv6
    (Closes: #558426) and allow other hardware offloads to be disabled in
    case they are also buggy
  * usbnet: Set link down initially for drivers that update link state
    (Closes: #444043)
  * aufs2: Update to snapshot from 2009-11-29
  * i915: Enable auto-loading even though CONFIG_DRM_I915_KMS is not set

  [ dann frazier ]
  * mac80211 (CVE-2009-4026, CVE-2009-4027):
    - fix two remote exploits
    - fix spurious delBA handling

 -- Bastian Blank <waldi@debian.org>  Sun, 06 Dec 2009 18:17:39 +0100

linux-2.6 (2.6.32~rc8-1~experimental.1) unstable; urgency=low

  [ Ben Hutchings ]
  * New upstream release candidate.
    - slip: Clean up create and destroy	 (Closes: #408635)
    - signal: Fix alternate signal stack check (Closes: #544905)
  * README.Debian: Add brief information about building specific binary
    packages (Closes: #546182)
  * lgs8gxx: Remove firmware for lgs8g75 and use request_firmware() to
    load it
  * r8169: Remove firmware for RTL8168D v1 and v2 and use
    request_firmware() to load it
  * DocBook: Fix build breakage
  * Hide WPA authentication parameters and comments when including network
    configuration in bug reports

  [ Bastian Blank ]
  * [mips] Don't force EMBEDDED on.
  * [sparc] Don't builtin Ext2 support.
  * Enable PERF_EVENTS, EVENT_PROFILE, CRYPTO_VMAC, CRYPTO_GHASH, TREE_RCU.
  * Use SLUB as default SLAB allocator.

  [ Martin Michlmayr ]
  * [armel] Make some options modular (since there's no reason for them
    to be built in): FTL, NFTL, MTD_CFI_AMDSTD, MTD_CFI_STAA.
  * [armel/orion5x, armel/kirkwood] Enable ISDN (requested by Markus
    Krebs).
  * Add patch from Albin Tonnerre to add HAVE_KERNEL_LZMA to arm.
  * [armel] Enable KERNEL_LZMA, i.e. compress kernels with lzma to get
    much better compression.
  * [armel] Re-enable options that were turned off recently because of
    size constraints: DEBUG_USER, DEBUG_KERNEL, BOOT_TRACER, ARM_UNWIND,
    BLK_DEV_IO_TRACE and SECURITY_SELINUX.

  [ maximilian attems ]
  * Simplify postinst nuke reverse symlinks handling. Patch from
    Sebastian Andrzej Siewior <sebastian@breakpoint.cc>.

 -- Bastian Blank <waldi@debian.org>  Sat, 21 Nov 2009 21:41:45 +0100

linux-2.6 (2.6.31-2) unstable; urgency=low

  [ Martin Michlmayr ]
  * [armel/orion5x, armel/kirkwood] Make sure VGA_CONSOLE is disabled,
    otherwise the kernel won't boot.
  * [armel/kirkwood] Enable CRYPTO_DEV_MV_CESA (Closes: #552270).
  * [armel/kirkwood, armel/orion5x] Enable ORION_WATCHDOG (the
    name of the config variable changed).
  * Add OpenRD-Client support again.
  * Add QNAP TS-41x support.
  * [armel/orion5x, armel/kirkwood] Enable ISDN (requested by Markus
    Krebs).
  * Fix a build failure of the ISDN hisax elsa driver on ARM.
  * mips: fix build of vmlinux.lds (Closes: #552422).

  [ Ben Hutchings ]
  * postinst: Accept absolute paths in modules.dep generated by the
    lenny version of module-init-tools (Closes: #552610)
  * aufs2: Remove incorrect static assertion (Closes: #554120)
  * Add stable release 2.6.31.6:
    - fs: pipe.c null pointer dereference (CVE-2009-3547)
    - KEYS: get_instantiation_keyring() should inc the keyring refcount
      in all cases (CVE-2009-3624)
    - netlink: fix typo in initialization (CVE-2009-3612)
  * Undo PCMCIA ABI change in 2.6.31.6
  * Hide wireless keys and wake-on-LAN password when including network
    configuration in bug reports
  * Add Geode LX/NX to list of 686-class processors

  [ Bastian Blank ]
  * [powerpc] Remove SMP warning from PowerMac cpufreq (Closes: #554124)

  [ maximilian Attems ]
  * Really fix making a debian kernel installable without kernel-img.conf.
    Thanks for patch to Sebastian Andrzej Siewior <sebastian@breakpoint.cc>.
    (closes: #555093).

 -- Ben Hutchings <ben@decadent.org.uk>  Sun, 15 Nov 2009 18:47:49 +0000

linux-2.6 (2.6.31-1) unstable; urgency=low

  [ Ben Hutchings ]
  * Include aufs2, marked as staging (Closes: #541828)
  * Include speakup modules under staging
  * Add stable release 2.6.31.5
  * [x86_64] Enable NUMA_EMU (Closes: #541389)

  [ Martin Michlmayr ]
  * CPUidle: always return with interrupts enabled.
  * [armel/orion5x, armel/kirkwood] Enable FB since some Kirkwood
    machines have a VGA chip (e.g. OpenRD-Client) and because it's
    possible to use a DisplayLink USB virtual graphics adapter.

  [ maximilian attems ]
  * [alpha] Disable SND_MIXART, causes gcc ICE.
  * [x86] Enable modular X86_MCE_INJECT.
  * [x86_32] Set LSM_MMAP_MIN_ADDR to zero to unbreak dosemu and 16-bit Wine,
    ia64 and x86_64 to 65536 otherwise default to 32768.
  * Unset UEVENT_HELPER_PATH to save some boot cycles.

  [ Bastian Blank ]
  * Set ABI to 1.
  * Enable Apple PMU battery. (closes: #544264)

 -- Bastian Blank <waldi@debian.org>  Sat, 24 Oct 2009 19:17:30 +0200

linux-2.6 (2.6.31-1~experimental.2) experimental; urgency=low

  [ Ben Hutchings ]
  * Include more information in bug reports:
    - Model information
    - Firmware package status
    - Network configuration and status (optional)
    - USB device list
  * nfs: Avoid overrun when copying client IP address string
    (Closes: #549002)
  * Add support for DEB_BUILD_OPTIONS=parallel=N (Closes: #458560)
  * sfc: Fix initial link state
  * Improve package descriptions
    - Clarify the differences between i386 flavours (Closes: #414690)
    - Simplify wording of the description template
  * Add stable release 2.6.31.3
  * Remove /usr/include/scsi from linux-libc-dev; these headers are
    provided by libc6-dev (Closes: #550130)
  * Remove dummy dot-files from linux-libc-dev
  * hfsplus: Refuse to mount volumes larger than 2TB, which may otherwise
    be corrupted (Closes: #550010)
  * Add stable release 2.6.31.4
    - x86: Don't leak 64-bit kernel register values to 32-bit processes
      (CVE-2009-2910)
    - appletalk: Fix skb leak when ipddp interface is not loaded
      (CVE-2009-2903)

  [ maximilian attems ]
  * Add stable release 2.6.31.2
    - ax25: Fix signed comparison in the sockopt handler (CVE-2009-2909)
    - PM / yenta: Fix cardbus suspend/resume regression (Closes: #522828)

  [ dann frazier ]
  * [sparc] build zImage by default, fixes build
  * [ia64] Fix call to elilo in postinst

 -- maximilian attems <maks@debian.org>  Mon, 12 Oct 2009 23:54:52 +0200

linux-2.6 (2.6.31-1~experimental.1) experimental; urgency=low

  * New upstream release.
    - Support for W83627DHG-P (closes: #535646).
    - Restore MAC address and MTU change operations on Orinoco and others
      (Closes: #536455)
    - Remove incorrect ACPI blacklisting of ASUS P4B266 mainboards
      (Closes: #525625)
    - atl1c fixes for Eee PC model 1005HA-H. (closes: #538410)
    - parisc64-smp boot fix on J5600. (closes: #539369)
    - parisc: Fix GOT overflow during module load on 64bit kernel
      (closes: #539378)
    - xfs: fix freeing of inodes not yet added to the inode cache
      (Closes: #527517)
    - IPv6: add "disable" module parameter support to ipv6.ko.
      (closes: #542470)
    - IPv6: avoid wraparound for expired preferred lifetime
      (Closes: #518710)
    - Fixes lockups with older dual-CPU machines (Closes: #542551)
    - x86, pat: Allow ISA memory range uncacheable mapping requests
      (Closes: #538159)
    - drm/i915: Hook connector to encoder during load detection
      (Closes: #522358)
    - module: workaround duplicate section names (Closes: #545229)
    - b43: Add fw capabilities (Closes: #533357)
    - procfs: Fix idle time in uptime (Closes: #545981)
    - e1000, e1000e, igb, ixgb, ixgbe: Fix initial link state
      (Closes: #546041)
    - CIFS: Handle port= mount option correctly (Closes: #524142)
    - i915: Prevent screen flickering in X11 (Closes: #545377)
    - hppa: Ensure broadcast tlb purge runs single threaded
      (Closes: #539215)

  [ maximilian attems ]
  * [powerpc64] Enable modular RTC_DRV_PS3, PS3_VRAM.
    (Closes: #528694)
  * Set new NETFILTER_XT_MATCH_OSF, FIREWIRE_NET, SND_CTXFI, USB_XHCI_HCD,
    IEEE802154, CAN_DEV, EEPROM_MAX6875, DM_LOG_USERSPACE, DM_MULTIPATH_QL,
    DM_MULTIPATH_ST, LIBERTAS_SPI, CAN_SJA1000, CAN_SJA1000_PLATFORM,
    CAN_EMS_PCI, CAN_KVASER_PCI, CB710_CORE, CNIC, RT2800USB,
    USB_NET_INT51X1, SND_LX6464ES, BLK_DEV_OSD, SCSI_BNX2_ISCSI, IWM,
    IEEE802154_DRIVERS, TOUCHSCREEN_EETI, TOUCHSCREEN_W90X900,
    BATTERY_MAX17040, SENSORS_TMP401, REGULATOR_USERSPACE_CONSUMER,
    REGULATOR_MAX1586, REGULATOR_LP3971, MEDIA_SUPPORT, CUSE,
    WL12XX, PPS, AB3100_CORE, SND_HDA_INPUT_JACK,MMC_SDHCI_PLTFM,
    MMC_CB710, MMC_VIA_SDMMC, LEDS_LP3944, RTC_DRV_RX8025,
    SMARTJOYPLUS_FF, USB_CDC_PHONET, USB_GSPCA_SN9C20X, MOUSE_SYNAPTICS_I2C,
    PCIEAER_INJECT.
  * Disable v4l1 ov511 and quickcam_messenger drivers.
  * [x86_64] Enable HW_RANDOM_VIA.
  * [x86] Keep divers staging stuff enabled.
  * [x86] Enable RT3070, COMEDI_PCMCIA_DRIVERS, ACERHDF, EDAC_AMD64,
    XEN_DEV_EVTCHN, XEN_SYS_HYPERVISOR, PERF_COUNTERS,
    CC_STACKPROTECTOR, DEFAULT_MMAP_MIN_ADDR=65536.
  * rtl8192su: remove firmware and disable.
  * Newer Standards-Version 3.8.2 without changes.
  * Allow install in chroot without do_initrd check for piuparts.
  * Cleanup Maintainer scripts from ancient pre linux-2.6 assumptions.
    (Also closes: #536333)
  * Disable DEVKMEM.
  * [ppc, sparc] Enable EFI_PARTITION. (closes: #540486)
  * Disable old USB_DEVICE_CLASS. (Closes: #510279)
  * Drop yaird initramfs generator support.
  * Add stable release 2.6.31.1.
  * Enable PREEMPT_VOLUNTARY.

  [ Ben Hutchings ]
  * mga: remove unnecessary change from firmware-loading patch
  * cxgb3: remove PHY firmware and use request_firmware() to load it
  * Add firmware-linux-free package containing DFSG-free firmware
  * av7110: include firmware source and binary
  * snd-cs46xx: reenable using external firmware (closes: #464197,
    but note that Debian cannot currently distribute the firmware),
    thanks to Kalle Olavi Niemitalo <kon@iki.fi>
  * ib_ipath: remove firmware for QLogic IBA7220 and use
    request_firmware() to load it
  * dvb-usb-af9005: remove initialisation script derived from Windows
    driver and use request_firmware() to extract it at run-time
    (closes: #494119)
  * Add warning on upgrade to a new upstream version where the system
    appears to be missing necessary firmware files (closes: #541702)
  * qla1280: Release spinlock when requesting firmware (closes: #543244)
  * r128: Add test for initialisation to all ioctls that require it
    (closes: #541630)
  * rt{2860,2870,3070}sta: Use existing CCITT CRC implementation on
    firmware rather than adding an equivalent variant of ITU-T CRC
  * rd: Build as a module since we do not require initrd support
  * x86: Fix crash in text_poke_early() on 486-class processors
    (Closes: #515982)
  * intel-agp: Fix cache flushing on i8xx chipsets, avoiding graphics
    corruption and GPU lock-ups (Closes: #541307)
  * Generate architecture-qualified package relations as needed for
    flavours that exist for multiple architectures (Closes: #278729)
  * Prompt bug reporters to run the kernel version they're reporting on
    or otherwise record boot messages
  * Include PCI device list in bug reports even if the running kernel
    doesn't match

  [ Martin Michlmayr ]
  * [armel/orion5x, armel/kirkwood] Set GPIO_SYSFS=y since these
    platforms have been converted to GPIOLIB.
  * [armel/orion5x, armel/kirkwood] Disable MARVELL_PHY since it may
    lead to conflicts with the built-in Ethernet.
  * Add features from 2.6.32:
    - crypto: mv_cesa - Add support for Orion5X crypto engine
  * [armel/orion5x] Enable CRYPTO_DEV_MV_CESA.
  * Disable SYS_HAS_EARLY_PRINTK on SGI IP22 to work around a hang
    during bootup (Closes: #507557)
  * [armel] Enable BPQETHER (on the request of Iain Young) and some
    other AX25 drivers.

  [ Bastian Blank ]
  * Disable staging drivers by default.
  * Force all bugs against images to be reported to linux-2.6.
    (closes: #539176)
  * [arm] Remove old arm architecture.
  * Use kernel architecture for libc-dev build.

  [ Moritz Muehlenhoff ]
  * Fix Linus' name in copyright file (Closes: #530620)
  * More verbose explanation on difference between Alpha flavour
    (Closes: #497230)
  * Add Vcs-Svn and Vcs-Browser stanzas pointing to the SVN branch
    used for development in unstable. There are other branches
    used for experimental (trunk), oldstable and stable, but Vcs-*
    doesn't yet provide the ability to distinguish branches in a
    more fine-grained manner. (Closes: #471495)
  * Update Standards-Version to 3.8.3, no changes needed
  * Disable PROM console support (Closes: #525958)
  * Make the description of linux-support a little more verbose
    (Closes: #400825)
  * This upload fixes the following security issues:
    - CVE-2009-3290 (2.6.31)
    - CVE-2009-3288 (2.6.31.1)
    - CVE-2009-3280 (2.6.31.1)
    - CVE-2009-3234 (2.6.31.1)
    - CVE-2009-3043 (2.6.31)
    - CVE-2009-3002 (2.6.31)
    - CVE-2009-3001 (2.6.31)
    - CVE-2009-2844 (2.6.31)
    - CVE-2009-2695 (2.6.31)
    - CVE-2009-2691 (2.6.31)

  [ dann frazier ]
  * n_tty: Fix echo race
  * [ia64] Stop disabling CONFIG_HOTPLUG_CPU, which was blocking
    CONFIG_KEXEC from being enabled
  * [hppa] Disable CONFIG_AB3100_CORE, it fails to build

 -- maximilian attems <maks@debian.org>  Sun, 04 Oct 2009 20:27:05 +0200

linux-2.6 (2.6.30-8) unstable; urgency=low

  [ Martin Michlmayr ]
  * Disable SYS_HAS_EARLY_PRINTK on SGI IP22 to work around a hang
    during bootup (Closes: #507557)
  * module: workaround duplicate section names to fix a panic on
    boot on hppa (Closes: #545229).
  * Add stable release 2.6.30.8.
  * [armel/kirkwood] Add Marvell OpenRD-Client support (Dhaval Vasa).
    Thanks Stefan Kaltenbrunner.

 -- Bastian Blank <waldi@debian.org>  Fri, 25 Sep 2009 23:47:56 +0200

linux-2.6 (2.6.30-7) unstable; urgency=low

  [ Martin Michlmayr ]
  * [armel/kirkwood] Enable eSATA on QNAP TS-219P (John Holland).
  * [armel/kirkwood] Marvell OpenRD-Base board support (Dhaval Vasa).
  * [armel/kirkwood] Initialise SATA for OpenRD-Base (Ron Lee).
  * [armel/kirkwood] Enable SATA_AHCI.

  [ Ben Hutchings ]
  * qla1280: Release spinlock when requesting firmware (closes: #543244)
  * r128: Add test for initialisation to all ioctls that require it
    (closes: #541630)
  * [i386] Fix crash in text_poke_early() on 486-class processors
    (Closes: #515982)
  * intel-agp: Fix cache flushing on i8xx chipsets, avoiding graphics
    corruption and GPU lock-ups (Closes: #541307)
  * [i386] Allow ISA memory range uncacheable mapping requests
    (Closes: #538159)
  * Fix idle time in /proc/uptime (Closes: #545981)
  * e1000, e1000e, igb, ixgb, ixgbe, sfc: Fix initial link state
    (Closes: #546041)

  [ Bastian Blank ]
  * Add stable release 2.6.30.5.
    - drm/i915: Hook connector to encoder during load detection
      (fixes tv/vga detect) (Closes: #522358)
  * Add stable release 2.6.30.6.
    - x86: Fix lock-up on SMP Pentium Pro, Pentium 2, Pentium 3, and
      Athlon MP systems (Closes: #542551)
    - NET: Fix information leaks from getsockname() (CVE-2009-3001,
      CVE-2009-3002)
    - iwl3945/rfkill: Reenable radio when hardware switch turned back on
      (Closes: #530554)
  * Bump ABI to 2.
  * Apply missing fixes:
    - block: fix sg SG_DXFER_TO_FROM_DEV regression.
    - sched_rt: Fix overload bug on rt group scheduling.
  * Add stable release 2.6.30.7.
  * [sparc] Disable PROM console. (closes: #525958)

 -- Bastian Blank <waldi@debian.org>  Wed, 16 Sep 2009 17:23:13 +0200

linux-2.6 (2.6.30-6) unstable; urgency=high

  [ Bastian Blank ]
  * Set default low address space protection to default value.

  [ dann frazier ]
  * Make sock_sendpage() use kernel_sendpage() (CVE-2009-2692)
  * flat: fix uninitialized ptr with shared libs
  * [parisc] isa-eeprom - Fix loff_t usage
  * do_sigaltstack: avoid copying 'stack_t' as a structure to user space
  * posix-timers: Fix oops in clock_nanosleep() with CLOCK_MONOTONIC_RAW

 -- Bastian Blank <waldi@debian.org>  Sat, 15 Aug 2009 15:50:02 +0200

linux-2.6 (2.6.30-5) unstable; urgency=high

  [ maximilian attems ]
  * Add stable release 2.6.30.4.
    - cifs: fix regression with O_EXCL creates and optimize away lookup
      (closes: #536426)
    - ecryptfs: check tag 11 literal data buffer size (CVE-2009-2406)
    - ecryptfs: check tag 3 package encrypted size (CVE-2009-2407)
  * Ignore nf_conntrack ABI change.
  * Revert to keep ABI:
    - block: fix sg SG_DXFER_TO_FROM_DEV regression.
    - sched_rt: Fix overload bug on rt group scheduling.
  * [hppa]: Ignore any ABI (broke on 2.6.30.2).

 -- maximilian attems <maks@debian.org>  Mon, 03 Aug 2009 12:08:56 +0200

linux-2.6 (2.6.30-4) unstable; urgency=low

  [ Bastian Blank ]
  * Add stable release 2.6.30.2.
  * Fix pci access in x86 startup code. (closes: #537783)
  * Ignore ABI changes.
  * Include all plattform and mach specific headers on arm.

  [ maximilian attems ]
  * Add stable release 2.6.30.3.

 -- Bastian Blank <waldi@debian.org>  Thu, 30 Jul 2009 11:55:11 +0200

linux-2.6 (2.6.30-3) unstable; urgency=low

  [ Bastian Blank ]
  * Build-Depend against cpio. (closes: #536196)

  [ Martin Michlmayr ]
  * [arm] Export __cpu_flush_dcache_page.

  [ Aurelien Jarno ]
  * [ia64] Fix asm/fpu.h includes.

  [ dann frazier ]
  * Fix NULL pointer dereference in tun_chr_pool() (CVE-2009-1897)
  * personality: fix PER_CLEAR_ON_SETID (CVE-2009-1895)
  * Add -fno-delete-null-pointer-checks to CFLAGS

 -- Bastian Blank <waldi@debian.org>  Sat, 18 Jul 2009 10:00:01 +0200

linux-2.6 (2.6.30-2) unstable; urgency=low

  [ dann frazier ]
  * [powerpc] Use generic rtc (closes: #535354)
  * [parisc]
    - ensure broadcast tlb purge runs single threaded
    - fix ldcw inline assembler
    (closes: #535844)

  [ Bastian Blank ]
  * Add stable release 2.6.30.1:
    - KVM: x86: check for cr3 validity in ioctl_set_sregs (CVE-2009-2287)
    - ALSA: intel8x0 - Fix PCM position craziness (closes: #533780)
    - ide-cd: prevent null pointer deref via cdrom_newpc_intr (closes: #535342)
  * Ignore ABI changes.

  [ maximilian attems ]
  * [alpha] Add upstream smp buildfix.
  * [parisc] Disable vxge and niu.

 -- Bastian Blank <waldi@debian.org>  Tue, 07 Jul 2009 14:45:43 +0200

linux-2.6 (2.6.30-1) unstable; urgency=low

  * New upstream release.
    - radeonfb: suspend/resume for ATI Mobility Radeon RV350.
      (closes: #506964)
    - tcp: fix MSG_PEEK race check (closes: #513695)
    - e100 fixes (closes: #527056)
    - mos7840: fix miscalculation of minor numbers (closes: #498293)
    - reiserfs update (closes: #531804)
    - bluetooth stack suspend/resume (closes: #508426, #529785)
    - e1000e: Remove mutex_trylock and associated WARN on failure
      (closes: #524699)

  [ maximilian attems ]
  * [sparc] Enable BLK_DEV_CRYPTOLOOP. (closes: #521829)
  * Enable PATA_JMICRON instead of legacy BLK_DEV_JMICRON.
    (closes: #431500, #458493)
  * Set new NILFS2, AT76C50X_USB, MWL8K, P54_SPI, AR9170_USB,
    NETFILTER_XT_MATCH_CLUSTER, RDS, SCSI_MPT2SAS, SCSI_OSD_INITIATOR,
    ETHOC, IGBVF, VXGE, TOUCHSCREEN_AD7877, SENSORS_ATK0110,
    NETFILTER_XT_TARGET_LED, 3C359, HW_RANDOM_TIMERIOMEM, SENSORS_G760A,
    SENSORS_LTC4215, SENSORS_LM95241, USB_GSPCA_MR97310A, USB_GSPCA_SQ905,
    USB_GSPCA_SQ905C, USB_PWC_INPUT_EVDEV, DVB_USB_CE6230, SND_INDIGOIOX,
    SND_INDIGODJX, USB_SERIAL_CP210X, USB_SERIAL_QUALCOMM,
    USB_SERIAL_SYMBOL, ISL29003, SERIAL_MAX3100, VIDEO_HDPVR, VIDEO_CX231XX,
    DRAGONRISE_FF, LEDS_LP5521, LEDS_DAC124S085, LEDS_BD2802,
    UIO_AEC, CRYPTO_ZLIB, REGULATOR_FIXED_VOLTAGE, NOP_USB_XCEIV,
    POHMELFS, FSCACHE, CACHEFILES, EXOFS, NFS_FSCACHE, AFS_FSCACHE,
    MTD_NAND_NANDSIM, STRIP_ASM_SYMS, FCOE_FNIC, USB_NET_CDC_EEM,
    PCI_IOV, ASYNC_TX_DMA, ROMFS_BACKED_BY_BOTH, DETECT_HUNG_TASK.
  * [amd64, i386] Set new DELL_WMI, EDAC_AMD8131, EDAC_AMD8111, X86_PAT, DMAR,
    X86_CPU_DEBUG, CRYPTO_AES_NI_INTEL, X86_X2APIC.
  * Newer Standards-Version 3.8.1 without changes.
  * xfs: fix freeing memory in xfs_getbmap().

  [ Ben Hutchings ]
  * Remove firmware from drivers/staging (closes: #521553)
    - make rt2860sta and rt2870sta use request_firmware(),
      thanks to Darren Salt
  * Remove some sourceless firmware not included in Debian kernel images

  [ Martin Michlmayr ]
  * [mipsel/r5k-cobalt] Enable SCSI_SYM53C8XX_2 (closes: #526836).
  * [arm/iop32x, arm/ixp4xx, arm/orion5x] Turn off BOOT_TRACER,
    BLK_DEV_IO_TRACE, CONTEXT_SWITCH_TRACER, ARM_UNWIND and
    SECURITY_SELINUX because of size constraints.
  * [mips/sb1-bcm91250a] There is a platform PATA driver for SWARM IDE
    these days, so disable IDE and build in ATA, SCSI and BLK_DEV_SD.
  * [mips/sb1-bcm91250a, mips/sb1a-bcm91480b] Compile in SB1250_MAC and
    BROADCOM_PHY.
  * [mips/r4k-ip22] Enable NET_ISA and various ISA network modules on
    the request of Damian Dimmich since they might be useful on the
    SGI Indigo2.
  * Add patches from git.marvell.com:
    - alternative copy_to_user: more precise fallback threshold
    - lower overhead with alternative copy_to_user for small copies
    - Kirkwood: Add CPU idle driver
    - Kirkwood: clock gating for unused peripherals

  [ Aurelien Jarno ]
  * [mips(el)/sb1-bcm91250a] Set CONFIG_SCSI_AIC7XXX=y, it is needed
    on the build daemons.
  * topconfig set CONFIG_RD_GZIP, CONFIG_RD_BZIP2, CONFIG_RD_LZMA.

  [ Bastian Blank ]
  * [i386] Disable PentiumPro errata workaround.
  * [i386] Enable support for big SMP systems.
  * Disable OSS.
  * [s390] Use Sparse Memory layout.
  * [amd64, i386, powerpc, sparc] Make IPv6 support built-in.
  * Centralize Sound core options.
  * Centralize Power Management options.
  * Centralize CPU Frequency scaling options.
  * [sparc] Enable CPU Frequency scaling.
  * Enable Network console logging support.
  * [s390/s390x-tape] Add image.
  * [s390/s390, s390/s390-tape] Remove images.
  * [i386/486] Enable High Memory Support.
  * [i386] Allocate pagetables from High Memory.
  * [amd64, i386] Write protect kernel read-only data structures.
  * [amd64, i386] Make kernel relocatable.
  * Move images and headers into kernel section.

  [ dann frazier ]
  * Enable bnx2x, using firmware-split patches from net-next and mirroring
    the per-subarch config settings used for bnx2

 -- Bastian Blank <waldi@debian.org>  Sun, 14 Jun 2009 11:45:08 +0200

linux-2.6 (2.6.29-5) unstable; urgency=low

  [ dann frazier ]
  * [ia64] Backport rtc-efi driver from mainline

  [ maximilian attems ]
  * qla1280: Fix off-by-some error in firmware loading. (closes: #527265)

  [ Martin Michlmayr ]
  * Broadcom SB: fix locking in set_irq_affinity.
  * mmc: load mvsdio automatically when it's a platform device.
  * mmc: mvsdio: ignore high speed timing requests from the core
  * USB: ftdi_sio: add vendor/product id for the Marvell SheevaPlug.

  [ Bastian Blank ]
  * Add stable release 2.6.29.3:
    - ath9k: Fix FIF_BCN_PRBRESP_PROMISC handling
    - tracing: x86, mmiotrace: fix range test
    - sched: account system time properly
    - rndis_wlan: fix initialization order for workqueue&workers
    - mm: fix Committed_AS underflow on large NR_CPUS environment
    - Ignore madvise(MADV_WILLNEED) for hugetlbfs-backed regions
    - clockevents: prevent endless loop in tick_handle_periodic()
    - intel-iommu: Avoid panic() for DRHD at address zero.
    - intel-iommu: Fix oops in device_to_iommu() when devices not found.
    - intel-iommu: Fix device-to-iommu mapping for PCI-PCI bridges.
    - cs5536: define dma_sff_read_status() method
    - proc: avoid information leaks to non-privileged processes
    - ath5k: fix buffer overrun in rate debug code
    - mv643xx_eth: OOM handling fixes
    - mv643xx_eth: 64bit mib counter read fix
    - check_unsafe_exec: s/lock_task_sighand/rcu_read_lock/
    - do_execve() must not clear fs->in_exec if it was set by another thread
    - check_unsafe_exec() doesn't care about signal handlers sharing
    - New locking/refcounting for fs_struct
    - Take fs_struct handling to new file (fs/fs_struct.c)
    - Get rid of bumping fs_struct refcount in pivot_root(2)
    - Kill unsharing fs_struct in __set_personality()
    - Annotate struct fs_struct's usage count restriction
    - fix setuid sometimes wouldn't
    - fix setuid sometimes doesn't
    - compat_do_execve should unshare_files
    - powerpc: Sanitize stack pointer in signal handling code
    - ACPI: Revert conflicting workaround for BIOS w/ mangled PRT entries
    - USB: serial: fix lifetime and locking problems
    - ptrace: ptrace_attach: fix the usage of ->cred_exec_mutex
    - kbuild: fix Module.markers permission error under cygwin
    - pagemap: require aligned-length, non-null reads of /proc/pid/pagemap
    - drm/i915: allow tiled front buffers on 965+
    - bio: fix memcpy corruption in bio_copy_user_iov()
    - PCI quirk: disable MSI on VIA VT3364 chipsets
    - ASoC: Fix offset of freqmode in WM8580 PLL configuration
    - x86/PCI: don't call e820_all_mapped with -1 in the mmconfig case
    - x86-64: fix FPU corruption with signals and preemption
    - drm/i915: add support for G41 chipset
    - unreached code in selinux_ip_postroute_iptables_compat() (CVE-2009-1184)
    - PCI: fix incorrect mask of PM No_Soft_Reset bit
    - exit_notify: kill the wrong capable(CAP_KILL) check (CVE-2009-1337)
    - crypto: ixp4xx - Fix handling of chained sg buffers
    - block: include empty disks in /proc/diskstats
    - b44: Use kernel DMA addresses for the kernel DMA API
    - virtio-rng: Remove false BUG for spurious callbacks
    - USB: Unusual Device support for Gold MP3 Player Energy
    - KVM: x86: release time_page on vcpu destruction
    - KVM: Fix overlapping check for memory slots
    - KVM: MMU: disable global page optimization
    - KVM: MMU: Fix off-by-one calculating large page count
    - mac80211: fix basic rate bitmap calculation
    - ALSA: us122l: add snd_us122l_free()
    - thinkpad-acpi: fix LED blinking through timer trigger
    - b43: Refresh RX poison on buffer recycling
    - b43: Poison RX buffers
    - mac80211: Fix bug in getting rx status for frames pending in reorder
      buffer
    - forcedeth: Fix resume from hibernation regression.
  * Ignore ABI change.

  [ Jurij Smakov ]
  * [sparc] Fix build

 -- Bastian Blank <waldi@debian.org>  Sun, 17 May 2009 12:45:13 +0200

linux-2.6 (2.6.29-4) unstable; urgency=low

  [ maximilian attems ]
  * drm/i915: allow tiled front buffers on 965+.

  [ Martin Michlmayr ]
  * Extend erase timeout in M25P80 SPI Flash driver (Peter Horton).
  * Add driver for GMT G760A fan speed PWM controller chip.
  * [arm/orion5x] Enable SENSORS_G760A.
  * Add patches from git.marvell.com:
    - allow for alternative __copy_to_user/__clear_user implementations
    - alternative copy_to_user/clear_user implementation copy_user
  * [arm/orion5x, armel/kirkwood] Enable UACCESS_WITH_MEMCPY.
  * [MMC] give Sandisk/Kingston SDHC cards some slack before the SWITCH
    command.

  [ dann frazier ]
  * [parisc] Fix macro expansion in atomic.h fixing PHONET compilation issue
  * [parisc] reenable PHONET
  * Btrfs: fix __ucmpdi2 compile bug on 32 bit builds

  [ Stephen R. Marenka ]
  * [m68k] Add 2.6.29 patches.
  * [m68k] Enable RTC for aranym (2.6.29 solution).

  [ Bastian Blank ]
  * Add stable release 2.6.29.2:
    - Bonding: fix zero address hole bug in arp_ip_target list
    - skge: fix occasional BUG during MTU change
    - scsi: mpt: suppress debugobjects warning
    - hugetlbfs: return negative error code for bad mount option
    - NFS: Fix the XDR iovec calculation in nfs3_xdr_setaclargs
    - gso: Fix support for linear packets
    - agp: zero pages before sending to userspace
    - virtio: fix suspend when using virtio_balloon
    - Revert "console ASCII glyph 1:1 mapping"
    - Input: gameport - fix attach driver code
    - x86, PAT: Remove page granularity tracking for vm_insert_pfn maps
    - KVM: is_long_mode() should check for EFER.LMA
    - KVM: VMX: Update necessary state when guest enters long mode
    - KVM: fix kvm_vm_ioctl_deassign_device
    - KVM: MMU: handle compound pages in kvm_is_mmio_pfn
    - KVM: Reset PIT irq injection logic when the PIT IRQ is unmasked
    - KVM: Interrupt mask notifiers for ioapic
    - KVM: Add CONFIG_HAVE_KVM_IRQCHIP
    - KVM: Fix missing smp tlb flush in invlpg
    - USB: usb-storage: augment unusual_devs entry for Simple Tech/Datafab
    - USB: fix oops in cdc-wdm in case of malformed descriptors
    - USB: ftdi_sio: add vendor/project id for JETI specbos 1201 spectrometer
    - usb gadget: fix ethernet link reports to ethtool
    - x86: disable X86_PTRACE_BTS for now
    - SCSI: sg: fix q->queue_lock on scsi_error_handler path
    - SCSI: sg: avoid blk_put_request/blk_rq_unmap_user in interrupt
    - SCSI: sg: fix races with ioctl(SG_IO)
    - SCSI: sg: fix races during device removal
    - mm: pass correct mm when growing stack
    - pata_hpt37x: fix HPT370 DMA timeouts
    - hpt366: fix HPT370 DMA timeouts
    - powerpc: Fix data-corrupting bug in __futex_atomic_op
    - ALSA: hda - Fix the cmd cache keys for amp verbs
    - sfc: Match calls to netif_napi_add() and netif_napi_del()
    - tty: Fix leak in ti-usb
    - spi: spi_write_then_read() bugfixes
    - add some long-missing capabilities to fs_mask
    - hrtimer: fix rq->lock inversion (again)
    - x86: fix broken irq migration logic while cleaning up multiple vectors
    - sched: do not count frozen tasks toward load
    - dm kcopyd: fix callback race
    - dm kcopyd: prepare for callback race fix
    - posix-timers: fix RLIMIT_CPU && setitimer(CPUCLOCK_PROF)
    - posix-timers: fix RLIMIT_CPU && fork()
    - posixtimers, sched: Fix posix clock monotonicity
    - cap_prctl: don't set error to 0 at 'no_change'
    - SCSI: libiscsi: fix iscsi pool error path
    - SCSI: libiscsi: fix iscsi pool error path
    - sparc64: Fix bug in ("sparc64: Flush TLB before releasing pages.")
    - ALSA: hda - add missing comma in ad1884_slave_vols
    - splice: fix deadlock in splicing to file
    - netfilter: {ip, ip6, arp}_tables: fix incorrect loop detection
    - kprobes: Fix locking imbalance in kretprobes
    - acer-wmi: Blacklist Acer Aspire One
    - crypto: shash - Fix unaligned calculation with short length
    - net/netrom: Fix socket locking
    - af_rose/x25: Sanity check the maximum user frame size
    - dm table: fix upgrade mode race
    - dm: path selector use module refcount directly
    - dm target: use module refcount directly
    - dm snapshot: avoid having two exceptions for the same chunk
    - dm snapshot: avoid dropping lock in __find_pending_exception
    - dm snapshot: refactor __find_pending_exception
    - dm io: make sync_io uninterruptible
    - dm raid1: switch read_record from kmalloc to slab to save memory
    - vfs: skip I_CLEAR state inodes
    - dm: preserve bi_io_vec when resubmitting bios
    - ixgbe: Fix potential memory leak/driver panic issue while setting up Tx &
      Rx ring parameters
    - mm: do_xip_mapping_read: fix length calculation
    - mm: define a UNIQUE value for AS_UNEVICTABLE flag
    - sysctl: fix suid_dumpable and lease-break-time sysctls
    - cpumask: fix slab corruption caused by alloc_cpumask_var_node()
    - ide-atapi: start DMA after issuing a packet command
    - ide: drivers/ide/ide-atapi.c needs <linux/scatterlist.h>
    - V4L/DVB (10943): cx88: Prevent general protection fault on rmmod
    - r8169: Reset IntrStatus after chip reset
    - md/raid1 - don't assume newly allocated bvecs are initialised.
    - SCSI: sg: fix iovec bugs introduced by the block layer conversion
    - drm/i915: fix TV mode setting in property change
    - drm/i915: only set TV mode when any property changed
    - drm: Use pgprot_writecombine in GEM GTT mapping to get the right bits for
      !PAT.
    - drm/i915: check for -EINVAL from vm_insert_pfn
    - drm/i915: Check for dev->primary->master before dereference.
    - drm/i915: Sync crt hotplug detection with intel video driver
    - drm/i915: Read the right SDVO register when detecting SVDO/HDMI.
    - drm/i915: Change DCC tiling detection case to cover only mobile parts.
    - dock: fix dereference after kfree()
    - ACPI: cap off P-state transition latency from buggy BIOSes
    - x86, setup: mark %esi as clobbered in E820 BIOS call
    - tracing/core: fix early free of cpumasks
    - rt2x00: Fix SLAB corruption during rmmod
    - ext4: fix locking typo in mballoc which could cause soft lockup hangs
    - ext4: fix typo which causes a memory leak on error path
    - MIPS: Compat: Zero upper 32-bit of offset_high and offset_low.
    - PCI/x86: detect host bridge config space size w/o using quirks
    - ide: Fix code dealing with sleeping devices in do_ide_request()
    - fbdev: fix info->lock deadlock in fbcon_event_notify()
    - fbmem: fix fb_info->lock and mm->mmap_sem circular locking dependency
    - security/smack: fix oops when setting a size 0 SMACK64 xattr
  * Bump ABI to 2.
  * [sparc] Make the kernels again 64bit. (closes: #525926)

 -- Bastian Blank <waldi@debian.org>  Sun, 03 May 2009 09:38:42 +0200

linux-2.6 (2.6.29-3) unstable; urgency=low

  [ maximilian attems ]
  * [powerpc] Pipe mkimage postinst call to stderr for debconf.
    Thanks Jordi Mallach <jordi@debian.org> for the patch. (closes: #518231)
  * [parisc] Disable PHONET.
  * [sparc] Disable BTRFS.

  [ Bastian Blank ]
  * [alpha] Fix location of kernel image.
  * Add source link to headers packages. (closes: #523726)

  [ Martin Michlmayr ]
  * Add some sata_mv fixes for Kirkwood from Marvell:
    - use new sata phy register settings for new devices
    - increate the IORDY timeout for the soc controllers

 -- maximilian attems <maks@debian.org>  Fri, 17 Apr 2009 10:36:03 +0200

linux-2.6 (2.6.29-2) unstable; urgency=low

  [ Martin Michlmayr ]
  * [arm/ixp4xx] Build in LEDS_TRIGGER_TIMER (closes: #521141).
  * [mips*/4kc-malta, mips*/5kc-malta] Build in RTC_DRV_CMOS.

  [ maximilian attems ]
  * linux-libc-dev: Bump versioned replaces libdrm-dev.
  * parisc: hardcode gcc-4.3 usage.
  * Postrm cleanup new module-init-tools 3.7 files.

  [ Bastian Blank ]
  * Install all needed Makefiles into common headers package.
    (closes: #521472)
  * Add stable release 2.6.29.1:
    - V4L: v4l2-common: remove incorrect MODULE test
    - sparc64: Fix reset hangs on Niagara systems.
    - sparc64: Flush TLB before releasing pages.
    - sparc64: Fix MM refcount check in smp_flush_tlb_pending().
    - KVM: MMU: Fix another largepage memory leak
    - cfg80211: fix incorrect assumption on last_request for 11d
    - lguest: fix spurious BUG_ON() on invalid guest stack.
    - lguest: wire up pte_update/pte_update_defer
    - VM, x86, PAT: Change is_linear_pfn_mapping to not use vm_pgoff
    - x86: mtrr: don't modify RdDram/WrDram bits of fixed MTRRs
    - x86: ptrace, bts: fix an unreachable statement
    - x86: fix 64k corruption-check
    - x86, uv: fix cpumask iterator in uv_bau_init()
    - x86, PAT, PCI: Change vma prot in pci_mmap to reflect inherited prot
    - Add a missing unlock_kernel() in raw_open()
    - fuse: fix fuse_file_lseek returning with lock held
    - ARM: 5435/1: fix compile warning in sanity_check_meminfo()
    - ARM: twl4030 - leak fix
    - ARM: fix leak in iop13xx/pci
    - ARM: cumana: Fix a long standing bogon
    - ARM: 5428/1: Module relocation update for R_ARM_V4BX
    - ARM: pxa: fix overlay being un-necessarily initialized on pxa25x
    - DVB: firedtv: FireDTV S2 problems with tuning solved
    - cfg80211: force last_request to be set for OLD_REG if regdom is EU
    - CIFS: Fix memory overwrite when saving nativeFileSystem field during mount
    - ath5k: warn and correct rate for unknown hw rate indexes
    - ath5k: disable MIB interrupts
    - b43: fix b43_plcp_get_bitrate_idx_ofdm return type
    - ath9k: fix dma mapping leak of rx buffer upon rmmod
    - ath5k: use spin_lock_irqsave for beacon lock
    - cifs: fix buffer format byte on NT Rename/hardlink
    - ath9k: downgrade xmit queue full message to xmit debug
    - KVM: SVM: set accessed bit for VMCB segment selectors
    - KVM: VMX: Don't allow uninhibited access to EFER on i386
    - USB: add quirk to avoid config and interface strings
    - USB: gadget: fix rndis regression
    - USB: usb-storage: increase max_sectors for tape drives
    - USB: fix USB_STORAGE_CYPRESS_ATACB
    - USB: EHCI: add software retry for transaction errors
    - xfrm: spin_lock() should be spin_unlock() in xfrm_state.c
    - ipv6: Plug sk_buff leak in ipv6_rcv (net/ipv6/ip6_input.c)
    - GRO: Disable GRO on legacy netif_rx path (closes: #521691)
    - bridge: bad error handling when adding invalid ether address
    - dnet: drivers/net/dnet.c needs <linux/io.h>
    - udp: Wrong locking code in udp seq_file infrastructure
    - netfilter: nf_conntrack_tcp: fix unaligned memory access in tcp_sack

  [ dann frazier ]
  * bnx2: correct firmware revisions (closes: #522049)
  * [mips] Zero upper 32-bits of compat llseek (closes: #521016)

 -- Bastian Blank <waldi@debian.org>  Sat, 04 Apr 2009 15:13:33 +0200

linux-2.6 (2.6.29-1) unstable; urgency=low

  * New upstream release
    - tg3 use request_firmware and firmware nuked.
    - acenic use request_firmware and firmware nuked.
    - e100 use request_firmware and firmware nuked. (closes: #494308)
    - cassini use request_firmware and firmware nuked.
    - starfire use request_firmware and firmware nuked. (closes: #501152)
    - cxgb3 use request_firmware and firmware nuked.
    - NR_CPUS setting no longer affects size of modules. (closes: #516709)
    - orinoco: use KERN_DEBUG for link status messages. (closes: #447549)
    - [CIFS] Fix oops in cifs_strfromUCS_le mounting to servers which do
      not specify their OS. (closes: #463402)
    - fixes conflict between <asm/byteorder.h> and <endian.h> on mips
      (closes: #519761)

  [ maximilian attems ]
  * topconfig set new NET_NS, NET_SCH_DRR, NET_CLS_CGROUP, LIB80211,
    SCSI_CXGB3_ISCSI, NATIONAL_PHY, STE10XP, LSI_ET1011C_PHY, BTRFS_FS,
    SQUASHFS, PCI_STUB, WIMAX, MTD_LPDDR, EEPROM_AT24, EEPROM_AT25,
    EEPROM_LEGACY, BLK_DEV_IT8172, SMSC9420, WIMAX_I2400M_USB,
    WIMAX_I2400M_SDIO, MISDN_HFCUSB, SENSORS_ADT7475, SENSORS_LTC4245,
    RADIO_TEA5764, SND_HDA_CODEC_INTELHDMI, RT2860, RT2870, RTL8187SE,
    LIBFC, FCOE, ATL1C, JOYSTICK_WALKERA0701, TOUCHSCREEN_WACOM_W8001,
    TOUCHSCREEN_TSC2007, W1_SLAVE_DS2431, WM8350_POWER, SOC_CAMERA_MT9T031,
    SOC_CAMERA_TW9910, SOC_CAMERA_OV772X, USB_STV06XX, USB_GSPCA_OV534,
    DVB_LGDT3304, WM8350_WATCHDOG, SMSC_SCH311X_WDT, SND_HRTIMER,
    SND_HDA_RECONFIG, GREENASIA_FF, USB_SERIAL_SIEMENS_MPI,
    USB_SERIAL_OPTICON, LEDS_ALIX2, LEDS_WM8350, OCFS2_FS_POSIX_ACL,
    BTRFS_FS_POSIX_ACL, ATM_SOLOS, MFD_PCF50633, PCF50633_ADC, PCF50633_GPIO,
    REGULATOR_PCF50633, DVB_S921, EDAC_I5400, RTC_DRV_PCF50633,
    INPUT_PCF50633_PMU, CHARGER_PCF50633, DEVPTS_MULTIPLE_INSTANCES,
    SCHED_OMIT_FRAME_POINTER, DCB, IXGBE_DCB, SFC_MTD, BE2NET, DNET.
  * topconfig enable SND_HDA_HWDEP for sound debugging purpose.
  * topconfig enable USB_HIDDEV (closes: #517771)
  * [x86] set DELL_LAPTOP, COMEDI, X86_PTRACE_BTS, XENFS, XEN_COMPAT_XENFS,
    X86_REROUTE_FOR_BROKEN_BOOT_IRQS, OPTIMIZE_INLINING.
  * [x86] unset DRM_I915_KMS due to upgrade path from Lenny override with
    modeset module param.
  * temp.image.plain/preinst: Consistent output.
  * [x86_64] set SPARSE_IRQ, NUMA_MIGRATE_IRQ_DESC, TREE_RCU.
  * [x86_32] set BLK_DEV_CS5536.
  * [powerpc] set PHANTOM, HP_ILO, MV643XX_ETH, MOUSE_BCM5974, VIRTUALIZATION.
  * topconfig unset legacy SCSI_PROC_FS, PCMCIA_IOCTL, ACPI_PROCFS_POWER,
    ACPI_PROC_EVENT.

  [ Bastian Blank ]
  * Use external source directory for all builds.
  * Use external source directory for all header packages.
  * Use dh_prep.
  * Update copyright file.
  * [s390/s390] Disable BTRFS.
  * [sparc] Use sparc as kernel architecture.
  * Update kconfig report changes patch.
  * [s390] Enable KVM.
  * Use debhelper compat level 7.

  [ Martin Michlmayr ]
  * [mips/r4k-ip22] Build in RTC_DRV_DS1286.
  * [mips/r5k-ip32] Build in RTC_DRV_CMOS (Closes: #516775).
  * [arm/versatile, arm/iop32x, arm/ixp4xx] Make LLC2 modular.
  * [arm, mips, mipsel] Make MII modular.
  * [arm/ixp4xx] Make IXP4XX_WATCHDOG modular.
  * topconfig: Disable NET_DSA since this hardware is special purpose and
    the option cannot be made modular at the moment and bloats the kernel
    image too much.
  * [arm, armel] Enable various V4L USB devices. (Closes: #518582)
  * [arm/orion5x] Build the SENSORS_LM75 module since it's needed on the
    D-Link DNS-323.
  * [arm/iop32x, arm/ixp4xx, arm/orion5x] Enable INPUT_TOUCHSCREEN.
  * [arm/iop32x, arm/ixp4xx, arm/orion5x] Enable INPUT_JOYDEV, GAMEPORT
    and INPUT_JOYSTICK (Closes: #520433).
  * [arm/iop32x, arm/ixp4xx, arm/orion5x] Add a size check to ensure that
    the kernel will fit in flash.
  * Add patches from git.marvell.com to improve Kirkwood support:
    - make gpio /input/output validation separate
    - MPP initialization code
    - SDIO driver for Marvell SoCs
    - SDIO driver registration for DB6281 and RD6281
    - register internal devices in a common place
    - Marvell SheevaPlug support
    - SheevaPlug USB Power Enable setup
    - SheevaPlug LED support
    - Hook up I2C on Kirkwood
    - Add support for QNAP TS-119/TS-219 Turbo NAS
  * [armel/kirkwood] Add an image for Marvell's Kirkwood platform.

  [ Ben Hutchings ]
  * Remove firmware from drivers and make them use request_firmware():
    - mga (closes: #502666)
    - qla1280 (closes: #502667)
    - r128 (closes: #494007)
    - radeon (closes: #494009)
    - tehuti (closes: #501153)
    - typhoon (closes: #502669)

 -- Bastian Blank <waldi@debian.org>  Tue, 24 Mar 2009 14:32:11 +0100

linux-2.6 (2.6.28-1) unstable; urgency=low

  * New upstream release
    - new btusb. (closes: #505184)
    - iwlagn driver for Intel Wifi Link 5100 and 5300. (closes: #501157)
    - drm git branch vblank-rework merged. (closes: #456219)
    - netfilter.h got in.h include. (closes: #487103)
    - netlink errno propageted. (closes: #489340)
    - agp g41 support (closes: #513228)
    - Includes atl2 driver (Closes: #500065)
    - Fixes loading of video module on Samsung systems
      (Closes: #475319, #495697)
    - Fix rf_kill handling of iwl3945 driver (Closes: #503688)
    - Fix adjtimex frequency offset (Closes: #432877)
    - Fix oopses with Canon PIXMA MP150 (Closes: #487725)
    - Fix excessive interrrupts with compiz (Closes: #456219)
    - dsp56k: use request_firmware and firmware nuked (closes: #494010)
    - dabusb: use request_firmware and firmware nuked (closes: #502663)
    - kaweth: use request_firmware and firmware nuked (closes: #502665)

  [ maximilian attems ]
  * Reenable new Juju firewire stack.
  * topconfig set ATH9K, IWL5000, IP_NF_SECURITY, IP6_NF_SECURITY,
    BRIDGE_EBT_IP6, BT_HCIBTUSB, TOUCHSCREEN_INEXIO, TOUCHSCREEN_TOUCHIT213,
    VIRTIO_CONSOLE, VIDEO_ZORAN_ZR36060, USB_VIDEO_CLASS_INPUT_EVDEV,
    USB_GSPCA, USB_S2255, OCFS2_FS_STATS, OMFS_FS, CRYPTO_RMD128,
    CRYPTO_RMD160, CRYPTO_RMD256, CRYPTO_RMD320, VLAN_8021Q_GVRP, HP_WMI,
    COMPAL_LAPTOP, SCSI_DH, SCSI_DH_RDAC, SCSI_DH_HP_SW, SCSI_DH_EMC,
    SCSI_DH_ALUA, MAC80211_HWSIM, USB_HSO, BLK_DEV_INTEGRITY, SGI_XP, SGI_GRU,
    TLAN, ATM_IA, ATM_FORE200E, MISDN, I2C_HELPER_AUTO, I2C_ISCH,
    I2C_NFORCE2_S4985, AT24, SENSORS_AD7414, SENSORS_ADCXX,
    SOC_CAMERA_PLATFORM, VIDEO_SH_MOBILE_CEU, DVB_USB_DW2102, DVB_USB_ANYSEE,
    DVB_SIANO_SMS1XXX, DVB_DRX397XD, MMC_SDHCI_PCI (closes: #507150),
    MMC_SDRICOH_CS (closes: #509979), EDAC_I5100, RTC_DRV_M41T94,
    RTC_DRV_DS1305, UBIFS, EXT4 (closes: #512266), CGROUP_FREEZER,
    NETFILTER_TPROXY, NETFILTER_XT_TARGET_TPROXY, NETFILTER_XT_MATCH_RECENT,
    NETFILTER_XT_MATCH_SOCKET, NET_ACT_SKBEDIT, PHONET, NET_9P_RDMA, ATL2, JME,
    ENIC, MLX4_EN, USB_NET_SMSC95XX, I7300_IDLE, NET_SCH_MULTIQ, ICS932S401,
    PANASONIC_LAPTOP, QLGE, LIBERTAS_THINFIRM, LIBERTAS_THINFIRM_USB,
    INPUT_CM109, W1_SLAVE_BQ27000, SENSORS_ADT7462, SENSORS_MAX1111,
    SENSORS_LIS3LV02D, MFD_WM8400, MFD_WM8350_I2C, SOC_CAMERA_MT9M111,
    USB_M5602, USB_GSPCA_CONEX, USB_GSPCA_ETOMS, USB_GSPCA_FINEPIX,
    USB_GSPCA_MARS, USB_GSPCA_OV519, USB_GSPCA_PAC207, USB_GSPCA_PAC7311,
    USB_GSPCA_SONIXB, USB_GSPCA_SONIXJ, USB_GSPCA_SPCA500, USB_GSPCA_SPCA501,
    USB_GSPCA_SPCA505, USB_GSPCA_SPCA506, USB_GSPCA_SPCA508, USB_GSPCA_SPCA561,
    USB_GSPCA_STK014, USB_GSPCA_SUNPLUS, USB_GSPCA_T613, USB_GSPCA_TV8532,
    USB_GSPCA_VC032X, USB_GSPCA_ZC3XX, C2PORT, C2PORT_DURAMAR_2150,
    W83697UG_WDT, USB_MR800, DVB_USB_CINERGY_T2, DVB_USB_DTV5100,
    DVB_USB_AF9015, DVB_DM1105, DVB_LGS8GL5, DVB_DUMMY_FE,
    SND_HDA_CODEC_NVHDMI, SND_USB_US122L, USB_VST, LEDS_PCA9532, LEDS_HP_DISK,
    LEDS_PCA955X, LEDS_TRIGGER_BACKLIGHT, EDAC_X38, RTC_DRV_RX8581,
    RTC_DRV_DS1390, RTC_DRV_DS3234, RTC_DRV_DS1286, RTC_DRV_M48T35,
    RTC_DRV_BQ4802, RTC_DRV_WM8350, UNEVICTABLE_LRU, MAC80211_RC_MINSTREL,
    BATTERY_BQ27x00, REGULATOR, REGULATOR_BQ24022, REGULATOR_WM8350,
    REGULATOR_WM8400, FB_VIA, FB_METRONOME, FB_MB862XX, UIO_SERCOS3,
    CORE_DUMP_DEFAULT_ELF_HEADERS, NET_DSA, NET_DSA_MV88E6060,
    NET_DSA_MV88E6131, NET_DSA_MV88E6123_61_65, IT87_WDT,
    BACKLIGHT_MBP_NVIDIA, SND_HDA_INPUT_BEEP, USB_WUSB, USB_TMC, IDE_GD,
    IDE_GD_ATA, IDE_GD_ATAPI, PCMCIA_IBMTR, USB_EMI62, USB_EMI26, USB_SEVSEG,
    UWB, UWB_WLP, UWB_I1480U, UWB_I1480U_WLP, CRYPTO_FIPS, ANSI_CPRNG,
    CRC_T10DIF, STAGING, ET131X, CRYPTO_ANSI_CPRNG, PRISM2_USB, HID_COMPAT,
    SYSCTL_SYSCALL_CHECK, BOOT_TRACER.
  * [x86] set MOUSE_BCM5974, X86_RESERVE_LOW_64K, OPROFILE_IBS,
    MICROCODE_INTEL, MICROCODE_AMD, X86_VERBOSE_BOOTUP, MTRR_SANITIZER,
    CRYPTO_CRC32C_INTEL, STRICT_DEVMEM.
  * [x86_64] set AMD_IOMMU, INTR_REMAP.
  * [x86_32] set TOUCHSCREEN_HTCPEN, MOUSE_PS2_OLPC.
  * Add stable releases 2.6.28.1-6.
  * Turn off SYSFS_DEPRECATED* for newer udev and proper /sys/.
  * linux-libc-dev: Add versioned replaces libdrm-dev. (closes: #513604)
  * topconfig: Enable MACVLAN. (closes: #504611)
  * [ppc] BAYCOM_PAR, BAYCOM_EPP.
  * [x86_64] set NR_CPUS to 512. (closes: #491309)
  * [686-bigmem] set modular XEN_FBDEV_FRONTEND.
  * Newer Standards-Version 3.8.0 without changes.
  * Use update-initramfs for initramfs-tools.
  * Fix preinst and postinst call to not use deprecated mkinitramfs-kpkg
    interfaces.

  [ Martin Michlmayr ]
  * [mips/r4k-ip22, mips/sb1-bcm91250a] Don't build in ISO9660.
  * [mipsel/r5k-cobalt] Enable INPUT_COBALT_BTNS.
  * [mipsel/r5k-cobalt] Enable the new Cobalt LCD driver (FB_COBALT).
  * [mips/r4k-ip22] Enable the new ALSA sound driver (SND_SGI_HAL2).
  * [arm/iop32x, arm/ixp4xx] Don't build in KEYBOARD_ATKBD, MOUSE_PS2,
    SERIO, JFFS2_FS, and CRAMFS.
  * [arm/iop32x, arm/ixp4xx] Unset DEBUG_KERNEL so the kernel will
    fit in flash.
  * [arm/orion5x] Unset FIXED_PHY to work around a clash with fixed
    mdio bus and mv643xx_eth.
  * Migrate arm, armel, mips and mipsel away from kernel-package.

  [ Ian Campbell ]
  * [x86]: Enable Xen guest support in amd64 flavour. (closes: #495590)

  [ dann frazier ]
  * [x86, ia64] Enable ACPI_PCI_SLOT

  [ Bastian Blank ]
  * Make gcc-4.3 the default compiler. (closes: #463295)
  * Add optional image size check.
  * debian/rules.real: Setup image installation rules for alpha, hppa,
    ia64 and sparc.
  * Remove support to build images using kernel-package.

 -- maximilian attems <maks@debian.org>  Wed, 18 Feb 2009 16:36:04 +0100

linux-2.6 (2.6.26-12) unstable; urgency=high

  [ Ian Campbell ]
  * xen: fix ACPI processor throttling for when processor id is -1. (closes: #502849)

  [ dann frazier ]
  * Make sendmsg() block during UNIX garbage collection (CVE-2008-5300)
  * Fix race conditions between inotify removal and umount (CVE-2008-5182)
  * Fix DoS when calling svc_listen twice on the same socket while reading
    /proc/net/atm/*vc (CVE-2008-5079)

  [ Bastian Blank ]
  * [openvz, vserver] Fix descriptions.
  * [sparc] Enable Sun Logical Domains support. (closes: #501684)
  * Fix coexistence of pata_marvell and ahci. (closes: #507432)
  * [sparc] Support Intergraph graphics chips. (closes: #508108)

 -- Bastian Blank <waldi@debian.org>  Mon, 15 Dec 2008 12:57:18 +0100

linux-2.6 (2.6.26-11) unstable; urgency=low

  [ Bastian Blank ]
  * [sparc] Reintroduce dummy PCI host controller to workaround broken X.org.
  * [sparc] Fix size checks in PCI maps.
  * Add stable release 2.6.26.8:
    - netfilter: restore lost ifdef guarding defrag exception
    - netfilter: snmp nat leaks memory in case of failure
    - netfilter: xt_iprange: fix range inversion match
    - ACPI: dock: avoid check _STA method
    - ACPI: video: fix brightness allocation
    - sparc64: Fix race in arch/sparc64/kernel/trampoline.S
    - math-emu: Fix signalling of underflow and inexact while packing result.
    - tcpv6: fix option space offsets with md5
    - net: Fix netdev_run_todo dead-lock
    - scx200_i2c: Add missing class parameter
    - DVB: s5h1411: Power down s5h1411 when not in use
    - DVB: s5h1411: Perform s5h1411 soft reset after tuning
    - DVB: s5h1411: bugfix: Setting serial or parallel mode could destroy bits
    - V4L: pvrusb2: Keep MPEG PTSs from drifting away
    - ACPI: Always report a sync event after a lid state change
    - ALSA: use correct lock in snd_ctl_dev_disconnect()
    - file caps: always start with clear bprm->caps_*
    - libertas: fix buffer overrun
    - net: Fix recursive descent in __scm_destroy().
    - SCSI: qla2xxx: Skip FDMI registration on ISP21xx/22xx parts.
      (Closes: #502552)
    - edac cell: fix incorrect edac_mode
    - ext[234]: Avoid printk floods in the face of directory corruption
      (CVE-2008-3528)
    - gpiolib: fix oops in gpio_get_value_cansleep()
  * Override ABI changes.
  * [xen] Update description. (closes: #505961)
  * Revert parts of 2.6.26.6 to fix resume breakage. (closes: #504167)
    - clockevents: prevent multiple init/shutdown
    - clockevents: broadcast fixup possible waiters

  [ dann frazier ]
  * Fix buffer overflow in hfsplus (CVE-2008-4933)
  * Fix BUG() in hfsplus (CVE-2008-4934)
  * Fix stack corruption in hfs (CVE-2008-5025)
  * Fix oops in tvaudio when controlling bass/treble (CVE-2008-5033)

  [ Martin Michlmayr ]
  * [arm/iop32x, arm/ixp4xx, arm/orion5x] Enable support for more partition
    tables, including MAC_PARTITION (requested by Benoît Knecht).
  * leds-pca9532: Fix memory leak and properly handle errors (Sven Wegener)
  * leds-pca9532: Move i2c work to a workqueque (Riku Voipio). (closes:
    #506116)

 -- Bastian Blank <waldi@debian.org>  Wed, 26 Nov 2008 11:43:48 +0100

linux-2.6 (2.6.26-10) unstable; urgency=low

  [ dann frazier ]
  * sctp: Fix possible kernel panic in sctp_sf_abort_violation (CVE-2008-4618)

  [ Martin Michlmayr ]
  * DNS-323: add support for revision B1 machines (Matthew Palmer).
  * ext3/ext4: Add support for non-native signed/unsigned htree hash
    algorithms (Theodore Ts'o). (closes: #493957)
  * [arm/ixp4xx] Enable USB_ACM (closes: #504723).

  [ Bastian Blank ]
  * agp: Fix stolen memory counting on Intel G4X. (closes: #502606)
  * Add stable release 2.6.26.7:
    - security: avoid calling a NULL function pointer in drivers/video/tvaudio.c
    - DVB: au0828: add support for another USB id for Hauppauge HVR950Q
    - drm/i915: fix ioremap of a user address for non-root (CVE-2008-3831)
    - ACPI: Ignore _BQC object when registering backlight device
    - hwmon: (it87) Prevent power-off on Shuttle SN68PT
    - Check mapped ranges on sysfs resource files
    - x86: avoid dereferencing beyond stack + THREAD_SIZE
    - PCI: disable ASPM on pre-1.1 PCIe devices
    - PCI: disable ASPM per ACPI FADT setting
    - V4L/DVB (9053): fix buffer overflow in uvc-video
    - V4L/DVB (8617): uvcvideo: don't use stack-based buffers for USB transfers.
    - V4L/DVB (8498): uvcvideo: Return sensible min and max values when querying
      a boolean control.
    - V4L: zr36067: Fix RGBR pixel format
    - V4L: bttv: Prevent NULL pointer dereference in radio_open
    - libata: fix EH action overwriting in ata_eh_reset()
    - libata: always do follow-up SRST if hardreset returned -EAGAIN
    - fbcon_set_all_vcs: fix kernel crash when switching the rotated consoles
    - modules: fix module "notes" kobject leak
    - b43legacy: Fix failure in rate-adjustment mechanism
    - CIFS: make sure we have the right resume info before calling CIFSFindNext
    - sched_rt.c: resch needed in rt_rq_enqueue() for the root rt_rq
    - tty: Termios locking - sort out real_tty confusions and lock reads
    - x86, early_ioremap: fix fencepost error
    - x86: improve UP kernel when CPU-hotplug and SMP is enabled
    - x86: Reserve FIRST_DEVICE_VECTOR in used_vectors bitmap.
  * [xen] Remove pte file workaround.

  [ Ian Campbell ]
  * [xen] Disable usage of PAT. (closes: #503821)

 -- Bastian Blank <waldi@debian.org>  Sat, 08 Nov 2008 10:50:58 +0100

linux-2.6 (2.6.26-9) unstable; urgency=low

  [ Bastian Blank ]
  * Add stable release 2.6.26.6:
    - mm owner: fix race between swapoff and exit
    - rtc: fix kernel panic on second use of SIGIO nofitication
    - fbcon: fix monochrome color value calculation
    - ALSA: snd-powermac: HP detection for 1st iMac G3 SL
    - ALSA: snd-powermac: mixers for PowerMac G4 AGP
    - sparc64: Fix missing devices due to PCI bridge test in
      of_create_pci_dev().
    - sparc64: Fix disappearing PCI devices on e3500.
    - sparc64: Fix OOPS in psycho_pcierr_intr_other().
    - sparc64: Fix interrupt register calculations on Psycho and Sabre.
    - sparc64: Fix PCI error interrupt registry on PSYCHO.
    - udp: Fix rcv socket locking
    - sctp: Fix oops when INIT-ACK indicates that peer doesn't support AUTH
      (CVE-2008-4576)
    - sctp: do not enable peer features if we can't do them.
    - ipsec: Fix pskb_expand_head corruption in xfrm_state_check_space
    - netlink: fix overrun in attribute iteration
    - niu: panic on reset
    - ipv6: Fix OOPS in ip6_dst_lookup_tail().
    - XFRM,IPv6: initialize ip6_dst_blackhole_ops.kmem_cachep
    - af_key: Free dumping state on socket close
    - pcmcia: Fix broken abuse of dev->driver_data
    - clockevents: remove WARN_ON which was used to gather information
    - ntp: fix calculation of the next jiffie to trigger RTC sync
    - x86: HPET: read back compare register before reading counter
    - x86: HPET fix moronic 32/64bit thinko
    - clockevents: broadcast fixup possible waiters
    - HPET: make minimum reprogramming delta useful
    - clockevents: prevent endless loop lockup
    - clockevents: prevent multiple init/shutdown
    - clockevents: enforce reprogram in oneshot setup
    - clockevents: prevent endless loop in periodic broadcast handler
    - clockevents: prevent clockevent event_handler ending up handler_noop
    - x86: fix memmap=exactmap boot argument
    - x86: add io delay quirk for Presario F700
    - ACPI: Avoid bogus EC timeout when EC is in Polling mode
    - x86: fix SMP alternatives: use mutex instead of spinlock, text_poke is
      sleepable
    - rtc: fix deadlock
    - mm: dirty page tracking race fix
    - x86-64: fix overlap of modules and fixmap areas
    - x86: PAT proper tracking of set_memory_uc and friends
    - x86: fix oprofile + hibernation badness
    - x86: fdiv bug detection fix
    - rt2x00: Use ieee80211_hw->workqueue again
    - x86: Fix 27-rc crash on vsmp due to paravirt during module load
    - sg: disable interrupts inside sg_copy_buffer
    - ocfs2: Increment the reference count of an already-active stack.
    - APIC routing fix
    - sched: fix process time monotonicity
    - block: submit_bh() inadvertently discards barrier flag on a sync write
    - x64, fpu: fix possible FPU leakage in error conditions
    - x86-64: Clean up save/restore_i387() usage
    - KVM: SVM: fix guest global tlb flushes with NPT
    - KVM: SVM: fix random segfaults with NPT enabled
    - ALSA: remove unneeded power_mutex lock in snd_pcm_drop
    - ALSA: fix locking in snd_pcm_open*() and snd_rawmidi_open*()
    - ALSA: oxygen: fix distorted output on AK4396-based cards
    - ALSA: hda - Fix model for Dell Inspiron 1525
    - SCSI: qla2xxx: Defer enablement of RISC interrupts until ISP
      initialization completes.
    - USB: fix hcd interrupt disabling
    - smb.h: do not include linux/time.h in userspace
    - pxa2xx_spi: fix build breakage
    - pxa2xx_spi: chipselect bugfixes
    - pxa2xx_spi: dma bugfixes
    - mm: mark the correct zone as full when scanning zonelists
    - async_tx: fix the bug in async_tx_run_dependencies
    - drivers/mmc/card/block.c: fix refcount leak in mmc_block_open()
    - ixgbe: initialize interrupt throttle rate
    - i2c-dev: Return correct error code on class_create() failure
    - x86-32: AMD c1e force timer broadcast late
  * [x86] Update patch to detect not properly announced cmos RTC devices.
  * [xen] Overtake hvc console by default.

  [ maximilian attems ]
  * [openvz] ip: NULL pointer dereferrence in tcp_v(4|6)_send_ack
    (closes: #500472)
  * [openvz] unset NF_CONNTRACK_IPV6 for now until abi bump.

  [ Stephen R. Marenka ]
  * [m68k] add patches to fix atari ethernec per Michael Schmitz:
    atari-ethernec-IRQF_SHARED.diff and atari-ethernec-fixes.diff.
  * [m68k] add mac-esp-fix-for-quadras-with-two-esp-chips.diff to fix macs
    with dual scsi busses and a problem with xorg, per Finn Thain.
  * [m68k] add atari-atari_keyb_init-operator-precedence.diff per
    Michael Schmitz.
  * [m68k] more mac patches, per Finn Thain.

  [ Martin Michlmayr ]
  * [arm/ixp4xx] Enable USB_ATM and USB_SPEEDTOUCH (closes: #502182).
  * [arm/iop32x, arm/orion5x] Likewise.
  * DNS-323: read MAC address from flash (Matthew Palmer).

  [ dann frazier ]
  * Restrict access to the DRM_I915_HWS_ADDR ioctl (CVE-2008-3831)
  * Don't allow splicing to files opened with O_APPEND (CVE-2008-4554)

 -- Bastian Blank <waldi@debian.org>  Sat, 18 Oct 2008 12:14:22 +0200

linux-2.6 (2.6.26-8) unstable; urgency=medium

  [ dann frazier ]
  * [x86] Fix broken LDT access in VMI (CVE-2008-4410)
  * ata: Fix off-by-one-error that causes errors when reading a
    block on the LBA28-LBA48 boundary
  * [s390] prevent ptrace padding area read/write in 31-bit mode
    (CVE-2008-1514)

  [ Bastian Blank ]
  * Fix generation of i386 Xen image information.
  * [i386] Restrict the usage of long NOPs. (closes: #464962)
  * Fix access to uninitialized user keyring. (closes: #500279)
  * [x86] Fix detection of non-PNP RTC devices. (closes: #499230)

 -- Bastian Blank <waldi@debian.org>  Thu, 09 Oct 2008 12:07:21 +0200

linux-2.6 (2.6.26-7) unstable; urgency=low

  [ Bastian Blank ]
  * [xen] Add SuSE Xen patch. (closes: #495895)
  * Only register notifiers in braille console if used, fixes Insert key.
    (closes: #494374)
  * Fix ACPI EC GPE storm detection. (closes: #494546)
  * Disable useless support for ISP1760 USB host controller.
    (closes: #498304)
  * rt61pci: Add a sleep after firmware upload. (closes: #498828)

  [ Stephen R. Marenka ]
  * [m68k] Set CONFIG_ATARI_ETHERNEC=m for atari, since it only works
    in modular form.
  * [m68k] Enable CONFIG_ADB_PMU68K=y for mac.
  * [m68k] Add atari-aranym-nf-wrappers.diff patch to fix atari LBD
    problems, set CONFIG_LBD=y for atari.

  [ Martin Michlmayr ]
  * [arm/orion5x] Enable CONFIG_ATALK (requested by Ben Schwarz).
  * [arm/versatile] Enable CONFIG_VFP. (closes: #499463)
  * ath5k: Fix bad udelay calls on AR5210 code (Nick Kossifidis).
  * [arm] No longer disable ATH5K.

  [ dann frazier ]
  * Add missing capability checks in sbni_ioctl (CVE-2008-3525)

 -- Bastian Blank <waldi@debian.org>  Wed, 01 Oct 2008 09:02:30 +0200

linux-2.6 (2.6.26-6) unstable; urgency=low

  [ maximilian attems ]
  * [openvz] Enable checkpointing. (closes: #497292)

  [ Bastian Blank ]
  * Allow forced module loading again. (closes: #494144)
  * Set IEEE 802.11 (wireless) regulatory domain default to EU.
    (closes: #497971)
  * [i386] Enable IDE ACPI support. Override ABI changes. (closes: #470528)
  * [i386/686-bigmem] Promote to generic subarch. (closes: #476120)

  [ Martin Michlmayr ]
  * Fix dead 21041 ethernet after ifconfig down (Thomas Bogendoerfer).

  [ dann frazier ]
  * [hppa] Enable the FPU before using it, fixes booting on A500s
    with our CONFIG_PRINTK_TIME=y setting. (closes: #499458)

 -- Bastian Blank <waldi@debian.org>  Wed, 24 Sep 2008 12:06:47 +0200

linux-2.6 (2.6.26-5) unstable; urgency=low

  [ Martin Michlmayr ]
  * Backport power-off method for Kurobox Pro.
  * [arm/versatile] Really enable CONFIG_RTC_DRV_PL031 (closes: #484432).

  [ Stephen R. Marenka ]
  * [m68k] Set CONFIG_LBD=n for atari, since it conflicts with nfblock.

  [ Bastian Blank ]
  * Reenable SiS SATA support. (closes: #496603)
  * [amd64,i386] Disable new-style SiS PATA support.
  * Add stable release 2.6.26.4:
    - sata_mv: don't issue two DMA commands concurrently
    - KVM: MMU: Fix torn shadow pte
    - x86: work around MTRR mask setting, v2
    - nfsd: fix buffer overrun decoding NFSv4 acl (CVE-2008-3915)
    - sunrpc: fix possible overrun on read of /proc/sys/sunrpc/transports
      (CVE-2008-3911)
    - r8169: balance pci_map / pci_unmap pair
    - tg3: Fix firmware event timeouts
    - crypto: authenc - Avoid using clobbered request pointer
    - sparc64: Fix cmdline_memory_size handling bugs.
    - sparc64: Fix overshoot in nid_range().
    - ipsec: Fix deadlock in xfrm_state management. (closes: #497796)
    - sctp: fix random memory dereference with SCTP_HMAC_IDENT option.
    - sctp: correct bounds check in sctp_setsockopt_auth_key
    - sch_prio: Fix nla_parse_nested_compat() regression
    - sctp: add verification checks to SCTP_AUTH_KEY option
    - sctp: fix potential panics in the SCTP-AUTH API.
    - udp: Drop socket lock for encapsulated packets
    - pkt_sched: Fix actions referencing
    - pkt_sched: Fix return value corruption in HTB and TBF.
    - netns: Add network namespace argument to rt6_fill_node() and
      ipv6_dev_get_saddr()
    - ipv6: Fix OOPS, ip -f inet6 route get fec0::1, linux-2.6.26,
      ip6_route_output, rt6_fill_node+0x175 (CVE-2008-3686)
    - AX.25: Fix sysctl registration if !CONFIG_AX25_DAMA_SLAVE
    - mm: make setup_zone_migrate_reserve() aware of overlapping nodes
    - 8250: improve workaround for UARTs that don't re-assert THRE correctly
    - rtc_time_to_tm: fix signed/unsigned arithmetic
    - drivers/char/random.c: fix a race which can lead to a bogus BUG()
    - cifs: fix O_APPEND on directio mounts
    - atl1: disable TSO by default
    - forcedeth: fix checksum flag
    - bio: fix bio_copy_kern() handling of bio->bv_len
    - bio: fix __bio_copy_iov() handling of bio->bv_len
    - ALSA: oxygen: prevent muting of nonexistent AC97 controls
    - S390 dasd: fix data size for PSF/PRSSD command
    - x86: fix "kernel won't boot on a Cyrix MediaGXm (Geode)"
    - x86: work around MTRR mask setting
    - USB: cdc-acm: don't unlock acm->mutex on error path
    - binfmt_misc: fix false -ENOEXEC when coupled with other binary handlers
    - fbdefio: add set_page_dirty handler to deferred IO FB
    - eeepc-laptop: fix use after free
    - PCI: fix reference leak in pci_get_dev_by_id()
    - cramfs: fix named-pipe handling
  * Override ABI changes.
  * [hppa] Disable new-style RTC support. Override ABI changes.

  [ maximilian attems ]
  * openvz: Add upstream fixes up to 24cebf40278cb071ff8b. (closes: #497528)

 -- Bastian Blank <waldi@debian.org>  Wed, 10 Sep 2008 12:55:16 +0200

linux-2.6 (2.6.26-4) unstable; urgency=low

  [ maximilian attems ]
  * x86: Reset ACPI_PROCFS_POWER for Lenny as buggy apps depend on it.
    (closes: #495541)
  * x86: ACPI: Fix thermal shutdowns
  * openvz: Add upstream fixes up to 0f14912e3d2251aff. (closes: #494384)
  * Add stable release 2.6.26.3:
    - USB: fix interface unregistration logic
    - usb-storage: unusual_devs entries for iRiver T10 and Datafab CF+SM reader
    - usb-serial: don't release unregistered minors
    - usb-storage: revert DMA-alignment change for Wireless USB
    - usb-storage: automatically recognize bad residues
    - USB: ftdi_sio: Add USB Product Id for ELV HS485
    - qla2xxx: Set an rport's dev_loss_tmo value in a consistent manner.
    - dccp: change L/R must have at least one byte in the dccpsf_val field
      (CVE-2008-3276)
    - KVM: Avoid instruction emulation when event delivery is pending
    - cs5520: add enablebits checking
    - acer-wmi: Fix wireless and bluetooth on early AMW0 v2 laptops
    - USB: usb-storage: quirk around v1.11 firmware on Nikon D4
    - radeonfb: fix accel engine hangs
    - radeon: misc corrections
    - sparc64: Fix global reg snapshotting on self-cpu.
    - sparc64: Do not clobber %g7 in setcontext() trap.
    - sparc64: Fix end-of-stack checking in save_stack_trace().
    - sparc64: Fix recursion in stack overflow detection handling.
    - sparc64: Make global reg dumping even more useful.
    - sparc64: Implement IRQ stacks.
    - sparc64: Handle stack trace attempts before irqstacks are setup.
    - PCI: Limit VPD length for Broadcom 5708S
    - ide: it821x in pass-through mode segfaults in 2.6.26-stable
    - syncookies: Make sure ECN is disabled
    - USB: ftdi_sio: add support for Luminance Stellaris Evaluation/Development
      Kits
    - i2c: Fix NULL pointer dereference in i2c_new_probed_device
    - SCSI: hptiop: add more PCI device IDs
    - SCSI: ses: fix VPD inquiry overrun
    - SCSI: scsi_transport_spi: fix oops in revalidate
    - CIFS: Fix compiler warning on 64-bit
    - x86: fix spin_is_contended()
    - matrox maven: fix a broken error path
    - i2c: Let users select algorithm drivers manually again
    - CIFS: properly account for new user= field in SPNEGO upcall string
      allocation
    - x86: fix setup code crashes on my old 486 box
    - KVM: ia64: Fix irq disabling leak in error handling code
    - mlock() fix return values
    - rtl8187: Fix lockups due to concurrent access to config routine
    - KVM: task switch: segment base is linear address
    - KVM: task switch: use seg regs provided by subarch instead of reading
      from GDT
    - KVM: task switch: translate guest segment limit to virt-extension byte
      granular field
    - r8169: avoid thrashing PCI conf space above RTL_GIGA_MAC_VER_06
    - sparc64: FUTEX_OP_ANDN fix
    - posix-timers: do_schedule_next_timer: fix the setting of ->si_overrun
    - posix-timers: fix posix_timer_event() vs dequeue_signal() race
    - vt8623fb: fix kernel oops
    - ide-cd: fix endianity for the error message in cdrom_read_capacity
    - qla2xxx: Add dev_loss_tmo_callbk/terminate_rport_io callback support.
    - random32: seeding improvement
    - CIFS: mount of IPC$ breaks with iget patch
    - CIFS: if get root inode fails during mount, cleanup tree connection
    - crypto: padlock - fix VIA PadLock instruction usage with
      irq_ts_save/restore()
    - ipvs: Fix possible deadlock in estimator code
    - SCSI: block: Fix miscalculation of sg_io timeout in CDROM_SEND_PACKET
      handler.
    - ALSA: asoc: restrict sample rate and size in Freescale MPC8610 sound
      drivers
    - ALSA: ASoC: fix SNDCTL_DSP_SYNC support in Freescale 8610 sound drivers
    - USB: pl2023: Remove USB id (4348:5523) handled by ch341
    - relay: fix "full buffer with exactly full last subbuffer" accounting
      problem
    - ipv6: Fix ip6_xmit to send fragments if ipfragok is true
    - x86: amd opteron TOM2 mask val fix

  [ dann frazier ]
  * [ia64] Fix boot-time hang w/ PRINTK_TIME by ensuring that cpu0 can access
    per-cpu vars in early boot
  * delay calls to sched_clock() until after sched_clock_init() to prevent
    inaccurate printk timings on ia64 and presumably other architectures

  [ Ian Campbell ]
  * [xen] import upstream fix to fb-defio driver used by Xen framebuffer.

  [ Bastian Blank ]
  * [powerpc] Enable proper RTC support. (closes: #484693)

  [ Martin Michlmayr ]
  * Add Marvell Orion fixes:
    - sata_mv: add the Gen IIE flag to the SoC devices.
    - sata_mv: don't avoid clearing interrupt status on SoC host adapters

  [ dann frazier ]
  * Fix overflow condition in sctp_setsockopt_auth_key (CVE-2008-3526)
  * Fix panics that may occur if SCTP AUTH is disabled (CVE-2008-3792)
  * [x86] Fix memory leak in the copy_user routine
    (CVE-2008-0598, closes: #490910)

 -- Bastian Blank <waldi@debian.org>  Thu, 28 Aug 2008 08:46:42 +0200

linux-2.6 (2.6.26-3) unstable; urgency=low

  [ Bastian Blank ]
  * Disable Emagic Audiowerk 2 soundcard support. The PCI IDs clashes with
    many DVB cards.
  * Update VServer patch to 2.3.0.35.
  * [armel/versatile] Override ABI changes.
  * [i386/686-bigmem] Add VServer image.

  [ Aurelien Jarno ]
  * [armel/versatile] Disable CONFIG_NO_HZ, CONFIG_HIGH_RES_TIMERS for
    dynticks. (closes: #494842)

  [ Martin Michlmayr ]
  * Fix PCIe on the Kurobox Pro (Lennert Buytenhek).
  * Fix regressions caused by the "use software GSO for SG+CSUM capable
    netdevices" patch:
    - loopback: Enable TSO (Herbert Xu)
    - net: Preserve netfilter attributes in skb_gso_segment using
      __copy_skb_header (Herbert Xu)

  [ dann frazier ]
  * [amd64] Fix typo in TOM2 mask value, preventing a hang on some opteron
    systems. (closes: #494365)

 -- Bastian Blank <waldi@debian.org>  Mon, 18 Aug 2008 15:34:38 +0200

linux-2.6 (2.6.26-2) unstable; urgency=low

  [ Bastian Blank ]
  * [powerpc] Install arch/powerpc/lib/crtsavres.o into the headers, it is
    used during module linking.
  * Add stable release 2.6.26.1:
    - Fix off-by-one error in iov_iter_advance()
    - ath5k: don't enable MSI, we cannot handle it yet
    - b43legacy: Release mutex in error handling code
    - cpufreq acpi: only call _PPC after cpufreq ACPI init funcs got called already
    - VFS: increase pseudo-filesystem block size to PAGE_SIZE
    - markers: fix markers read barrier for multiple probes
    - tmpfs: fix kernel BUG in shmem_delete_inode
    - mpc52xx_psc_spi: fix block transfer
    - ixgbe: remove device ID for unsupported device
    - UML - Fix boot crash
    - eCryptfs: use page_alloc not kmalloc to get a page of memory
    - x86: fix kernel_physical_mapping_init() for large x86 systems
    - DVB: cx23885: SRAM changes for the 885 and 887 silicon parts
    - DVB: cx23885: Reallocated the sram to avoid concurrent VIDB/C issues
    - DVB: cx23885: DVB Transport cards using DVB port VIDB/TS1 did not stream
    - DVB: cx23885: Ensure PAD_CTRL is always reset to a sensible default
    - V4L: cx23885: Bugfix for concurrent use of /dev/video0 and /dev/video1
    - V4L: saa7134: Copy tuner data earlier to avoid overwriting manual tuner type
    - V4L: uvcvideo: Add support for Medion Akoya Mini E1210 integrated webcam
    - V4L: uvcvideo: Make input device support optional
    - V4L: uvcvideo: Don't free URB buffers on suspend
    - V4L: uvcvideo: Use GFP_NOIO when allocating memory during resume
    - V4L: uvcvideo: Fix a buffer overflow in format descriptor parsing
    - DVB: dib0700: add support for Hauppauge Nova-TD Stick 52009
    - V4L: cx18: Upgrade to newer firmware & update documentation
    - ALSA: trident - pause s/pdif output
    - myri10ge: do not use mgp->max_intr_slots before loading the firmware
    - myri10ge: do not forget to setup the single slice pointers
    - iop-adma: fix platform driver hotplug/coldplug
    - sparc64: Do not define BIO_VMERGE_BOUNDARY.
    - sparc64: Fix cpufreq notifier registry.
    - sparc64: Fix lockdep issues in LDC protocol layer.
    - tcp: Clear probes_out more aggressively in tcp_ack().
    - ARM: fix fls() for 64-bit arguments
    - vmlinux.lds: move __attribute__((__cold__)) functions back into final .text section
    - rtc-at91rm9200: avoid spurious irqs
    - ide-cd: fix oops when using growisofs
    - x86: fix crash due to missing debugctlmsr on AMD K6-3
    - cpusets: fix wrong domain attr updates
    - proc: fix /proc/*/pagemap some more
    - Fix build on COMPAT platforms when CONFIG_EPOLL is disabled
    - markers: fix duplicate modpost entry
    - x86, suspend, acpi: enter Big Real Mode
    - USB: fix usb serial pm counter decrement for disconnected interfaces
    - x86 reboot quirks: add Dell Precision WorkStation T5400
    - Fix typos from signal_32/64.h merge
    - rcu: fix rcu_try_flip_waitack_needed() to prevent grace-period stall
    - Patch Upstream: x86 ptrace: fix PTRACE_GETFPXREGS error
    - KVM: MMU: Fix potential race setting upper shadow ptes on nonpae hosts
    - KVM: MMU: nuke shadowed pgtable pages and ptes on memslot destruction
    - KVM: x86 emulator: Fix HLT instruction
    - KVM: VMX: Add ept_sync_context in flush_tlb
    - KVM: mmu_shrink: kvm_mmu_zap_page requires slots_lock to be held
    - KVM: SVM: fix suspend/resume support
    - KVM: VMX: Fix a wrong usage of vmcs_config
    - isofs: fix minor filesystem corruption
    - quota: fix possible infinite loop in quota code
    - hdlcdrv: Fix CRC calculation.
    - ipv6: __KERNEL__ ifdef struct ipv6_devconf
    - ipv6: use timer pending
    - udplite: Protection against coverage value wrap-around
    - pxamci: trivial fix of DMA alignment register bit clearing
  * [sparc] Install asm-sparc headers again.
  * Force RTC on by default and set clock on startup. Override ABI changes.
  * [i386, amd64] Make the CMOS RTC support builtin. (closes: #493567)
  * Add stable release 2.6.26.2:
    - sound: ensure device number is valid in snd_seq_oss_synth_make_info
    - Ath5k: kill tasklets on shutdown
    - Ath5k: fix memory corruption
    - vfs: fix lookup on deleted directory
    - ALSA: emu10k1 - Fix inverted Analog/Digital mixer switch on Audigy2
    - ALSA: hda - Add missing Thinkpad Z60m support
    - ALSA: hda - Fix DMA position inaccuracy
    - ALSA: hda - Fix wrong volumes in AD1988 auto-probe mode
    - Add compat handler for PTRACE_GETSIGINFO
    - Bluetooth: Signal user-space for HIDP and BNEP socket errors
    - Input: i8042 - add Acer Aspire 1360 to nomux blacklist
    - Input: i8042 - add Gericom Bellagio to nomux blacklist
    - Input: i8042 - add Intel D845PESV to nopnp list
    - jbd: fix race between free buffer and commit transaction
    - NFS: Ensure we zap only the access and acl caches when setting new acls
    - SCSI: ch: fix ch_remove oops
    - linear: correct disk numbering error check
    - netfilter: xt_time: fix time's time_mt()'s use of do_div()
    - Kprobe smoke test lockdep warning
    - Close race in md_probe
    - x86: io delay - add checking for NULL early param
    - x86: idle process - add checking for NULL early param
    - SCSI: bsg: fix bsg_mutex hang with device removal
    - netfilter: nf_nat_sip: c= is optional for session
    - romfs_readpage: don't report errors for pages beyond i_size
    - ftrace: remove unneeded documentation

  [ Martin Michlmayr ]
  * METH: fix MAC address setup (Thomas Bogendoerfer)
  * Export the reset button of the QNAP TS-409.
  * net: use software GSO for SG+CSUM capable netdevices (Lennert Buytenhek)

  [ dann frazier ]
  * device_create interface changed between 2.6.26 and 2.6.27; adjust hpilo
    backport appropriately. Fixes a NULL pointer dereference in ilo_probe().

 -- Bastian Blank <waldi@debian.org>  Fri, 08 Aug 2008 08:09:00 +0200

linux-2.6 (2.6.26-1) unstable; urgency=low

  * New upstream release see http://kernelnewbies.org/Linux_2_6_26
    - UDF 2.50 support. (closes: #480910)
    - mmc: increase power up delay (closes: #481190)
    - snd-hda-intel suspend troubles fixed. (closes: #469727, #481613, #480034)
    - cifs QueryUnixPathInfo fix (closes: #480995)
    - r8169 oops in r8169_get_mac_version (closes: #471892)
    - netfilter headers cleanup (closes: #482331)
    - iwlwifi led support (closes: #469095)
    - ath5k associates on AR5213A (closes: #463785)
    - T42 suspend fix (closes: #485873)
    - cpuidle acpi driver: fix oops on AC<->DC (closes: #477201)
    - opti621 ide fixes (closes: #475561)
    - ssh connection hangs with mac80211 (closes: #486089)
    - ocfs2: Allow uid/gid/perm changes of symlinks (closes: #479475)
    - xircom_tulip_cb: oboslete driver removed (closes: #416900)
    - r8169 properly detect link status (closes: #487586)
    - iwl3945 connection + support fixes (closes: #481436, #482196)
    - longrun cpufreq min freq fix (closes: #468149)
    - emux midi synthesizer SOFT_PEDAL-release event (closes: #474312)
    - vmemmap fixes to use smaller pages (closes: #483489)
    - x86 freeze fixes (closes: #482100, #482074)
    - xen boot failure fix (closes: #488284)
    - gdb read floating-point and SSE registers (closes: #485375)
    - USB_PERSIST is default on (closes: #489963)
    - alsa snd-hda Dell Inspiron fix (closes: #490649)
    - ipw2200: queue direct scans (closes: #487721)
    - better gcc-4.3 support (closes: #492301)
    - iwl3945 monitor mode. (closes: #482387)

  [ maximilian attems ]
  * topconfig set CRYPTO_CTS, SND_PCSP, SND_AW2, IWL4965_LEDS, IWL3945_LEDS,
    RT2400PCI_LEDS, RT2500PCI_LEDS, RT61PCI_LEDS, RT2500USB_LEDS,
    RT73USB_LEDS, NF_CT_PROTO_DCCP, BRIDGE_EBT_NFLOG, IWLWIFI_RFKILL,
    USB_SERIAL_SPCP8X5, USB_STORAGE_CYPRESS_ATACB, DVB_ISL6405, DVB_AU8522,
    VIDEO_EM28XX_DVB, VIDEO_CX18, VIDEO_AU0828, SOC_CAMERA_MT9M001,
    SOC_CAMERA_MT9V022, DVB_TUNER_ITD1000, VIDEO_PVRUSB2_DVB, USB_C67X00_HCD,
    USB_ISP1760_HCD, HTC_PASIC3, I2C_PCA_PLATFORM, TOUCHSCREEN_WM97XX,
    JOYSTICK_ZHENHUA, SFC, ACCESSIBILITY, UIO_SMX, LOGIRUMBLEPAD2_FF,
    A11Y_BRAILLE_CONSOLE, EDS_TRIGGER_DEFAULT_ON, VIDEO_ALLOW_V4L1, ATA_ACPI,
    SATA_PMP, ATA_SFF, USB_SERIAL_MOTOROLA, USB_WDM, MAC80211_MESH,
    IPV6_MROUTE, IPV6_PIMSM_V2, MTD_AR7_PARTS, SENSORS_IBMAEM, PATA_SCH,
    CGROUP_DEVICE, USB_ISIGHTFW, HW_RANDOM_VIRTIO, RTC_DRV_FM3130,
    USB_VIDEO_CLASS, CIFS_DFS_UPCALL.
  * [amd64, i386]: KVM_CLOCK, KVM_GUEST, ISCSI_IBFT_FIND, ISCSI_IBFT, THERMAL,
    EEEPC_LAPTOP, FB_N411, THERMAL_HWMON.
  * [amd64]: Enable SCSI_DPT_I2O as 64 bit now.
  * Reenable USB_SERIAL_EDGEPORT, USB_SERIAL_EDGEPORT_TI. (closes: #480195)
  * Enable TCP_MD5SIG for BGP sessions. (closes: #443742)
  * Add recognised alsa cards to bug report.
  * topconfig: Enable HYSDN, no longer broken on smp.
  * Add request_firmware patch for keyspan. (closes: #448900)
  * [x86]: Enable dma engine. (closes: #473331)
  * [ppc64]: Enable IBMEBUS and EHEA. (closes: #484888)
  * topconfig: Enable PROFILING across all flavours. (closes: #484885)
  * 486: enable OLPC support thanks Andres Salomon for merge.
    Kconfig variable patch by Robert Millan (closes: #485063).
  * Add request_firmware patch for ip2.
  * Add request_firmware patch for acenic. (closes: #284221)
  * [x86, ia64]: Set HPET_RTC_IRQ. (closes: #479709, #476970)
  * [ppc]: Set SND_VIRMIDI. (closes: #290090)
  * Fallback for userspace compatibility to old IEEE 1394 FireWire stack.
    (closes: #451367, #475295, #478419)
  * [x86]: Enable modular FB_UVESA. (closes: #473180)
  * JFFS2 enable summary and compressor support. (closes: #488242)
  * Add OLPC sdhci quirks. Thanks Andres Salomon <dilinger@debian.org>
    (closes: #485192)
  * [ppc]: Enable RTC_DRV_PPC. (closes: #484693) Thanks for the patch to
    Geoff Levand <geoffrey.levand@am.sony.com>.
  * Enable BLK_DEV_BSG for SG v4 support.
  * [amd64] Enable default disabled memtest boot param.
  * topconfig: Enable PATA_SIS instead of SATA_SIS. (closes: #485609)
  * Add OpenVZ countainer flavour for amd64, i386. (closes: #392015)
  * atl1e driver for Atheros(R) L1e Fast Ethernet. (closes: #492029)
  * [ALSA] hda - Add ICH9 controller support (8086:2911)
  * [ALSA] hda - support intel DG33 motherboards
  * HP iLO driver
  * Input: i8042 - add Arima-Rioworks HDAMB board to noloop list
    (closes: #489190) thanks Guillaume Morin <guillaume@morinfr.org>

  [ Martin Michlmayr ]
  * [arm/orion5x] Update the config to reflect upstream renaming this
    subarch.
  * [arm/orion5x] Add some patches from Marvell's Orion tree:
    - Feroceon: speed up flushing of the entire cache
    - support for 5281 D0 stepping
    - cache align destination pointer when copying memory for some processors
    - cache align memset and memzero
    - DMA engine driver for Marvell XOR engine
    - Orion hardware watchdog support
  * [arm/orion5x] Enable NETCONSOLE.
  * [arm/orion5x] Disable more SCSI drivers.
  * [arm/ixp4xx] Disable most ATA and more SCSI and network drivers.
  * [arm/versatile] Enable CONFIG_RTC_DRV_PL031 (closes: #484432).
  * [arm/iop32x, arm/ixp4xx, arm/versatile] Enable ARM_THUMB (closes: #484524).
  * [arm/iop32x] Add LED driver for Thecus N2100 (Riku Voipio).
  * [mips/r5k-ip32] Enable USB.
  * [arm/orion5x, arm/iop32x, arm/ixp4xx, mipsel/r5k-cobalt] Enable HAMRADIO
    on the request of Heinz Janssen.
  * [arm/orion5x] Add support for QNAP TS-409 and HP mv2120; thanks
    Sylver Bruneau.
  * [mips] Add patches from Thomas Bogendoerfer:
    - gbefb: fix cmap FIFO timeout (closes: #487257)
    - IP32: Enable FAST-20 for onboard scsi
    - IP32: SGI O2 sound driver
  * [arm/ixp4xx] Add support for Freecom FSG-3 (Rod Whitby).
  * [arm/ixp4xx] Enable CONFIG_MACH_DSMG600.
  * [arm/iop32x] Unset NET_DMA since it actually leads to worse network
    performance.
  * [arm/orion5x] Fix a boot crash on the Kurobox Pro.
  * [arm/orion5x] use better key codes for the TS-209/TS-409 buttons
  * [arm/orion5x] export red SATA lights on TS-409, fix SATA presence/activity
  * [arm] Enable KEXEC (closes: #492268).
  * [arm/orion5x] Enable USB_PRINTER, requested by Mike Arthur.
  * [arm/orion5x] Enable binfmt aout, x25, wireless and ATM.
  * [arm/iop32x, arm/orion5x] Enable USB_SISUSBVGA.
  * [arm] xfs: pack some shortform dir2 structures for the ARM old ABI
    architecture (closes: #414932).

  [ Ian Campbell ]
  * Readme.build updated on how to generate orig tarballs.
  * Forward port vmlinuz-target.patch.
  * Enable Xen save/restore and memory ballooning for Xen enabled kernels.

  [ Bastian Blank ]
  * [powerpc/powerpc-miboot] Disable. (closes: #481358)
  * [powerpc/powerpc64] Support IBM Cell based plattforms and PS3.
    (closes: #462529)
  * [s390] Synchronize block device, network bridge, network scheduler and CRC
    support.
  * [s390] Enable support for PCI-attached cryptographic adapters.
  * Use control group as base for group CPU scheduler. This reenabled
    traditional nice behaviour. (closes: #489223)
  * Bump yaird dependencies to at least 0.0.13.
  * Reenable SECCOMP. There is no longer additional overhead.
    (closes: #474648)
  * Export symbol required for MOL again. (closes: #460667)
  * [powerpc/powerpc64] Fix console selection in LPAR environment.
    (closes: #492703)
  * Fix several userspace compatibility problems.

  [ Christian T. Steigies ]
  * [m68k] enable SERIAL_CONSOLE for amiga and atari

  [ Thiemo Seufer ]
  * [mips] Fix logic bug in atomic_sub_if_positive.

  [ Stephen R. Marenka ]
  * [m68k] Update pending m68k patches.
  * [m68k] Enable nfcon and nfblock for atari.
  * [m68k] Change compiler to default.

  [ Aurelien Jarno ]
  * [arm/versatile] Switch scsi/ext3/smc91x to modules now that we have proper
    d-i support. Remove options defined in toplevel config file.

 -- Bastian Blank <waldi@debian.org>  Wed, 30 Jul 2008 10:17:29 +0200

linux-2.6 (2.6.25-7) unstable; urgency=high

  * Add stable release 2.6.25.10:
    - TTY: fix for tty operations bugs (CVE-2008-2812)
    - sched: fix cpu hotplug
    - IB/mthca: Clear ICM pages before handing to FW
    - DRM: enable bus mastering on i915 at resume time
    - x86: shift bits the right way in native_read_tscp
    - x86_64 ptrace: fix sys32_ptrace task_struct leak (CVE-2008-3077)
    - ptrace GET/SET FPXREGS broken
    - futexes: fix fault handling in futex_lock_pi
    - x86: fix cpu hotplug crash
  * Add stable release 2.6.25.11:
    - x86: fix ldt limit for 64 bit

 -- maximilian attems <maks@debian.org>  Mon, 14 Jul 2008 10:58:14 +0200

linux-2.6 (2.6.25-6) unstable; urgency=high

  [ maximilian attems ]
  * Add stable release 2.6.25.7:
    - double-free of inode on alloc_file() failure exit in create_write_pipe()
    - m68k: Add ext2_find_{first,next}_bit() for ext4
    - bluetooth: fix locking bug in the rfcomm socket cleanup handling
    - serial: fix enable_irq_wake/disable_irq_wake imbalance in serial_core.c
    - bttv: Fix a deadlock in the bttv driver (closes: #487594)
    - forcedeth: msi interrupts
    - CPUFREQ: Fix format string bug.
    - mmc: wbsd: initialize tasklets before requesting interrupt
    - ecryptfs: fix missed mutex_unlock
    - mac80211: send association event on IBSS create
    - bluetooth: rfcomm_dev_state_change deadlock fix
    - sunhv: Fix locking in non-paged I/O case.
    - cassini: Only use chip checksum for ipv4 packets.
    - ipwireless: Fix blocked sending
    - net: Fix call to ->change_rx_flags(dev, IFF_MULTICAST) in
      dev_change_flags()
    - fbdev: export symbol fb_mode_option
    - ipsec: Use the correct ip_local_out function
    - tcp: fix skb vs fack_count out-of-sync condition
    - tcp FRTO: Fix fallback to conventional recovery
    - tcp FRTO: SACK variant is errorneously used with NewReno
    - tcp FRTO: work-around inorder receivers
    - tcp: Fix inconsistency source (CA_Open only when !tcp_left_out(tp))
    - l2tp: avoid skb truesize bug if headroom is increased
    - l2tp: Fix possible WARN_ON from socket code when UDP socket is closed
    - l2tp: Fix possible oops if transmitting or receiving when tunnel goes down
    - ax25: Fix NULL pointer dereference and lockup.
    - sound: emu10k1 - fix system hang with Audigy2 ZS Notebook PCMCIA card
    - tcp: Allow send-limited cwnd to grow up to max_burst when gso disabled
    - tcp: Limit cwnd growth when deferring for GSO
    - af_key: Fix selector family initialization.
    - hgafb: resource management fix
    - cifs: fix oops on mount when CONFIG_CIFS_DFS_UPCALL is enabled
    - b43: Fix controller restart crash
    - ssb: Fix context assertion in ssb_pcicore_dev_irqvecs_enable
    - eCryptfs: protect crypt_stat->flags in ecryptfs_open()
    - cciss: add new hardware support
    - ecryptfs: add missing lock around notify_change
    - ecryptfs: clean up (un)lock_parent
    - Add 'rd' alias to new brd ramdisk driver
    - net_sched: cls_api: fix return value for non-existant classifiers
    - vlan: Correctly handle device notifications for layered VLAN devices
    - IB/umem: Avoid sign problems when demoting npages to integer
    - x86: fix recursive dependencies
    - can: Fix copy_from_user() results interpretation
    - Kconfig: introduce ARCH_DEFCONFIG to DEFCONFIG_LIST
    - tcp: TCP connection times out if ICMP frag needed is delayed
    - ALSA: hda - Fix resume of auto-config mode with Realtek codecs
    - netlink: Fix nla_parse_nested_compat() to call nla_parse() directly
  * Add stable release 2.6.25.9:
    - Add return value to reserve_bootmem_node()
    - x86: use BOOTMEM_EXCLUSIVE on 32-bit
    - sctp: Make sure N * sizeof(union sctp_addr) does not overflow.
    - hwmon: (lm85) Fix function RANGE_TO_REG()
    - hwmon: (adt7473) Initialize max_duty_at_overheat before use
    - x86: set PAE PHYSICAL_MASK_SHIFT to 44 bits.
    - Reinstate ZERO_PAGE optimization in 'get_user_pages()' and fix XIP
    - watchdog: hpwdt: fix use of inline assembly
    - Fix ZERO_PAGE breakage with vmware
    - atl1: relax eeprom mac address error check

  [ Martin Michlmayr]
  * [arm/orion5x] Enable INPUT_EVDEV and KEYBOARD_GPIO.

  [ Steve Langasek ]
  * Enable CONFIG_CIFS_EXPERIMENTAL and CONFIG_CIFS_UPCALL, required for
    CIFS mounts to be able to use Kerberos authentication.  Closes: #480663.

  [ Bastian Blank ]
  * Add stable release 2.6.25.8:
    - x86: disable mwait for AMD family 10H/11H CPUs
    - x86: remove mwait capability C-state check
    - nf_conntrack_h323: fix memory leak in module initialization error path
    - nf_conntrack_h323: fix module unload crash
    - nf_conntrack: fix ctnetlink related crash in nf_nat_setup_info()
    - SCSI: sr: fix corrupt CD data after media change and delay
    - ACPICA: Ignore ACPI table signature for Load() operator
    - scsi_host regression: fix scsi host leak
    - b43: Fix possible NULL pointer dereference in DMA code
    - b43: Fix noise calculation WARN_ON
    - virtio_net: Fix skb->csum_start computation
    - opti621: remove DMA support
    - opti621: disable read prefetch
    - Fix tty speed handling on 8250
    - x86-64: Fix "bytes left to copy" return value for copy_from_user()
   * Fix alpha build due too inconsistent kallsyms data.

 -- maximilian attems <maks@debian.org>  Fri, 27 Jun 2008 00:33:53 +0200

linux-2.6 (2.6.25-5) unstable; urgency=low

  [ maximilian attems ]
  [ Bastian Blank ]
  * Reenable VServer images.

  [ maximilian attems ]
  * Add stable release 2.6.25.5:
    - asn1: additional sanity checking during BER decoding (CVE-2008-1673)
  * Add stable release 2.6.25.6:
    - atl1: fix 4G memory corruption bug
    - capabilities: remain source compatible with 32-bit raw legacy capability
      support.
    - usb-serial: Use ftdi_sio driver for RATOC REX-USB60F
    - cpufreq: fix null object access on Transmeta CPU
    - Smack: fuse mount hang fix
    - cgroups: remove node_ prefix_from ns subsystem
    - XFS: Fix memory corruption with small buffer reads
    - x86: don't read maxlvt before checking if APIC is mapped
    - USB: option: add new Dell 5520 HSDPA variant
    - md: do not compute parity unless it is on a failed drive
    - md: fix uninitialized use of mddev->recovery_wait
    - md: fix prexor vs sync_request race
    - HID: split Numlock emulation quirk from HID_QUIRK_APPLE_HAS_FN.
    - USB: do not handle device 1410:5010 in 'option' driver
    - USB: unusual_devs: Add support for GI 0401 SD-Card interface
    - USB: add Telstra NextG CDMA id to option driver
    - USB: fix build errors in ohci-omap.c and ohci-sm501.c
    - USB: add TELIT HDSPA UC864-E modem to option driver
    - memory_hotplug: always initialize pageblock bitmap
    - x86: fix bad pmd ffff810000207xxx(9090909090909090)
    - USB: add Zoom Telephonics Model 3095F V.92 USB Mini External modem to
      cdc-acm
    - x86: prevent PGE flush from interruption/preemption
    - IPoIB: Test for NULL broadcast object in ipiob_mcast_join_finish()
    - i386: fix asm constraint in do_IRQ()
    - i2c-nforce2: Disable the second SMBus channel on the DFI Lanparty NF4
      Expert
    - i2c/max6875: Really prevent 24RF08 corruption
    - brk: make sys_brk() honor COMPAT_BRK when computing lower bound
    - Revert "PCI: remove default PCI expansion ROM memory allocation"
    - PS3: gelic: fix memory leak
    - eCryptfs: remove unnecessary page decrypt call
    - netfilter: nf_conntrack_expect: fix error path unwind in
      nf_conntrack_expect_init()
    - netfilter: xt_connlimit: fix accouning when receive RST packet in
      ESTABLISHED state
    - netfilter: nf_conntrack_ipv6: fix inconsistent lock state in
      nf_ct_frag6_gather()
    - POWERPC Bolt in SLB entry for kernel stack on secondary cpus
    - netfilter: xt_iprange: module aliases for xt_iprange
    - x86: user_regset_view table fix for ia32 on 64-bit
    - x86: if we cannot calibrate the TSC, we panic.
    - CIFS: Fix UNC path prefix on QueryUnixPathInfo to have correct slash
    - x86, fpu: fix CONFIG_PREEMPT=y corruption of application's FPU stack
    - libata: force hardreset if link is in powersave mode
    - x86: fix setup of cyc2ns in tsc_64.c
    - x86: distangle user disabled TSC from unstable
    - x86: disable TSC for sched_clock() when calibration failed
    - pagemap: fix bug in add_to_pagemap, require aligned-length reads of
      /proc/pid/pagemap
    - ext3/4: fix uninitialized bs in ext3/4_xattr_set_handle()
    - proc: calculate the correct /proc/<pid> link count
    - CPUFREQ: Make acpi-cpufreq more robust against BIOS freq changes behind
      our back.
    - USB: remove PICDEM FS USB demo (04d8:000c) device from ldusb
    - types.h: don't expose struct ustat to userspace

  [ Bastian Blank ]
  * Ignore ABI change in internal XFS symbol.

 -- Bastian Blank <waldi@debian.org>  Thu, 12 Jun 2008 08:47:11 +0200

linux-2.6 (2.6.25-4) unstable; urgency=low

  [ maximilian attems ]
  * Fix arm Kconfig logic disabling random drivers. (closes: #481410)
  * Add stable release 2.6.25.4:
    - OHCI: fix regression upon awakening from hibernation
    - V4L/DVB (7473): PATCH for various Dibcom based devices
    - {nfnetlink, ip, ip6}_queue: fix skb_over_panic when enlarging packets
    - dccp: return -EINVAL on invalid feature length
    - md: fix raid5 'repair' operations
    - sparc: Fix SA_ONSTACK signal handling.
    - sparc: Fix fork/clone/vfork system call restart.
    - sparc64: Stop creating dummy root PCI host controller devices.
    - sparc64: Fix wedged irq regression.
    - SPARC64: Fix args to 64-bit sys_semctl() via sys_ipc().
    - serial: Fix sparc driver name strings.
    - sparc: Fix ptrace() detach.
    - sparc: Fix mremap address range validation.
    - sparc: Fix debugger syscall restart interactions.
    - sparc32: Don't twiddle PT_DTRACE in exec.
    - r8169: fix oops in r8169_get_mac_version
    - SCSI: aha152x: Fix oops on module removal
    - SCSI: aha152x: fix init suspiciously returned 1, it should follow
      0/-E convention
    - sch_htb: remove from event queue in htb_parent_to_leaf()
    - i2c-piix4: Blacklist two mainboards
    - SCSI: qla1280: Fix queue depth problem
    - ipvs: fix oops in backup for fwmark conn templates
    - USB: airprime: unlock mutex instead of trying to lock it again
    - rtc: rtc_time_to_tm: use unsigned arithmetic
    - SCSI: libiscsi regression in 2.6.25: fix nop timer handling
    - SCSI: libiscsi regression in 2.6.25: fix setting of recv timer
    - can: Fix can_send() handling on dev_queue_xmit() failures
    - macvlan: Fix memleak on device removal/crash on module removal
    - nf_conntrack: padding breaks conntrack hash on ARM
    - sparc: sunzilog uart order
    - r8169: fix past rtl_chip_info array size for unknown chipsets
    - x86: use defconfigs from x86/configs/*
    - vt: fix canonical input in UTF-8 mode
    - ata_piix: verify SIDPR access before enabling it
    - serial: access after NULL check in uart_flush_buffer()
    - x86: sysfs cpu?/topology is empty in 2.6.25 (32-bit Intel system)
    - XFRM: AUDIT: Fix flowlabel text format ambibuity.
  * Update userspace merged HZ alpha fixed version.
  * Backport netfilter: Move linux/types.h inclusions outside of #ifdef
    __KERNEL__. (closes: #479899)
  * types.h: don't expose struct ustat to userspace. (closes: #429064)

  [ Bastian Blank ]
  * Fix ABI changes from: ipvs: fix oops in backup for fwmark conn templates

 -- maximilian attems <maks@debian.org>  Tue, 27 May 2008 11:46:11 +0200

linux-2.6 (2.6.25-3) unstable; urgency=low

  [ Bastian Blank ]
  * Add stable release 2.6.25.3:
    - sit: Add missing kfree_skb() on pskb_may_pull() failure.
    - sparc: Fix mmap VA span checking.
    - CRYPTO: eseqiv: Fix off-by-one encryption
    - CRYPTO: authenc: Fix async crypto crash in crypto_authenc_genicv()
    - CRYPTO: cryptd: Correct kzalloc error test
    - CRYPTO: api: Fix scatterwalk_sg_chain
    - x86 PCI: call dmi_check_pciprobe()
    - b43: Fix some TX/RX locking issues
    - kprobes/arm: fix decoding of arithmetic immediate instructions
    - kprobes/arm: fix cache flush address for instruction stub
    - b43: Fix dual-PHY devices
    - POWERPC: mpc5200: Fix unterminated of_device_id table
    - reiserfs: Unpack tails on quota files
    - sched: fix hrtick_start_fair and CPU-Hotplug
    - vfs: fix permission checking in sys_utimensat
    - md: fix use after free when removing rdev via sysfs
    - mm: fix usemap initialization
    - 2.6.25 regression: powertop says 120K wakeups/sec

  [ maximilian attems ]
  * Redisable old dup prism54 driver.
  * Reenable accidentaly disabled SIS190. (closes: #478773)
  * Add lmkl patch to unbreak HZ userspace aka perl5.10 build fix.
    (closes: #480130)

  [ Martin Michlmayr ]
  * [armel] Disable some SCSI drives (that are disabled on arm) so the
    ramdisk will fit in flash on NSLU2 (closes: #480310).

 -- maximilian attems <maks@debian.org>  Wed, 14 May 2008 11:16:56 +0200

linux-2.6 (2.6.25-2) unstable; urgency=low

  [ maximilian attems ]
  * Add stable release 2.6.25.1:
    - Fix dnotify/close race (CVE-2008-1375)
    - V4L: Fix VIDIOCGAP corruption in ivtv
    - USB: log an error message when USB enumeration fails
    - USB: OHCI: fix bug in controller resume
    - SCSI: qla2xxx: Correct regression in relogin code.
    - rose: Socket lock was not released before returning to user space
    - x86, pci: fix off-by-one errors in some pirq warnings
    - hrtimer: timeout too long when using HRTIMER_CB_SOFTIRQ
    - RDMA/nes: Fix adapter reset after PXE boot
    - rtc-pcf8583 build fix
    - JFFS2: Fix free space leak with in-band cleanmarkers
    - SELinux: no BUG_ON(!ss_initialized) in selinux_clone_mnt_opts
    - tehuti: check register size (CVE-2008-1675)
    - IPSEC: Fix catch-22 with algorithm IDs above 31
    - alpha: unbreak OSF/1 (a.out) binaries
    - tehuti: move ioctl perm check closer to function start (CVE-2008-1675)
    - aio: io_getevents() should return if io_destroy() is invoked
    - mm: fix possible off-by-one in walk_pte_range()
    - TCP: Increase the max_burst threshold from 3 to tp->reordering.
    - ssb: Fix all-ones boardflags
    - cgroup: fix a race condition in manipulating tsk->cg_list
    - drivers/net/tehuti: use proper capability check for raw IO access
    - tg3: 5701 DMA corruption fix
    - V4L: tea5761: bugzilla #10462: tea5761 autodetection code were broken
    - b43: Workaround invalid bluetooth settings
    - b43: Add more btcoexist workarounds
    - b43: Workaround DMA quirks
    - dm snapshot: fix chunksize sector conversion
    - x86: Fix 32-bit x86 MSI-X allocation leakage
    - RTNETLINK: Fix bogus ASSERT_RTNL warning
    - net: Fix wrong interpretation of some copy_to_user() results.
    - dz: test after postfix decrement fails in dz_console_putchar()
    - RDMA/nes: Free IRQ before killing tasklet
    - S2io: Fix memory leak during free_tx_buffers
    - S2io: Version update for memory leak fix during free_tx_buffers
    - USB: Add HP hs2300 Broadband Wireless Module to sierra.c
    - V4L: cx88: enable radio GPIO correctly
    - hrtimer: raise softirq unlocked to avoid circular lock dependency
    - tcp: tcp_probe buffer overflow and incorrect return value
  * [ide] Add upstream piix patch for asus eee pc. (closes: #479217)

  [ Christian T. Steigies ]
  * [m68k] Add patches for 2.6.25.
  * [m68k] Disable EXT4DEV_FS for now.
  * [m68k] Enable SCSI_MAC_ESP for mac.

  [ Ian Campbell ]
  * [x86]: Enable Xen guest support in all i386 flavours.

  [ Bastian Blank ]
  * Add stable release 2.6.25.2:
    - fix SMP ordering hole in fcntl_setlk() (CVE-2008-1669)

 -- Bastian Blank <waldi@debian.org>  Thu, 08 May 2008 14:46:48 +0200

linux-2.6 (2.6.25-1) unstable; urgency=low

  * New upstream release (closes: #456799, #468440, #475161, #475134, #475441)
    - Add oabi shim for fstatat64 (closes: #462677)

  [ maximilian attems ]
  * topconfig set NOZOMI, CRYPTO_SEQIV, CRYPTO_CTR, CRYPTO_GCM, CRYPTO_CCM,
    CRYPTO_SALSA20, CRYPTO_LZO, CRYPTO_DEV_HIFN_795X, USB_SI470X,
    USB_STKWEBCAM, VIDEO_PVRUSB2_ONAIR_USB2, VIDEO_PVRUSB2_ONAIR_CREATOR,
    VIDEO_EM28XX_ALSA, CRYPTO_DEV_HIFN_795X_RNG, PCF8575, TPS65010, RTL8180,
    ENC28J60, R6040, CAN, NETFILTER_XT_MATCH_OWNER, MAC80211_RC_DEFAULT_PI,
    NETFILTER_XT_TARGET_RATEEST, NETFILTER_XT_TARGET_TCPOPTSTRIP,
    NETFILTER_XT_MATCH_IPRANGE, NETFILTER_XT_MATCH_RATEEST, SND_OXYGEN,
    SND_HIFIER, SND_VIRTUOSO, USB_NET_RNDIS_WLAN, USB_ANNOUNCE_NEW_DEVICES,
    USB_SERIAL_IUU, NET_CLS_FLOW, INFINIBAND_NES, RTC_DRV_R9701,
    RTC_DRV_DS1511, MEMSTICK, SENSORS_W83L786NG, SENSORS_ADS7828, IPWIRELESS,
    RISCOM8, IGB, UTS_NS, IPC_NS, IPV6_ROUTE_INFO, ENCLOSURE_SERVICES,
    SCSI_ENCLOSURE, SENSORS_ADT7473, SCSI_MVSAS, REALTEK_PHY, RTC_DRV_S35390A,
    MEMSTICK_JMICRON_38X, IWL4965_HT.
  * [amd64] Enable CRYPTO_SALSA20_X86_64, EDAC_I3000, EFI, EFI_VARS, I8K,
    PARAVIRT_GUEST, PARAVIRT, VIRTIO_PCI, VIRTIO_BALLOON, SPARSEMEM_VMEMMAP.
  * [amd64, i386]: Enable LEDS_CLEVO_MAIL, INPUT_APANEL, ACER_WMI,
    THINKPAD_ACPI_HOTKEY_POLL, HP_WATCHDOG, THINKPAD_ACPI_VIDEO,
    VIRTION_CONSOLE, ACPI_WMI, IO_DELAY_0X80.
  * topconfig disable PARPORT_PC_FIFO due to instabilities.
    (closes: #366165, #388309, #406056, #407816, #453911)
  * [amd64, i386]: Enable SONYPI_COMPAT for better sony laptop support.
  * topconfig: Enable HID_FF for some HID devices. (closes: #441348)
  * topconfig: Enable IPV6_ROUTER_PREF for multi-homed net. (closes: #449247)
  * topconfig: Set UTF8 as default encoding. (closes: #417324)
  * Tighten yaird dependency. (closes: #403171)
  * Configs general cleanup, centralize USB_NET, disable IRDA_DEBUG.
  * postinst: Nuke confusing postinst message. (closes: #465512)
  * [sparc]: Enable SCSI_SCAN_ASYNC.
  * [i386]: Enable TC1100_WMI, SND_SIS7019, CRYPTO_SALSA20_586.
  * topconfig: Centralize old IEEE80211 stack options. (closes: #470558)
  * control.source.in: Newer standard version without changes.
  * copyright: adapt to latest lintian recommendation.
  * input: Add 4 additional exports for modular speakup and braille support.
  * firewire: Add firewire-git.patch for latest firewire tree features.
  * 686: Set USB_PERSIST for eee pc suspend support. (closes: #468213)
  * topconfig disable PATA_SIS as sis5513 enabled. (closes: #475525)
  * [xen]: Support direct load of bzImage under Xen. (closes: #474509)
    Thanks Ian Campbell <ijc@hellion.org.uk> for patches.
  * [xen]: Module autoprobing support for frontend drivers.
  * [arm]: Don't ovverride topconfig SENSORS_W83792D setting.
    (closes: #477745)

  [ Martin Michlmayr ]
  * [arm/armel] Add a kernel for Orion based devices, such as the QNAP
    TS-109/TS-209.
  * [mips(el)/sb1*] Enable SB1250_MAC (thanks Thomas Bogendoerfer).
  * [mipsel/r5k-cobalt] Enable DUMMY_CONSOLE since this might
    fix the debian-installer startup hang on Qube 2700.
  * [arm/footbridge] Disable KEYS and SECURITY for smaller d-i image.
  * [arm/footbridge] Build NFS as a module to make the image smaller.
  * [mips/r5k-ip32] Don't build in NFS.
  * [mips/r5k-ip32] Use the generic config options for NFS, which will
    enable NFSv4. (closes: #471007)
  * [mips/r5k-ip32] Enable R8169, requested by Giuseppe Sacco.
  * [arm/iop32x] Enable MACH_EM7210. (closes: #473136)
  * [arm/orion] Add patch to set the MAC address on QNAP TS-109/TS-209
    (Lennert Buytenhek).
  * [arm/orion] Add support for Buffalo Linkstation Pro/Live (Byron Bradley).
  * [arm/orion] Fix hang when Write Allocate is enabled (Lennert Buytenhek).
  * [arm/orion] Add support for QNAP TS-409 (Sylver Bruneau).
  * [arm/orion] Add preliminary support for HP mv2120.

  [ Daniel Baumann ]
  * Added patch from unionfs upstream to export release_open_intent symbol.

  [ Gordon Farquharson ]
  * [arm/ixp4xx] Use GPIO LED driver as opposed to ixp4xx LED driver.
  * [arm/ixp4xx] Fix ixp4xx-beeper module so that udev loads it
    automatically.
  * [arm/iop32x] Enable support for the GLAN Tank flash chip (M29W400DB).
  * [arm/iop32x] Do not build the ARTOP PATA driver (PATA_ARTOP).
  * [arm/iop32x] Register the F75375 device in the GLAN Tank platform code.
  * Prevent physmap from calling request_module() too early.
  * [arm/ixp4xx] Fix used_sram_bitmap corruption in qmgr_release_queue().

  [ Aurelien Jarno ]
  * [mips/mipsel] Enable CONFIG_NO_HZ, CONFIG_HIGH_RES_TIMERS for dynticks
    and true high-resolution timers on 4kc-malta and 5kc-malta flavours.
  * [i386, amd64] Set modular VIRTIO, VIRTIO_RING, VIRTIO_BLK, VIRTIO_NET.

  [ Bastian Blank ]
  * Remove binary only firmwares for:
    - Broadcom NetXtremeII 10Gb support
  * Disable now broken drivers:
    - Broadcom NetXtremeII 10Gb support
  * Fix broken drivers:
    - Broadcom NetXtremeII support
  * [powerpc] Use new wrapper install support.
  * [s390] Enable DM_MULTIPATH_EMC.
  * Enable AF_RXRPC, RXKAD, PRINTK_TIME, DEBUG_KERNEL, SCHED_DEBUG,
    TIMER_STATS, DEBUG_FS.
  * Disable R3964, USB_GADGET.
  * [hppa] Enable several filesystems.
  * Make NLS modular.
  * [i386/486] Make ext2 modular.
  * [alpha,amd64,i386] Make ATM modular.
  * [powerpc/powerpc64] Support PA Semi based plattforms. (closes: #463200)
  * Follow upstream change for default TCP congestion control.
    (closes: #477589)

  [ Steve Langasek ]
  * topconfig: Enable CONFIG_CIFS_WEAK_PW_HASH, required for compatibility
    with legacy (pre-NTLM) fileservers.

  [ Christian Perrier ]
  * Debconf template rewrite + mark them as translatable.
    Thanks to Justin B Rye <jbr@edlug.org.uk> for review.

 -- Bastian Blank <waldi@debian.org>  Fri, 25 Apr 2008 16:27:23 +0200

linux-2.6 (2.6.24-6) unstable; urgency=high

  [ Martin Michlmayr ]
  * [armel] Fix FTBFS on armel by enabling CONFIG_USB_USBNET=m in
    armel/config, as it was done for arm/config already.
  * [armel] Add oabi shim for fstatat64 (Riku Voipio)

  [ Gordon Farquharson ]
  * [arm/iop32x] Do not build the ARTOP PATA driver (PATA_ARTOP).
  * [arm/iop32x] Enable MTD_CMDLINE_PARTS.

  [ Kyle McMartin ]
  * [hppa] fix pdc_console panic at boot (closes: #476292).
  * [hppa] properly flush user signal tramps
  * [hppa] special case futex cmpxchg on kernel space NULL (closes: 476285).

 -- Bastian Blank <waldi@debian.org>  Fri, 18 Apr 2008 19:41:30 +0200

linux-2.6 (2.6.24-5) unstable; urgency=low

  [ Gordon Farquharson ]
  * [arm] Enable asix driver (USB_NET_AX8817X).
  * [arm] Enable CONFIG_USB_CATC, CONFIG_USB_KAWETH, CONFIG_USB_PEGASUS,
          and CONFIG_USB_RTL8150.
  * [arm/ixp4xx] Update Ethernet driver (closes: #471062).
  * [arm/ixp4xx] Add HSS driver.

  [ Bastian Blank ]
  * [s390/s390-tape]: Override localversion correctly.
  * Add stable release 2.6.24.3:
    - x86_64: CPA, fix cache attribute inconsistency bug
    - bonding: fix NULL pointer deref in startup processing
    - POWERPC: Revert chrp_pci_fixup_vt8231_ata devinit to fix libata on pegasos
    - PCMCIA: Fix station address detection in smc
    - SCSI: gdth: scan for scsi devices
    - USB: fix pm counter leak in usblp
    - S390: Fix futex_atomic_cmpxchg_std inline assembly.
    - genirq: do not leave interupts enabled on free_irq
    - hrtimer: catch expired CLOCK_REALTIME timers early
    - hrtimer: check relative timeouts for overflow
    - SLUB: Deal with annoying gcc warning on kfree()
    - hrtimer: fix *rmtp/restarts handling in compat_sys_nanosleep()
    - hrtimer: fix *rmtp handling in hrtimer_nanosleep()
    - Disable G5 NAP mode during SMU commands on U3
    - Be more robust about bad arguments in get_user_pages()
    - AUDIT: Increase skb->truesize in audit_expand
    - BLUETOOTH: Add conn add/del workqueues to avoid connection fail.
    - INET: Prevent out-of-sync truesize on ip_fragment slow path
    - INET_DIAG: Fix inet_diag_lock_handler error path.
    - IPCOMP: Fetch nexthdr before ipch is destroyed
    - IPCOMP: Fix reception of incompressible packets
    - IPV4: fib: fix route replacement, fib_info is shared
    - IPV4: fib_trie: apply fixes from fib_hash
    - PKT_SCHED: ematch: oops from uninitialized variable (resend)
    - SELinux: Fix double free in selinux_netlbl_sock_setsid()
    - TC: oops in em_meta
    - TCP: Fix a bug in strategy_allowed_congestion_control
    - SCSI: sd: handle bad lba in sense information
    - Fix dl2k constants
    - XFS: Fix oops in xfs_file_readdir()
    - hugetlb: add locking for overcommit sysctl
    - inotify: fix check for one-shot watches before destroying them
    - NFS: Fix a potential file corruption issue when writing
    - NETFILTER: nf_conntrack_tcp: conntrack reopening fix
    - SPARC/SPARC64: Fix usage of .section .sched.text in assembler code.
  * Add stable release 2.6.24.4:
    - S390 futex: let futex_atomic_cmpxchg_pt survive early functional tests.
    - slab: NUMA slab allocator migration bugfix
    - relay: fix subbuf_splice_actor() adding too many pages
    - BLUETOOTH: Fix bugs in previous conn add/del workqueue changes.
    - SCSI advansys: Fix bug in AdvLoadMicrocode
    - async_tx: avoid the async xor_zero_sum path when src_cnt > device->max_xor
    - aio: bad AIO race in aio_complete() leads to process hang
    - jbd: correctly unescape journal data blocks
    - jbd2: correctly unescape journal data blocks
    - zisofs: fix readpage() outside i_size
    - NETFILTER: nfnetlink_log: fix computation of netlink skb size
    - NETFILTER: nfnetlink_queue: fix computation of allocated size for netlink skb
    - NETFILTER: xt_time: fix failure to match on Sundays
    - sched_nr_migrate wrong mode bits
    - nfsd: fix oops on access from high-numbered ports
    - sched: fix race in schedule()
    - SCSI: mpt fusion: don't oops if NumPhys==0
    - SCSI: gdth: fix to internal commands execution
    - SCSI: gdth: bugfix for the at-exit problems
    - Fix default compose table initialization
    - x86: don't use P6_NOPs if compiling with CONFIG_X86_GENERIC
    - SCSI: fix BUG when sum(scatterlist) > bufflen
    - USB: ehci: handle large bulk URBs correctly (again)
    - USB: ftdi_sio - really enable EM1010PC
    - USB: ftdi_sio: Workaround for broken Matrix Orbital serial port
    - VT notifier fix for VT switch
    - eCryptfs: make ecryptfs_prepare_write decrypt the page
    - ioat: fix 'ack' handling, driver must ensure that 'ack' is zero
    - macb: Fix speed setting
    - x86: move out tick_nohz_stop_sched_tick() call from the loop
    - atmel_spi: fix clock polarity
    - b43: Backport bcm4311 fix
    - arcmsr: fix IRQs disabled warning spew
    - e1000e: Fix CRC stripping in hardware context bug
    - PCI x86: always use conf1 to access config space below 256 bytes
    - moduleparam: fix alpha, ia64 and ppc64 compile failures
    - pata_hpt*, pata_serverworks: fix UDMA masking
    - SCSI advansys: fix overrun_buf aligned bug
    - NETFILTER: fix ebtable targets return
    - NETFILTER: Fix incorrect use of skb_make_writable
    - NETFILTER: nfnetlink_queue: fix SKB_LINEAR_ASSERT when mangling packet data
    - spi: pxa2xx_spi clock polarity fix
    - ufs: fix parenthesisation in ufs_set_fs_state()
    - hugetlb: ensure we do not reference a surplus page after handing it to buddy
    - file capabilities: simplify signal check
    - futex: runtime enable pi and robust functionality
    - futex: fix init order
    - ARM pxa: fix clock lookup to find specific device clocks
    - x86: replace LOCK_PREFIX in futex.h
    - SCSI aic94xx: fix REQ_TASK_ABORT and REQ_DEVICE_RESET
    - SCSI gdth: don't call pci_free_consistent under spinlock
    - SCSI ips: fix data buffer accessors conversion bug
    - usb-storage: don't access beyond the end of the sg buffer
    - fuse: fix permission checking
    - CRYPTO xts: Use proper alignment
    - CRYPTO xcbc: Fix crash with IPsec
    - SCSI ips: handle scsi_add_host() failure, and other err cleanups
    - x86: adjust enable_NMI_through_LVT0()
    - drivers: fix dma_get_required_mask
    - iov_iter_advance() fix
    - x86: Clear DF before calling signal handler (closes: #469058)
    - ub: fix up the conversion to sg_init_table()
    - MIPS: Mark all but i8259 interrupts as no-probe.
    - IRQ_NOPROBE helper functions
    - IPCOMP: Disable BH on output when using shared tfm
    - IPCONFIG: The kernel gets no IP from some DHCP servers
    - IPV4: Remove IP_TOS setting privilege checks.
    - IPV6: dst_entry leak in ip4ip6_err.
    - IPV6: Fix IPsec datagram fragmentation
    - NET: Fix race in dev_close(). (Bug 9750)
    - NET: Messed multicast lists after dev_mc_sync/unsync (closes: #466719)
    - NIU: Bump driver version and release date.
    - NIU: Fix BMAC alternate MAC address indexing.
    - NIU: More BMAC alt MAC address fixes.
    - TCP: Improve ipv4 established hash function.
    - SPARC: Fix link errors with gcc-4.3
    - SPARC64: Loosen checks in exception table handling.

  [ Martin Michlmayr ]
  * [mips/r4k-ip22] Enable BLK_DEV_LOOP and BLK_DEV_CRYPTOLOOP.
  * [mips/r5k-ip32] Enable BLK_DEV_LOOP and BLK_DEV_CRYPTOLOOP.
  * [mips/r4k-ip22] Enable PPP, PPPOE and SLIP.
  * [mips/r5k-ip32] Enable PPP, PPPOE and SLIP.
  * Don't check the section size when we're cross compiling.

  [ dann frazier ]
  * Remove cap_task_kill (closes: #463669)

 -- Bastian Blank <waldi@debian.org>  Thu, 27 Mar 2008 12:40:16 +0100

linux-2.6 (2.6.24-4) unstable; urgency=low

  * Add stable release 2.6.24.1:
    - splice: missing user pointer access verification (CVE-2008-0009/10)
    - drm: the drm really should call pci_set_master..
    - Driver core: Revert "Fix Firmware class name collision"
    - fix writev regression: pan hanging unkillable and un-straceable
    - sched: fix high wake up latencies with FAIR_USER_SCHED
    - sched: let +nice tasks have smaller impact
    - b43: Reject new firmware early
    - selinux: fix labeling of /proc/net inodes
    - b43legacy: fix DMA slot resource leakage
    - b43legacy: drop packets we are not able to encrypt
    - b43legacy: fix suspend/resume
    - b43legacy: fix PIO crash
    - b43: Fix dma-slot resource leakage
    - b43: Drop packets we are not able to encrypt
    - b43: Fix suspend/resume
    - sky2: fix for WOL on some devices
    - sky2: restore multicast addresses after recovery
    - x86: restore correct module name for apm
    - ACPI: update ACPI blacklist
    - PCI: Fix fakephp deadlock
    - sys_remap_file_pages: fix ->vm_file accounting
    - lockdep: annotate epoll
    - forcedeth: mac address mcp77/79
    - USB: Fix usb_serial_driver structure for Kobil cardreader driver.
    - USB: handle idVendor of 0x0000
    - USB: fix usbtest halt check on big endian systems
    - USB: storage: Add unusual_dev for HP r707
    - USB: Variant of the Dell Wireless 5520 driver
    - USB: use GFP_NOIO in reset path
    - USB: ftdi driver - add support for optical probe device
    - USB: pl2303: add support for RATOC REX-USB60F
    - USB: remove duplicate entry in Option driver and Pl2303 driver for Huawei modem
    - USB: sierra: add support for Onda H600/Zte MF330 datacard to USB Driver for Sierra Wireless
    - USB: ftdi-sio: Patch to add vendor/device id for ATK_16IC CCD
    - USB: ftdi_sio - enabling multiple ELV devices, adding EM1010PC
    - USB: sierra driver - add devices
    - USB: Adding YC Cable USB Serial device to pl2303
    - USB: Sierra - Add support for Aircard 881U
    - USB: add support for 4348:5523 WinChipHead USB->RS 232 adapter
    - USB: CP2101 New Device IDs
    - usb gadget: fix fsl_usb2_udc potential OOPS
    - USB: keyspan: Fix oops
    - vm audit: add VM_DONTEXPAND to mmap for drivers that need it (CVE-2008-0007)
    - slab: fix bootstrap on memoryless node
    - DVB: cx23885: add missing subsystem ID for Hauppauge HVR1800 Retail

  [ Martin Michlmayr ]
  * [arm/ixp4xx] Enble ATA_OVER_ETH, requested by Nicola Fankhauser.
  * [arm/iop32x] Enble ATA_OVER_ETH.

  [ Bastian Blank ]
  * Add stable release 2.6.24.2:
    - splice: fix user pointer access in get_iovec_page_array()
    (CVE-2008-0600, closes: #464945)

 -- Bastian Blank <waldi@debian.org>  Mon, 11 Feb 2008 12:29:23 +0100

linux-2.6 (2.6.24-3) unstable; urgency=low

  [ maximilian attems ]
  * [scsi]: hptiop: add more adapter models and fixes.
  * [amd64, i386]: Reenable ACPI_PROCFS_POWER. (closes: #463253)

  [ Gordon Farquharson ]
  * [arm/ixp4xx] Update Ethernet driver so that it can be loaded by udev
    automatically.

  [ Martin Michlmayr ]
  * [mips/r5k-ip32] Enable R8169, requested by Giuseppe Sacco. (Closes:
    #463705)

 -- Bastian Blank <waldi@debian.org>  Wed, 06 Feb 2008 13:05:18 +0100

linux-2.6 (2.6.24-2) unstable; urgency=low

  [ Bastian Blank ]
  * Fix broken merge of flavour specific settings.
    - [i386]: Recommends are fixed.
    - [s390/s390-tape]: Built as small image again.

  [ maximilian attems ]
  * Disable old dup prism54 driver.
  * Stable queue: slab: fix bootstrap on memoryless node.

  [ Aurelien Jarno ]
  * [arm]: Remove options that are present in topconfig from config.versatile.
  * [arm]: Turn off B44 since it fails to compile on armel.

 -- Bastian Blank <waldi@debian.org>  Thu, 31 Jan 2008 17:37:00 +0100

linux-2.6 (2.6.24-1) unstable; urgency=low

  * New upstream release
    (closes: #461639)

  [ Martin Michlmayr ]
  * Don't build the AdvanSys driver on ARM since it fails to compile.
  * Disable ATH5K on ARM since it fails to compile.
  * [arm/iop32x] Activate DMADEVICES.
  * [mips/mipsel] Turn off CONFIG_NIU since it fails to compile.

  [ maximilian attems ]
  * [amd64, i386]: Enable ACPI_SYSFS_POWER and disable ACPI_PROCFS_POWER.
  * [fw] Sync with latest git-ieee1394 for sbp2 fixes.

  [ Bastian Blank ]
  * Kill reboot warning from old templates.
  * Fix strange default value for link_in_boot. (closes: #425056)
  * [powerpc/powerpc]: Enable Efika support.
  * [powerpc]: Lower mkvmlinuz to the state of a bootloader.
  * [powerpc]: Remove ppc and m68k include dirs from headers.
  * Remove versions from relations fullfilled in stable.

  [ Aurelien Jarno ]
  * [arm]: Update versatile config.

  [ Gordon Farquharson ]
  * [arm/ixp4xx] Change the ixp4xx network driver from the driver
    written by Christian Hohnstaedt to the driver written by Krzysztof
    Hasala which has partially been accepted upstream.

 -- Bastian Blank <waldi@debian.org>  Sat, 26 Jan 2008 11:35:11 +0100

linux-2.6 (2.6.24~rc8-1~experimental.1) experimental; urgency=low

  * New upstream release
    (closes: #454776, #458142, #457992, #458899, #426124, #459732, #455566).

  [ maximilian attems ]
  * New upstream release, rebase dfsg stuff plus drivers-atm.patch,
    scripts-kconfig-reportoldconfig.patch.
  * [amd64, powerpc] Set HIGH_RES_TIMERS and NO_HZ (closes: #458312).
  * topconfig set NETFILTER_XT_MATCH_TIME, NET_ACT_NAT, KSDAZZLE_DONGLE,
    KS959_DONGLE, NET_9P_FD, IP1000, VETH, IXGBE, NIU, TEHUTI, LIBERTAS_CS,
    LIBERTAS_SDIO, RT2X00, SENSORS_ADT7470, SENSORS_I5K_AMB, SENSORS_F71882FG,
    SENSORS_FSCHMD, SENSORS_IBMPEX, CRYPTO_XTS, CRYPTO_SEED, CRYPTO_AUTHENC,
    DVB_S5H1409, DVB_TUNER_MT2131, INET_LRO, MMC_RICOH_MMC, MMC_SPI,
    RTC_DRV_DS1374, VIDEO_CX23885, VIDEO_FB_IVTV, USB_SERIAL_CH341,
    SCSI_SRP_TGT_ATTRS, ADM8211, MTD_INTEL_VR_NOR, MTD_ALAUDA,
    MTD_ONENAND_2X_PROGRAM, MTD_ONENAND_SIM, DM_MULTIPATH_HP, FUJITSU_LAPTOP,
    QUOTA_NETLINK_INTERFACE, DM_UEVENT, SCSI_FC_TGT_ATTRS, SSB, BT_HCIUART_LL,
    BT_HCIBTSDIO, MTD_OOPS, CGROUPS, MDIO_BITBANG, HIDRAW, P54, SDIO_UART,
    NETCONSOLE_DYNAMIC, SECURITY_FILE_CAPABILITIES.
  * Disable smbfs in topconfig, not supported upstream, use cifs.
  * Disable bcm43xx, deprecated by upstream. Enable B43 (needs v4 firmware)
    and B43LEGACY (needs v3 firmware).
  * [i386]: Set SND_SC6000, EDAC_I3000, EDAC_I5000, SBC7240_WDT,
    NET_9P_VIRTIO, FB_GEODE_LX, VIRTIO_NET, VIRTIO_BLK.
  * Set USB_EHCI_TT_NEWSCHED fills USB 2.0 bandwith better. (closes: #454797)
  * postrm: Nuke initramfs sha1sum on linux-image removal. (closes: #420245)
  * Unifiy BSD_PROCESS_ACCT settings across configs. (closes: #455892)
  * Reenable DABUSB as firmware is BSD licensed.
  * [hppa]: Disable OCFS2, due build trouble.
  * topconfig: Enable delay accounting TASKSTATS. (closes: #433204)
  * Add git-ieee1394.patch for latest firewire fixes.
  * [i386] Enable PARAVIRT_GUEST. (closes: #457562)
  * [amd64, i386] Enable CPU_IDLE for software-controlled idle pm.
  * [amd64, i386] Enable IT8712F_WDT, FB_EFI.
  * Add and enable at76.patch wireless driver for Atmel USB cards.
  * Add and enable ath5k.patch wireless driver for Atheros 5xxx cards.
  * Unify VLAN_8021Q setting, needed also on r5k-cobalt.
  * Double max SERIAL_8250_NR_UARTS to 32. (closes: #440807)
  * topconfig: Enable AUDITSYSCALL for better SELinux support.

  [ Bastian Blank ]
  * [amd64, i386]: Set kernel architecture to x86.
  * [i386]: Remove linux-libc-dev arch override.

  [ Martin Michlmayr ]
  * [mipsel/r5k-cobalt] Enable the new LEDs driver for Cobalt RaQ.
  * [arm/iop32x] Re-enable USB_NET and PPP, thanks Daniel Hess (closes:
    #456416).
  * [arm/iop32x] Enable BSD_PROCESS_ACCT and POSIX_MQUEUE (closes: #455892).
  * [mips] Disable AdvanSys SCSI since it doesn't compile.
  * [arm/ixp4xx] Enable IP_ADVANCED_ROUTER, requested by Oliver Urbann.
  * [arm/iop32x] Enable IP_ADVANCED_ROUTER.

  [ dann frazier ]
  * [ia64]: Enable BLK_CPQ_DA

  [ Frederik Schüler ]
  * Add GFS2 locking symbols export patch.

  [ Aurelien Jarno ]
  * [mips/mipsel] Remove QEMU flavour, as the Malta platform is now correctly
    emulated in QEMU.

  [ Christian T. Steigies ]
  * [m68k]: Update patches from linux-m68k CVS
  * [m68k]: Enable building for bvme6000, mvme147, and mvme16x again

 -- Bastian Blank <waldi@debian.org>  Fri, 18 Jan 2008 12:23:26 +0100

linux-2.6 (2.6.23-2) unstable; urgency=low

  [ dann frazier ]
  * [ia64]: Enable BLK_CPQ_DA

  [ Gordon Farquharson ]
  * [arm/iop32x] Use the new i2c framework to load rtc-rs5c372 for the
    GLAN Tank.

  [ Frederik Schüler ]
  * Export gfs2 locking symbols required to build gfs1 module.

  [ maximilian attems ]
  * [ppc] Reenable PMAC_BACKLIGHT.
  * [sparc] Add davem get_cpu() SunFire boot patch. (closes: #440720)
  * Add stable release 2.6.23.10:
    - IPV4: Remove bogus ifdef mess in arp_process
    - KVM: x86 emulator: Use emulator_write_emulated and not emulator_write_std
    - KVM: SVM: Fix FPU leak while emulating clts
    - revert "dpt_i2o: convert to SCSI hotplug model"
    - KVM: x86 emulator: fix access registers for instructions with ModR/M
      byte and Mod = 3
    - KVM: x86 emulator: invd instruction
    - KVM: SVM: Intercept the 'invd' and 'wbinvd' instructions
    - KVM: Skip pio instruction when it is emulated, not executed
    - KVM: VMX: Force vm86 mode if setting flags during real mode
    - forcedeth: new mcp79 pci ids
    - forcedeth boot delay fix
    - PFKEY: Sending an SADB_GET responds with an SADB_GET
    - rd: fix data corruption on memory pressure.
    - create /sys/.../power when CONFIG_PM is set
    - USB: fix up EHCI startup synchronization
    - RXRPC: Add missing select on CRYPTO
    - KVM: VMX: Reset mmu context when entering real mode
    - NET: random : secure_tcp_sequence_number should not assume
      CONFIG_KTIME_SCALAR
    - NET: Corrects a bug in ip_rt_acct_read()
    - NETFILTER: Fix NULL pointer dereference in nf_nat_move_storage()
    - netfilter: Fix kernel panic with REDIRECT target.
    - IPV6: Restore IPv6 when MTU is big enough
    - UNIX: EOF on non-blocking SOCK_SEQPACKET
    - x86 setup: add a near jump to serialize %cr0 on 386/486
    - Fix synchronize_irq races with IRQ handler
    - CRYPTO api: Fix potential race in crypto_remove_spawn
    - TCP: Fix TCP header misalignment
    - tmpfs: restore missing clear_highpage (CVE-2007-6417)
    - TCP: MTUprobe: fix potential sk_send_head corruption
    - NETFILTER: fix forgotten module release in xt_CONNMARK and xt_CONNSECMARK
    - fb_ddc: fix DDC lines quirk
    - VLAN: Fix nested VLAN transmit bug
    - I4L: fix isdn_ioctl memory overrun vulnerability (CVE-2007-6151)
    - isdn: avoid copying overly-long strings
    - nf_nat: fix memset error
    - esp_scsi: fix reset cleanup spinlock recursion
    - libertas: properly account for queue commands
    - KVM: Fix hang on uniprocessor
    - USB: make the microtek driver and HAL cooperate
    - TEXTSEARCH: Do not allow zero length patterns in the textsearch
      infrastructure
    - XFRM: Fix leak of expired xfrm_states
    - NETFILTER: xt_TCPMSS: remove network triggerable WARN_ON
    - BRIDGE: Lost call to br_fdb_fini() in br_init() error path
    - DECNET: dn_nl_deladdr() almost always returns no error
    - BRIDGE: Properly dereference the br_should_route_hook
    - PKT_SCHED: Check subqueue status before calling hard_start_xmit
    - Freezer: Fix APM emulation breakage
    - XFS: Make xfsbufd threads freezable
    - TCP: Problem bug with sysctl_tcp_congestion_control function
    - wait_task_stopped(): pass correct exit_code to wait_noreap_copyout()
    - KVM: x86 emulator: implement 'movnti mem, reg'
    - TCP: illinois: Incorrect beta usage
    - futex: fix for futex_wait signal stack corruption
    - libata: kill spurious NCQ completion detection
    - hrtimers: avoid overflow for large relative timeouts (CVE-2007-5966)
    - Input: ALPS - add support for model found in Dell Vostro 1400
      (closes: #448818)
    - PNP: increase the maximum number of resources
    - sched: some proc entries are missed in sched_domain sys_ctl debug code
    - ATM: [he] initialize lock and tasklet earlier
  * Add stable release 2.6.23.11:
    - BRIDGE: Section fix.
    - Revert "Freezer: Fix APM emulation breakage"
  * Backport fix for CVE-2007-5938
    - iwlwifi: fix possible NULL dereference in iwl_set_rate()
  * Add stable release 2.6.23.12:
    - Revert "PNP: increase the maximum number of resources"
  * VM/Security: add security hook to do_brk (CVE-2007-6434)
  * security: protect from stack expantion into low vm addresses
  * [hppa]: Disable OCFS2, due build trouble.

  [ Aurelien Jarno ]
  * [arm/versatile] Disable ACENIC and MYRI10GE as they are useless on this
    platform.
  * Add em28xx-dv100.patch to add support for Pinnacle Dazzle DVC 100.

  [ Bastian Blank ]
  * Fix abi change in 2.6.23.10.

 -- maximilian attems <maks@debian.org>  Fri, 21 Dec 2007 11:47:55 +0100

linux-2.6 (2.6.23-1) unstable; urgency=low

  * New upstream release (closes: #447682).
    - r8169: fix confusion between hardware and IP header alignment
      (closes: #452069).

  [ maximilian attems ]
  * [ppc] Enable for powerpc config the ams (Apple Motion Sensor).
    (closes: #426210)
  * Add to linux-doc the missing toplevel text files.
    (closes: #360876, #438697)
  * Set CONFIG_BLK_DEV_IO_TRACE for blktrace(8) support. (closes: #418442)
  * ipw2200: Enable IPW2200_RADIOTAP and IPW2200_PROMISCUOUS for optional
    rtap interface. (closes: #432555)
  * Enable in topconfig NF_CT_PROTO_UDPLITE, NETFILTER_XT_TARGET_TRACE,
    NETFILTER_XT_MATCH_CONNLIMIT, NETFILTER_XT_MATCH_U32, SENSORS_ABITUGURU3,
    SENSORS_LM93, SENSORS_DME1737, SENSORS_THMC50, DVB_USB_AF9005,
    DVB_USB_AF9005_REMOTE, CRC7, I2C_TAOS_EVM, DS1682, SENSORS_TSL2550,
    SPI_LM70_LLP, SPI_TLE62X0, W1_SLAVE_DS2760, TUNER_TEA5761, NET_9P,
    DM_MULTIPATH_RDAC, NET_SCH_RR, EEPROM_93CX6, PPPOL2TP, CRYPTO_HW, UIO,
    UIO_CIF, SND_CS5530, RTL8187, PC300TOO, TCG_TIS, SCSI_SAS_ATA,
    PATA_MARVELL.
  * [i386] Enable lguest.
  * [amd64, i386] Enable VIDEO_OUTPUT_CONTROL, NETDEVICES_MULTIQUEUE.
  * linux-image bugscript add cmdline.
  * [amd64, i386, ia64]: Enable DMIID, ACPI_PROC_EVENT.
  * Enable TCG_TPM various userspace accesses it. (closes: #439020)
  * Add and enable IWLWIFI.
  * Add git-ieee1394.patch for latest firewire fixes.
  * [ipv6] Enable IPV6_MULTIPLE_TABLES, IPV6_SUBTREES. (closes: #441226)
  * Add and enable E1000E.
  * Add stable release 2.6.23.1:
    - libata: sata_mv: more S/G fixes

  [ Martin Michlmayr ]
  * [mips] Add a bcm1480 PCI build fix.
  * Update Riku Voipio's Fintek F75375/SP driver to the latest version.
  * [arm/iop32x] Set the fan on Thecus N2100 to full speed (Riku Voipio).
  * [arm/iop32x] Remove the IPv6 and filesystem info from the config file
    so we will get the values from the main config file.  This should
    enable NFSv4 and ip6tables support requested by Wouter Verhelst.
  * [arm/iop32x] Remove even more options to receive the default options.
  * [arm/ixp4xx] Remove a lot of options to receive the default options.
  * [mips/r4k-ip22] Remove a lot of options to receive the default options.
    This will enable ISCSI requested by Martin Zobel-Helas.
  * [mips/r5k-ip32] Remove a lot of options to receive the default options.
    This will enable PCI Ethernet devices requested by Giuseppe Sacco.
  * [mipsel/r5k-cobalt] Remove a lot of options to receive the default
    options.
  * [mipsel/r5k-cobalt] Enable the modern Cobalt LEDs driver.
  * [arm/iop32x] Enable Intel IOP ADMA support.
  * [arm] Mark BCM43XX as broken on ARM.
  * [mips/r4k-ip22] Disable EARLY PRINTK because it breaks serial console.
  * [mips] Add some IP22 fixes from Thomas Bogendoerfer:
    - Fix broken EISA interrupt setup by switching to generic i8259
    - Fix broken eeprom access by using __raw_readl/__raw_writel

  [ Bastian Blank ]
  * Add unpriviledged only Xen support.
  * [i386] Drop k7 images.
  * Drop maybe IETF document. (closes: #423040)
  * Drop drivers because of binary only firmwares:
    - DABUSB driver
    - COPS LocalTalk PC support
    - Digi Intl. RightSwitch SE-X support
    - 3Com 3C359 Token Link Velocity XL adapter support
    - SMC ISA/MCA adapter support
    - EMI 6|2m USB Audio interface support
    - EMI 2|6 USB Audio interface support
    - Computone IntelliPort Plus serial support
  * Remove binary only firmwares for:
    - Alteon AceNIC/3Com 3C985/NetGear GA620 Gigabit support
    - Broadcom Tigon3 support
    - USB Keyspan USA-xxx Serial Driver
    - Korg 1212 IO
    - ESS Allegro/Maestro3
    - Yamaha YMF724/740/744/754
    - Technotrend/Hauppauge Nova-USB devices
    - YAM driver for AX.25
    - MyriCOM Gigabit Ethernet support
    - PTI Qlogic, ISP Driver
    - Cirrus Logic (Sound Fusion) CS4280/CS461x/CS462x/CS463x
    - Madge Ambassador (Collage PCI 155 Server)
    - PCA-200E support
    - SBA-200E support
    - Broadcom NetXtremeII support
  * Disable now broken drivers:
    - Alteon AceNIC/3Com 3C985/NetGear GA620 Gigabit support
    - USB Keyspan USA-xxx Serial Driver
    - Technotrend/Hauppauge Nova-USB devices
    - YAM driver for AX.25
    - MyriCOM Gigabit Ethernet support
    - PTI Qlogic, ISP Driver
    - Cirrus Logic (Sound Fusion) CS4280/CS461x/CS462x/CS463x
    - Madge Ambassador (Collage PCI 155 Server)
    - PCA-200E support
    - SBA-200E support
    - Broadcom NetXtremeII support
  * Add -common to common header package names.
  * Drop provides from common header packages.
  * Update plain image type.
  * Put only a config dump into linux-support.

  [ Aurelien Jarno ]
  * [mips, mipsel] Add a 64-bit image (5kc-malta) for the MIPS Malta board.
    (closes: #435677)
    [sparc] Enable r8169 module on sparc64 and sparc64-smp flavours (closes:
    #431977)

  [ Frederik Schüler ]
  * Move all PATA options into the global config file, exept PATA_ARTOP
    (arm/ixp4xx) and PATA_MPC52xx (powerpc).
  * Move new global options into the global config file
  * Clean up new amd64 options

  [ dann frazier ]
  * [ia64] Re-enable various unintentionally disabled config options
  * Enable hugetlbfs on i386, amd64, sparc64 and powerpc64. Closes: #450939

  [ Bastian Blank ]
  * Add stable release 2.6.23.2:
    - BLOCK: Fix bad sharing of tag busy list on queues with shared tag maps
    - fix tmpfs BUG and AOP_WRITEPAGE_ACTIVATE
    - Fix compat futex hangs. (closes: #433187)
    - sched: keep utime/stime monotonic
    - fix the softlockup watchdog to actually work
    - splice: fix double kunmap() in vmsplice copy path
    - writeback: don't propagate AOP_WRITEPAGE_ACTIVATE
    - SLUB: Fix memory leak by not reusing cpu_slab
    - HOWTO: update ja_JP/HOWTO with latest changes
    - fix param_sysfs_builtin name length check
    - param_sysfs_builtin memchr argument fix
    - Remove broken ptrace() special-case code from file mapping
    - locks: fix possible infinite loop in posix deadlock detection
    - lockdep: fix mismatched lockdep_depth/curr_chain_hash
  * Add stable release 2.6.23.3:
    - revert "x86_64: allocate sparsemem memmap above 4G"
    - x86: fix TSC clock source calibration error
    - x86 setup: sizeof() is unsigned, unbreak comparisons
    - x86 setup: handle boot loaders which set up the stack incorrectly
    - x86: fix global_flush_tlb() bug
    - xfs: eagerly remove vmap mappings to avoid upsetting Xen
    - xen: fix incorrect vcpu_register_vcpu_info hypercall argument
    - xen: deal with stale cr3 values when unpinning pagetables
    - xen: add batch completion callbacks
    - UML - kill subprocesses on exit
    - UML - stop using libc asm/user.h
    - UML - Fix kernel vs libc symbols clash
    - UML - Stop using libc asm/page.h
    - POWERPC: Make sure to of_node_get() the result of pci_device_to_OF_node()
    - POWERPC: Fix handling of stfiwx math emulation
    - MIPS: R1: Fix hazard barriers to make kernels work on R2 also.
    - MIPS: MT: Fix bug in multithreaded kernels.
    - Fix sparc64 MAP_FIXED handling of framebuffer mmaps
    - Fix sparc64 niagara optimized RAID xor asm
  * Add stable release 2.6.23.4:
    - mac80211: make ieee802_11_parse_elems return void
    - mac80211: only honor IW_SCAN_THIS_ESSID in STA, IBSS, and AP modes
    - mac80211: honor IW_SCAN_THIS_ESSID in siwscan ioctl
    - mac80211: store SSID in sta_bss_list
    - mac80211: store channel info in sta_bss_list
    - mac80211: reorder association debug output
    - ieee80211: fix TKIP QoS bug
    - NETFILTER: nf_conntrack_tcp: fix connection reopening
    - Fix netlink timeouts.
    - Fix crypto_alloc_comp() error checking.
    - Fix SET_VLAN_INGRESS_PRIORITY_CMD error return.
    - Fix VLAN address syncing.
    - Fix endianness bug in U32 classifier.
    - Fix TEQL oops.
    - Fix error returns in sys_socketpair()
    - softmac: fix wext MLME request reason code endianness
    - Fix kernel_accept() return handling.
    - TCP: Fix size calculation in sk_stream_alloc_pskb
    - Fix SKB_WITH_OVERHEAD calculations.
    - Fix 9P protocol build
    - Fix advertised packet scheduler timer resolution
    - Add get_unaligned to ieee80211_get_radiotap_len
    - mac80211: Improve sanity checks on injected packets
    - mac80211: filter locally-originated multicast frames
  * Add stable release 2.6.23.5:
    - zd1211rw, fix oops when ejecting install media
    - rtl8187: Fix more frag bit checking, rts duration calc
    - ipw2100: send WEXT scan events
    - zd1201: avoid null ptr access of skb->dev
    - sky2: fix power settings on Yukon XL
    - sky2: ethtool register reserved area blackout
    - sky2: status ring race fix
    - skge: XM PHY handling fixes
    - Fix L2TP oopses.
    - TG3: Fix performance regression on 5705.
    - forcedeth: add MCP77 device IDs
    - forcedeth msi bugfix
    - ehea: 64K page kernel support fix
    - libertas: fix endianness breakage
    - libertas: more endianness breakage
  * Add stable release 2.6.23.6:
    - ACPI: suspend: Wrong order of GPE restore.
    - ACPI: sleep: Fix GPE suspend cleanup
    - libata: backport ATA_FLAG_NO_SRST and ATA_FLAG_ASSUME_ATA, part 2
    - libata: backport ATA_FLAG_NO_SRST and ATA_FLAG_ASSUME_ATA
    - libata: add HTS542525K9SA00 to NCQ blacklist
    - radeon: set the address to access the GART table on the CPU side correctly
    - Char: moxa, fix and optimise empty timer
    - Char: rocket, fix dynamic_dev tty
    - hptiop: avoid buffer overflow when returning sense data
    - ide: Fix cs5535 driver accessing beyond array boundary
    - ide: Fix siimage driver accessing beyond array boundary
    - ide: Add ide_get_paired_drive() helper
    - ide: fix serverworks.c UDMA regression
    - i4l: fix random freezes with AVM B1 drivers
    - i4l: Fix random hard freeze with AVM c4 card
    - ALSA: hda-codec - Add array terminator for dmic in STAC codec
    - USB: usbserial - fix potential deadlock between write() and IRQ
    - USB: add URB_FREE_BUFFER to permissible flags
    - USB: mutual exclusion for EHCI init and port resets
    - usb-gadget-ether: prevent oops caused by error interrupt race
    - USB: remove USB_QUIRK_NO_AUTOSUSPEND
    - MSI: Use correct data offset for 32-bit MSI in read_msi_msg()
    - md: raid5: fix clearing of biofill operations
    - md: fix an unsigned compare to allow creation of bitmaps with v1.0 metadata
    - dm: fix thaw_bdev
    - dm delay: fix status
    - libata: sync NCQ blacklist with upstream
    - ALSA: hdsp - Fix zero division
    - ALSA: emu10k1 - Fix memory corruption
    - ALSA: Fix build error without CONFIG_HAS_DMA
    - ALSA: fix selector unit bug affecting some USB speakerphones
    - ALSA: hda-codec - Avoid zero NID in line_out_pins[] of STAC codecs
    - IB/mthca: Use mmiowb() to avoid firmware commands getting jumbled up
    - IB/uverbs: Fix checking of userspace object ownership
    - hwmon/lm87: Disable VID when it should be
    - hwmon/lm87: Fix a division by zero
    - hwmon/w83627hf: Don't assume bank 0
    - hwmon/w83627hf: Fix setting fan min right after driver load
    - i915: fix vbl swap allocation size.
    - POWERPC: Fix platinumfb framebuffer
  * Add stable release 2.6.23.7:
    - NFS: Fix a writeback race...
    - ocfs2: fix write() performance regression
    - minixfs: limit minixfs printks on corrupted dir i_size (CVE-2006-6058)
  * Add stable release 2.6.23.8:
    - wait_task_stopped: Check p->exit_state instead of TASK_TRACED (CVE-2007-5500)
    - TCP: Make sure write_queue_from does not begin with NULL ptr (CVE-2007-5501)
  * Add stable release 2.6.23.9:
    - ipw2200: batch non-user-requested scan result notifications
    - USB: Nikon D40X unusual_devs entry
    - USB: unusual_devs modification for Nikon D200
    - softlockup: use cpu_clock() instead of sched_clock()
    - softlockup watchdog fixes and cleanups
    - x86: fix freeze in x86_64 RTC update code in time_64.c
    - ntp: fix typo that makes sync_cmos_clock erratic
    - x86: return correct error code from child_rip in x86_64 entry.S
    - x86: NX bit handling in change_page_attr()
    - x86: mark read_crX() asm code as volatile
    - x86: fix off-by-one in find_next_zero_string
    - i386: avoid temporarily inconsistent pte-s
    - libcrc32c: keep intermediate crc state in cpu order
    - geode: Fix not inplace encryption
    - Fix divide-by-zero in the 2.6.23 scheduler code
    - ACPI: VIDEO: Adjust current level to closest available one.
    - libata: sata_sis: use correct S/G table size
    - sata_sis: fix SCR read breakage
    - reiserfs: don't drop PG_dirty when releasing sub-page-sized dirty file
    - x86: disable preemption in delay_tsc()
    - dmaengine: fix broken device refcounting
    - nfsd4: recheck for secure ports in fh_verify
    - knfsd: fix spurious EINVAL errors on first access of new filesystem
    - raid5: fix unending write sequence
    - oProfile: oops when profile_pc() returns ~0LU
    - drivers/video/ps3fb: fix memset size error
    - i2c/eeprom: Hide Sony Vaio serial numbers
    - i2c/eeprom: Recognize VGN as a valid Sony Vaio name prefix
    - i2c-pasemi: Fix NACK detection

 -- maximilian attems <maks@debian.org>  Fri, 30 Nov 2007 11:40:09 +0100

linux-2.6 (2.6.22-6) unstable; urgency=low

  [ Martin Michlmayr ]
  * [mips] Add IP22 (SGI Indy) patches from Thomas Bogendoerfer:
    - Disable EARLY PRINTK because it breaks serial.
    - fix wrong argument order.
    - wrong check for second HPC.  Closes: #448488

  [ maximilian attems ]
  * Add stable release 2.6.22.11 - minus ipv6 abi breaker:
    - libertas: fix endianness breakage
    - libertas: more endianness breakage
    - Fix ROSE module unload oops.
    - Add get_unaligned to ieee80211_get_radiotap_len
    - Fix ipv6 redirect processing, leads to TAHI failures.
    - i915: fix vbl swap allocation size.
    - Fix ESP host instance numbering.
    - Fix TCP MD5 on big-endian.
    - Fix zero length socket write() semantics.
    - Fix sys_ipc() SEMCTL on sparc64.
    - Fix TCP initial sequence number selection.
    - lockdep: fix mismatched lockdep_depth/curr_chain_hash
    - V4L: ivtv: fix udma yuv bug
    - Fix TCP's ->fastpath_cnt_hit handling.
    - hwmon/lm87: Fix a division by zero
    - hwmon/lm87: Disable VID when it should be
    - hwmon/w83627hf: Fix setting fan min right after driver load
    - hwmon/w83627hf: Don't assume bank 0
    - netdrvr: natsemi: Fix device removal bug
    - Fix ieee80211 handling of bogus hdrlength field
    - mac80211: filter locally-originated multicast frames
    - POWERPC: Fix handling of stfiwx math emulation
    - dm9601: Fix receive MTU
    - firewire: fix unloading of fw-ohci while devices are attached
    - Fix cls_u32 error return handling.
    - ACPI: disable lower idle C-states across suspend/resume
  * Add stable release 2.6.22.12-rc1:
    - genirq: cleanup mismerge artifact
    - genirq: suppress resend of level interrupts
    - genirq: mark io_apic level interrupts to avoid resend
    - IB/uverbs: Fix checking of userspace object ownership
    - minixfs: limit minixfs printks on corrupted dir i_size (CVE-2006-6058)
    - param_sysfs_builtin memchr argument fix
    - x86: fix global_flush_tlb() bug
    - dm snapshot: fix invalidation deadlock
    - Revert "x86_64: allocate sparsemem memmap above 4G"

  [ Bastian Blank ]
  * Update vserver patch to 2.2.0.5.
    - Ignore symbols from never to be merged patch.

 -- maximilian attems <maks@debian.org>  Sun,  4 Nov 2007 17:35:51 +0100

linux-2.6 (2.6.22-5) unstable; urgency=low

  [ maximilian attems ]
  * Add stable release 2.6.22.6:
    - USB: allow retry on descriptor fetch errors
    - PCI: lets kill the 'PCI hidden behind bridge' message
    - Netfilter: Missing Kbuild entry for netfilter
    - Fix soft-fp underflow handling.
    - SPARC64: Fix sparc64 task stack traces.
    - TCP: Do not autobind ports for TCP sockets
    - DCCP: Fix DCCP GFP_KERNEL allocation in atomic context
    - NET: Share correct feature code between bridging and bonding
    - SNAP: Fix SNAP protocol header accesses.
    - NET: Fix missing rcu unlock in __sock_create()
    - IPv6: Invalid semicolon after if statement
    - TCP: Fix TCP rate-halving on bidirectional flows.
    - TCP: Fix TCP handling of SACK in bidirectional flows.
    - uml: fix previous request size limit fix
    - usb: add PRODUCT, TYPE to usb-interface events
    - PPP: Fix PPP buffer sizing.
    - ocfs2: Fix bad source start calculation during kernel writes
    - signalfd: fix interaction with posix-timers
    - signalfd: make it group-wide, fix posix-timers scheduling
    - USB: fix DoS in pwc USB video driver
    - sky2: don't clear phy power bits
    - PCI: disable MSI on RS690
    - PCI: disable MSI on RD580
    - PCI: disable MSI on RX790
    - IPV6: Fix kernel panic while send SCTP data with IP fragments
    - i386: fix lazy mode vmalloc synchronization for paravirt
  * Set abi to 3.
  * Add stable release 2.6.22.7: (CVE-2007-4573)
    - x86_64: Zero extend all registers after ptrace in 32bit entry path.
  * Add stable release 2.6.22.8: (CVE-2007-4571)
    - Convert snd-page-alloc proc file to use seq_file
  * Add stable release 2.6.22.9:
    - 3w-9xxx: Fix dma mask setting
    - Fix pktgen src_mac handling.
    - nfs: fix oops re sysctls and V4 support
    - DVB: get_dvb_firmware: update script for new location of tda10046 firmware
    - afs: mntput called before dput
    - disable sys_timerfd()
    - Fix "Fix DAC960 driver on machines which don't support 64-bit DMA"
    - futex_compat: fix list traversal bugs
    - MTD: Initialise s_flags in get_sb_mtd_aux()
    - Fix sparc64 v100 platform booting.
    - Fix IPV6 DAD handling
    - ext34: ensure do_split leaves enough free space in both blocks
    - dir_index: error out instead of BUG on corrupt dx dirs
    - Fix oops in vlan and bridging code
    - V4L: ivtv: fix VIDIOC_S_FBUF: new OSD values were never set
    - crypto: blkcipher_get_spot() handling of buffer at end of page
    - Fix datagram recvmsg NULL iov handling regression.
    - Handle snd_una in tcp_cwnd_down()
    - Fix TCP DSACK cwnd handling
    - JFFS2: fix write deadlock regression
    - hwmon: End of I/O region off-by-one
    - Fix debug regression in video/pwc
    - splice: fix direct splice error handling
    - Fix race with shared tag queue maps
    - Fix ipv6 source address handling.
    - POWERPC: Flush registers to proper task context
    - bcm43xx: Fix cancellation of work queue crashes
    - Fix DAC960 driver on machines which don't support 64-bit DMA
    - DVB: get_dvb_firmware: update script for new location of sp8870 firmware
    - USB: fix linked list insertion bugfix for usb core
    - Correctly close old nfsd/lockd sockets.
    - Fix IPSEC AH4 options handling
    - setpgid(child) fails if the child was forked by sub-thread
    - sigqueue_free: fix the race with collect_signal()
    - Fix decnet device address listing.
    - Fix inet_diag OOPS.
    - Leases can be hidden by flocks
    - kconfig: oldconfig shall not set symbols if it does not need to
    - MTD: Makefile fix for mtdsuper
    - firewire: fw-ohci: ignore failure of pci_set_power_state
      (fix suspend regression)
    - ieee1394: ohci1394: fix initialization if built non-modular
    - Fix device address listing for ipv4.
    - Fix tc_ematch kbuild
    - V4L: cx88: Avoid a NULL pointer dereference during mpeg_open()
    - DVB: b2c2-flexcop: fix Airstar HD5000 tuning regression
    - fix realtek phy id in forcedeth
    - rpc: fix garbage in printk in svc_tcp_accept()
    - Fix IPV6 append OOPS.
    - Fix ipv6 double-sock-release with MSG_CONFIRM
    - ACPI: Validate XSDT, use RSDT if XSDT fails
  * Update vserver patch to 2.2.0.4.
  * Add stable release 2.6.22.10:
    - i386: Use global flag to disable broken local apic timer on AMD CPUs.
    - Fix timer_stats printout of events/sec
    - libata: update drive blacklists
    - i2c-algo-bit: Read block data bugfix
    - scsi_transport_spi: fix domain validation failure from incorrect width
      setting
    - Fix SMP poweroff hangs
    - Fix ppp_mppe kernel stack usage.
    - sky2: reduce impact of watchdog timer
    - sky2: fix VLAN receive processing
    - sky2: fix transmit state on resume
    - SELinux: clear parent death signal on SID transitions
    - NLM: Fix a circular lock dependency in lockd
    - NLM: Fix a memory leak in nlmsvc_testlock

  [ Martin Michlmayr ]
  * [mips] Add a fix so qemu NE2000 will work again.
  * [mipsel/r5k-cobalt] Enable MTD.
  * [mips] Backport "Fix CONFIG_BUILD_ELF64 kernels with symbols in
    CKSEG0" to fix crash on boot on IP32 (SGI O2).  Closes: #444104.

  [ Steve Langasek ]
  * Set CONFIG_MATHEMU=y on alpha, which is required for proper fp math on
    at least ev4-ev56 systems.  Closes: #411813.
  * linux-image packages need to depend on a newer version of coreutils,
    because of the use of readlink -q -m inherited from kernel-package.
    Closes: #413311.

  [ Bastian Blank ]
  * Fix tainted check in bug scripts.

  [ dann frazier ]
  * [ia64] Re-enable various unintentionally disabled config options

 -- Maximilian Attems <maks@debian.org>  Thu, 11 Oct 2007 13:31:38 +0000

linux-2.6 (2.6.22-4) unstable; urgency=low

  [ dann frazier ]
  * [hppa] Use generic compat_sys_getdents (closes: #431773)

  [ Martin Michlmayr ]
  * [powerpc] Fix PS/2 keyboard detection on Pegasos (closes: #435378).

  [ Emanuele Rocca ]
  * [sparc] Add patch to fix PCI config space accesses on sun4u.
  * [sparc] Disable CONFIG_SCSI_SCAN_ASYNC.

  [ maximilian attems ]
  * Add stable release 2.6.22.2:
    - usb-serial: Fix edgeport regression on non-EPiC devices
    - Missing header include in ipt_iprange.h
    - drivers/video/macmodes.c:mac_find_mode() mustn't be __devinit
    - Fix ipv6 tunnel endianness bug.
    - aacraid: fix security hole
    - USB: cdc-acm: fix sysfs attribute registration bug
    - USB: fix warning caused by autosuspend counter going negative
    - Fix sparc32 memset()
    - Fix leak on /proc/lockdep_stats
    - Fix leaks on /proc/{*/sched, sched_debug, timer_list, timer_stats}
    - futex: pass nr_wake2 to futex_wake_op
    - md: handle writes to broken raid10 arrays gracefully
    - forcedeth bug fix: cicada phy
    - forcedeth bug fix: vitesse phy
    - forcedeth bug fix: realtek phy
    - ACPI: dock: fix opps after dock driver fails to initialize
    - pcmcia: give socket time to power down
    - drm/i915: Fix i965 secured batchbuffer usage (CVE-2007-3851)
    - Fix console write locking in sparc drivers.
    - Sparc64 bootup assembler bug
    - IPV6: /proc/net/anycast6 unbalanced inet6_dev refcnt
    - make timerfd return a u64 and fix the __put_user
    - Fix error queue socket lookup in ipv6
    - Input: lifebook - fix an oops on Panasonic CF-18
    - readahead: MIN_RA_PAGES/MAX_RA_PAGES macros
    - V4L: Add check for valid control ID to v4l2_ctrl_next
    - V4L: ivtv: fix broken VBI output support
    - V4L: ivtv: fix DMA timeout when capturing VBI + another stream
    - V4L: ivtv: Add locking to ensure stream setup is atomic
    - V4L: wm8775/wm8739: Fix memory leak when unloading module
    - do not limit locked memory when RLIMIT_MEMLOCK is RLIM_INFINITY
    - Include serial_reg.h with userspace headers (closes: #433755)
    - TCP FRTO retransmit bug fix
    - Fix rfkill IRQ flags.
    - nfsd: fix possible read-ahead cache and export table corruption
    - nfsd: fix possible oops on re-insertion of rpcsec_gss modules
    - jbd commit: fix transaction dropping
    - jbd2 commit: fix transaction dropping
    - softmac: Fix ESSID problem
    - uml: limit request size on COWed devices
    - UML: exports for hostfs
    - splice: fix double page unlock
    - cfq-iosched: fix async queue behaviour
    - cr_backlight_probe() allocates too little storage for struct cr_panel
    - sx: switch subven and subid values
    - hugetlb: fix race in alloc_fresh_huge_page()
    - KVM: SVM: Reliably detect if SVM was disabled by BIOS
    - dm io: fix another panic on large request
    - md: raid10: fix use-after-free of bio
    - fs: 9p/conv.c error path fix
    - Fix sparc32 udelay() rounding errors.
    - sony-laptop: fix bug in event handling
    - eCryptfs: ecryptfs_setattr() bugfix
    - Hangup TTY before releasing rfcomm_dev
    - dm io: fix panic on large request
    - dm raid1: fix status
    - dm snapshot: permit invalid activation
    - "ext4_ext_put_in_cache" uses __u32 to receive physical block number
    - destroy_workqueue() can livelock
    - USB: fix for ftdi_sio quirk handling
    - Fix TC deadlock.
    - Fix IPCOMP crashes.
    - gen estimator timer unload race
    - Netfilter: Fix logging regression
    - Fix user struct leakage with locked IPC shem segment
    - Fix reported task file values in sense data
    - gen estimator deadlock fix
    - Netpoll leak
    - dm: disable barriers
    - firewire: fw-sbp2: set correct maximum payload (fixes CardBus adapters)
    - fw-ohci: fix "scheduling while atomic"
    - firewire: fix memory leak of fw_request instances
    - ieee1394: revert "sbp2: enforce 32bit DMA mapping"
    - libata: add FUJITSU MHV2080BH to NCQ blacklist
    - i386: HPET, check if the counter works
    - CPU online file permission
    - acpi-cpufreq: Proper ReadModifyWrite of PERF_CTL MSR
    - Keep rfcomm_dev on the list until it is freed
    - SCTP scope_id handling fix
    - Fix ipv6 link down handling.
    - Fix TCP IPV6 MD5 bug.
    - sysfs: release mutex when kmalloc() failed in sysfs_open_file().
    - nf_conntrack: don't track locally generated special ICMP error
  * Bump abi due to firewire, ivtv and xrfm changes.
  * Add stable release 2.6.22.3:
    - fix oops in __audit_signal_info()
    - direct-io: fix error-path crashes
    - powerpc: Fix size check for hugetlbfs
    - stifb: detect cards in double buffer mode more reliably
    - pata_atiixp: add SB700 PCI ID
    - PPC: Revert "[POWERPC] Add 'mdio' to bus scan id list for platforms
      with QE UEC"
    - random: fix bound check ordering (CVE-2007-3105)
    - softmac: Fix deadlock of wx_set_essid with assoc work
    - PPC: Revert "[POWERPC] Don't complain if size-cells == 0 in prom_parse()"
    - ata_piix: update map 10b for ich8m
    - CPUFREQ: ondemand: fix tickless accounting and software coordination bug
    - CPUFREQ: ondemand: add a check to avoid negative load calculation
  * Add stable release 2.6.22.4:
    - Reset current->pdeath_signal on SUID binary execution (CVE-2007-3848)
  * Add stable release 2.6.22.5:
    - x86_64: Check for .cfi_rel_offset in CFI probe
    - x86_64: Change PMDS invocation to single macro
    - i386: Handle P6s without performance counters in nmi watchdog
    - revert "x86, serial: convert legacy COM ports to platform devices"
    - ACPICA: Fixed possible corruption of global GPE list
    - ACPICA: Clear reserved fields for incoming ACPI 1.0 FADTs
    - i386: Fix double fault handler
    - JFFS2 locking regression fix.
    - r8169: avoid needless NAPI poll scheduling
    - Linux 2.6.22.5
    - AVR32: Fix atomic_add_unless() and atomic_sub_unless()
    - i386: allow debuggers to access the vsyscall page with compat vDSO
    - hwmon: (smsc47m1) restore missing name attribute
    - hwmon: fix w83781d temp sensor type setting
    - Hibernation: do not try to mark invalid PFNs as nosave
    - sky2: restore workarounds for lost interrupts
    - sky2: carrier management
    - sky2: check for more work before leaving NAPI
    - sky2: check drop truncated packets
    - forcedeth: fix random hang in forcedeth driver when using netconsole
    - libata: add ATI SB700 device IDs to AHCI driver

  [ dann frazier ]
  * [ia64] Restore config cleanup now that its safe to break the ABI

  [ Bastian Blank ]
  * Update vserver patch to 2.2.0.3.

 -- Bastian Blank <waldi@debian.org>  Thu, 30 Aug 2007 20:19:44 +0200

linux-2.6 (2.6.22-3) unstable; urgency=low

  [ dann frazier ]
  * [ia64] Config cleanup in 2.6.22-2 broke the ABI; revert most of it
    for now (everything but the efivars and sym53c8xx modules)

  [ Martin Michlmayr ]
  * [mipsel/r5k-cobalt] Fix a typo in the config file.
  * [mipsel/4kc-malta] Update the config file, thanks Aurelien Jarno.
  * [mipsel] Add patch from Yoichi Yuasa to fix IDE on Cobalt.

 -- Bastian Blank <waldi@debian.org>  Sun, 29 Jul 2007 13:47:38 +0200

linux-2.6 (2.6.22-2) unstable; urgency=low

  [ Steve Langasek ]
  * [alpha] request_irq-retval.patch: capture the return value of all
    request_irq() calls in sys_titan.c to suppress the warning (and
    build failure with -Werror); failures still aren't being handled, but
    there's nothing that needs to be done -- or nothing that can be done
    -- if these requests fail anyway.

  [ Christian T. Steigies ]
  * Add module.lds to kernel headers (closes: #396220)
  * Enable INPUT_UINPUT on mac
  * Add 2.6.22 patches from linux-m68k CVS

  [ maximilian attems ]
  * Add stable release 2.6.22.1:
    - nf_conntrack_h323: add checking of out-of-range on choices' index values
      (CVE-2007-3642)

  [ dann frazier ]
  * [ia64] Re-enable various config options which were unintentionally
    disabled somewhere between 2.6.21 and 2.6.22
  * [ia64] Re-enable vserver flavour - this was somehow lost when 2.6.22
    was merged from trunk to the sid branch

  [ Bastian Blank ]
  * Update vserver patch to 2.2.0.3-rc1.

 -- Bastian Blank <waldi@debian.org>  Mon, 23 Jul 2007 09:38:01 +0200

linux-2.6 (2.6.22-1) unstable; urgency=low

  [ Bastian Blank ]
  * Drop asfs options.
  * Drop linux-libc-headers references.
  * Update vserver patch to 2.2.0-rc5.

  [ maximilian attems ]
  * Fullfils policy 3.7.2.2.
  * Add Sempron to the k7 image description (closes: #384737)
    Thanks Robert Millan <rmh@aybabtu.com>.
  * [powerpc] Enable CONFIG_ADB_PMU_LED.
  * [hppa] Disable a bunch of topconfig enabled fb devices. Thanks Frank
    Lichtenheld <djpig@debian.org> for build fix.

  [ Christian T. Steigies ]
  * Add module.lds to kernel headers
  * Enable INPUT_UINPUT on mac
  * Add 2.6.22 patches from linux-m68k CVS

  [ dann frazier ]
  * Enable vserver flavour for ia64 (closes: #423232)

 -- Bastian Blank <waldi@debian.org>  Sun, 15 Jul 2007 15:03:40 +0200

linux-2.6 (2.6.22~rc5-1~experimental.1) experimental; urgency=low

  [ Bastian Blank ]
  * [powerpc]: Disable prep.
  * [powerpc]: Disable apm emulation.
  * Drop inactive members from Uploaders.

  [ maximilian attems ]
  * Cleanup configs of old unused variables.
  * Enable TCP_CONG_YEAH, TCP_CONG_ILLINOIS, NF_CONNTRACK_SANE, DM_DELAY,
    GIGASET_M101, SATA_INIC162X, VIDEO_IVTV, USB_ZR364XX, INFINIBAND_CXGB3,
    MLX4_INFINIBAND, SPI_AT25, MFD_SM501, DVB_USB_M920X, DVB_USB_GL861,
    DVB_USB_AU6610, DVB_USB_OPERA1, SENSORS_AD7418, SENSORS_ADM1029,
    SENSORS_F75375S, SENSORS_CORETEMP, SENSORS_MAX6650, SENSORS_APPLESMC,
    I2C_SIMTEC, I2C_TINY_USB, SC92031, LIBERTAS_USB, RFKILL, RFKILL_INPUT,
    MTD_UBI, SND_USB_CAIAQ, SND_USB_CAIAQ_INPUT, USB_BERRY_CHARGE,
    RTC_DRV_MAX6900, SUNRPC_BIND34, SND_PORTMAN2X4, FB_VT8623, FUSION_LAN,
    DISPLAY_SUPPORT, FB_ARK, FB_SM501
    and disable SCSI_ESP_CORE, SPI_SPIDEV, CRYPT_CRYPTD, SYSV68_PARTITION,
    MOUSE_PS2_TOUCHKIT, INPUT_POLLDEV in topconfig.
  * [amd64, i386]: Take care of the renaming acpi-ibm to thinkpad-acpi.
    Enable KINGSUN_DONGLE, AF_RXRPC, RXKAD, MTD_NAND_PLATFORM, BLINK, PHANTOM,
    BACKLIGHT_PROGEAR, FB_HECUBA, FB_LE80578, FB_CARILLO_RANCH.
    Disable OSS_OBSOLETE.
  * Enable WLAN_PRE80211 and WLAN_80211 on all archs with NET_RADIO enabled.
  * Fix RTC_INTF_{DEV,SYSFS,PROC}=y where enabled modular.
  * Enable new wirless stack mac80211 and improved wireless conf api.
  * Enable new USB Touchscreen Driver on all configs with touchscreens.
  * Enable the newly added crypto algorythm: fcrypt, pcbc and camellia.
  * Unify CONFIG_TR to toplevel config, also enable new drivers 3C359
    and SMCTR.
  * Enable the moved USB tablets config options where wacom is enabled.
  * [i386] Enable driver for Crystalfontz 128x64 2-color LCD.
  * [amd64] Enable KS0108 LCD controller.
  * Enable the new firewire stack labeled to be more simple and robust.
  * [i386] Enable VMI paravirtualized interface.
  * [powerpc] Enable fb for IBM GXT4500P adaptor.
  * [amd64] Enable timerstats too.

  [ Martin Michlmayr ]
  * mipsel/r5k-cobalt: Use the new RTC system.

  [ dann frazier ]
  * Add Xen licensing info to the copyright file. (closes: #368912)

  [ Gordon Farquharson ]
  * arm: Mark CHELSIO_T3, NETXEN_NIC, BCM43XX, VIDEO_BT848,
    DVB_B2C2_FLEXCOP, and DVB_BUDGET as broken on ARM.
  * arm/ixp4xx: Add support for the new generic I2C GPIO driver on the
    NSLU2 and the NAS100D. Thanks to Michael-Luke Jones and Rod Whitby.
  * arm/ixp4xx: Update Artop PATA support patch for the NAS 100d.

  [ Christian T. Steigies ]
  * m68k: Disable already included patches (611, 618, 630)

 -- Bastian Blank <waldi@debian.org>  Tue, 19 Jun 2007 17:49:52 +0200

linux-2.6 (2.6.21-6) unstable; urgency=low

  * Add stable release 2.6.21.6:
    - nf_conntrack_h323: add checking of out-of-range on choices' index values
      (CVE-2007-3642)
  * Update vserver patch to 2.2.0.

 -- Bastian Blank <waldi@debian.org>  Tue, 10 Jul 2007 18:36:17 +0200

linux-2.6 (2.6.21-5) unstable; urgency=low

  [ Christian T. Steigies ]
  * [m68k] Add atari isa and scsi fixes

  [ maximilian attems ]
  * Add stable release 2.6.21.4:
    - cpuset: prevent information leak in cpuset_tasks_read (CVE-2007-2875)
    - random: fix error in entropy extraction (CVE-2007-2453 1 of 2)
    - random: fix seeding with zero entropy (CVE-2007-2453 2 of 2)
    - NETFILTER: {ip, nf}_conntrack_sctp: fix remotely triggerable NULL ptr
      dereference (CVE-2007-2876)
  * Add stable release 2.6.21.5:
    - acpi: fix potential call to a freed memory section.
    - USB: set the correct Interrupt interval in usb_bulk_msg
    - i386: Fix K8/core2 oprofile on multiple CPUs
    - ntfs_init_locked_inode(): fix array indexing
    - ALSA: wm8750 typo fix
    - neofb: Fix pseudo_palette array overrun in neofb_setcolreg
    - e1000: disable polling before registering netdevice
    - timer statistics: fix race
    - x86: fix oprofile double free
    - ALSA: usb-audio: explicitly match Logitech QuickCam
    - zd1211rw: Add AL2230S RF support
    - IPV4: Correct rp_filter help text.
    - Fix AF_UNIX OOPS
    - ICMP: Fix icmp_errors_use_inbound_ifaddr sysctl
    - NET: Fix BMSR_100{HALF,FULL}2 defines in linux/mii.h
    - SPARC64: Fix _PAGE_EXEC_4U check in sun4u I-TLB miss handler.
    - SPARC64: Don't be picky about virtual-dma values on sun4v.
    - SPARC64: Fix two bugs wrt. kernel 4MB TSB.
    - cciss: fix pci_driver.shutdown while device is still active
    - fix compat console unimap regression
    - timer stats: speedups
    - SPARC: Linux always started with 9600 8N1
    - pci_ids: update patch for Intel ICH9M
    - PCI: quirk disable MSI on via vt3351
    - UML - Improve host PTRACE_SYSEMU check
    - NET: parse ip:port strings correctly in in4_pton
    - Char: cyclades, fix deadlock
    - IPSEC: Fix panic when using inter address familiy IPsec on loopback.
    - TCP: Use default 32768-61000 outgoing port range in all cases.
    - TG3: Fix link problem on Dell's onboard 5906.
    - fuse: fix mknod of regular file
    - md: Avoid overflow in raid0 calculation with large components.
    - md: Don't write more than is required of the last page of a bitmap
    - make freezeable workqueues singlethread
    - tty: fix leakage of -ERESTARTSYS to userland
    - V4L/DVB (5593): Budget-ci: Fix tuning for TDM 1316 (160..200 MHz)
    - Input: i8042 - fix AUX port detection with some chips
    - SCSI: aacraid: Correct sa platform support.
      (Was: [Bug 8469] Bad EIP value on pentium3 SMP kernel-2.6.21.1)
    - BLUETOOTH: Fix locking in hci_sock_dev_event().
    - hpt366: don't check enablebits for HPT36x
    - ieee1394: eth1394: bring back a parent device
    - NET: Fix race condition about network device name allocation.
    - ALSA: hda-intel - Probe additional slots only if necessary
    - ALSA: hda-intel - Fix detection of audio codec on Toshiba A100
    - ahci: disable 64bit dma on sb600
    - i386: HPET, check if the counter works
    - Ignore bogus ACPI info for offline CPUs
    - NOHZ: Rate limit the local softirq pending warning output
    - Prevent going idle with softirq pending
    - Work around Dell E520 BIOS reboot bug
    - NET: "wrong timeout value" in sk_wait_data() v2
    - IPV6 ROUTE: No longer handle ::/0 specially.
    - x86_64: allocate sparsemem memmap above 4G
  * Bump ABI to 2.

  [ Bastian Blank ]
  * Back out ABI fixing changes.
  * Update vserver patch to 2.2.0-rc3.

 -- Bastian Blank <waldi@debian.org>  Fri, 22 Jun 2007 12:39:47 +0200

linux-2.6 (2.6.21-4) unstable; urgency=low

  * [powerpc] Fix mkvmlinuz support.
  * [s390] Add exception handler for diagnose 224.

 -- Bastian Blank <waldi@debian.org>  Sat, 26 May 2007 14:08:44 +0200

linux-2.6 (2.6.21-3) unstable; urgency=low

  [ Gordon Farquharson ]
  * arm/ixp4xx: Add patch to set NSLU2 timer frequency.

  [ maximilian attems ]
  * sparc64: enable USB_SERIAL. (closes: #412740)
  * Apply stable 2.6.21.1.
  * Add stable release 2.6.21.2:
    - slob: fix page order calculation on not 4KB page
    - libata-sff: Undo bug introduced with pci_iomap changes
    - kbuild: fixdep segfault on pathological string-o-death
    - IPMI: fix SI address space settings
    - IPV6: Reverse sense of promisc tests in ip6_mc_input
    - iop: fix iop_getttimeoffset
    - iop13xx: fix i/o address translation
    - arm: fix handling of svc mode undefined instructions
    - CPUFREQ: powernow-k7: fix MHz rounding issue with perflib
    - CPUFREQ: Support rev H AMD64s in powernow-k8
    - CPUFREQ: Correct revision mask for powernow-k8
    - JFS: Fix race waking up jfsIO kernel thread
    - IPV6: Send ICMPv6 error on scope violations.
    - SPARC64: Add missing cpus_empty() check in hypervisor xcall handling.
    - SPARC64: Fix recursion in PROM tree building.
    - SERIAL SUNHV: Add an ID string.
    - SPARC64: Bump PROMINTR_MAX to 32.
    - SPARC64: Be more resiliant with PCI I/O space regs.
    - oom: fix constraint deadlock
    - fix for bugzilla 8426: massive slowdown on SCSI CD/DVD drive connected to
      mptspi driver
    - x86_64 : Fix vgettimeofday()
    - IPV6: Fix slab corruption running ip6sic
    - IPSEC: Check validity of direction in xfrm_policy_byid
    - CRYPTO: api: Read module pointer before freeing algorithm
    - NET_SCHED: prio qdisc boundary condition
    - reiserfs: suppress lockdep warning
    - USB HID: hiddev - fix race between hiddev_send_event() and
      hiddev_release()
    - NETFILTER: {ip,nf}_nat_proto_gre: do not modify/corrupt GREv0 packets
      through NAT
    - fix leaky resv_huge_pages when cpuset is in use
    - ACPI: Fix 2.6.21 boot regression on P4/HT
    - TG3: Fix TSO bugs.
    - TG3: Remove reset during MAC address changes.
    - TG3: Update version and reldate.
    - BNX2: Fix TSO problem with small MSS.
    - BNX2: Block MII access when ifdown.
    - BNX2: Save PCI state during suspend.
    - BNX2: Update version and reldate.
    - sis900: Allocate rx replacement buffer before rx operation
    - knfsd: Avoid use of unitialised variables on error path when nfs exports.
    - knfsd: rpc: fix server-side wrapping of krb5i replies
    - md: Avoid a possibility that a read error can wrongly propagate through
    - md/raid1 to a filesystem.
    - fat: fix VFAT compat ioctls on 64-bit systems
    - NETFILTER: {ip,nf}_conntrack: fix use-after-free in helper destroy
      callback invocation
    - ppp: Fix ppp_deflate issues with recent zlib_inflate changes
    - NETPOLL: Fix TX queue overflow in trapped mode.
    - NETPOLL: Remove CONFIG_NETPOLL_RX
    - cxacru: Fix infinite loop when trying to cancel polling task
    - TCP: zero out rx_opt in tcp_disconnect()
    - ipv6: track device renames in snmp6
    - skge: default WOL should be magic only (rev2)
    - skge: allow WOL except for known broken chips
    - sky2: allow 88E8056
    - sky2: 88e8071 support not ready
    - skge: crash on shutdown/suspend
    - sky2: fix oops on shutdown
    - udf: decrement correct link count in udf_rmdir
    - ALSA: hda-codec - Fix resume of STAC92xx codecs
    - sata_via: add missing PM hooks
    - driver-core: don't free devt_attr till the device is released
    - pci-quirks: disable MSI on RS400-200 and RS480
    - highres/dyntick: prevent xtime lock contention
    - clocksource: fix resume logic
    - smc911x: fix compilation breakage wjen debug is on
    - SCTP: Fix sctp_getsockopt_local_addrs_old() to use local storage.
    - SCTP: Correctly copy addresses in sctp_copy_laddrs
    - SCTP: Prevent OOPS if hmac modules didn't load
    - IPV6: Do no rely on skb->dst before it is assigned.
    - IPV6 ROUTE: Assign rt6i_idev for ip6_{prohibit,blk_hole}_entry.

  [ Christian T. Steigies ]
  * m68k: enable ATARI_SCSI and ATARI_ROM_ISA

  [ Bastian Blank ]
  * Fix linux/version.h in linux-libc-dev.
  * Make it possible to specifiy special CFLAGS.
  * [hppa] Reenable.
  * [hppa] Workaround hppa64 failure.
  * [hppa] Fix debugging in lws syscalls.
  * Fix abi change.
  * Add stable release 2.6.21.3:
    - [PATCH] GEODE-AES: Allow in-place operations [CVE-2007-2451]

 -- Bastian Blank <waldi@debian.org>  Fri, 25 May 2007 10:57:48 +0200

linux-2.6 (2.6.21-2) unstable; urgency=low

  [ Christian T. Steigies ]
  * m68k: fix atari scc patch
  * m68k: install compressed vmlinuz images so the post-inst script can find it

  [ Steve Langasek ]
  * [alpha] isa-mapping-support.patch: add isa_page_to_bus and
    isa_bus_to_virt defines to complement the existing isa_virt_to_bus
    define; untested, but these should all be straightforward on alpha and
    defining them is certainly a better option for getting user feedback
    than disabling the affected drivers.

  [ Bastian Blank ]
  * [powerpc] Readd mkvmlinuz support. (closes: #419033)
  * [sparc]: Disable sparc32 image.
  * [hppa]: Temporary disable all images.

 -- Bastian Blank <waldi@debian.org>  Fri, 18 May 2007 19:52:36 +0200

linux-2.6 (2.6.21-1) unstable; urgency=low

  [ maximilian attems ]
  * New upstream release see http://kernelnewbies.org/Linux_2_6_21
    (closes: #423874)
  * Disable CONFIG_IP_ROUTE_MULTIPATH_CACHED in topconfig.
  * Enable CONFIG_IP6_NF_MATCH_MH, CONFIG_CHELSIO_T3, CONFIG_USB_NET_DM9601,
    CONFIG_NETFILTER_XT_TARGET_TCPMSS, CONFIG_RTC_DRV_CMOS,
    CONFIG_ASUS_LAPTOP, CONFIG_SONY_LAPTOP, CONFIG_DVB_TUNER_QT1010,
    CONFIG_USB_IOWARRIOR, CONFIG_ATL1 in topconfig.
  * [i386] Enable CONFIG_ACPI_BAY, CONFIG_X86_LONGHAUL, CONFIG_BLK_DEV_DELKIN,
    CONFIG_BLK_DEV_IT8213, CONFIG_BLK_DEV_TC86C001, CONFIG_INPUT_ATLAS_BTNS,
    CONFIG_SENSORS_ADM1029, CONFIG_FB_SVGALIB, CONFIG_FB_S3,
    CONFIG_USB_KC2190, CONFIG_KS0108.
  * Add stable release 2.6.21.1:
    - IPV4: Fix OOPS'er added to netlink fib.
    - IPV6: Fix for RT0 header ipv6 change.
  * [i386] Enable CONFIG_NO_HZ, CONFIG_HIGH_RES_TIMERS for dynticks and true
    high-resolution timers.
  * [i386] Enable CONFIG_TIMER_STATS to collect stats about kernel/userspace
    timer aka power usage (see powertop). (closes: #423694)
  * [i386] Disable obsolete CONFIG_IRQBALANCE due to bad timer behaviour.

  [ Martin Michlmayr ]
  * Add armel (arm with EABI) support.  Thanks, Lennert Buytenhek and
    Joey Hess.  (closes: #410853)
  * Mark CHELSIO_T3 as broken on ARM.
  * Take arch/arm/tools/mach-types from current git to fix build failure
    because MACH_TYPE_EP80219 is not defined.
  * mips/sb1: Don't build CONFIG_ATA into the kernel.
  * mips/sb1: Unset CONFIG_USB_{KBD,MOUSE} since the generic HID is used.
  * arm/iop32x: Don't build CONFIG_ATA into the kernel.
  * arm/ixp4xx: Enable more SATA drivers.
  * arm/ixp4xx: Enable PATA_ARTOP which is needed by the nas100d.
  * arm/ixp4xx: Set CONFIG_USB_EHCI_TT_NEWSCHED.
  * mips/4kc-malta: Add an image for the MIPS Malta board.  Thanks,
    Aurelien Jarno. (closes: #421377)

  [ Emanuele Rocca ]
  * sparc: Enable CONFIG_SCSI_QLOGIC_1280. (closes: #423177)

  [ Christian T. Steigies ]
  * Add m68k patches for 2.6.21
  * Add type: plain to [image] in arch/m68k/defines to fix missing
    Modules.symvers problem

  [ Steve Langasek ]
  * Revert change to disable image building on alpha.

  [ Bastian Blank ]
  * Update vserver patch to 2.2.0-rc1.

 -- Bastian Blank <waldi@debian.org>  Wed, 16 May 2007 13:46:38 +0200

linux-2.6 (2.6.20-3) unstable; urgency=low

  [ Gordon Farquharson ]
  * arm: Mark CONFIG_MTD_NAND_CAFE and CONFIG_NETXEN_NIC as broken to
    fix FTBFS.

  [ Bastian Blank ]
  * Disable new pata drivers. (closes: #419458)
  * Disable pata in ata_piix.

 -- Bastian Blank <waldi@debian.org>  Tue, 24 Apr 2007 09:54:44 +0200

linux-2.6 (2.6.20-2) unstable; urgency=low

  [ Bastian Blank ]
  * Rename linux-libc-headers into linux-libc-dev.
  * [mips] Drop sb1250 uart support.
  * [alpha] Temporary disable alpha images.
  * Add stable release 2.6.20.7:
    - Linux 2.6.20.7
    - Update libata drive blacklist to the latest from 2.6.21
    - fix page leak during core dump
    - revert "retries in ext4_prepare_write() violate ordering requirements"
    - revert "retries in ext3_prepare_write() violate ordering requirements"
    - libata: Clear tf before doing request sense (take 3)
    - fix lba48 bug in libata fill_result_tf()
    - ahci.c: walkaround for SB600 SATA internal error issue
    - libata bugfix: preserve LBA bit for HDIO_DRIVE_TASK
    - softmac: avoid assert in ieee80211softmac_wx_get_rate
    - knfsd: allow nfsd READDIR to return 64bit cookies
    - Fix TCP slow_start_after_idle sysctl
    - Fix tcindex classifier ABI borkage...
    - Fix IPSEC replay window handling
    - Fix TCP receiver side SWS handling.
    - Fix scsi sense handling
    - Fix length validation in rawv6_sendmsg()
    - NETFILTER: ipt_CLUSTERIP: fix oops in checkentry function
    - 8139too: RTNL and flush_scheduled_work deadlock
    - Fix calculation for size of filemap_attr array in md/bitmap.
    - HID: Do not discard truncated input reports
    - DVB: pluto2: fix incorrect TSCR register setting
    - DVB: tda10086: fix DiSEqC message length
    - sky2: phy workarounds for Yukon EC-U A1
    - sky2: turn on clocks when doing resume
    - sky2: turn carrier off when down
    - skge: turn carrier off when down
    - sky2: reliable recovery
    - i386: fix file_read_actor() and pipe_read() for original i386 systems
    - kbuild: fix dependency generation

  [ dann frazier ]
  * [hppa] Add parisc arch patch from Kyle McMartin
  * [hppa] Enable CONFIG_TULIP_MMIO (closes: #332962)
  * [hppa] Disable ni52 driver, it doesn't build (and wouldn't work if it did)

 -- Bastian Blank <waldi@debian.org>  Sun, 15 Apr 2007 16:04:16 +0200

linux-2.6 (2.6.20-1) unstable; urgency=low

  [ Martin Michlmayr ]
  * mipsel: Drop DECstation support (both r3k-kn02 and r4k-kn04).
  * arm: Drop RiscPC (rpc) support.
  * arm: Update configs for 2.6.19-rc6.
  * arm: source drivers/ata/Kconfig so SATA can be enabled on ARM.
  * arm/footbridge: Unset SATA.
  * arm/s3c2410: Drop this flavour since no such device is supported
    in debian-installer and the ARM build resources are limited.

  [ Sven Luther ]
  * [powerpc] Added Genesi Efika support patch

  [ Bastian Blank ]
  * Remove legacy pty support. (closes: #338404)
  * Enable new scsi parts.
  * powerpc: Enable ibmvscsis.
  * Add stable release 2.6.20.1:
    - Linux 2.6.20.1
    - [PATCH] Fix a free-wrong-pointer bug in nfs/acl server (CVE-2007-0772)
  * Add stable release 2.6.20.2:
    - Linux 2.6.20.2
    - IPV6: Handle np->opt being NULL in ipv6_getsockopt_sticky() [CVE-2007-1000]
    - x86-64: survive having no irq mapping for a vector
    - Fix buffer overflow in Omnikey CardMan 4040 driver (CVE-2007-0005)
    - TCP: Fix minisock tcp_create_openreq_child() typo.
    - gfs2: fix locking mistake
    - ATA: convert GSI to irq on ia64
    - pktcdvd: Correctly set cmd_len field in pkt_generic_packet
    - video/aty/mach64_ct.c: fix bogus delay loop
    - revert "drivers/net/tulip/dmfe: support basic carrier detection"
    - throttle_vm_writeout(): don't loop on GFP_NOFS and GFP_NOIO allocations
    - fix section mismatch warning in lockdep
    - ueagle-atm.c needs sched.h
    - kvm: Fix asm constraint for lldt instruction
    - lockdep: forward declare struct task_struct
    - Char: specialix, isr have 2 params
    - buffer: memorder fix
    - kernel/time/clocksource.c needs struct task_struct on m68k
    - m32r: build fix for processors without ISA_DSP_LEVEL2
    - hugetlb: preserve hugetlb pte dirty state
    - enable mouse button 2+3 emulation for x86 macs
    - v9fs_vfs_mkdir(): fix a double free
    - ufs: restore back support of openstep
    - Fix MTRR compat ioctl
    - kexec: Fix CONFIG_SMP=n compilation V2 (ia64)
    - NLM: Fix double free in __nlm_async_call
    - RPM: fix double free in portmapper code
    - Revert "[PATCH] LOG2: Alter get_order() so that it can make use of ilog2() on a constant"
    - Backport of psmouse suspend/shutdown cleanups
    - USB: usbnet driver bugfix
    - sched: fix SMT scheduler bug
    - tty_io: fix race in master pty close/slave pty close path
    - forcedeth: disable msix
    - export blk_recount_segments
    - Fix reference counting (memory leak) problem in __nfulnl_send() and callers related to packet queueing.
    - Fix anycast procfs device leak
    - Don't add anycast reference to device multiple times
    - Fix TCP MD5 locking.
    - Fix %100 cpu spinning on sparc64
    - Fix skb data reallocation handling in IPSEC
    - Fix xfrm_add_sa_expire() return value
    - Fix interrupt probing on E450 sparc64 systems
    - HID: fix possible double-free on error path in hid parser
    - POWERPC: Fix performance monitor exception
    - libata: add missing CONFIG_PM in LLDs
    - libata: add missing PM callbacks
    - bcm43xx: Fix assertion failures in interrupt handler
    - mmc: Power quirk for ENE controllers
    - UML - Fix 2.6.20 hang
    - fix umask when noACL kernel meets extN tuned for ACLs
    - sata_sil: ignore and clear spurious IRQs while executing commands by polling
    - swsusp: Fix possible oops in userland interface
    - Fix posix-cpu-timer breakage caused by stale p->last_ran value
    - V4L: cx88-blackbird: allow usage of 376836 and 262144 sized firmware images
    - V4L: fix cx25840 firmware loading
    - DVB: digitv: open nxt6000 i2c_gate for TDED4 tuner handling
    - DVB: cxusb: fix firmware patch for big endian systems
    - V4L: pvrusb2: Handle larger cx2341x firmware images
    - V4L: pvrusb2: Fix video corruption on stream start
    - dvbdev: fix illegal re-usage of fileoperations struct
    - md: Fix raid10 recovery problem.
    - bcm43xx: fix for 4309
    - i386: Fix broken CONFIG_COMPAT_VDSO on i386
    - x86: Don't require the vDSO for handling a.out signals
    - x86_64: Fix wrong gcc check in bitops.h
    - sky2: transmit timeout deadlock
    - sky2: dont flush good pause frames
    - Fix oops in xfrm_audit_log()
    - Prevent pseudo garbage in SYN's advertized window
    - Fix IPX module unload
    - Clear TCP segmentation offload state in ipt_REJECT
    - Fix atmarp.h for userspace
    - UHCI: fix port resume problem
    - Fix recently introduced problem with shutting down a busy NFS server.
    - Avoid using nfsd process pools on SMP machines.
    - EHCI: turn off remote wakeup during shutdown
    - IPV6: HASHTABLES: Use appropriate seed for caluculating ehash index.
    - MTD: Fatal regression in drivers/mtd/redboot.c in 2.6.20
    - Kconfig: FAULT_INJECTION can be selected only if LOCKDEP is enabled.
    - USB HID: Fix USB vendor and product IDs endianness for USB HID devices
    - Fix null pointer dereference in appledisplay driver
    - ieee1394: fix host device registering when nodemgr disabled
    - ieee1394: video1394: DMA fix
    - Fix compile error for e500 core based processors
    - md: Avoid possible BUG_ON in md bitmap handling.
    - Fix allocation failure handling in multicast
    - Fix TCP FIN handling
    - Fix ATM initcall ordering.
    - Fix various bugs with aligned reads in RAID5.
    - hda-intel - Don't try to probe invalid codecs
    - usbaudio - Fix Oops with unconventional sample rates
    - usbaudio - Fix Oops with broken usb descriptors
    - USB: fix concurrent buffer access in the hub driver
    - Missing critical phys_to_virt in lib/swiotlb.c
    - AGP: intel-agp bugfix
    - bcm43xx: Fix for oops on ampdu status
    - bcm43xx: Fix for oops on resume
    - ide: fix drive side 80c cable check
    - Keys: Fix key serial number collision handling
    - knfsd: Fix a race in closing NFSd connections.
    - pata_amd: fix an obvious bug in cable detection
    - prism54: correct assignment of DOT1XENABLE in WE-19 codepaths
    - rtc-pcf8563: detect polarity of century bit automatically
    - x86_64: fix 2.6.18 regression - PTRACE_OLDSETOPTIONS should be accepted
    - ocfs2: ocfs2_link() journal credits update
  * Update xen patch to changeset 48670 from fedora 2.6.20 branch.
  * Support xen versions 3.0.4-1 and 3.0.3-1.

  [ Rod Whitby ]
  * arm/ixp4xx: Enable PATA_ARTOP for the nas100d and dsmg600.
  * arm/ixp4xx: Enable RTC for the nas100d
  * Add nas100d Ethernet MAC setup support.
  * Add temporary hack to get Artop PATA support going on the nas100d.

  [ maximilian attems ]
  * i386: Enable kvm.
  * Add stable release 2.6.20.3:
    - Fix sparc64 device register probing
    - Fix bug 7994 sleeping function called from invalid context
    - Fix timewait jiffies
    - Fix UDP header pointer after pskb_trim_rcsum()
    - Fix compat_getsockopt
    - bcm43xx: Fix problem with >1 GB RAM
    - nfnetlink_log: fix NULL pointer dereference
    - nfnetlink_log: fix possible NULL pointer dereference
    - conntrack: fix {nf, ip}_ct_iterate_cleanup endless loops
    - nf_conntrack/nf_nat: fix incorrect config ifdefs
    - tcp conntrack: accept SYN|URG as valid
    - nfnetlink_log: fix reference leak
    - nfnetlink_log: fix use after free
    - nf_conntrack: fix incorrect classification of IPv6 fragments as
      ESTABLISHED
    - nfnetlink_log: zero-terminate prefix
    - nfnetlink_log: fix crash on bridged packet
    - Fix callback bug in connector
    - fix for bugzilla #7544 (keyspan USB-to-serial converter)
    - ip6_route_me_harder should take into account mark
  * Add myself to uploaders field, entry got lost after 2.6.16-2
  * Add stable release 2.6.20.4:
    - fix deadlock in audit_log_task_context()
    - EHCI: add delay to bus_resume before accessing ports
    - Copy over mac_len when cloning an skb
    - fix read past end of array in md/linear.c
    - oom fix: prevent oom from killing a process with children/sibling unkillable
    - Fix sparc64 hugepage bugs
    - Fix page allocation debugging on sparc64
    - Fix niagara memory corruption
    - Input: i8042 - really suppress ACK/NAK during panic blink
    - Input: i8042 - fix AUX IRQ delivery check
    - Input: i8042 - another attempt to fix AUX delivery checks
    - Fix rtm_to_ifaddr() error return.
    - r8169: fix a race between PCI probe and dev_open
    - futex: PI state locking fix
    - adjust legacy IDE resource setting (v2)
    - UML - arch_prctl should set thread fs
    - gdth: fix oops in gdth_copy_cmd()
    - Fix extraneous IPSEC larval SA creation
    - IA64: fix NULL pointer in ia64/irq_chip-mask/unmask function
    - st: fix Tape dies if wrong block size used, bug 7919
    - Fix ipv6 flow label inheritance
    - NETFILTER: nfnetlink_log: fix reference counting
    - mm: fix madvise infinine loop
    - Fix another NULL pointer deref in ipv6_sockglue.c
    - NetLabel: Verify sensitivity level has a valid CIPSO mapping
    - Fix GFP_KERNEL with preemption disabled in fib_trie
    - IrDA: irttp_dup spin_lock initialisation
    - hda-intel - Fix codec probe with ATI controllers
    - hrtimer: prevent overrun DoS in hrtimer_forward()
    - fix MTIME_SEC_MAX on 32-bit
    - nfs: nfs_getattr() can't call nfs_sync_mapping_range() for non-regular files
    - dio: invalidate clean pages before dio write
    - initialise pi_lock if CONFIG_RT_MUTEXES=N
  * Add stable release 2.6.20.5:
    - FRA_{DST,SRC} are le16 for decnet
    - CIFS: reset mode when client notices that ATTR_READONLY is no longer set
    - ide: clear bmdma status in ide_intr() for ICHx controllers (revised #4)
    - ide: remove clearing bmdma status from cdrom_decode_status() (rev #4)
    - NET: Fix sock_attach_fd() failure in sys_accept()
    - DCCP: Fix exploitable hole in DCCP socket options
    - ide: revert "ide: fix drive side 80c cable check, take 2" for now
    - generic_serial: fix decoding of baud rate
    - IPV6: Fix ipv6 round-robin locking.
    - VIDEO: Fix FFB DAC revision probing
    - PPP: Fix PPP skb leak
    - V4L: msp_attach must return 0 if no msp3400 was found.
    - CRYPTO: api: scatterwalk_copychunks() fails to advance through scatterlist
    - APPLETALK: Fix a remotely triggerable crash (CVE-2007-1357)
    - UML - fix epoll
    - UML - host VDSO fix
    - UML - Fix static linking
    - UML - use correct register file size everywhere
    - libata: sata_mv: don't touch reserved bits in EDMA config register
    - libata: sata_mv: Fix 50xx irq mask
    - libata bugfix: HDIO_DRIVE_TASK
    - V4L: Fix SECAM handling on saa7115
    - DVB: fix nxt200x rf input switching
    - SPARC: Fix sparc builds with gcc-4.2.x
    - V4L: saa7146: Fix allocation of clipping memory
    - uml: fix unreasonably long udelay
    - NET: Fix packet classidier NULL pointer OOPS
    - NET_SCHED: Fix ingress qdisc locking.
    - sata_nv: delay on switching between NCQ and non-NCQ commands
    - dvb-core: fix several locking related problems
    - ieee1394: dv1394: fix CardBus card ejection
    - CIFS: Allow reset of file to ATTR_NORMAL when archive bit not set
    - jmicron: make ide jmicron driver play nice with libata ones
    - libata: clear TF before IDENTIFYing
    - NET: Fix FIB rules compatability
    - DVB: isl6421: don't reference freed memory
    - V4L: radio: Fix error in Kbuild file
    - i2o: block IO errors on i2o disk
  * Add stable release 2.6.20.6:
    - CRYPTO api: Use the right value when advancing scatterwalk_copychunks
    - uml: fix static linking for real

  [ Gordon Farquharson ]
  * Disable broken config options on ARM.

  [ Frederik Schüler ]
  * Disable NAPI on forcedeth, it is broken.

  [ dann frazier ]
  * Hardcode the output of the scripts under arch/ia64/scripts as executed
    in an etch environment so that we can build out of tree modules correctly
    (re-add; patch seems to have been dropped during a merge.)
    See: #392592
  * Allow '.' and '+' in the target dist field of the changelog. dpkg has
    supported this since 1.13.20, see #361171.

 -- Bastian Blank <waldi@debian.org>  Mon, 09 Apr 2007 19:21:52 +0200

linux-2.6 (2.6.18.dfsg.1-10) unstable; urgency=low

  [ maximilian attems ]
  * Add patches out of stable queue 2.6.18
    - [amd64] Don't leak NT bit into next task (CVE-2006-5755)
    - IB/srp: Fix FMR mapping for 32-bit kernels and addresses above 4G
    - SCSI: add missing cdb clearing in scsi_execute()
  * Xen postinst: Use takeover for update-initramfs. Makes postinst idempotent.
    On creation it should always overwrite. (closes: #401183)
  * Hand-picked from stable release 2.6.16.38:
    - i2c-viapro: Add support for the VT8237A and VT8251
    - PCI: irq: irq and pci_ids patch for Intel ICH9
    - i2c-i801: SMBus patch for Intel ICH9
    - fix the UML compilation
    - drm: allow detection of new VIA chipsets
    - drm: Add the P4VM800PRO PCI ID.
    - rio: typo in bitwise AND expression.
    - i2c-mv64xxx: Fix random oops at boot
    - i2c: fix broken ds1337 initialization
    - [SUNKBD]: Fix sunkbd_enable(sunkbd, 0); obvious.
    - Call init_timer() for ISDN PPP CCP reset state timer (CVE-2006-5749)
    - V4L: cx88: Fix leadtek_eeprom tagging
    - SPI/MTD: mtd_dataflash oops prevention
    - grow_buffers() infinite loop fix (CVE-2006-5757/CVE-2006-6060)
    - corrupted cramfs filesystems cause kernel oops (CVE-2006-5823)
    - ext2: skip pages past number of blocks in ext2_find_entry
      (CVE-2006-6054)
    - handle ext3 directory corruption better (CVE-2006-6053)
    - hfs_fill_super returns success even if no root inode (CVE-2006-6056)
      backout previous fix, was not complete.
    - Fix for shmem_truncate_range() BUG_ON()
    - ebtables: check struct type before computing gap
    - [IPV4/IPV6]: Fix inet{,6} device initialization order.
    - [IPV6] Fix joining all-node multicast group.
    - [SOUND] Sparc CS4231: Use 64 for period_bytes_min
  * [PKTGEN]: Convert to kthread API. Thanks David Miller for patch.
  * [IDE] Add driver for Jmicron  JMB36x devices by Alan Cox.
    Enable jmicron on i386 and amd64 archs.
  * Hand-picked from stable release 2.6.16.39:
    - atiixp: hang fix
    - V4L/DVB: Flexcop-usb: fix debug printk
    - V4L/DVB: Fix uninitialised variable in dvb_frontend_swzigzag
    - read_zero_pagealigned() locking fix
    - adfs: fix filename handling
    - sparc32: add offset in pci_map_sg()
    - cdrom: set default timeout to 7 seconds
    - [SCSI] qla1280 command timeout
    - [SCSI] qla1280 bus reset typo
    - [Bluetooth] Check if DLC is still attached to the TTY
    - [Bluetooth] Fix uninitialized return value for RFCOMM sendmsg()
    - [Bluetooth] Return EINPROGRESS for non-blocking socket calls
    - [Bluetooth] Handle command complete event for exit periodic inquiry
    - [Bluetooth] Fix compat ioctl for BNEP, CMTP and HIDP
    - [Bluetooth] Add locking for bt_proto array manipulation
    - i386: fix CPU hotplug with 2GB VMSPLIT

  [ dann frazier ]
  * Fix raid1 recovery (closes: #406181)

  [ Jurij Smakov ]
  * Add dtlb-prot-bug-niagara.patch by David Miller, fixing the bug in the
    Niagara's DTLB-PROT trap.

  [ Bastian Blank ]
  * i386: Add amd64 image. (closes: #379090)

 -- Bastian Blank <waldi@debian.org>  Fri,  2 Feb 2007 12:50:35 +0100

linux-2.6 (2.6.18.dfsg.1-9) unstable; urgency=low

  [ Martin Michlmayr ]
  * arm/iop32x: Enable CONFIG_IP_NF_CONNTRACK_EVENTS and _NETLINK.
  * arm/ixp4xx: Enable some more I2C sensor modules.
  * arm/ixp4xx: Enable CONFIG_USB_NET_RNDIS_HOST.
  * arm/footbridge: Enable CONFIG_NATSEMI.
  * Revert mm/msync patches because they cause filesystem corruption
    (closes: #401006, #401980, #402707) ...
  * ... and add an alternative msync patch from Hugh Dickins that
    doesn't depend on the mm changes (closes: #394392).
  * mips: provide pci_get_legacy_ide_irq needed by some IDE drivers
    (see #404950).
  * arm: Implement flush_anon_page(), which is needed for FUSE
    (closes: #402876) and possibly dm-crypt/LUKS (see #403426).
  * arm: Turn off PCI burst on the Cyber2010, otherwise X11 on
    Netwinder will crash.
  * arm/iop32x: Enable CONFIG_IEEE80211_SOFTMAC and drivers based
    on it.
  * arm/ixp4xx: Upgrade to version 0.3.1 of the IXP4xx NPE Ethernet
    driver.  This version fixes stuck connections, e.g. with scp and
    NFS (closes: #404447).
  * arm/ixp4xx: Enable CONFIG_VIDEO_CPIA_USB.
  * arm/ixp4xx: Enable CONFIG_ISCSI_TCP.
  * arm/iop32x: Likewise.

  [ Bastian Blank ]
  * Bump ABI to 4.
  * Update vserver patch to 2.0.2.2-rc9. (closes: #402743, #403790)
  * Update xen patch to changeset 36186 from Fedora 2.6.18 branch.
  * i386/xen: Build only the pae version. (closes: #390862)
  * hppa: Override host type when necessary.
  * Fix tg3 reset. (closes: #405085)

  [ dann frazier ]
  * Fix potential fragmentation attacks in ip6_tables (CVE-2006-4572)
  * Backport a number of fixes for the cciss driver
    - Fix a bug with 1TB disks caused by converting total_size to an int
    - Claim devices that are of the HP RAID class and have a valid cciss sig
    - Make NR_CMDS a per-controller define - most can do 1024 commands, but
      the E200 family can only support 128
    - Change the SSID on the E500 as a workaround for a firmware bug
    - Disable prefetch on the P600 controller. An ASIC bug may result in
      prefetching beyond the end of physical memory
    - Increase blk_queue_max_sectors from 512 to 2048 to increase performance
    - Map out more memor for the PCI config table, required to reach offset
      0x214 to disable DMA on the P600
    - Set a default raid level on a volume that either does not support
      reading the geometry or reports an invalid geometry for whatever reason
      to avoid problems with buggy firmware
    - Revert change that replaed XFER_READ/XFER_WRITE macros with
      h->cciss_read/h->cciss_write that caused command timeouts on older
      controllers on ia32 (closes: #402787)
  * Fix mincore hang (CVE-2006-4814)
  * ia64: turn on IOC4 modules for SGI Altix systems. Thanks to Stephane Larose
    for suggesting this.
  * Add versioned build dep on findutils to make sure the system find command
    supports the -execdir action (closes: #405150)
  * Hardcode the output of the scripts under arch/ia64/scripts as executed
    in an etch environment so that we can build out of tree modules correctly
    (closes: #392592)
  * Update unusual_devs entry for ipod to fix an eject issue (closes: #406124)
  * Re-add verify_pmtmr_rate, resolving problems seen on older K6 ASUS
    boards where the ACPI PM timer runs too fast (closes: #394753)
  * Avoid condition where /proc/swaps header may not be printed
    (closes: #292318)
  * [hppa] disable XFS until it works (closes: #350482)

  [ Norbert Tretkowski ]
  * libata: handle 0xff status properly. (closes: #391867)
  * alpha: enabled CONFIG_SCSI_ARCMSR. (closes: #401187)
  * removed BROKEN_ON_SMP dependency from I2C_ELEKTOR. (closes: #402253)

  [ Christian T. Steigies ]
  * m68k/atari: enable keyboard, mouse and fb drivers
  * m68k/atari: fixes for ethernec and video driver by Michael Schmitz
  * m68k/atari: fixes for scsi driver by Michael Schmitz
  * m68k/mac: fixes for mace and cuda driver by Finn Thain
  * m68k/atari: fixes for ide driver by Michael Schmitz
  * m68k/atari: fixes for ide driver by Michael Schmitz
  * m68k/atari: fixes for ethernec and atakeyb driver by Michael Schmitz, build ethernec as module
  * m68k/mac: fixes for mace and adb driver by Finn Thain

  [ maximilian attems ]
  * Add stable release 2.6.18.6:
    - EBTABLES: Fix wraparounds in ebt_entries verification.
    - EBTABLES: Verify that ebt_entries have zero ->distinguisher.
    - EBTABLES: Deal with the worst-case behaviour in loop checks.
    - EBTABLES: Prevent wraparounds in checks for entry components' sizes.
    - skip data conversion in compat_sys_mount when data_page is NULL
    - bonding: incorrect bonding state reported via ioctl
    - x86-64: Mark rdtsc as sync only for netburst, not for core2
      (closes: #406767)
    - dm crypt: Fix data corruption with dm-crypt over RAID5 (closes: #402812)
    - forcedeth: Disable INTx when enabling MSI in forcedeth
    - PKT_SCHED act_gact: division by zero
    - XFRM: Use output device disable_xfrm for forwarded packets
    - IPSEC: Fix inetpeer leak in ipv4 xfrm dst entries.
    - V4L: Fix broken TUNER_LG_NTSC_TAPE radio support
    - m32r: make userspace headers platform-independent
    - IrDA: Incorrect TTP header reservation
    - SUNHME: Fix for sunhme failures on x86
    - Bluetooth: Add packet size checks for CAPI messages (CVE-2006-6106)
    - softmac: remove netif_tx_disable when scanning
    - DVB: lgdt330x: fix signal / lock status detection bug
    - dm snapshot: fix freeing pending exception
    - NET_SCHED: policer: restore compatibility with old iproute binaries
    - NETFILTER: ip_tables: revision support for compat code
    - ARM: Add sys_*at syscalls
    - ieee1394: ohci1394: add PPC_PMAC platform code to driver probe
    - softirq: remove BUG_ONs which can incorrectly trigger
  * Hand-picked from stable release 2.6.16.30:
    - [PPPOE]: Advertise PPPoE MTU
  * Hand-picked from stable release 2.6.16.31:
    - [NETFILTER]: Fix ip6_tables extension header bypass bug (CVE-2006-4572)
    - fix RARP ic_servaddr breakage
  * Hand-picked from stable release 2.6.16.32:
    - drivers/telephony/ixj: fix an array overrun
    - flush D-cache in failure path
  * Hand-picked from stable release 2.6.16.33:
    - Add new PHY to sis900 supported list
    - ipmi_si_intf.c: fix "&& 0xff" typos
    - drivers/scsi/psi240i.c: fix an array overrun
  * Hand-picked from stable release 2.6.16.34:
    - [IPX]: Annotate and fix IPX checksum
    - [IGMP]: Fix IGMPV3_EXP() normalization bit shift value.
  * Hand-picked from stable release 2.6.16.35:
    - sgiioc4: Disable module unload
    - Fix a masking bug in the 6pack driver.
    - drivers/usb/input/ati_remote.c: fix cut'n'paste error
    - proper flags type of spin_lock_irqsave()
  * Hand-picked from stable release 2.6.16.37:
    - [CRYPTO] sha512: Fix sha384 block size
    - [SCSI] gdth: Fix && typos
    - Fix SUNRPC wakeup/execute race condition
  * Enable DEBUG_FS for usbmon in generic config. Don't disable it on alpha,
    amd64, hppa and ia64. (closes: 378542)
  * Backport a number of upstream fixes for the r8169 driver, needed for
    network performance (closes: 388870, 400524)
    - r8169: more alignment for the 0x8168
    - r8169: phy program update
    - r8169: more magic during initialization of the hardware
    - r8169: perform a PHY reset before any other operation at boot time
    - r8169: Fix iteration variable sign
    - r8169: remove extraneous Cmd{Tx/Rx}Enb write
  * sound: hda: detect ALC883 on MSI K9A Platinum motherboards (MS-7280)
    patch from Leonard Norrgard <leonard.norrgard@refactor.fi>
  * tulip: Add i386 specific patch to remove duplicate pci ids.
    Thanks Jurij Smakov <jurij@wooyd.org> (closes: #334104, #405203)
  * amd64, i386: Disable SK98LIN as SKGE is the modern capable driver.
    (closes: 405196)
  * Backout net-bcm43xx_netdev_watchdog.patch and push 2.6.18.2 fix.
    (closes: 402475)

  [ Jurij Smakov ]
  * Add bugfix/sparc/isa-dev-no-reg.patch to make sure that
    isa_dev_get_resource() can deal with devices which do not have a 'reg'
    PROM property. Failure to handle such devices properly resulted in an
    oops during boot on Netra X1. Thanks to Richard Mortimer for debugging
    and patch. (closes: #404216)
  * Add bugfix/sparc/ehci-hub-contol-alignment.patch to prevent unaligned
    memory accesses in ehci-hub-control() by adding an alignment attribute
    to the tbuf array declaration. Thanks to David Miller for the patch.

  [ Sven Luther ]
  * [powerpc] Enable CONFIG_PMAC_BACKLIGHT_LEGACY (Closes: #407671).

 -- Bastian Blank <waldi@debian.org>  Wed, 24 Jan 2007 13:21:51 +0100

linux-2.6 (2.6.18-8) unstable; urgency=low

  * Fix relations in the generated control file. (closes: #400544)
  * Add stable release 2.6.18.4:
    - bridge: fix possible overflow in get_fdb_entries (CVE-2006-5751)
  * Add stable release 2.6.18.5:
    - pcmcia: fix 'rmmod pcmcia' with unbound devices
    - BLUETOOTH: Fix unaligned access in hci_send_to_sock.
    - alpha: Fix ALPHA_EV56 dependencies typo
    - TG3: Add missing unlock in tg3_open() error path.
    - softmac: fix a slab corruption in WEP restricted key association
    - AGP: Allocate AGP pages with GFP_DMA32 by default
    - V4L: Do not enable VIDEO_V4L2 unconditionally
    - bcm43xx: Drain TX status before starting IRQs
    - fuse: fix Oops in lookup
    - UDP: Make udp_encap_rcv use pskb_may_pull
    - NETFILTER: Missing check for CAP_NET_ADMIN in iptables compat layer
    - NETFILTER: ip_tables: compat error way cleanup
    - NETFILTER: ip_tables: fix module refcount leaks in compat error paths
    - NETFILTER: Missed and reordered checks in {arp,ip,ip6}_tables
    - NETFILTER: arp_tables: missing unregistration on module unload
    - NETFILTER: Kconfig: fix xt_physdev dependencies
    - NETFILTER: xt_CONNSECMARK: fix Kconfig dependencies
    - NETFILTER: H.323 conntrack: fix crash with CONFIG_IP_NF_CT_ACCT
    - IA64: bte_unaligned_copy() transfers one extra cache line.
    - x86 microcode: don't check the size
    - scsi: clear garbage after CDBs on SG_IO
    - IPV6: Fix address/interface handling in UDP and DCCP, according to the scoping architecture.
  * Revert abi changing patch from 2.6.18.5.

 -- Bastian Blank <waldi@debian.org>  Sun, 10 Dec 2006 17:51:53 +0100

linux-2.6 (2.6.18-7) unstable; urgency=low

  [ Bastian Blank ]
  * Emit conflict lines for initramfs generators. (closes: #400305)
  * Update vserver patch to 2.0.2.2-rc8.
  * s390: Add patch to fix posix types.

  [ Martin Michlmayr ]
  * r8169: Add an option to ignore parity errors.
  * r8169: Ignore parity errors on the Thecus N2100.
  * rtc: Add patch from Riku Voipio to get RS5C372 going on the N2100.
  * arm/iop32x: Build RS5C372 support into the kernel.

  [ maximilian attems ]
  * hfs: Fix up error handling in HFS. (MOKB-14-11-2006)
  * sata: Avoid null pointer dereference in SATA Promise.
  * cifs: Set CIFS preferred IO size.

  [ Jurij Smakov ]
  * Add bugfix/sunhme-pci-enable.patch, fixing the failure of sunhme
    driver on x86/PCI hosts due to missing pci_enable_device() and
    pci_set_master() calls, lost during code refactoring upstream.
    (closes: #397460)

 -- Bastian Blank <waldi@debian.org>  Mon,  4 Dec 2006 15:20:30 +0100

linux-2.6 (2.6.18-6) unstable; urgency=low

  [ maximilian attems ]
  * Enable the new ACT modules globally. They were already set for amd64, hppa
    and mips/mipsel - needed by newer iproute2. (closes: #395882, #398172)
  * Fix msync() for LSB 3.1 compliance, backport fedora patches from 2.6.19
   - mm: tracking shared dirty pages
   - mm: balance dirty pages
   - mm: optimize the new mprotect() code a bit
   - mm: small cleanup of install_page()
   - mm: fixup do_wp_page()
   - mm: msync() cleanup (closes: #394392)
  * [amd64,i386] Enable CONFIG_USB_APPLETOUCH=m (closes: #382298)
  * Add stable release 2.6.18.3:
    - x86_64: Fix FPU corruption
    - e1000: Fix regression: garbled stats and irq allocation during swsusp
    - POWERPC: Make alignment exception always check exception table
    - usbtouchscreen: use endpoint address from endpoint descriptor
    - fix via586 irq routing for pirq 5
    - init_reap_node() initialization fix
    - CPUFREQ: Make acpi-cpufreq unsticky again.
    - SPARC64: Fix futex_atomic_cmpxchg_inatomic implementation.
    - SPARC: Fix missed bump of NR_SYSCALLS.
    - NET: __alloc_pages() failures reported due to fragmentation
    - pci: don't try to remove sysfs files before they are setup.
    - fix UFS superblock alignment issues
    - NET: Set truesize in pskb_copy
    - block: Fix bad data direction in SG_IO (closes: #394690)
    - cpqarray: fix iostat
    - cciss: fix iostat
    - Char: isicom, fix close bug
    - TCP: Don't use highmem in tcp hash size calculation.
    - S390: user readable uninitialised kernel memory, take 2.
    - correct keymapping on Powerbook built-in USB ISO keyboards
    - USB: failure in usblp's error path
    - Input: psmouse - fix attribute access on 64-bit systems
    - Fix sys_move_pages when a NULL node list is passed.
    - CIFS: report rename failure when target file is locked by Windows
    - CIFS: New POSIX locking code not setting rc properly to zero on successful
    - Patch for nvidia divide by zero error for 7600 pci-express card
      (maybe fixes 398258)
    - ipmi_si_intf.c sets bad class_mask with PCI_DEVICE_CLASS

  [ Steve Langasek ]
  * [alpha] new titan-video patch, for compatibility with TITAN and similar
    systems with non-standard VGA hose configs
  * [alpha] bugfix for srm_env module from upstream (Jan-Benedict Glaw),
    makes the module compatible with the current /proc interface so that
    reads no longer return EFAULT.  (closes: #353079)
  * Bump ABI to 3 for the msync fixes above.

  [ Martin Michlmayr ]
  * arm: Set CONFIG_BINFMT_MISC=m
  * arm/ixp4xx: Set CONFIG_ATM=m (and related modules) so CONFIG_USB_ATM has
    an effect.
  * arm/iop32x: Likewise.
  * arm/s3c2410: Unset CONFIG_PM_LEGACY.
  * arm/versatile: Fix Versatile PCI config byte accesses
  * arm/ixp4xx: Swap the disk 1 and disk 2 LED definitions so they're right.
  * mipsel/r5k-cobalt: Unset CONFIG_SCSI_SYM53C8XX_2 because the timeout is
    just too long.
  * arm/ixp4xx: Enable more V4L USB devices.

  [ dann frazier ]
  * Backport various SCTP changesets from 2.6.19, recommended by Vlad Yasevich
    (closes: #397946)
  * Add a "Scope of security support" section to README.Debian, recommended
    by Moritz Muehlenhoff

  [ Thiemo Seufer ]
  * Enable raid456 for mips/mipsel qemu kernel.

  [ dann frazier ]
  * The scope of the USR-61S2B unusual_dev entry was tightened, but too
    strictly. Loosen it to apply to additional devices with a smaller bcd.
    (closes: #396375)

  [ Sven Luther ]
  * Added support for TI ez430 development tool ID in ti_usb.
    Thanks to Oleg Verych for providing the patch.

  [ Christian T. Steigies ]
  * Added support for Atari EtherNEC, Aranym, video, keyboard, mouse, and serial
    by Michael Schmitz

  [ Bastian Blank ]
  * [i386] Reenable AVM isdn card modules. (closes: #386872)

 -- Bastian Blank <waldi@debian.org>  Tue, 21 Nov 2006 11:28:09 +0100

linux-2.6 (2.6.18-5) unstable; urgency=low

  [ maximilian attems ]
  * [s390] readd the fix for "S390: user readable uninitialised kernel memory
    (CVE-2006-5174)"
  * [s390] temporarily add patch queued for 2.6.18.3 fixing 32 bit opcodes and
    instructions.

  [ Thiemo Seufer ]
  * Fix build failure of hugetlbfs (closes: #397139).
  * Add kernel configuration for qemu's mips/mipsel emulation, thanks to
    Aurelien Jarno.

  [ Bastian Blank ]
  * Update vserver patch to 2.0.2.2-rc6.
  * Update xen parts for vserver. (closes: #397281)

  [ dann frazier ]
  * [ia64] Move to upstream version of sal-flush-fix patch, which is slightly
    different than the early version added in 2.6.18-3.

  [ Frederik Schüler ]
  * [i386] Acticate CONFIG_SX for all flavours. (closes: #391275)

  [ Steve Langasek ]
  * [alpha] new asm-subarchs patch: tell the compiler that we're
    deliberately emitting ev56 or ev6 instructions, so that this code
    will still compile without having to cripple gcc-4.1's checking of
    whether the correct instruction set is used.  Closes: #397139.

  [ Martin Michlmayr ]
  * arm/ixp4xx: Enable CONFIG_USB_ATM.
  * arm/iop32x: Enable CONFIG_PPPOE.
  * arm/iop32x: Enable CONFIG_USB_ATM.

 -- Bastian Blank <waldi@debian.org>  Wed,  8 Nov 2006 17:15:55 +0100

linux-2.6 (2.6.18-4) unstable; urgency=low

  [ Norbert Tretkowski ]
  * [alpha] Switched to gcc-4.1.

  [ Jurij Smakov ]
  * [sparc] Remove sparc64-atyfb-xl-gr.patch, it does more harm than
    good in 2.6.18.
  * [sparc] Add bugfix/sparc/compat-alloc-user-space-alignment.patch
    (thanks to David Miller) to make sure that compat_alloc_user_space()
    always returns memory aligned on a 8-byte boundary on sparc. This
    prevents a number of unaligned memory accesses, like the ones in
    sys_msgrcv() and compat_sys_msgrcv(), triggered every 5 seconds whenever
    fakeroot is running.
  * [sparc] Add bugfix/sparc/bus-id-size.patch (thanks to David Miller)
    to ensure that the size of the strings stored in the bus_id field of
    struct device never exceeds the amount of memory allocated for them
    (20 bytes). It fixes the situations in which storing longer device
    names in this field would cause corruption of adjacent memory regions.
    (closes: #394697).
  * [sparc] Add bugfix/sparc/sunblade1k-boot-fix.patch (thanks to David
    Miller) to fix a boottime crash on SunBlade1000.
  * [sparc] Add bugfix/sparc/t1k-cpu-lockup.patch (thanks to David Miller)
    to prevent soft CPU lockup on T1000 servers, which can be triggered from
    userspace, resulting in denial of service.

  [ Martin Michlmayr ]
  * arm/iop32x: Fix the interrupt of the 2nd Ethernet slot on N2100.
  * arm/iop32x: Allow USB and serial to co-exist on N2100.
  * arm/ixp4xx: Add clocksource for Intel IXP4xx platforms.
  * arm: Enable CONFIG_AUDIT=y again.
  * arm/ixp4xx: Add the IXP4xx Ethernet driver.
  * arm/ixp4xx: Build LED support into the kernel.
  * Add a driver for Fintek F75375S/SP and F75373.
  * arm/iop32x: Build F75375S/SP support in.
  * arm/iop32x: Fix the size of the RedBoot config partition.

  [ maximilian attems ]
  * Add netpoll leak fix.
  * Add upstream forcedeth swsusp support.
  * r8169: PCI ID for Corega Gigabit network card.
  * r8169: the MMIO region of the 8167 stands behin BAR#1.
  * r8169: Add upstream fix for infinite loop during hotplug.
  * Bump build-dependency on kernel-package to 10.063.
  * r8169: pull revert mac address change support.
  * bcm43xx: Add full netdev watchout timeout patch. (closes: 392065)
    Thanks Sjoerd Simons <sjoerd@spring.luon.net> for the testing.
  * Add stable release 2.6.18.2:
    - Remove not yet released, revert the included patches.
    - Keep aboves bcm43xx fix, it's more complete.
    - Watchdog: sc1200wdt - fix missing pnp_unregister_driver()
    - fix missing ifdefs in syscall classes hookup for generic targets
    - JMB 368 PATA detection
    - usbfs: private mutex for open, release, and remove
    - sound/pci/au88x0/au88x0.c: ioremap balanced with iounmap
    - x86-64: Fix C3 timer test
    - Reintroduce NODES_SPAN_OTHER_NODES for powerpc
    - ALSA: emu10k1: Fix outl() in snd_emu10k1_resume_regs()
    - IB/mthca: Use mmiowb after doorbell ring
    - SCSI: DAC960: PCI id table fixup
    - ALSA: snd_rtctimer: handle RTC interrupts with a tasklet
    - JFS: pageno needs to be long
    - SPARC64: Fix central/FHC bus handling on Ex000 systems.
    - SPARC64: Fix memory corruption in pci_4u_free_consistent().
    - SPARC64: Fix PCI memory space root resource on Hummingbird.
      (closes: #392078)
    - Fix uninitialised spinlock in via-pmu-backlight code.
    - SCSI: aic7xxx: pause sequencer before touching SBLKCTL
    - IPoIB: Rejoin all multicast groups after a port event
    - ALSA: Dereference after free in snd_hwdep_release()
    - rtc-max6902: month conversion fix
    - NET: Fix skb_segment() handling of fully linear SKBs
    - SCTP: Always linearise packet on input
    - SCSI: aic7xxx: avoid checking SBLKCTL register for certain cards
    - IPV6: fix lockup via /proc/net/ip6_flowlabel [CVE-2006-5619]
    - fix Intel RNG detection
    - ISDN: check for userspace copy faults
    - ISDN: fix drivers, by handling errors thrown by ->readstat()
    - splice: fix pipe_to_file() ->prepare_write() error path
    - ALSA: Fix bug in snd-usb-usx2y's usX2Y_pcms_lock_check()
    - ALSA: Repair snd-usb-usx2y for usb 2.6.18
    - PCI: Remove quirk_via_abnormal_poweroff
    - Bluetooth: Check if DLC is still attached to the TTY
    - vmscan: Fix temp_priority race
    - Use min of two prio settings in calculating distress for reclaim
    - __div64_32 for 31 bit. Fixes funny clock speed on hercules emulator.
      (closes: 395247)
    - DVB: fix dvb_pll_attach for mt352/zl10353 in cx88-dvb, and nxt200x
    - fuse: fix hang on SMP
    - md: Fix bug where spares don't always get rebuilt properly when they become live.
    - md: Fix calculation of ->degraded for multipath and raid10
    - knfsd: Fix race that can disable NFS server.
    - md: check bio address after mapping through partitions.
    - fill_tgid: fix task_struct leak and possible oops
    - uml: fix processor selection to exclude unsupported processors and features
    - uml: remove warnings added by previous -stable patch
    - Fix sfuzz hanging on 2.6.18
    - SERIAL: Fix resume handling bug
    - SERIAL: Fix oops when removing suspended serial port
    - sky2: MSI test race and message
    - sky2: pause parameter adjustment
    - sky2: turn off PHY IRQ on shutdown
    - sky2: accept multicast pause frames
    - sky2: GMAC pause frame
    - sky2: 88E803X transmit lockup (2.6.18)
    - tcp: cubic scaling error
    - mm: fix a race condition under SMC + COW
    - ALSA: powermac - Fix Oops when conflicting with aoa driver
    - ALSA: Fix re-use of va_list
    - posix-cpu-timers: prevent signal delivery starvation
    - NFS: nfs_lookup - don't hash dentry when optimising away the lookup
    - uml: make Uml compile on FC6 kernel headers
    - Fix potential interrupts during alternative patching
  * Backport atkbd - supress "too many keys" error message.
  * [s390] Revert temporarly 2.6.18.1 "S390: user readable uninitialised
    kernel memory (CVE-2006-5174)" fix as it causes ftfbs

  [ Sven Luther ]
  * [powerpc] Added exception alignement patch from Benjamin Herrenschmidt.

  [ Frederik Schüler ]
  * Bump ABI to 2.
  * Update vserver patch to 2.0.2.2-rc4.

  [ Thiemo Seufer ]
  * Add patches from linux-mips.org's 2.6.18-stable branch:
    - bugfix/copy-user-highpage.patch, needed for cache alias handling
      on mips/mipsel/hppa.
    - bugfix/mips/syscall-wiring.patch, fixes TLS register access, and
      n32 rt_sigqueueinfo.
    - bugfix/mips/sb1-flush-cache-data-page.patch, missing cache flush
      on SB-1.
    - bugfix/mips/trylock.patch, fix trylock implementation for R1x000
      and R3xxx.
    - bugfix/mips/smp-cpu-bringup.patch, correct initialization of
      non-contiguous CPU topology.
    - bugfix/mips/header-exports.patch, clean up userland exports of
      kernel headers.
    - bugfix/mips/sb1-interrupt-handler.patch, fix broken interrupt
      routing on SB-1.
    - bugfix/mips/cache-alias.patch, fixes #387498 for mips/mipsel.
    - bugfix/mips/ip22-zilog-console.patch, fix long delays seen with
      SGI ip22 serial console.
    - bugfix/mips/signal-handling.patch, fixes a signal handling race
      condition shown with gdb.
    - bugfix/mips/sb1-duart-tts.patch, replaces mips-sb1-duart-tts.patch,
      use standard Linux names for SB-1 consoles.
    - bugfix/mips/wait-race.patch, correct behaviour of the idle loop.
    - bugfix/mips/sgi-ioc3.patch, checksumming fix for IOC3 network
      driver.
    - features/mips/qemu-kernel.patch, support for the mips/mipsel
      machine emulated by Qemu.
    - features/mips/backtrace.patch, reimplementation of stack analysis
      and backtrace printing, useful for in-kernel debugging.
    - bugfix/mips/dec-scsi.patch, replaces mips-dec-scsi.patch, fixes DSP
      SCSI driver for DECstations.
    - bugfix/mips/dec-serial.patch, replaces mips-dec-serial.patch, fix
      serial console handling on DECstations.

 -- Frederik Schüler <fs@debian.org>  Sat,  4 Nov 2006 18:45:02 +0100

linux-2.6 (2.6.18-3) unstable; urgency=low

  [ Bastian Blank ]
  * Fix home of patch apply script.
  * Unify CPUSET option. (closes: #391931)
  * Support xen version 3.0.3-1.
  * Add AHCI suspend support.
  * Add patch to support bindmount without nodev on vserver.
  * Update fedora xen patch to changeset 36252.

  [ Steve Langasek ]
  * [alpha] restore alpha-prctl.patch, which keeps disappearing every time
    there's a kernel upgrade :/

  [ Frederik Schüler ]
  * Activate CONFIG_NET_CLS_* globaly. (Closes: #389918)
  * Make CONFIG_EFI_VARS modular on i386. (Closes: #381951)
  * Activate CONFIG_SCSI_ARCMSR on amd64, powerpc, sparc too.
  * [vserver] Activate HARDCPU and HARDCPU_IDLE.
  * [vserver] Upgrade to vs2.0.2.2-rc2.

  [ maximilian attems ]
  * [mipsel] Disable CONFIG_SECURITY_SECLVL on DECstations too.
  * Add stable release 2.6.18.1:
   - add utsrelease.h to the dontdiff file
   - V4L: copy-paste bug in videodev.c
   - block layer: elv_iosched_show should get elv_list_lock
   - NETFILTER: NAT: fix NOTRACK checksum handling
   - bcm43xx: fix regressions in 2.6.18 (Closes: #392065)
   - x86-64: Calgary IOMMU: Fix off by one when calculating register space
     location
   - ide-generic: jmicron fix
   - scx200_hrt: fix precedence bug manifesting as 27x clock in 1 MHz mode
   - invalidate_inode_pages2(): ignore page refcounts
   - rtc driver rtc-pcf8563 century bit inversed
   - fbdev: correct buffer size limit in fbmem_read_proc()
   - mm: bug in set_page_dirty_buffers
   - TCP: Fix and simplify microsecond rtt sampling
   - MD: Fix problem where hot-added drives are not resynced.
   - IPV6: Disable SG for GSO unless we have checksum
   - PKT_SCHED: cls_basic: Use unsigned int when generating handle
   - sata_mv: fix oops
   - [SPARC64]: Kill bogus check from bootmem_init().
   - IPV6: bh_lock_sock_nested on tcp_v6_rcv
   - [CPUFREQ] Fix some more CPU hotplug locking.
   - SPARC64: Fix serious bug in sched_clock() on sparc64
   - Fix VIDIOC_ENUMSTD bug
   - load_module: no BUG if module_subsys uninitialized
   - i386: fix flat mode numa on a real numa system
   - cpu to node relationship fixup: map cpu to node
   - cpu to node relationship fixup: acpi_map_cpu2node
   - backlight: fix oops in __mutex_lock_slowpath during head
     /sys/class/graphics/fb0/*
   - do not free non slab allocated per_cpu_pageset
   - rtc: lockdep fix/workaround
   - powerpc: Fix ohare IDE irq workaround on old powermacs
   - sysfs: remove duplicated dput in sysfs_update_file
   - powerpc: fix building gdb against asm/ptrace.h
   - Remove offsetof() from user-visible <linux/stddef.h>
   - Clean up exported headers on CRIS
   - Fix v850 exported headers
   - Don't advertise (or allow) headers_{install,check} where inappropriate.
   - Remove UML header export
   - Remove ARM26 header export.
   - Fix H8300 exported headers.
   - Fix m68knommu exported headers
   - Fix exported headers for SPARC, SPARC64
   - Fix 'make headers_check' on m32r
   - Fix 'make headers_check' on sh64
   - Fix 'make headers_check' on sh
   - Fix ARM 'make headers_check'
   - One line per header in Kbuild files to reduce conflicts
   - sky2 network driver device ids
   - sky2: tx pause bug fix
   - netdrvr: lp486e: fix typo
   - mv643xx_eth: fix obvious typo, which caused build breakage
   - zone_reclaim: dynamic slab reclaim
   - Fix longstanding load balancing bug in the scheduler
   - jbd: fix commit of ordered data buffers
   - ALSA: Fix initiailization of user-space controls
   - USB: Allow compile in g_ether, fix typo
   - IB/mthca: Fix lid used for sending traps
   - S390: user readable uninitialised kernel memory (CVE-2006-5174)
   - zd1211rw: ZD1211B ASIC/FWT, not jointly decoder
   - V4L: pvrusb2: Limit hor res for 24xxx devices
   - V4L: pvrusb2: Suppress compiler warning
   - V4L: pvrusb2: improve 24XXX config option description
   - V4L: pvrusb2: Solve mutex deadlock
   - DVB: cx24123: fix PLL divisor setup
   - V4L: Fix msp343xG handling regression
   - UML: Fix UML build failure
   - uml: use DEFCONFIG_LIST to avoid reading host's config
   - uml: allow using again x86/x86_64 crypto code
   - NET_SCHED: Fix fallout from dev->qdisc RCU change
  * Add backported git patch remving BSD secure level - request by the
    Debian Security Team. (closes: 389282)
  * [powerpc] Add DAC960-ipr PCI id table fixup.
  * [powerpc] Fix uninitialised spinlock in via-pmu-backlight code.
  * Fix serial_cs resume handling.
  * Fix oops when removing suspended serial port.
  * Check if DLC is still attached to the TTY.
  * Add fedora backport of i965 DRM support.

  [ Martin Michlmayr ]
  * [mips] Apply some patches from linux-mips' linux-2.6.18-stable GIT tree:
    - The o32 fstatat syscall behaves differently on 32 and 64 bit kernels
    - fstatat syscall names
    - BCM1480: Mask pending interrupts against c0_status.im.
    - Cobalt: Time runs too quickly
    - Show actual CPU information in /proc/cpuinfo
    - Workaround for bug in gcc -EB / -EL options
    - Do not use -msym32 option for modules
    - Fix O32 personality(2) call with 0xffffffff argument
    - Use compat_sys_mount

  [ dann frazier ]
  * [ia64]: Fix booting on HP cell systems, thanks to Troy Heber
    - Enable CONFIG_HUGETLBFS
    - bugfix/ia64/sal-flush-fix.patch: delay sal cache flush
  * bugfix/sky2-receive-FIFO-fix.patch: fix sky2 hangs on some chips
    Thanks to Stephen Hemminger for the patch. (Closes: #391382)
  * features/all/drivers/cciss-support-for-gt-2TB-volumes.patch:
    Add support for > 2TB volumes
  * bugfix/sym2-dont-claim-raid-devs.patch: Prevent cpqarray/sym2 conflict
    by telling sym2 not to claim raid devices. (Closes: #391384)

  [ Sven Luther ]
  * [powerpc] Added AMD74xx driver module to the powerpc64 flavour
    (Closes: #391861).

  [ Kyle McMartin ]
  * [hppa] Force CROSS_COMPILE=hppa64-linux-gnu- (closes: #389296)

 -- Bastian Blank <waldi@debian.org>  Sat, 21 Oct 2006 15:59:43 +0200

linux-2.6 (2.6.18-2) unstable; urgency=low

  [ Bastian Blank ]
  * hppa: Fix compiler dependencies. (closes: #389296)
  * Make cfq the default io scheduler.
  * Add arcmsr (Areca) driver.
  * powerpc/prep: Fix compatibility asm symlink.
  * m68k: Disable initramfs support.

  [ Kyle McMartin ]
  * hppa: Add parisc patchset.

  [ Norbert Tretkowski ]
  * [alpha] Workaround undefined symbols by setting CONFIG_SCSI=y for smp flavour.
    (closes: #369517)

  [ Christian T. Steiges ]
  * m68k: Update patches for 2.6.18.
  * m68k: Re-Add m68k-as and m68k-macro patch which allow building with current binutils.
  * m68k: disable CONFIG_AUDIT for m68k.
  * m68k/mac: add m68k-no-backlight and m68k-fbcon patch.
  * m68k/mac: enable SONIC, disable all ADB but CUDA.

  [ Jurij Smakov ]
  * Add bugfix/proc-fb-reading.patch to fix the inconsistent behaviour
    of /proc/fb. (Closes: #388815)
  * sparc: Enable vserver flavour for sparc64. (Closes: #386656)

 -- Bastian Blank <waldi@debian.org>  Fri, 29 Sep 2006 14:12:19 +0200

linux-2.6 (2.6.18-1) unstable; urgency=low

  The unpruned release

  [ Martin Michlmayr ]
  * Bump build-dependency on kernel-package to 10.054.
  * arm/iop32x: Build ext2/3 as modules.
  * arm/iop32x: Disable CONFIG_EMBEDDED.
  * mipsel/r5k-cobalt: Enable ISDN.
  * arm/footbridge: Enable the CIFS module (closes: #274808).
  * arm/nslu2: Drop flavour since this machine is supported by arm/ixp4xx.
  * arm: Make get_unaligned() work with const pointers and GCC 4.1.
  * mipsel/r5k-cobalt: Enable CONFIG_BONDING as a module.
  * arm/iop32x: Likewise.
  * arm/ixp4xx: Likewise.
  * arm: Disable CONFIG_AUDIT for now since it's broken.

  [ Sven Luther ]
  * [powerpc] Enabled the -prep flavour. (Closes: #359025)
  * [powerpc] The sisfb framebuffer device is now builtin.
  * [powerpc] Updated the powerpc serial patch. This fixes the XServe serial
    port, but at the cost powermac pcmcia serial cards support.
    Thanks go to Mark Hymers for providing the patch.
    (Closes: #364637, #375194)
  * [powerpc] Added patch to fix oldworld/quik booting.
    Thanks fo to Christian Aichinger for investigating to Benjamin
    Herrenschmidt for providing the patch. (Closes: #366620, #375035).
  * [powerpc] Fixes hvc_console caused suspsend-to-disk breakage. Thanks to
    Andrew Morton for providing the patch. (Closes: #387178)
  * [powerpc] Disabled mv643xx_eth on powerpc64 flavours, as there never was a
    Marvell Discovery northbrige for 64bit powerpc cpus.

  [ Frederik Schüler ]
  * Remove obsolete options from amd64 and i386 configs.
  * Deactivate EVBUG.
  * Make PARPORT options global.
  * [i386] Add class definition for 486 flavour.

  [ maximilian attems ]
  * Enable CONFIG_PRINTER=m for all powerpc flavours.
  * Enable the new alsa CONFIG_SND_AOA framework for powerpc.
  * Add the merged advansys pci table patch.

  [ Bastian Blank ]
  * hppa: Use gcc-4.1.
  * Only provide 16 legacy ptys.

  [ Norbert Tretkowski ]
  * [alpha] Updated configs.
  * [alpha] Disabled CONFIG_AUDIT, broken.
  * [alpha] Added vserver flavour.

 -- Bastian Blank <waldi@debian.org>  Sun, 24 Sep 2006 15:55:37 +0200

linux-2.6 (2.6.17-9) unstable; urgency=medium

  [ Bastian Blank ]
  * Update vserver patch to 2.0.2.
    - Fix possible priviledge escalation in remount code. (CVE-2006-4243)

  [ Frederik Schüler ]
  * Add stable release 2.5.17.12:
    - sky2: version 1.6.1
    - sky2: fix fiber support
    - sky2: MSI test timing
    - sky2: use dev_alloc_skb for receive buffers
    - sky2: clear status IRQ after empty
    - sky2: accept flow control
    - dm: Fix deadlock under high i/o load in raid1 setup.
    - Remove redundant up() in stop_machine()
    - Missing PCI id update for VIA IDE
    - PKTGEN: Fix oops when used with balance-tlb bonding
    - PKTGEN: Make sure skb->{nh,h} are initialized in fill_packet_ipv6() too.
    - Silent data corruption caused by XPC
    - uhci-hcd: fix list access bug
    - binfmt_elf: fix checks for bad address
    - [s390] bug in futex unqueue_me
    - fcntl(F_SETSIG) fix
    - IPV6 OOPS'er triggerable by any user
    - SCTP: Fix sctp_primitive_ABORT() call in sctp_close().
    - SPARC64: Fix X server crashes on sparc64
    - TG3: Disable TSO by default
    - dm: mirror sector offset fix
    - dm: fix block device initialisation
    - dm: add module ref counting
    - dm: fix mapped device ref counting
    - dm: add DMF_FREEING
    - dm: change minor_lock to spinlock
    - dm: move idr_pre_get
    - dm: fix idr minor allocation
    - dm snapshot: unify chunk_size
    - Have ext2 reject file handles with bad inode numbers early.
    - Allow per-route window scale limiting
    - bridge-netfilter: don't overwrite memory outside of skb
    - fix compilation error on IA64
    - Fix output framentation of paged-skbs
    - spectrum_cs: Fix firmware uploading errors
    - TEXTSEARCH: Fix Boyer Moore initialization bug
  * Add stable release 2.6.17.13:
    - lib: add idr_replace
    - pci_ids.h: add some VIA IDE identifiers
  * Remove patches merged upstream:
    - s390-kernel-futex-barrier.patch
  * Unpatch ia64-mman.h-fix.patch

 -- Bastian Blank <waldi@debian.org>  Wed, 13 Sep 2006 14:54:14 +0200

linux-2.6 (2.6.17-8) unstable; urgency=low

  [ Martin Michlmayr ]
  * arm/ixp4xx: Enable CONFIG_W1.

  [ dann frazier ]
  * sound-pci-hda-mac-mini-quirks.diff, sound-pci-hda-intel-d965.diff
    sound-pci-hda-mac-mini-intel945.diff:
    Updates to patch_sigmatel.c to add x86 mac-mini sound support
    Thanks to Matt Kraai. (closes: #384972)

  [ Kyle McMartin ]
  * hppa: Re-enable pa8800 fixing patches from James Bottomley.
    Pulled fresh from parisc-linux git tree.
  * ia64: Pull in compile-failure fix from Christian Cotte-Barrot.
    Pulled from linux-ia64 mailing list. Fix is correct.
  * hppa/alpha/mips: Fix compile-failure due to missing arch_mmap_check. Patch sent
    upstream to stable@kernel.org.

  [ dann frazier ]
  * sym2: only claim "Storage" class devices - the cpqarray driver should be
    used for 5c1510 devices in RAID mode. (closes: #380272)

  [ Bastian Blank ]
  * Backport change to allow all hypercalls for xen.

 -- Bastian Blank <waldi@debian.org>  Thu, 31 Aug 2006 12:12:51 +0200

linux-2.6 (2.6.17-7) unstable; urgency=low

  [ Martin Michlmayr ]
  * arm/iop32x: Enable CONFIG_BLK_DEV_OFFBOARD.
  * arm/iop32x: Unset CONFIG_BLK_DEV_AMD74XX since it fails on ARM
    with "Unknown symbol pci_get_legacy_ide_irq".
  * arm/iop32x: Enable a number of MD and DM modules.
  * arm/iop32x: Enable some more USB network modules.
  * mipsel/r5k-cobalt: Increase 8250 NR_UARTS and RUNTIME_UARTS to 4.
  * mipsel/r5k-cobalt: Fix MAC detection problem on Qube 2700.

  [ Bastian Blank ]
  * Update vserver patch to 2.0.2-rc29.
  * Add stable release 2.6.17.10:
    - Fix possible UDF deadlock and memory corruption (CVE-2006-4145)
    - elv_unregister: fix possible crash on module unload
    - Fix sctp privilege elevation (CVE-2006-3745)

  [ maximilian attems ]
  * Add RAM range to longclass for -bigmem. (closes: 382799)
  * Add stable release 2.6.17.9:
    - powerpc: Clear HID0 attention enable on PPC970 at boot time
    (CVE-2006-4093)
  * Add stable release 2.6.17.11:
    - Fix ipv4 routing locking bug
    - disable debugging version of write_lock()
    - PCI: fix ICH6 quirks
    - 1394: fix for recently added firewire patch that breaks things on ppc
    - Fix IFLA_ADDRESS handling
    - Fix BeFS slab corruption
    - Fix timer race in dst GC code
    - Have ext3 reject file handles with bad inode numbers early
    - Kill HASH_HIGHMEM from route cache hash sizing
    - sys_getppid oopses on debug kernel
    - IA64: local DoS with corrupted ELFs
    - tpm: interrupt clear fix
    - ulog: fix panic on SMP kernels
    - dm: BUG/OOPS fix
    - MD: Fix a potential NULL dereference in md/raid1
    - ip_tables: fix table locking in ipt_do_table
    - swsusp: Fix swap_type_of
    - sky2: phy power problem on 88e805x
    - ipx: header length validation needed

  [ Frederik Schüler ]
  * Activate CONFIG_R8169_VLAN on amd64. (closes: #383707)
  * Activate EFI boot support on i386. (closes: #381951)

  [ dann frazier ]
  * Include module.lds in headers package if it exists. (closes: #342246)
  * Add Apple MacBook product IDs to usbhid and set
    CONFIG_USB_HIDINPUT_POWERBOOK=y on i386 and amd64. (closes: #383620)

 -- Bastian Blank <waldi@debian.org>  Thu, 24 Aug 2006 15:54:51 +0000

linux-2.6 (2.6.17-6) unstable; urgency=low

  [ maximilian attems ]
  * debian/arch/i386/defines: Activate 686-bigmem flavour for enterprise
  usage.
  * Add ubuntu pci table patch for scsi drivers advansys and fdomain.

  [ Martin Michlmayr ]
  * arm/armeb: Use gcc-4.1.
  * mips/mipsel: Use gcc-4.1.
  * arm/ixp4xx: Update config based on the NSLU2 config.
  * arm/s3c2410: Unset CONFIG_DEBUG_INFO.
  * arm/iop32x: xscale: don't mis-report 80219 as an iop32x
  * arm/iop32x: Add an MTD map for IOP3xx boards
  * arm/iop32x: Add support for the Thecus N2100.
  * arm/iop32x: Add support for the GLAN Tank.
  * arm/iop32x: Add a flavour for IOP32x based machines.

  [ Bastian Blank ]
  * Shrink short descriptions.
  * Make gcc-4.1 the default compiler.
  * [powerpc]: Use gcc-4.1.
  * Move latest and transitional packages to linux-latest-2.6.

  [ Frederik Schüler ]
  * [amd64] Add smp-alternatives backport.
  * [amd64] Drop smp flavours.
  * [amd64] Merge k8 and p4 flavours into a generic one, following upstreams
    advice.
  * Activate BSD_PROCESS_ACCT_V3.
  * Add stable release 2.6.17.8:
    - ALSA: Don't reject O_RDWR at opening PCM OSS
    - Add stable branch to maintainers file
    - tty serialize flush_to_ldisc
    - S390: fix futex_atomic_cmpxchg_inatomic
    - Fix budget-av compile failure
    - cond_resched() fix
    - e1000: add forgotten PCI ID for supported device
    - ext3: avoid triggering ext3_error on bad NFS file handle
    - ext3 -nobh option causes oops
    - Fix race related problem when adding items to and svcrpc auth cache.
    - ieee1394: sbp2: enable auto spin-up for Maxtor disks
    - invalidate_bdev() speedup
    - Sparc64 quad-float emulation fix
    - VLAN state handling fix
    - Update frag_list in pskb_trim
    - UHCI: Fix handling of short last packet
    - sky2: NAPI bug
    - i2c: Fix 'ignore' module parameter handling in i2c-core
    - scx200_acb: Fix the block transactions
    - scx200_acb: Fix the state machine
    - H.323 helper: fix possible NULL-ptr dereference
    - Don't allow chmod() on the /proc/<pid>/ files
    - PCI: fix issues with extended conf space when MMCONFIG disabled because of e820

  [ Sven Luther ]
  * [powerpc] Added console=hvsi0 too to CMDLINE to the powerpc64 flavour, for
    non-virtualized IBM power machines serial console.

 -- Bastian Blank <waldi@debian.org>  Fri, 11 Aug 2006 19:58:06 +0200

linux-2.6 (2.6.17-5) unstable; urgency=low

  [ Martin Michlmayr ]
  * [arm/nslu2] Enable CONFIG_USB_EHCI_SPLIT_ISO.  Closes: #378554

  [ maximilian attems ]
  * Add stable release 2.6.17.7:
    - BLOCK: Fix bounce limit address check
    - v4l/dvb: Fix budget-av frontend detection
    - v4l/dvb: Fix CI on old KNC1 DVBC cards
    - v4l/dvb: Fix CI interface on PRO KNC1 cards
    - v4l/dvb: Backport fix to artec USB DVB devices
    - v4l/dvb: Backport the DISEQC regression fix to 2.6.17.x
    - v4l/dvb: stradis: dont export MODULE_DEVICE_TABLE
    - pnp: suppress request_irq() warning
    - generic_file_buffered_write(): handle zero-length iovec segments
    - serial 8250: sysrq deadlock fix
    - Reduce ACPI verbosity on null handle condition
    - ieee80211: TKIP requires CRC32
    - Make powernow-k7 work on SMP kernels.
    - via-velocity: the link is not correctly detected when the device starts
    - Add missing UFO initialisations
    - USB serial ftdi_sio: Prevent userspace DoS (CVE-2006-2936)
    - cdrom: fix bad cgc.buflen assignment
    - splice: fix problems with sys_tee()
    - fix fdset leakage
    - struct file leakage
    - XFS: corruption fix
    - v4l/dvb: Kconfig: fix description and dependencies for saa7115 module
    - dvb-bt8xx: fix frontend detection for DViCO FusionHDTV DVB-T Lite rev 1.2
    - IB/mthca: restore missing PCI registers after reset
    - v4l/dvb: Backport the budget driver DISEQC instability fix
    - Fix IPv4/DECnet routing rule dumping
    - pdflush: handle resume wakeups
    - x86_64: Fix modular pc speaker
    - Fix powernow-k8 SMP kernel on UP hardware bug.
    - ALSA: RME HDSP - fixed proc interface (missing {})
    - ALSA: au88x0 - Fix 64bit address of MPU401 MMIO port
    - ALSA: Fix a deadlock in snd-rtctimer
    - ALSA: Fix missing array terminators in AD1988 codec support
    - ALSA: Fix model for HP dc7600
    - ALSA: Fix mute switch on VAIO laptops with STAC7661
    - ALSA: fix the SND_FM801_TEA575X dependencies
    - ALSA: Fix undefined (missing) references in ISA MIRO sound driver
    - ALSA: Fix workaround for AD1988A rev2 codec
    - ALSA: hda-intel - Fix race in remove
    - Suppress irq handler mismatch messages in ALSA ISA drivers
    - PKT_SCHED: Fix illegal memory dereferences when dumping actions
    - PKT_SCHED: Return ENOENT if action module is unavailable
    - PKT_SCHED: Fix error handling while dumping actions
    - generic_file_buffered_write(): deadlock on vectored write
    - ethtool: oops in ethtool_set_pauseparam()
    - memory hotplug: solve config broken: undefined reference to `online_page'
  * Add budget-av-compile-fix.patch stable compile fix.
  * Enable in all configs setting SND_FM801_TEA575X SND_FM801_TEA575X_BOOL=y.

 -- Bastian Blank <waldi@debian.org>  Sat, 29 Jul 2006 13:30:06 +0200

linux-2.6 (2.6.17-4) unstable; urgency=low

  [ Bastian Blank ]
  * Add stable release 2.6.17.5:
    - Fix nasty /proc vulnerability (CVE-2006-3626)
  * Add stable release 2.6.17.6:
    - Relax /proc fix a bit
  * Set section of images to admin.

  [ dann frazier ]
  * [ia64] Drop the non-SMP flavours; they are not well maintained upstream.
    Note that the non-SMP flavours have been identical to the SMP builds
    since 2.6.13-1; this was to avoid having to drop then re-add these
    flavours if upstream resolved the issue - but that never happened.
    Note that this is a measurable performance penalty on non-SMP systems.

 -- Bastian Blank <waldi@debian.org>  Mon, 17 Jul 2006 11:08:41 +0200

linux-2.6 (2.6.17-3) unstable; urgency=low

  [ maximilian attems ]
  * Add stable release 2.6.17.2:
    - ide-io: increase timeout value to allow for slave wakeup
    - NTFS: Critical bug fix (affects MIPS and possibly others)
    - Link error when futexes are disabled on 64bit architectures
    - SCTP: Reset rtt_in_progress for the chunk when processing its sack.
    - SPARC32: Fix iommu_flush_iotlb end address
    - ETHTOOL: Fix UFO typo
    - UML: fix uptime
    - x86: compile fix for asm-i386/alternatives.h
    - bcm43xx: init fix for possible Machine Check
    - SCTP: Fix persistent slowdown in sctp when a gap ack consumes rx buffer.
    - kbuild: bugfix with initramfs
    - Input: return correct size when reading modalias attribute
    - ohci1394: Fix broken suspend/resume in ohci1394
    - idr: fix race in idr code
    - USB: Whiteheat: fix firmware spurious errors
    - libata: minor patch for ATA_DFLAG_PIO
    - SCTP: Send only 1 window update SACK per message.
    - PFKEYV2: Fix inconsistent typing in struct sadb_x_kmprivate.
    - SCTP: Limit association max_retrans setting in setsockopt.
    - SCTP: Reject sctp packets with broadcast addresses.
    - IPV6: Sum real space for RTAs.
    - IPV6 ADDRCONF: Fix default source address selection without
      CONFIG_IPV6_PRIVACY
    - IPV6: Fix source address selection.
  * Add stable release 2.6.17.3:
    - NETFILTER: SCTP conntrack: fix crash triggered by packet without chunks
    [CVE-2006-2934]
  * Deapply merged sparc32-iotlb.patch.
  * Fix README.Debian: Correct svn location, remove old boot param bswap
    reference, the asfs patch is in the Debian kernel. Remove reference to
    AMD 768 erratum 10, it was solved in 2.6.12. Add wording corrections.
  * Set CONFIG_SERIAL_8250_RN_UARTS=16 for all archs beside mips/m68k unless
    explicitly set on a specific value. (closes: 377151)
  * Add stable release 2.6.17.4:
    - fix prctl privilege escalation and suid_dumpable (CVE-2006-2451)

  [ Sven Luther ]
  * Re-enabled fs-asfs patch.

  [ Thiemo Seufer ]
  * [mips,mipsel] Fix sb1 interrupt handlers.
  * [mips,mipsel] Fix devfs-induced build failure in sb1250 serial driver.
  * [mips] SGI ip22 RTC was broken, fixed thanks to Julien Blache.
  * [mips] Fix SGI ip22 serial console, thanks to Julien Blache.

  [ Martin Michlmayr ]
  * [arm/nslu2] Enable HFS and some other filesystems.
  * [arm/nslu2] Unset CONFIG_USB_STORAGE_DEBUG.  Closes: #377853.

 -- Bastian Blank <waldi@debian.org>  Thu, 13 Jul 2006 13:14:53 +0200

linux-2.6 (2.6.17-2) unstable; urgency=low

  [ Jurij Smakov ]
  * [sparc] Switch to gcc-4.1 as it produces a working kernel,
    while gcc-4.0 does not. No ABI bump neccessary, because
    2.6.17-1 sparc binaries never made it to the archive.
  * [sparc32] Add sparc32-iotlb.patch to fix DMA errors on sparc32.

  [ Sven Luther ]
  * [powerpc] Added console=hvc0 default commandline option to powerpc64 flavour.
  * [powerpc] Fixed mkvmlinuz support, which was missing from -1. (Closes: #375645)
  * [powerpc] Added PowerBook HID support for last-gen PowerBook keyboards.
    (Closes: #307327)

  [ Martin Michlmayr ]
  * [mipsel] Fix compilation error in dz serial driver.
  * [mipsel] Update configs.
  * [mipsel] Add a build fix for the Cobalt early console support.
  * [arm/nslu2] Disable SE Linux support for now so the kernel fits into flash.

  [ Christian T. Steigies ]
  * [m68k] Update patches for 2.6.17.
  * [m68k] Add m68k-as and m68k-macro patch which allow building with current binutils.
  * [m68k] Disable all subarches but amiga and mac for official linux-images.

  [ Kyle McMartin ]
  * [hppa] Update patchset (2.6.17-pa6) from parisc-linux.org.
    Which fixes relocation errors in modules with 64-bit kernels, and
    a softlockup on non-SMP flavours with gettimeofday.

 -- Bastian Blank <waldi@debian.org>  Thu, 29 Jun 2006 18:49:35 +0200

linux-2.6 (2.6.17-1) unstable; urgency=low

  [ Frederik Schüler ]
  * New upstream release.
  * [amd64] Use gcc 4.1.
  * [amd64] Drop amd64-generic flavor. We will use amd64-k8 for the
    installer.

  [ Martin Michlmayr ]
  * [mips] Update patches for 2.6.17.
  * [arm] Update configs.
  * [armeb] Update configs.

  [ Thiemo Seufer ]
  * [mips] Fix SWARM FPU detection.
  * [mips] Update configurations.

  [ Kyle McMartin ]
  * [hppa] Set PDC_CHASSIS_WARN to y.
  * [hppa] Update patchset (2.6.17-pa2) from parisc-linux.org.
  * [hppa] Change NR_CPUS to 8 from 32 on both SMP flavours.
  * [hppa] Set PARISC_PAGE_SIZE to 4K on all platforms.

  [ Bastian Blank ]
  * [s390] Use gcc 4.1.
  * [i386] Enable REGPARM.
  * [i386] Use gcc 4.1.
  * [powerpc] Disable prep.

  [ dann frazier ]
  * [ia64] Update configs
  * [ia64] Use gcc 4.1.

  [ maximilian attems ]
  * Add stable release 2.6.17.1:
    - xt_sctp: fix endless loop caused by 0 chunk length (CVE-2006-3085)

 -- Bastian Blank <waldi@debian.org>  Thu, 22 Jun 2006 12:13:15 +0200

linux-2.6 (2.6.16+2.6.17-rc3-0experimental.1) experimental; urgency=low

  [ Frederik Schüler ]
  * New upstream release candidate.
  * Switch HZ from 1000 to 250, following upstreams default.
  * Activate CONFIG_BCM43XX_DEBUG.

  [ maximilian attems ]
  * Disable broken and known unsecure LSM modules: CONFIG_SECURITY_SECLVL,
    CONFIG_SECURITY_ROOTPLUG. Upstream plans to remove them for 2.6.18

 -- Frederik Schüler <fs@debian.org>  Sun,  7 May 2006 17:06:29 +0200

linux-2.6.16 (2.6.16-18) unstable; urgency=high

  [ Sven Luther ]
  * [powerpc] Added console=hvsi0 too to CMDLINE to the powerpc64 flavour,
    for non-virtualized IBM power machines serial console.

  [ dann frazier ]
  * fs-ext3-bad-nfs-handle.patch: avoid triggering ext3_error on bad NFS
    file handle (CVE-2006-3468)
  * cdrom-bad-cgc.buflen-assign.patch: fix buffer overflow in dvd_read_bca
  * usb-serial-ftdi_sio-dos.patch: fix userspace DoS in ftdi_sio driver

  [ Bastian Blank ]
  * Update xen patch to changeset 9762.

 -- Frederik Schüler <fs@debian.org>  Fri, 18 Aug 2006 20:29:17 +0200

linux-2.6.16 (2.6.16-17) unstable; urgency=high

  [ Martin Michlmayr ]
  * Add stable release 2.6.16.22:
    - powernow-k8 crash workaround
    - NTFS: Critical bug fix (affects MIPS and possibly others)
    - JFS: Fix multiple errors in metapage_releasepage
    - SPARC64: Fix D-cache corruption in mremap
    - SPARC64: Respect gfp_t argument to dma_alloc_coherent().
    - SPARC64: Fix missing fold at end of checksums.
    - scsi_lib.c: properly count the number of pages in scsi_req_map_sg()
    - I2O: Bugfixes to get I2O working again
    - Missed error checking for intent's filp in open_namei().
    - tmpfs: time granularity fix for [acm]time going backwards
    - USB: Whiteheat: fix firmware spurious errors
    - fs/namei.c: Call to file_permission() under a spinlock in do_lookup_path()
  * Add stable release 2.6.16.23:
    - revert PARPORT_SERIAL should depend on SERIAL_8250_PCI patch
    - NETFILTER: SCTP conntrack: fix crash triggered by packet without
      chunks (CVE-2006-2934)
  * Add stable release 2.6.16.24:
    - fix prctl privilege escalation and suid_dumpable (CVE-2006-2451)
  * Add stable release 2.6.16.25:
    - Fix nasty /proc vulnerability (CVE-2006-3626)
  * Relax /proc fix a bit (Linus Torvalds)

  * [arm/nslu2] Unset CONFIG_USB_STORAGE_DEBUG.  Closes: #377853.
  * [mips] SGI ip22 RTC was broken, fixed thanks to Julien Blache.
  * [mips] Fix SGI ip22 serial console, thanks to Julien Blache.

  [ Bastian Blank ]
  * Fix vserver patch.

 -- Bastian Blank <waldi@debian.org>  Sat, 15 Jul 2006 17:18:49 +0200

linux-2.6.16 (2.6.16-16) unstable; urgency=low

  [ Sven Luther ]
  * [powerpc] Added console=hvc0 default commandline option to powerpc64 flavour.
  * [powerpc] Now THERM_PM72 and all WINDFARMs are builtin, for better fan control.

  [ Martin Michlmayr ]
  * [arm/nslu2] Disable SE Linux support for now so the kernel fits into
    flash.  Closes: #376926.

  [ Bastian Blank ]
  * [powerpc,powerpc-miboot] Enable OpenFirmware device tree support.
    (closes: #376012)

 -- Bastian Blank <waldi@debian.org>  Sat,  8 Jul 2006 17:57:57 +0200

linux-2.6.16 (2.6.16-15) unstable; urgency=low

  [ maximilian attems ]
  * Add stable release 2.6.16.18:
    - NETFILTER: SNMP NAT: fix memory corruption (CVE-2006-2444)
  * Add stable release 2.6.16.19:
    - NETFILTER: Fix small information leak in SO_ORIGINAL_DST (CVE-2006-1343)
  * Add stable release 2.6.16.20:
    - x86_64: Don't do syscall exit tracing twice
    - Altix: correct ioc4 port order
    - Input: psmouse - fix new device detection logic
    - PowerMac: force only suspend-to-disk to be valid
    - the latest consensus libata resume fix
    - Altix: correct ioc3 port order
    - Cpuset: might sleep checking zones allowed fix
    - ohci1394, sbp2: fix "scsi_add_device failed" with PL-3507 based devices
    - sbp2: backport read_capacity workaround for iPod
    - sbp2: fix check of return value of hpsb_allocate_and_register_addrspace
    - x86_64: x86_64 add crashdump trigger points
    - ipw2200: Filter unsupported channels out in ad-hoc mode
  * Add stable release 2.6.16.21:
    - check_process_timers: fix possible lockup
    - run_posix_cpu_timers: remove a bogus BUG_ON() (CVE-2006-2445)
    - xt_sctp: fix endless loop caused by 0 chunk length (CVE-2006-3085)
    - powerpc: Fix machine check problem on 32-bit kernels (CVE-2006-2448)

  [ Christian T. Steigies ]
  * [m68k] Add mac via patch from Finn Thain.
  * [m68k] Enable INPUT_EVDEV.

  [ Martin Michlmayr ]
  * [mips/b1-bcm91250a] Enable SMP.
  * [mips] Add a compile fix for the Maxine fb.
  * [mipsel] Add a patch that let's you enable serial console on DECstation.
  * [mipsel] Add a patch to get SCSI working on DECstation.
  * [mipsel] Handle memory-mapped RTC chips properly.
  * [mipsel] Add configs for r3k-kn02 and r4k-kn04 DECstation.
  * [arm] Allow RiscPC machines to boot an initrd (tagged list fix).
  * [arm/nslu2] Enable many modules.
  * [arm] Build loop support as a module.
  * [arm] Use the generic netfilter configuration.
  * [arm/footbridge] Enable sound.

  [ Kyle McMartin ]
  * [hppa] Pulled patch from cvs to fix build of kernel/ptrace.c which needs
    {read,write}_can_lock.
  * [hppa] Disable CONFIG_DETECT_SOFTLOCKUP to fix boot on pa8800 machines.

  [ Sven Luther ]
  * [powerpc,prep] Added a new ARCH=ppc PReP flavour, currently mostly a copy
    of the -powerpc one.
  * Upgraded mkvmlinuz dependency to mkvmlinuz 21.

  [ Bastian Blank ]
  * Update vserver patch to 2.0.2-rc21.
  * Bump build-dependency on kernel-package to 10.049.

  [ Jurij Smakov ]
  * Add dcache-memory-corruption.patch to fix the mremap(), occasionally
    triggered on sparc in the form of dpkg database corruption. Affects
    sparc64, mips and generic includes. Thanks to David Miller, original
    patch is included in 2.6.17.
    Ref: http://marc.theaimsgroup.com/?l=linux-sparc&m=114920963824047&w=2
  * Add sparc32-iotlb.patch to fix the DMA errors encountered with latest
    kernels on sparc32, in particularly HyperSparcs. Thanks to Bob Breuer.
    Ref: http://marc.theaimsgroup.com/?l=linux-sparc&m=115077649707675&w=2

 -- Bastian Blank <waldi@debian.org>  Wed, 21 Jun 2006 14:09:11 +0200

linux-2.6 (2.6.16-14) unstable; urgency=low

  [ Bastian Blank ]
  * Add stable release 2.6.16.16:
    - fs/locks.c: Fix lease_init (CVE-2006-1860)
  * Make i386 xen images recommend libc6-xen.
  * Update vserver patch to 2.0.2-rc20.
  * Update xen patch to changeset 9687.

  [ Christian T. Steigies ]
  * [m68k] Add generic m68k ide fix.
  * [m68k] Add cross-compile instructions.
  * [m68k] Enable INPUT_EVDEV for yaird.
  * [m68k] sun3 general compile and scsi fixes, enable sun3 SCSI again.

  [ dann frazier ]
  * cs4281 - Fix the check of timeout in probe to deal with variable HZ.
    (closes: #361197)

  [ Norbert Tretkowski ]
  * [alpha] Readded patch to support prctl syscall, got lost when upgrading
    to 2.6.16.

  [ Frederik Schüler ]
  * Add stable release 2.6.16.17:
    - SCTP: Validate the parameter length in HB-ACK chunk (CVE-2006-1857)
    - SCTP: Respect the real chunk length when walking parameters
      (CVE-2006-1858)
    - ptrace_attach: fix possible deadlock schenario with irqs
    - Fix ptrace_attach()/ptrace_traceme()/de_thread() race
    - page migration: Fix fallback behavior for dirty pages
    - add migratepage address space op to shmem
    - Remove cond_resched in gather_stats()
    - VIA quirk fixup, additional PCI IDs
    - PCI quirk: VIA IRQ fixup should only run for VIA southbridges
    - Fix udev device creation
    - limit request_fn recursion
    - PCI: correctly allocate return buffers for osc calls
    - selinux: check for failed kmalloc in security_sid_to_context()
    - TG3: ethtool always report port is TP.
    - Netfilter: do_add_counters race, possible oops or info leak
      (CVE-2006-0039)
    - scx200_acb: Fix resource name use after free
    - smbus unhiding kills thermal management
    - fs/compat.c: fix 'if (a |= b )' typo
    - smbfs: Fix slab corruption in samba error path
    - fs/locks.c: Fix sys_flock() race
    - USB: ub oops in block_uevent
    - via-rhine: zero pad short packets on Rhine I ethernet cards
    - md: Avoid oops when attempting to fix read errors on raid10

 -- Bastian Blank <waldi@debian.org>  Mon, 22 May 2006 14:56:11 +0200

linux-2.6 (2.6.16-13) unstable; urgency=low

  [ Frederik Schüler ]
  * Add stable release 2.6.16.14:
    - smbfs chroot issue (CVE-2006-1864)

  [ Bastian Blank ]
  * Don't make headers packages depend on images.
  * Bump abiname to 2. (closes: #366291)
  * Update vserver patch to 2.0.2-rc19.
  * Update xen patch to changeset 9668.
  * Remove abi fixes.
  * Add stable release 2.6.16.15:
    - SCTP: Allow spillover of receive buffer to avoid deadlock. (CVE-2006-2275)
    - SCTP: Fix panic's when receiving fragmented SCTP control chunks. (CVE-2006-2272)
    - SCTP: Fix state table entries for chunks received in CLOSED state. (CVE-2006-2271)
    - SCTP: Prevent possible infinite recursion with multiple bundled DATA. (CVE-2006-2274)
  * Switch HZ from 1000 to 250.

  [ Christian T. Steigies ]
  * [m68k] Add patches that allow building images for atari
  * [m68k] Enable atyfb driver for atari

 -- Bastian Blank <waldi@debian.org>  Wed, 10 May 2006 18:58:44 +0200

linux-2.6 (2.6.16-12) unstable; urgency=low

  [ Bastian Blank ]
  * Add stable release 2.6.16.12:
    - dm snapshot: fix kcopyd destructor
    - x86_64: Pass -32 to the assembler when compiling the 32bit vsyscall pages
    - for_each_possible_cpu
    - Simplify proc/devices and fix early termination regression
    - sonypi: correct detection of new ICH7-based laptops
    - MIPS: Fix tx49_blast_icache32_page_indexed.
    - NET: e1000: Update truesize with the length of the packet for packet split
    - i386: fix broken FP exception handling
    - tipar oops fix
    - USB: fix array overrun in drivers/usb/serial/option.c
    - Altix snsc: duplicate kobject fix
    - Alpha: strncpy() fix
    - LSM: add missing hook to do_compat_readv_writev()
    - Fix reiserfs deadlock
    - make vm86 call audit_syscall_exit
    - fix saa7129 support in saa7127 module for pvr350 tv out
    - dm flush queue EINTR
    - get_dvb_firmware: download nxt2002 firmware from new driver location
    - cxusb-bluebird: bug-fix: power down corrupts frontend
    - x86_64: Fix a race in the free_iommu path.
    - MIPS: Use "R" constraint for cache_op.
    - MIPS: R2 build fixes for gcc < 3.4.
    - cs5535_gpio.c: call cdev_del() during module_exit to unmap kobject references and other cleanups
    - MIPS: Fix branch emulation for floating-point exceptions.
    - x86/PAE: Fix pte_clear for the >4GB RAM case
  * Add stable release 2.6.16.13:
    - NETFILTER: SCTP conntrack: fix infinite loop (CVE-2006-1527)
  * Remove merged patches.
  * Rediff xen patch.
  * Bump build-dependency on kernel-package to 10.047.

  [ Martin Michlmayr ]
  * [arm] Enable cramfs for ixp4xx and rpc.

 -- Bastian Blank <waldi@debian.org>  Thu,  4 May 2006 11:37:26 +0200

linux-2.6 (2.6.16-11) unstable; urgency=low

  * Update vserver patch to 2.0.2-rc18.
    - Limit ccaps to root inside a guest (CVE-2006-2110)
  * Conflict with known broken grub versions. (closes: #361308)
  * Enable s390 vserver image.
  * Enable xen and xen-vserver images.
  * Use localversion for kernel-package images. (closes: #365505)

 -- Bastian Blank <waldi@debian.org>  Mon,  1 May 2006 16:38:45 +0200

linux-2.6 (2.6.16-10) unstable; urgency=low

  [ Norbert Tretkowski ]
  * [alpha] Added backport of for_each_possible_cpu() to fix alpha build.
    (closes: #364206)
  * Add stable release 2.6.16.10:
    - IPC: access to unmapped vmalloc area in grow_ary()
    - Add more prevent_tail_call()
    - alim15x3: ULI M-1573 south Bridge support
    - apm: fix Armada laptops again
    - fbdev: Fix return error of fb_write
    - Fix file lookup without ref
    - m41t00: fix bitmasks when writing to chip
    - Open IPMI BT overflow
    - x86: be careful about tailcall breakage for sys_open[at] too
    - x86: don't allow tail-calls in sys_ftruncate[64]()
    - IPV6: XFRM: Fix decoding session with preceding extension header(s).
    - IPV6: XFRM: Don't use old copy of pointer after pskb_may_pull().
    - IPV6: Ensure to have hop-by-hop options in our header of &sk_buff.
    - selinux: Fix MLS compatibility off-by-one bug
    - PPC: fix oops in alsa powermac driver
    - MTD_NAND_SHARPSL and MTD_NAND_NANDSIM should be tristate's
    - i2c-i801: Fix resume when PEC is used
    - Fix hotplug race during device registration
    - Fix truesize underflow
    - efficeon-agp: Add missing memory mask
    - 3ware 9000 disable local irqs during kmap_atomic
    - 3ware: kmap_atomic() fix

  [ maximilian attems ]
  * Add stable release 2.6.16.11:
    -  Don't allow a backslash in a path component (CVE-2006-1863)

 -- Bastian Blank <waldi@debian.org>  Tue, 25 Apr 2006 13:56:19 +0200

linux-2.6 (2.6.16-9) unstable; urgency=low

  [ maximilian attems ]
  * Add stable release 2.6.16.8:
    - ip_route_input panic fix (CVE-2006-1525)
  * Add stable release 2.6.16.9:
    - i386/x86-64: Fix x87 information leak between processes (CVE-2006-1056)

  [ Bastian Blank ]
  * Update vserver patch to 2.0.2-rc17.

 -- Bastian Blank <waldi@debian.org>  Thu, 20 Apr 2006 15:37:28 +0200

linux-2.6 (2.6.16-8) unstable; urgency=low

  * Fix ABI-breakage introduced in -7. (closes: #363032)
  * Add stable release 2.6.16.6:
    - ext3: Fix missed mutex unlock
    - RLIMIT_CPU: fix handling of a zero limit
    - alpha: SMP boot fixes
    - m32r: security fix of {get, put}_user macros
    - m32r: Fix cpu_possible_map and cpu_present_map initialization for SMP kernel
    - shmat: stop mprotect from giving write permission to a readonly attachment (CVE-2006-1524)
    - powerpc: fix incorrect SA_ONSTACK behaviour for 64-bit processes
    - MPBL0010 driver sysfs permissions wide open
    - cciss: bug fix for crash when running hpacucli
    - fuse: fix oops in fuse_send_readpages()
    - Fix utime(2) in the case that no times parameter was passed in.
    - Fix buddy list race that could lead to page lru list corruptions
    - NETFILTER: Fix fragmentation issues with bridge netfilter
    - USB: remove __init from usb_console_setup
    - Fix suspend with traced tasks
    - isd200: limit to BLK_DEV_IDE
    - edac_752x needs CONFIG_HOTPLUG
    - fix non-leader exec under ptrace
    - sky2: bad memory reference on dual port cards
    - atm: clip causes unregister hang
    - powerpc: iSeries needs slb_initialize to be called
    - Fix block device symlink name
    - Incorrect signature sent on SMB Read
  * Add stable release 2.6.16.7:
    - fix MADV_REMOVE vulnerability (CVE-2006-1524 for real this time)

 -- Bastian Blank <waldi@debian.org>  Tue, 18 Apr 2006 16:22:31 +0200

linux-2.6 (2.6.16-7) unstable; urgency=low

  [ Frederik Schüler ]
  * Add stable release 2.6.16.3:
    - Keys: Fix oops when adding key to non-keyring (CVE-2006-1522)

  [ Bastian Blank ]
  * Add stable release 2.6.16.4:
    - RCU signal handling (CVE-2006-1523)

  [ Sven Luther ]
  * [powerpc] Transitioned mkvmlinuz support patch to the 2.6.16 ARCH=powerpc
    tree. PReP is broken in 2.6.16 though.

  [ maximilian attems ]
  * Add stable release 2.6.16.5:
   - x86_64: Clean up execve
   - x86_64: When user could have changed RIP always force IRET (CVE-2006-0744)
  * Disable CONFIG_SECCOMP (adds useless overhead on context-switch) -
    thanks to fs for checking abi.

  [ Christian T. Steigies ]
  * [m68k] update m68k patch and config to 2.6.16, temporarily disable atari

 -- Bastian Blank <waldi@debian.org>  Sat, 15 Apr 2006 13:56:05 +0200

linux-2.6 (2.6.16-6) unstable; urgency=medium

  [ Bastian Blank ]
  * Provide version infos in support package and don't longer rely on the
    changelog.
  * [amd64/i386] Enable cpu hotplug support.

  [ maximilian attems ]
  * Add stable release 2.6.16.2:
    - PCMCIA_SPECTRUM must select FW_LOADER
    - drivers/net/wireless/ipw2200.c: fix an array overun
    - AIRO{,_CS} <-> CRYPTO fixes
    - tlclk: fix handling of device major
    - fbcon: Fix big-endian bogosity in slow_imageblit()
    - Fix NULL pointer dereference in node_read_numastat()
    - USB: EHCI full speed ISO bugfixes
    - Mark longhaul driver as broken.
    - fib_trie.c node freeing fix
    - USB: Fix irda-usb use after use
    - sysfs: zero terminate sysfs write buffers (CVE-2006-1055)
    - USB: usbcore: usb_set_configuration oops (NULL ptr dereference)
    - pcmcia: permit single-character-identifiers
    - hostap: Fix EAPOL frame encryption
    - wrong error path in dup_fd() leading to oopses in RCU
    - {ip, nf}_conntrack_netlink: fix expectation notifier unregistration
    - isicom must select FW_LOADER
    - knfsd: Correct reserved reply space for read requests.
    - Fix module refcount leak in __set_personality()
    - sbp2: fix spinlock recursion
    - powerpc: make ISA floppies work again
    - opti9x - Fix compile without CONFIG_PNP
    - Add default entry for CTL Travel Master U553W
    - Fix the p4-clockmod N60 errata workaround.
    - kdump proc vmcore size oveflow fix

 -- Bastian Blank <waldi@debian.org>  Mon, 10 Apr 2006 16:09:51 +0200

linux-2.6 (2.6.16-5) unstable; urgency=low

  [ Bastian Blank ]
  * Provide real dependency packages for module building.
    - Add linux-headers-$version-$abiname-all and
      linux-headers-$version-$abiname-all-$arch.
  * Rename support package to linux-support-$version-$abiname.
  * Fix module package output.
  * Include .kernelrelease in headers packages. (closes: #359813)
  * Disable Cumana partition support completely. (closes: #359207)
  * Update vserver patch to 2.0.2-rc15.

  [ dann frazier ]
  * [ia64] initramfs-tools works now, no longer restrict initramfs-generators

 -- Bastian Blank <waldi@debian.org>  Mon,  3 Apr 2006 14:00:08 +0200

linux-2.6 (2.6.16-4) unstable; urgency=medium

  [ Martin Michlmayr ]
  * [arm/armeb] Update nslu2 config.
  * Add stable release 2.6.16.1:
    - Fix speedstep-smi assembly bug in speedstep_smi_ownership
    - DMI: fix DMI onboard device discovery
    - cciss: fix use-after-free in cciss_init_one
    - DM: Fix bug: BIO_RW_BARRIER requests to md/raid1 hang.
    - fix scheduler deadlock
    - proc: fix duplicate line in /proc/devices
    - rtc.h broke strace(1) builds
    - dm: bio split bvec fix
    - v9fs: assign dentry ops to negative dentries
    - i810fb_cursor(): use GFP_ATOMIC
    - NET: Ensure device name passed to SO_BINDTODEVICE is NULL terminated.
    - XFS writeout fix
    - sysfs: fix a kobject leak in sysfs_add_link on the error path
    - get_cpu_sysdev() signedness fix
    - firmware: fix BUG: in fw_realloc_buffer
    - sysfs: sysfs_remove_dir() needs to invalidate the dentry
    - TCP: Do not use inet->id of global tcp_socket when sending RST (CVE-2006-1242)
    - 2.6.xx: sata_mv: another critical fix
    - Kconfig: VIDEO_DECODER must select FW_LOADER
    - V4L/DVB (3324): Fix Samsung tuner frequency ranges
    - sata_mv: fix irq port status usage

 -- Bastian Blank <waldi@debian.org>  Tue, 28 Mar 2006 17:19:10 +0200

linux-2.6 (2.6.16-3) unstable; urgency=low

  [ Frederik Schüler ]
  * [amd64] Add asm-i386 to the linux-headers packages.

  [ Jonas Smedegaard ]
  * Tighten yaird dependency to at least 0.0.12-8 (supporting Linux
    2.6.16 uppercase hex in Kconfig and new IDE sysfs naming, and VIA
    IDE on powerpc).

  [ Martin Michlmayr ]
  * [arm/armeb] Enable CONFIG_NFSD on NSLU2 again.  Closes: #358709.
  * [arm/footbridge] CONFIG_NE2K_PCI should be a module, not built-in.
  * [arm/footbridge] Enable CONFIG_BLK_DEV_IDECD=m since the CATS can
    have a CD-ROM drive.
  * [mips/sb1*] Use ttyS rather than duart as the name for the serial
    console since the latter causes problems with debian-installer.

  [ Bastian Blank ]
  * Update vserver patch to 2.0.2-rc14.
    - Fix sendfile. (closes: #358391, #358752)

 -- Bastian Blank <waldi@debian.org>  Mon, 27 Mar 2006 16:08:20 +0200

linux-2.6 (2.6.16-2) unstable; urgency=low

  [ dann frazier ]
  * [ia64] Set unconfigured options:
      CONFIG_PNP_DEBUG=n and CONFIG_NET_SB1000=m
  * [hppa] Update config for 2.6.16

  [ Martin Michlmayr ]
  * [mips/mipsel] Put something in the generic config file because diff
    will otherwise remove the empty file, causing the build to fail.
  * [mipsel/r5k-cobalt] Set CONFIG_PACKET=y.
  * [arm] Set CONFIG_MACLIST=y for ixp4xx because nas100d needs it.

  [ Frederik Schüler ]
  * Add Maximilian Attems to uploaders list.

 -- Martin Michlmayr <tbm@cyrius.com>  Wed, 22 Mar 2006 15:15:14 +0000

linux-2.6 (2.6.16-1) unstable; urgency=low

  [ Bastian Blank ]
  * New upstream release.
  * Default to initramfs-tools 0.55 or higher on s390.

  [ maximilian attems ]
  * Default to initramfs-tools on arm and armeb.

  [ Martin Michlmayr ]
  * [mips/mipsel] Add an image for the Broadcom BCM91480B evaluation board
    (aka "BigSur").
  * [arm, armeb] Enable the netconsole module.
  * [mipsel/cobalt] Enable the netconsole module.
  * [mips] SB1: Fix interrupt disable hazard (Ralf Baechle).
  * [mips] SB1: Support for 1480 ethernet (Broadcom).
  * [mips] SB1: Support for NAPI (Tom Rix).
  * [mips] SB1: DUART support (Broadcom).
  * [mips] Work around bad code generation for <asm/io.h> (Ralf Baechle).
  * [mips] Fix VINO drivers when using a 64-bit kernel (Mikael Nousiainen).
  * [arm/armeb] Update configs for 2.6.16.
  * [mips/mipsel] Update configs for 2.6.16.
  * [arm/armeb] Enable the SMB module on NSLU2.
  * [mipsel] Enable parallel port modules for Cobalt since there are PCI
    cards that can be used in a Qube.
  * [mipsel] Enable the JFS module on Cobalt.

  [ dann frazier ]
  * [ia64] use yaird on ia64 until #357414 is fixed
  * [ia64] Update configs for 2.6.16

 -- Bastian Blank <waldi@debian.org>  Tue, 21 Mar 2006 16:12:16 +0100

linux-2.6 (2.6.15+2.6.16-rc5-0experimental.1) experimental; urgency=low

  [ Frederik Schüler ]
  * New upstream release candidate.

  [ Martin Michlmayr ]
  * Add initial mips/mipsel 2.6 kernels.
  * Important changes compared to the 2.4 kernels:
    - Drop the XXS1500 flavour since there's little interest in it.
    - Drop the LASAT flavour since these machines never went into
      production.
    - Drop the IP22 R5K (Indy, Indigo2) flavour since the IP22 R4K
      image now also works on machines with a R5K CPU.
    - Add an image for SGI IP32 (O2).
    - Rename the sb1-swarm-bn flavour to sb1-bcm91250a.
    - Enable PCI network (and other) modules on Cobalt.  Closes: #315895.
  * Add various MIPS related patches:
    - Fix iomap compilation on machines without COW.
    - Improve gettimeofday on MIPS.
    - Fix an oops on IP22 zerilog (serial console).
    - Improve IDE probing so it won't take so long on Cobalt.
    - Probe for IDE disks on SWARM.
    - Test whether there's a scache (fixes Cobalt crash).
    - Add Tulip fixes for Cobalt.
  * Fix a typo in the description of the linux-doc-* package,
    thanks Justin Pryzby.  Closes: #343424.
  * [arm] Enable nfs and nfsd modules.
  * [arm/footbride] Suggest nwutil (Netwinder utilities).

 -- Frederik Schüler <fs@debian.org>  Thu,  9 Mar 2006 14:13:17 +0000

linux-2.6 (2.6.15+2.6.16-rc4-0experimental.1) experimental; urgency=low

  [ Frederik Schüler ]
  * New upstream release.
  * Activate CONFIG_DVB_AV7110_OSD on alpha amd64 and ia64.
    Closes: #353292
  * Globally enable NAPI on all network card drivers which support it.

  [ maximilian attems ]
  * Drop fdutils from i386 and amd64 Suggests.
  * Swap lilo and grub Suggests for i386 and amd64.

  [ Jurij Smakov ]
  * Make sure that LOCALVERSION environment variable is not
    passed to a shell while invoking make-kpkg, since it
    appends it to the version string, breaking the build.
    Closes: #349472
  * [sparc32] Re-enable the building of sparc32 images.
  * [sparc64] Re-add (partial) sparc64-atyf-xl-gr.patch, since it
    was only partially applied upstream, so the problem (garbled
    screen output on SunBlade 100) is still present. Thanks to
    Luis Ortiz for pointing it out.
  * Bump the build-dep on kernel-package to 10.035, which fixes
    the problem with building documentation packages.

  [ Martin Michlmayr ]
  * [sparc] Add sys_newfstatat -> sys_fstatat64 fix from git.
  * [arm] Update configs for 2.6.16-rc3.
  * [armeb] Update configs for 2.6.16-rc3.
  * [arm/armeb] Fix compilation error on NSLU2 due to recent flash
    changes.
  * [arm/armeb] Fix a compilation error in the IXP4xx beeper support
    (Alessandro Zummo).

  [ Norbert Tretkowski ]
  * [alpha] Update arch/alpha/config* for 2.6.16-rc3.

 -- Bastian Blank <waldi@debian.org>  Fri, 24 Feb 2006 16:02:11 +0000

linux-2.6 (2.6.15-8) unstable; urgency=high

  [ maximilian attems ]
  * Add stable Release 2.6.15.5:
    - Fix deadlock in br_stp_disable_bridge
    - Fix a severe bug
    - i386: Move phys_proc_id/early intel workaround to correct function
    - ramfs: update dir mtime and ctime
    - sys_mbind sanity checking
    - Fix s390 build failure.
    - Revert skb_copy_datagram_iovec() recursion elimination.
    - s390: add #ifdef __KERNEL__ to asm-s390/setup.h
    - netfilter missing symbol has_bridge_parent
    - hugetlbfs mmap ENOMEM failure
    - IB/mthca: max_inline_data handling tweaks
    - it87: Fix oops on removal
    - hwmon it87: Probe i2c 0x2d only
    - reiserfs: disable automatic enabling of reiserfs inode attributes
    - Fix snd-usb-audio in 32-bit compat environment
    - dm: missing bdput/thaw_bdev at removal
    - dm: free minor after unlink gendisk
    - gbefb: IP32 gbefb depth change fix
    - shmdt cannot detach not-alined shm segment cleanly.
    - Address autoconfiguration does not work after device down/up cycle
    - gbefb: Set default of FB_GBE_MEM to 4 MB
    - XFS ftruncate() bug could expose stale data (CVE-2006-0554)
    - sys_signal: initialize ->sa_mask
    - do_sigaction: cleanup ->sa_mask manipulation
    - fix zap_thread's ptrace related problems
    - fix deadlock in ext2
    - cfi: init wait queue in chip struct
    - sd: fix memory corruption with broken mode page headers
    - sbp2: fix another deadlock after disconnection
    - skge: speed setting
    - skge: fix NAPI/irq race
    - skge: genesis phy initialization fix
    - skge: fix SMP race
    - x86_64: Check for bad elf entry address (CVE-2006-0741)
    - alsa: fix bogus snd_device_free() in opl3-oss.c
    - ppc32: Put cache flush routines back into .relocate_code section
    - sys32_signal() forgets to initialize ->sa_mask
    - Normal user can panic NFS client with direct I/O (CVE-2006-0555)
  * Deactivate merged duplicates: s390-klibc-buildfix.patch,
    powerpc-relocate_code.patch.
  * Add stable Release 2.6.15.6:
    - Don't reset rskq_defer_accept in reqsk_queue_alloc
    - fs/nfs/direct.c compile fix
    - mempolicy.c compile fix, make sure BITS_PER_BYTE is defined
    - [IA64] die_if_kernel() can return (CVE-2006-0742)

  [ Sven Luther ]
  * [powerpc] Disabled CONFIG_IEEE1394_SBP2_PHYS_DMA, which was broken on
    powerpc64, as it used the long deprecated bus_to_virt symbol.
    (Closes: #330225)
  * [powerpc] Fixed gettimeofday breakage causing clock drift.

 -- Bastian Blank <waldi@debian.org>  Mon,  6 Mar 2006 11:06:28 +0100

linux-2.6 (2.6.15-7) unstable; urgency=low

  [ Norbert Tretkowski ]
  * [alpha] Disabled CONFIG_ALPHA_LEGACY_START_ADDRESS for -alpha-generic and
    -alpha-smp flavours, and introduced a new -alpha-legacy flavour for MILO
    based machines, which has CONFIG_ALPHA_LEGACY_START_ADDRESS enabled.
    (closes: #352186)
  * [alpha] Added new patch to support prctl syscall. (closes: #349765)
  * [i386] Renamed kernel-image-2.6-486 to kernel-image-2.6-386, it's meant for
    transition only, and kernel-image-2.6-386 is the package name in sarge.

  [ Jurij Smakov ]
  * Bump build-dependency on kernel-package to 10.035, which is fixed
    to build the documentation packages again.
    Closes: #352000, #348332

  [ Frederik Schüler ]
  * Activate CONFIG_DVB_AV7110_OSD on alpha amd64 and ia64.
    Closes: #353292
  * Deactivate CONFIG_FB_ATY_XL_INIT on all architectures: it is broken and
    already removed in 2.6.16-rc.
    Closes: #353310

  [ Christian T. Steigies ]
  * [m68k] build in cirrusfb driver

 -- Bastian Blank <waldi@debian.org>  Tue, 21 Feb 2006 17:35:21 +0000

linux-2.6 (2.6.15-6) unstable; urgency=low

  [ Bastian Blank ]
  * Moved the mkvmlinuz support patch modification to a -1 version of the
    patch.

  [ maximilian attems ]
  * Add stable treee 2.6.15.4
    - PCMCIA=m, HOSTAP_CS=y is not a legal configuration
    - Input: iforce - do not return ENOMEM upon successful allocation
    - x86_64: Let impossible CPUs point to reference per cpu data
    - x86_64: Clear more state when ignoring empty node in SRAT parsing
    - x86_64: Dont record local apic ids when they are disabled in MADT
    - Fix keyctl usage of strnlen_user()
    - Kill compat_sys_clock_settime sign extension stub.
    - Input: grip - fix crash when accessing device
    - Input: db9 - fix possible crash with Saturn gamepads
    - Input: iforce - fix detection of USB devices
    - Fixed hardware RX checksum handling
    - SCSI: turn off ordered flush barriers
    - Input: mousedev - fix memory leak
    - seclvl settime fix
    - fix regression in xfs_buf_rele
    - md: remove slashes from disk names when creation dev names in sysfs
    - d_instantiate_unique / NFS inode leakage
    - dm-crypt: zero key before freeing it
    - bridge: netfilter races on device removal
    - bridge: fix RCU race on device removal
    - SELinux: fix size-128 slab leak
    - __cmpxchg() must really always be inlined
    - emu10k1 - Fix the confliction of 'Front' control
    - Input: sidewinder - fix an oops
  * Deactivate merged alpha-cmpxchg-inline.patch, sparc64-clock-settime.patch.

  [ Christian T. Steigies ]
  * [m68k] Add fix for m68k/buddha IDE and m68k/mac SCSI driver
  * [m68k] Patch by Peter Krummrich to stop flickering pixels with PicassoII
  * [m68k] make Amiga keyboard usable again, patch by Roman Zippel
  * [m68k] prevent wd33c93 SCSI driver from crashing the kernel, patch by Roman Zippel
  * [m68k] remove SBCs from VME descriptions (closes: #351924)

 -- Frederik Schüler <fs@debian.org>  Fri, 10 Feb 2006 15:33:21 +0000

linux-2.6 (2.6.15-5) unstable; urgency=low

  [ Martin Michlmayr ]
  * Add a fix for the input support for the ixp4xx beeper driver from
    2.6.16-rc2.
  * Add stable tree 2.6.15.3:
    - Fix extra dst release when ip_options_echo fails (CVE-2006-0454)

  [ Sven Luther ]
  * [powerpc] Removed -o root -g root option to mkvmlinuz support patch.
    (Closes: #351412)

 -- Sven Luther <luther@debian.org>  Tue,  7 Feb 2006 19:23:14 +0000

linux-2.6 (2.6.15-4) unstable; urgency=low

  [ Jurij Smakov ]
  * [sparc64] Add sparc64-clock-settime.patch to fix the incorrect
    handling of the clock_settime syscall arguments, which resulted
    in a hang when trying to set the date using 'date -s'. Patch
    by David Miller is applied upstream. Thanks to Ludovic Courtes
    and Frans Pop for reporting and testing.
    Ref: http://marc.theaimsgroup.com/?t=113861017400002&r=1&w=2

  [ Christian T. Steigies ]
  * [m68k] update m68k patch and config to 2.6.15
  * [m68k] SCSI drivers need to be built in until ramdisk generator tools
    supports loading scsi modules
  * [m68k] ISCSI and IDE-TAPE don't compile, disabled
  * [m68k] set CC_OPTIMIZE_FOR_SIZE=n
  * [m68k] added vmeints patch which fixes building for vme

  [ maximilian attems ]
  * Use initramfs-tools for ia64 - fixed klibc.
  * Add stable tree 2.6.15.2:
    - Fix double decrement of mqueue_mnt->mnt_count in sys_mq_open
    - (CVE-2005-3356)
    - Mask off GFP flags before swiotlb_alloc_coherent
    - usb-audio: don't use empty packets at start of playback
    - Make second arg to skb_reserved() signed.
    - Input: HID - fix an oops in PID initialization code
    - Fix oops in ufs_fill_super at mount time
    - Kill blk_attempt_remerge()
    - Fix i2o_scsi oops on abort
    - Fix mkiss locking bug
    - Fix timekeeping on sparc64 ultra-IIe machines
    - Someone broke reiserfs v3 mount options and this fixes it
  * Deactivate sparc64-jumping-time.patch, amd64-pppd-fix.patch incl in aboves.
  * Add s390-klibc-buildfix.patch, regression due to header file changes.

  [ Steve Langasek ]
  * [alpha] set __attribute__((always_inline)) on __cmpxchg(), to avoid
    wrong optimizations with -Os (Closes: #347556).

  [ Martin Michlmayr ]
  * Add input support for the ixp4xx beeper driver (Alessandro Zummo).
  * [arm] Add NSLU2 specific portion of ixp4xx beeper driver (Alessandro Zummo).
  * [arm/nslu2] Build PPP as a module.
  * [arm/nslu2] Enable wireless.
  * [arm/nslu2] Enable most USB modules.
  * [arm/nslu2] Enable ALSA and USB sound modules.
  * [arm/nslu2] Set 4 MB as the size of the initrd in the kernel cmd line.
  * [arm/footbridge] Set CONFIG_BLK_DEV_RAM_SIZE to 8192.
  * [armeb] Add support for big-endian ARM.
  * [armeb/nslu2] Use the nslu2 config from arm.

  [ Frederik Schüler ]
  * [amd64] Add amd64-pppd-fix.patch to fix kernel panic when using pppd.
    (Closes: #347711)
  * Add 64bit-vidiocswin-ioctl-fix.patch to fix VIDIOCSWIN ioctl on 64bit
    kernel 32bit userland setups. (Closes: #349338)

  [ Sven Luther ]
  * [powerpc] Adapted apus config file to be more modular and in sync with the
    other powerpc configs. Scsi drivers are disabled as they don't build
    cleanly though (need some esp stuff).
  * [powerpc] Default to initramfs-tools as initramfs generator, as klibc
    build is fixed now.

  [ Bastian Blank ]
  * [powerpc] Fix dependencies of image packages.

 -- maximilian attems <maks@sternwelten.at>  Wed,  1 Feb 2006 11:34:20 +0100

linux-2.6 (2.6.15-3) unstable; urgency=low

  [ Martin Michlmayr ]
  * [arm] Update configs for 2.6.15; closes: #347998.
  * [arm] Activate tmpfs.
  * [arm] Allow modules to be unloaded.
  * [arm] Enable CONFIG_INPUT_EVDEV since yaird needs this module in
    order to generate initrds.
  * [arm/footbridge] Activate IDEPCI so SL82C105 will really be
    compiled in.
  * [arm/footbridge] Activate the right network drivers (Tulip and
    NE2K).
  * [arm/footbridge] Enable more framebuffer drivers.
  * debian/patches/arm-fix-dc21285.patch: Fix compilation of DC21285
    flash driver.
  * [arm/footbridge] Enable MTD and the DC21285 flash driver.
  * [arm/footbridge] Enable RAID and LVM modules.
  * [arm/footbridge] Enable USB modules.
  * [arm/nslu2] Add an image for Network Storage Link for USB 2.0 Disk
    Drives.
  * debian/patches/arm-memory-h-page-shift.patch: Fix error "PAGE_SHIFT
    undeclared" (Rod Whitby).
  * debian/patches/mtdpart-redboot-fis-byteswap.patch: recognise a foreign
    endian RedBoot partition table (John Bowler).
  * debian/patches/maclist.patch: Add support for the maclist interface
    (John Bowler).
  * debian/patches/arm-nslu2-maclist.patch: Add NSLU2 maclist support
    (John Bowler).
  * [arm/nslu2] Activate maclist.

  [ maximilian attems ]
  * Add stable tree 2.6.15.1:
    - arch/sparc64/Kconfig: fix HUGETLB_PAGE_SIZE_64K dependencies
    - moxa serial: add proper capability check
    - fix /sys/class/net/<if>/wireless without dev->get_wireless_stats
    - Don't match tcp/udp source/destination port for IP fragments
    - Fix sys_fstat64() entry in 64-bit syscall table.
    - UFS: inode->i_sem is not released in error path
    - netlink oops fix due to incorrect error code
    - Fix onboard video on SPARC Blade 100 for 2.6.{13,14,15}
    - Fix DoS in netlink_rcv_skb() (CVE-2006-0035)
    - fix workqueue oops during cpu offline
    - Fix crash in ip_nat_pptp (CVE-2006-0036)
    - Fix another crash in ip_nat_pptp (CVE-2006-0037)
    - ppc32: Re-add embed_config.c to ml300/ep405
    - Fix ptrace/strace
    - vgacon: fix doublescan mode
    - BRIDGE: Fix faulty check in br_stp_recalculate_bridge_id()
    - skge: handle out of memory on ring changes
  * Drop merged patch:
    - sparc64-atyfb-xl-gr-final.patch

  [ Simon Horman ]
  * Fix booting on PReP machines
    (Closes: #348040)
    powerpc-relocate_code.patch

 -- Simon Horman <horms@verge.net.au>  Tue, 17 Jan 2006 18:01:17 +0900

linux-2.6 (2.6.15-2) unstable; urgency=low

  [ maximilian attems ]
  * Default to initramfs-tools as initramfs generator for amd64, hppa, i386,
    alpha and sparc. More archs will be added once klibc matures.
    (Closes: #346141, #343147, #341524, #346305)
  * Backport alsa patch for opl3 - Fix the unreleased resources.
    (Closes: #346273)
  * Readd buslogic-pci-id-table.patch.

  [ dann frazier ]
  * [ia64] Update config for 2.6.15.

  [ Frederik Schüler ]
  * Make CONFIG_IPW2100 a per-architecture option and deactivate it on all
    architectures but i386. (Closes: #344515)

  [ Sven Luther ]
  * Removed spurious file from powerpc-apus patch. (Closes: #346159)

  [ Norbert Tretkowski ]
  * Backport the generic irq framework for alpha. (closes: #339080)

  [ Bastian Blank ]
  * Remove pre-sarge conflict with hotplug.
  * Fix hppa diff to apply.
  * Make the latest packages depend on the corect version of the real images.
    (closes: #346366)

 -- Bastian Blank <waldi@debian.org>  Tue, 10 Jan 2006 16:54:21 +0100

linux-2.6 (2.6.15-1) unstable; urgency=low

  [ Sven Luther ]
  * New upstream release.
  * [powerpc] Now use ARCH=powerpc for 64bit powerpc flavours, 32bit still
    stays with ARCH=ppc for now.
  * [powerpc] Readded PReP Motorola PowerStack II Utah IDE interrupt
    (Closes: #345424)
  * [powerpc] Fixed apus patch.
  * Added make-kpkg --arch option support to gencontrol.py.
  * Added debian/bin/kconfig.ml to process config file snipplet, so we can
    preserve the pre 2.6.15 ordering of config file snipplets. Upto 2.6.15
    the kernel Kconfig magic apparently kept the later occuring config options,
    but it seems that this is no more the case. Instead of catting the config
    files together, not use the kconfig.ml script to read in the files from
    more generic to more specific, and keep only the more specific.

  [ Bastian Blank ]
  * [s390] Update configs.

  [ Kyle McMartin ]
  * [hppa] Snag latest hppa.diff from cvs.parisc-linux.org.
  * [hppa] Update configs for 2.6.15.
  * [hppa] Change parisc kernel names to something less ambiguous.

  [ dann frazier ]
  * [ia64] Update ia64 configs

  [ maximilian attems ]
  * Drop modular-ide.patch, nacked by ide upstream.  Prevents udev to load
    ide-generic and those successfull boots with initramfs-tools.
  * Disable CONFIG_USB_BANDWIDTH, causes major trouble for alsa usb cards.

  [ Norbert Tretkowski ]
  * [alpha] Removed conflict with initramfs-tools, thanks vorlon for finding
    the klibc bug!

  [ Jonas Smedegaard ]
  * Adjust short description of transitional package kernel-image-2.6-
    486 to mention 2.6 (not 2.6.12).
  * Clean duplicate Kconfig options.

  [ Frederik Schüler ]
  * Add updated version of drivers-scsi-megaraid_splitup.patch.
  * Deactivate CONFIG_IDE_TASK_IOCTL on alpha and ia64 and make it a global
    option.
  * Make CONFIG_VIDEO_SAA7134 a global option.
  * New option CONFIG_CC_OPTIMIZE_FOR_SIZE set per-arch.
  * Rename i386 368 flavour to 486.
  * Add myself to uploaders.
  * Readdition of qla2xxx drivers, as firmware license has been fixed.
  * Make CONFIG_PACKET, PACKET_MM and UNIX builtin on all architectures:
    statically linked has better performance then modules due to TLB issue.
  * clean up debian-patches dir: remove all obsolete patches:
    - alpha-compile-fix.patch: obsolete
    - amd64-int3-fix.patch: fixed since 2.6.12
    - net-ipconntrack-nat-fix.patch: merged upstream after 2.6.14 release
    - net-nf_queue-oops.patch: merged upstream after 2.6.14 release
    - qla2xxx-removed.patch: obsolete
  * Drop M386 support remains from the i386 386 flavour: built with M486
    from now on.

  [ Martin Michlmayr ]
  * [arm] Don't define "compiler" since GCC 4.x is the default now anyway.
  * [arm] Add descriptions for "class" and "longclass".
  * [arm] Compile CONFIG_BLK_DEV_SL82C105 support into the kernel on
    Footbridge.
  * [arm] Compile ext3 support into the kernel on Footbridge.
  * [arm] Turn on CONFIG_SERIAL_8250 support on Footbridge.

  [ Jurij Smakov ]
  * [sparc] Correct the patch for the atyfb framebuffer driver
    (sparc64-atyfb-xl-gr.patch) to finally fix the console and X
    image defects on Blade 100/150. The new patch is named
    sparc64-atyfb-xl-gr-final.patch to avoid the confusion.
    Thanks to Luis F. Ortiz for fixing the patch and Luigi Gangitano
    for testing it out.
  * Drop tty-locking-fixes9.patch, which was preventing the oops during
    shutdown on some sparc machines with serial console. Proper fix has
    been incorporated upstream.

  [ Simon Horman ]
  * Enable MKISS globally (closes: #340215)
  * Add recommends libc6-i686 to 686 and k7 image packages
    (closes: #278729)
  * Enable OBSOLETE_OSS_USB_DRIVER and USB_AUDIO
    as alsa snd-usb-audio still isn't quite there.
    I expect this to be re-disabled at some stage,
    possibly soon if it proves to be a source of bugs.
    (closes: #340388)

 -- Sven Luther <luther@debian.org>  Tue,  3 Jan 2006 06:48:07 +0000

linux-2.6 (2.6.14-7) unstable; urgency=low

  [ maximilian attems ]
  * Add stable tree 2.6.14.5 fixes:
    - setting ACLs on readonly mounted NFS filesystems (CVE-2005-3623)
    - Fix bridge-nf ipv6 length check
    - Perform SA switchover immediately.
    - Input: fix an OOPS in HID driver
    - Fix hardware checksum modification
    - kernel/params.c: fix sysfs access with CONFIG_MODULES=n
    - Fix RTNLGRP definitions in rtnetlink.h
    - Fix CTA_PROTO_NUM attribute size in ctnetlink
    - Fix unbalanced read_unlock_bh in ctnetlink
    - Fix NAT init order
    - Fix incorrect dependency for IP6_NF_TARGET_NFQUEUE
    - dpt_i2o fix for deadlock condition
    - SCSI: fix transfer direction in sd (kernel panic when ejecting iPod)
    - SCSI: fix transfer direction in scsi_lib and st
    - Fix hardware rx csum errors
    - Fix route lifetime.
    - apci: fix NULL deref in video/lcd/brightness
  * Disable CONFIG_USB_BANDWIDTH, causes major trouble on alsa usb cards.
    (Closes: #344939)

 -- maximilian attems <maks@sternwelten.at>  Tue, 27 Dec 2005 20:50:28 +0100

linux-2.6 (2.6.14-6) unstable; urgency=low

  [ Kyle McMartin ]
  * Change parisc kernel names to something less ambiguous.

  [ maximilian attems ]
  * Drop modular-ide.patch, nacked by ide upstream.  Prevents udev to load
    ide-generic and those successfull boots with initramfs-tools.
  * Add stable tree 2.6.14.4 with the following fixes:
    - drivers/scsi/dpt_i2o.c: fix a user-after-free
    - drivers/message/i2o/pci.c: fix a use-after-free
    - drivers/infiniband/core/mad.c: fix a use-after-free
    - DVB: BUDGET CI card depends on STV0297 demodulator
    - setkeys needs root
    - Fix listxattr() for generic security attributes
    - AGPGART: Fix serverworks TLB flush.
    - Fix crash when ptrace poking hugepage areas
    - I8K: fix /proc reporting of blank service tags
    - i82365: release all resources if no devices are found
    - bonding: fix feature consolidation
    - libata: locking rewrite (== fix)
    - cciss: bug fix for BIG_PASS_THRU
    - ALSA: nm256: reset workaround for Latitude CSx
    - cciss: bug fix for hpacucli
    - V4L/DVB: Fix analog NTSC for Thomson DTT 761X hybrid tuner
    - BRIDGE: recompute features when adding a new device
    - 32bit integer overflow in invalidate_inode_pages2()
    - USB: Adapt microtek driver to new scsi features
    - ide-floppy: software eject not working with LS-120 drive
    - Add try_to_freeze to kauditd
    - V4L/DVB (3135) Fix tuner init for Pinnacle PCTV Stereo
    - NETLINK: Fix processing of fib_lookup netlink messages
    - ACPI: fix HP nx8220 boot hang regression

  [ Norbert Tretkowski ]
  * [alpha] Removed conflict with initramfs-tools, thanks vorlon for finding
    the klibc bug!

  [ Frederik Schüler ]
  * Add updated drivers-scsi-megaraid_splitup.patch. (Closes: #317258)
  * Add ppc64-thermal-overtemp.patch to fix a thermal control bug in G5
    machines. (Closes: #343980)
  * Unpatch the following patches which are included in 2.6.14.4:
    - setkeys-needs-root-1.patch
    - setkeys-needs-root-2.patch
    - mm-invalidate_inode_pages2-overflow.patch
    - net-bonding-consolidation-fix.patch

 -- Frederik Schüler <fs@debian.org>  Tue, 20 Dec 2005 18:50:41 +0000

linux-2.6 (2.6.14-5) unstable; urgency=low

  [ dann frazier ]
  * ia64-new-assembler-fix.patch
    Fix ia64 builds with newer assembler (Closes: #341257)

  [ Sven Luther ]
  * [powerpc] incremented ramdisk size to 24576 from 8192, needed by the
    graphical installer, maybe we can bring this to 16384 later.

  [ Simon Horman ]
  * Add recommends libc6-i686 to 686 and k7 image packages
    (closes: #278729)
  * Enable OBSOLETE_OSS_USB_DRIVER and USB_AUDIO
    as alsa snd-usb-audio still isn't quite there.
    I expect this to be re-disabled at some stage,
    possibly soon if it proves to be a source of bugs.
    (closes: #340388)

  [ dann frazier ]
  * buslogic-pci-id-table.patch
    add a pci device id table to fix initramfs-tools discovery.
    (closes #342057)
  * fix feature consolidation in bonding driver.  (closes #340068)

 -- dann frazier <dannf@debian.org>  Thu,  8 Dec 2005 10:59:31 -0700

linux-2.6 (2.6.14-4) unstable; urgency=low

  [ dann frazier ]
  * setkeys-needs-root-1.patch, setkeys-needs-root-2.patch:
    [SECURITY] Require root privilege to write the current
    function key string entry of other user's terminals.
    See CVE-2005-3257 (Closes: #334113)

  [ Simon Horman ]
  * Enable MKISS globally (closes: #340215)
  * mm-invalidate_inode_pages2-overflow.patch
    [SECURITY] 32bit integer overflow in invalidate_inode_pages2() (local DoS)
  * ctnetlink-check-if-protoinfo-is-present.patch
    [SECURITY] ctnetlink: check if protoinfo is present (local DoS)
  * ctnetlink-fix-oops-when-no-icmp-id-info-in-message.patch
    [SECURITY] ctnetlink: Fix oops when no ICMP ID info in message (local DoS)

  [ Sven Luther ]
  * Re-added powerpc/apus patch, now that Roman Zippel merged it in.
  * Let's create asm-(ppc|ppc64) -> asm-powerpc symlink farm.  (Closes: #340571)

  [ maximilian attems ]
  * Add 2.6.14.3 patch - features changelog:
    - isdn/hardware/eicon/os_4bri.c: correct the xdiLoadFile() signature
    - x86_64/i386: Compute correct MTRR mask on early Noconas
    - PPTP helper: Fix endianness bug in GRE key / CallID NAT
    - nf_queue: Fix Ooops when no queue handler registered
    - ctnetlink: check if protoinfo is present
    - ip_conntrack: fix ftp/irc/tftp helpers on ports >= 32768
    - VFS: Fix memory leak with file leases
    - hwmon: Fix lm78 VID conversion
    - hwmon: Fix missing it87 fan div init
    - ppc64 memory model depends on NUMA
    - Generic HDLC WAN drivers - disable netif_carrier_off()
    - ctnetlink: Fix oops when no ICMP ID info in message
    - Don't auto-reap traced children
    - packet writing oops fix
    - PPTP helper: fix PNS-PAC expectation call id
    - NAT: Fix module refcount dropping too far
    - Fix soft lockup with ALSA rtc-timer
    - Fix calculation of AH length during filling ancillary data.
    - ip_conntrack TCP: Accept SYN+PUSH like SYN
    - refcount leak of proto when ctnetlink dumping tuple
    - Fix memory management error during setting up new advapi sockopts.
    - Fix sending extension headers before and including routing header.
    - hwmon: Fix missing boundary check when setting W83627THF in0 limits
  * Remove ctnetlink-check-if-protoinfo-is-present.patch,
    net-nf_queue-oops.patch - already included in 2.6.14.3.

  [ Frederik Schüler ]
  * Make CONFIG_PACKET, PACKET_MM and UNIX builtin on all architectures:
    statically linked has better performance then modules due to TLB issue.
  * Add myself to uploaders.

 -- Frederik Schüler <fs@debian.org>  Sat, 26 Nov 2005 13:18:41 +0100

linux-2.6 (2.6.14-3) unstable; urgency=low

  [ Norbert Tretkowski ]
  * [alpha] Switch to gcc 4.0.
  * [alpha] Conflict with initramfs-tools, klibc is broken on alpha.
  * [alpha] Enabled CONFIG_KOBJECT_UEVENT in arch/alphaconfig to fix trouble
    with latest udev, thanks to Uwe Schindler for reporting. (closes: #338911)
  * Bumped ABI revision:
    + ABI changes on sparc and alpha because of compiler switch.
    + 2.6.14.1 changes ABI of procfs.

  [ Sven Luther ]
  * Set default TCP congestion algorithm to NewReno + BIC (Closes: #337089)

  [ maximilian attems ]
  * Reenable CONFIG_SOFTWARE_SUSPEND on i386 and ppc, resume=/dev/<other device>
    must be set by boot loader. (Closes: #267600)
  * Set CONFIG_USB_SUSPEND on i386. Usefull for suspend to ram and apm suspend.
  * Add 2.6.14.1 patch:
    - Al Viro: CVE-2005-2709 sysctl unregistration oops
  * Add 2.6.14.2 patch:
    - airo.c/airo_cs.c: correct prototypes
    - fix XFS_QUOTA for modular XFS (closes: #337072)
    - USB: always export interface information for modalias
    - NET: Fix zero-size datagram reception
    - fix alpha breakage
    - Oops on suspend after on-the-fly switch to anticipatory i/o scheduler
    - ipvs: fix connection leak if expire_nodest_conn=1
    - Fix ptrace self-attach rule
    - fix signal->live leak in copy_process()
    - fix de_thread() vs send_group_sigqueue() race
    - prism54 : Fix frame length
    - tcp: BIC max increment too large
  * Remove alpha compile fix as contained in 2.6.14.2
  * Readd CONFIG_XFS_QUOTA=y.
  * Disable ACPI cutoff year on i386, was set to 2001.
    No need for acpi=force on boot.

  [ Jurij Smakov ]
  * Fix the install-image script to correctly include all the necessary
    stuff in scripts. (Closes: #336424)
  * Enable CONFIG_SND_ALI5451 on sparc.
  * Switch sparc to gcc-4.0. Thanks to Norbert for making sure it successfully
    builds a working kernel now.
  * Apply patch to fix ATI framebuffer output corruption on SunBlade 100
    (sparc64-atyfb-xl-gr.patch). Thanks to Luigi Gangitano. (Closes: #321200)
  * Disable CONFIG_PARPORT_PC_FIFO on sparc, since it causes a hang whenever
    something is sent to the parallel port device. Thanks to Attilla
    (boera at rdslink.ro) for pointing that out.

  [ Simon Horman ]
  * [386, AMD64] Set CONFIG_FRAMEBUFFER_CONSOLE=y instead of m.
    As vesadb now built into the kernel, after finally dropping the
    debian-specific patch to make it modular, make fbcons builtin too, else
    all sorts of weird stuff happens which is hard for the inird builders to
    automatically compenste for. (Closes: #336450)
  * Redisable CONFIG_SOFTWARE_SUSPEND on ppc/miboot as it required
    CONFIG_PM to compile.
  * [NETFILTER] nf_queue: Fix Ooops when no queue handler registered
    This is a regression introduced in 2.6.14.
    net-nf_queue-oops.patch. (Closes: #337713)
  * Make manuals with defconfig, as is required for kernel-package 10.008

  [ dann frazier ]
  * net-ipconntrack-nat-fix.patch - fix compilation of
    ip_conntrack_helper_pptp.c when NAT is disabled. (Closes: #336431)

  [ Christian T. Steigies ]
  * update m68k.diff to 2.6.14
  * add m68k-*vme* patches
  * disable macsonic driver until the dma patch is fixed
  * disable IEEE80211 drivers for all of m68k

  [ Frederik Schüler ]
  * activate CONFIG_SECURITY_NETWORK to fix SElinux operation.
    (Closes: #338543)

 -- Norbert Tretkowski <nobse@debian.org>  Mon, 14 Nov 2005 10:23:05 +0100

linux-2.6 (2.6.14-2) unstable; urgency=low

  [ Simon Horman ]
  * [SECURITY] Avoid 'names_cache' memory leak with CONFIG_AUDITSYSCALL
    This fix, included as part of the 2.6.13.4 patch in
    2.6.13+2.6.14-rc4-0experimental.1 is CVE-2005-3181
  * Fix genearation of .extraversion, again (closes: #333842)
  * Add missing kernel-arch and kernel-header-dirs to defines
    so headers get included. (closes: #336521)
    N.B: I only filled in arches where other's hadn't done so alread.
         Please fix if its wrong.
  * Allow powerpc64 to compile with AUDIT enabled but
    AUDITSYSCALL disabled. powerpc64-audit_sysctl-build.patch

  [ dann frazier ]
  * Update hppa.diff to 2.6.14-pa0

  [ Norbert Tretkowski ]
  * [alpha] New patch to include compiler.h in barrier.h, barrier() is used in
    non-SMP case.
  * [alpha] Added kernel-header-dirs and kernel-arch to debian/arch/alpha/defines
    to include asm-alpha in linux-headers package.
  * Added myself to Uploaders.

  [ Frederik Schüler ]
  * [amd64] use DISCONTIGMEM instead of SPARSEMEM on amd64-k8-smp flavour to
    fix bootup kernel panic.
  * [amd64] include asm-x86_64 in linux-headers package.
  * Deactivate AUDITSYSCALL globally, it slows down the kernel and is not
    needed for selinux at all.

 -- Simon Horman <horms@debian.org>  Tue,  1 Nov 2005 15:27:40 +0900

linux-2.6 (2.6.14-1) unstable; urgency=low

  [ Sven Luther ]
  * New upstream release.

  [ Norbert Tretkowski ]
  * [alpha] Update arch/alpha/config* for 2.6.14.

  [ Simon Horman ]
  * Fix misformatting of long description of
    linux-patch-debian-linux-patch-debian-X.Y.Z.
    templates/control.main.in
    (closes: #335088)
  * Make sure version is seeded in apply and unapply scripts.
    Actually changed in some earlier, post 2.6.12, release,
    but the changelog seems to be missing.
    (closes: #324583)

  [ dann frazier ]
  * [ia64] Disable the CONFIG_IA64_SGI_SN_XP module.  This forces
    CONFIG_GENERIC_ALLOCATOR and CONFIG_IA64_UNCACHED_ALLOCATOR to y, which
    appears to break on zx1 systems.

 -- Simon Horman <horms@debian.org>  Fri, 28 Oct 2005 16:26:03 +0900

linux-2.6 (2.6.13+2.6.14-rc5-0experimental.1) experimental; urgency=low

  [ Sven Luther ]
  * Upgraded to 2.6.14-rc5.

  [ Jonas Smedegaard ]
  * Quote variables in debian/rules.real and postinstall (making it
    safer to run with weird characters in path of build environment).

  [ Bastian Blank ]
  * Add some missing files from scripts to headers packages.
  * Add new patch powerpc-build-links.patch: Emit relative symlinks in
    arch/ppc{,64}/include.
  * Include arch/*/include into headers package.

 -- Sven Luther <luther@debian.org>  Tue, 25 Oct 2005 03:56:11 +0000

linux-2.6 (2.6.13+2.6.14-rc4-0experimental.1) experimental; urgency=low

  [ Sven Luther ]
  * Upgraded to 2.6.14-rc4.

  [ Simon Horman ]
  * Fix genearation of .extraversion (closes: #333842)

  [ dann frazier ]
  * Enhance the linux-source description to explain the types of patches
    Debian adds to it.  (closes: #258043)
  * Correct linux-patch-debian description.  It replaces the
    kernel-patch-debian packages, not the kernel-source packages.

  [ Jonas Smedegaard ]
  * Fix building from within a very long dir (all patches was applied at
    once - exhausting shell commandline, now applied one by one).
  * Add Simon Horman, Sven Luther and myself as Uploaders.

  [ Bastian Blank ]
  * Use list of revisions in patch scripts.
  * Use correct names for tarball and scripts.

  [ Jurij Smakov ]
  * [i386] Set the CONFIG_HPET_EMULATE_RTC option to make the clock
    work properly on certain Dell machines. This required setting the
    CONFIG_RTC option to 'y' instead of 'm'. (closes: #309909)
    [i386] Enable VIDEO_CX88 and VIDEO_CX88_DVB (both set to 'm') by
    popular demand. (closes: #330916)

  [ Norbert Tretkowski ]
  * [alpha] Update arch/alpha/config for 2.6.13.

  [ Kyle McMartin ]
  * [hppa] Oops. Fix linux-headers not including asm-parisc by adding
    headers_dirs = parisc to Makefile.inc.

  [ maximilian attems ]
  * Set CONFIG_FB_VESA=y for i386 and amd64 configs. (closes: #333003)

  [ Sven Luther ]
  * [powerpc] Fixed apus build, now use mkvmlinuz too to generate the vmlinuz
    kernel.
  * Fixed control.image.in to depend on :
      initramfs-tools | yaird | linux-ramdisk-tool
    where linux-ramdisk-tools is the virtual package provided by all
    initrd/initramfs generating tools.

  [ Frederik Schüler ]
  * deactivate FB_RIVA on all architectures.
  * deactivate BLK_DEV_IDESCSI on all architectures.
  * Added patch-2.6.13.4:
    - [SECURITY] key: plug request_key_auth memleak
      See CAN-2005-3119
    - [SECURITY] Fix drm 'debug' sysfs permissions
      See CAN-2005-3179
    - [SECURITY] Avoid 'names_cache' memory leak with CONFIG_AUDITSYSCALL
    - [SPARC64] Fix userland FPU state corruption.
    - BIC coding bug in Linux 2.6.13
    - [SECURITY] orinoco: Information leakage due to incorrect padding
      See CAN-2005-3180
    - ieee1394/sbp2: fixes for hot-unplug and module unloading

  [ Christian T. Steigies ]
  * disable CONFIG_EXT2_FS_XIP for m68k like on all(?) other arches
  * deactivate OKTAGON_SCSI for amiga/m68k until it can be compiled again
  * deactivate CONFIG_KEYBOARD_HIL_OLD, CONFIG_KEYBOARD_HIL, CONFIG_MOUSE_HIL,
    CONFIG_HIL_MLC, and CONFIG_HP_SDC for hp/m68k
  * update m68k.diff for 2.6.13
  * split out patches that do not intefere with other arches to
    patches-debian/m68k-*

 -- Bastian Blank <waldi@debian.org>  Fri, 21 Oct 2005 12:17:47 +0000

linux-2.6 (2.6.13-1) experimental; urgency=low

  * New upstream release "git booost":
    - new arch xtensa
    - kexec/kdump
    - execute-in-place
    - inotify (closes: #304387)
    - time-sharing cfq I/O scheduler
    - manual driver binding
    - voluntary preemption
    - user-space I/O initiation for InfiniBand
    - new speedy DES (crypto) implementation
    - uml "almost-skas" mode support
    - 250 HZ default (closes: #320366)
    - fixes all over (alsa, archs, ide, input, ntfs, scsi, swsusp, usb, ..)
    - orinoco driver updates (closes: #291684)
    - md, dm updates (closes: #317787)

  [ Frederik Schüler ]
  * [amd64] Added class and longclass descriptions for amd64 flavours.
  * [amd64] add amd64-tlb-flush-sigsegv-fix.patch: disable tlb flush
    filtering on smp systems to workaround processor errata.
  * backport kernel-api-documentation-generation-fix.diff from git to fix
    documentation build.
  * Added patch-2.6.13.1:
    - raw_sendmsg DoS (CAN-2005-2492)
    - 32bit sendmsg() flaw (CAN-2005-2490)
    - Reassembly trim not clearing CHECKSUM_HW
    - Use SA_SHIRQ in sparc specific code.
    - Fix boundary check in standard multi-block cipher processors
    - 2.6.13 breaks libpcap (and tcpdump)
    - x86: pci_assign_unassigned_resources() update
    - Fix PCI ROM mapping
    - aacraid: 2.6.13 aacraid bad BUG_ON fix
    - Kconfig: saa7134-dvb must select tda1004x

  [ Simon Horman ]
  * Disable BSDv3 accounting on hppa and alpha, it was already
    disabled on all other architectures. Also unify BSD accounting
    config into top level config, rather than per flavour configs.
  * [SECURITY] The seq_file memory leak fix included in 2.6.12-6
    as part of upstream's 2.6.12.6 patchset is now CAN-2005-2800.

  [ Jurij Smakov, Simon Horman ]
  * Ensure that only one kernel-manual/linux-manual package can
    be installed at a time to avoid file conflicts. (closes: #320042)

  [ Bastian Blank ]
  * Move audit, preempt and security settings to core config file.
  * Fix powerpc configuration.
  * Add debian version information to kernel version string.
  * Drop coreutils | fileutils dependencies.
  * Drop modular-vesafb patch. (closes: #222374, #289810)

  [ Christian T. Steigies ]
  * update m68k.diff for linux-2.6.13
  * add m68k-42_dma.patch and m68k-sonic.patch that will be in upstream 2.6.14
    (which makes sun3 build fail, needs fixing)

  [ maximilian attems ]
  * Drop drivers-add-scsi_changer.patch (merged)
  * Drop drivers-ide-dma-blacklist-toshiba.patch (merged)
  * Drop drivers-ide-__devinit.patch (merged)
  * Added patch-2.6.13.2:
    - USB: ftdi_sio: custom baud rate fix
    - Fix up more strange byte writes to the PCI_ROM_ADDRESS config word
    - Fix MPOL_F_VERIFY
    - jfs: jfs_delete_inode must call clear_inode
    - Fix DHCP + MASQUERADE problem
    - Sun HME: enable and map PCI ROM properly
    - Sun GEM ethernet: enable and map PCI ROM properly
    - hpt366: write the full 4 bytes of ROM address, not just low 1 byte
    - forcedeth: Initialize link settings in every nv_open()
    - Lost sockfd_put() in routing_ioctl()
    - lost fput in 32bit ioctl on x86-64
  * Added patch-2.6.13.3:
    - Fix fs/exec.c:788 (de_thread()) BUG_ON
    - Don't over-clamp window in tcp_clamp_window()
    - fix IPv6 per-socket multicast filtering in exact-match case
    - yenta oops fix
    - ipvs: ip_vs_ftp breaks connections using persistence
    - uml - Fix x86_64 page leak
    - skge: set mac address oops with bonding
    - tcp: set default congestion control correctly for incoming connections

  [ Sven Luther ]
  * [powerpc] Added hotplug support to the mv643xx_eth driver :
      powerpc-mv643xx-hotplug-support.patch
    thanks go to Nicolas Det for providing the patch.
  * [powerpc] Modified a couple of configuration options for the powerpc64
    flavour, fixes and enhances Apple G5 support (Closes: #323724, #328324)
  * [powerpc] Added powerpc-miboot flavour to use exclusively with oldworld
    powermac miboot floppies for debian-installer.
  * [powerpc] Checked upgraded version of the apus patches, separated them in
    a part which is safe to apply, and one which needs checking, and is thus
    not applied yet.

  [ Kyle McMartin ]
  * [hppa] Update hppa.diff to 2.6.13-pa4.
  * [hppa] Add space register fix to pacache.S to hppa.diff.

  [ dann frazier ]
  * Add a note to README.Debian that explains where users can find the .config
    files used to generate the linux-image packages.  Closes: #316809
  * [ia64] Workaround #325070 until upstream works out an acceptable solution.
    This bug breaks module loading on non-SMP ia64 kernels.  The workaround
    is to temporarily use an SMP config for the non-SMP kernels.  (Note that
    John Wright is running benchmarks to determine the overhead of running
    an SMP kernel on UP systems to help decide if this should be a
    permanent change).
  * [ia64] Update arch/ia64/config for 2.6.13

 -- Simon Horman <horms@debian.org>  Thu,  6 Oct 2005 15:45:21 +0900

linux-2.6 (2.6.12-6) unstable; urgency=high

  [ Andres Salomon, Bastian Blank ]
  * Change ATM and Classical-IP-over-ATM to be modular, instead of being
    statically included. (closes: #323143)

  [ Sven Luther ]
  * [powerpc] powerpc-pmac-sound-check.patch: Added pmac-sound sanity check.
  * [powerpc] powerpc-apus.patch:
    Added preliminary apus patch to package, not applied to kernel tree yet.

  [ Simon Horman ]
  * Unset CC_OPTIMIZE_FOR_SIZE in i386 config,
    it breaks iproute's (and other netlink users) ability
    to set routes. (closes: #322723)
  * Added 2.6.12.6
    - [SECURITY: CAN-2005-2555] Restrict socket policy loading to
      CAP_NET_ADMIN.
    - [SECURITY] Fix DST leak in icmp_push_reply().  Possible remote
      DoS?
    - [SECURITY] NPTL signal delivery deadlock fix; possible local
      DoS.
    - fix gl_skb/skb type error in genelink driver in usbnet
    - [SECURITY] fix a memory leak in devices seq_file implementation;
      local DoS.
    - [SECURITY] Fix SKB leak in ip6_input_finish(); local DoS.

  [ Andres Salomon ]
  * [hppa] enable discontiguous memory support for 32bit hppa images, so
    they build.

 -- Andres Salomon <dilinger@debian.org>  Tue, 06 Sep 2005 10:14:35 -0400

linux-2.6 (2.6.12-5) unstable; urgency=low

  * Change ARM to use GCC 3.3 to avoid FTBFS errors with GCC 4
   (dann frazier)

  * Remove spurious double quote character from ia64 package descriptions.
    (dann frazier)

  * Add transitional meta packages (kernel-image-2.6-*) for ia64.
    (dann frazier)

  * Change fuzz factor to 1, stricter patch appliance. (Maximilian Attems)

  * Enabled CONFIG_THERM_PM72 on powerpc64 flavour. (Sven Luther)

 -- Bastian Blank <waldi@debian.org>  Tue, 16 Aug 2005 21:43:31 +0200

linux-2.6 (2.6.12-4) unstable; urgency=low

  * Supply correct subarch values for the powerpc images.

 -- Bastian Blank <waldi@debian.org>  Mon, 15 Aug 2005 21:06:18 +0200

linux-2.6 (2.6.12-3) unstable; urgency=low

  * Added reference to old kernel-* package names to make
    transition a little more obvious to end users.
    A Dan Jacobson special. (Simon Horman) Closes: #321167

  * By the time this makes it into the archive, it will
    be handling kernel-image-2.6-* packages. (Simon Horman)
    Closes: #321867

  * Link palinfo statically on ia64. (dann frazier) (Closes: #321885)

  * [hppa] :
    - Add hppa arch specific patch.
    - Build-Depend on binutils-hppa64 and gcc-4.0-hppa64.
    (Kyle McMartin)

  * Fix permissions in source tarball. (Bastian Blank) (Closes: #322409)

  * Enable the CONFIG_IP_ADVANCED_ROUTER and related options on
    sparc64 to sync with other architectures. (Jurij Smakov)
    Closes: #321236

  * Include all executables as well as *.sh and *.pl files found in
    scripts directory in the headers package. (Bastian Blank)
    Closes: #322612, #322680, #322765

  * Include m68k headers into the arch-common headers package on
    powerpc and make sure that all the directories are linked to
    properly from the flavour-specific headers packages. (Jurij Smakov)
    Closes: #322610

  * [powerpc] Enabled the powerpc64 flavour, now that we have a real biarch
    toolchain in sid. Many thanks go to GOTO Masanori and Matthias Klose as
    well as any other who worked on the biarch toolchain to make this happen.

  * Added 2.6.12.5 (Simon Horman)
    - Fix BUG() is triggered by a call to set_mempolicy() with a negativ
      first argument.
    - [amd64] Fix a SRAT handling on systems with dual cores.
    - [amd64] SMP timing problem
    - [security] Zlib fixes See CAN-2005-2458, CAN-2005-2459
      http://sources.redhat.com/ml/bug-gnu-utils/1999-06/msg00183.html
      http://bugs.gentoo.org/show_bug.cgi
    - Add zlib deflateBound()
    - [security] Fix error during session join. See CAN-2005-2098
    - [security] Fix keyring destructor. See CAN-2005-2099
    - Module per-cpu alignment cannot always be met
      http://www.ussg.iu.edu/hypermail/linux/kernel/0409.0/0768.html
    Closes: #323039

 -- Bastian Blank <waldi@debian.org>  Mon, 15 Aug 2005 16:42:05 +0200

linux-2.6 (2.6.12-2) unstable; urgency=low

  * The Kernel Team offers its condolences to the family of Jens Schmalzing
    (jensen@debian), who died Saturday, July 30, 2005 in a tragic accident in
    Munich.  Jens was a member of the Kernel Team, and was instrumental in
    taking the powerpc kernel package to 2.6, as well as maintaining MOL
    and its kernel modules.

  * Add @longclass@ variable to control file autogeneration. (Andres Salomon)

  * Bump build-depends on kernel-package to a fixed version (>= 9.005).
    (Jurij Smakov, Sven Luther) (closes: #319657, #320422, #321625)

  * Change default ramdisk size for sparc to 16,384K to accomodate a fatter
    d-i initrd for netboot installs.
    (Joshua Kwan)

  * Don't build-depend on console-tools on s390. (Bastian Blank)

  * Add ARM support. (Vincent Sanders)

  * Add ia64 descriptions. (dann frazier)

  * Strip down the scripts dir in the headers packages. (Bastian Blank)

  * Add m68k support. (Christian T. Steigies)

  * Added 2.6.12.4 (Frederik Schüler)
    - Fix powernow oops on dual-core athlon
    - Fix early vlan adding leads to not functional device
    - sys_get_thread_area does not clear the returned argument
    - bio_clone fix
    - Fix possible overflow of sock->sk_policy (CAN-2005-2456)
      (closes: #321401)
    - Wait until all references to ip_conntrack_untracked are dropped on
      unload
    - Fix potential memory corruption in NAT code (aka memory NAT)
    - Fix deadlock in ip6_queue
    - Fix signedness issues in net/core/filter.c
    - x86_64 memleak from malicious 32bit elf program
    - rocket.c: Fix ldisc ref count handling
    - kbuild: build TAGS problem with O=

  * Enable CONFIG_6PACK=m for all archs (Andres Salomon)
    (closes: #319646)

  * Overhaul the generation of the control file. Now it is handled
    by debian/bin/gencontrol.py. The debian/control target in rules
    also fails now, since we don't want the control file generated
    during build. Arch-specific Depends and suggests are now generated
    correctly. (Bastian Blank) (Closes: #319896)

  * [powerpc] Fixed typo which made asm-ppc and asm-ppc64 not being included
    in the header package. (Sven Luther) (Closes: #320817)

  * Added list of flavours built to common header package. (Sven Luther)

 -- Bastian Blank <waldi@debian.org>  Tue, 09 Aug 2005 11:12:40 +0200

linux-2.6 (2.6.12-1) unstable; urgency=low

  * New upstream release:
    - "git rocks"
    - address space randomization
    - conversion of ide driver code to the device model
    - restored Philips webcam driver
    - new Broadcom bcm5706 gigabit driver
    - new resource limits for the audio community
    - Multipath device mapper
    - Intel HD Audio alsa driver
    - fixes + arch updates..
    - readdition of tg3 driver, as firmware license has been fixed

  * Dropped the following patches:
    - patch-2.6.11.*.patch (merged)
    - powerpc-ppc64-ibmvscsi.patch (Christoph didn't like it, and it failed
      to build anyways) (Sven Luther)
    - doc-post_halloween.patch (unless someone can come up w/ a valid
      reason for carrying around rapidly bitrotting documentation...)
      (Andres Salomon)
    - sparc32-hypersparc-srmmu.patch (dropped until sparc32 is working
      again, and we can figure out whether it's necessary)
    - fix-alpha-ext3-oops.patch (no longer needed, fixed by compiler)
    - x86-i486_emu.patch (buggy and insecure 80486 instruction emulation
      for 80386; we're no longer supporting this) (closes: #250468)
    - amd64-outs.patch (according to
      http://www.ussg.iu.edu/hypermail/linux/kernel/0502.3/1095.html, this
      is unnecessary for us) (Andres Salomon)
    - sparc64-rtc-mostek.patch (merged)
    - sparc64-compat-nanoseconds.patch (merged)
    - sparc64-sunsu-init-2.6.11.patch (merged)
    - sunsab-uart-update-timeout.patch (merged)
    - alpha-read-trylock.patch (different version got merged)
    - powerpc-prep-motorola-irq-fix.patch (merged)
    - drivers-media-video-saa7134-update.patch (merged)
    - drivers-media-video-saa7134-update-2.patch (merged)
    - drivers-media-video-pll-lib.patch (merged)
    - drivers-media-video-pll-lib-2.patch (merged)
    - drivers-media-video-tuner-update-1.patch (merged)
    - drivers-media-video-tuner-update-2.patch (merged)
    - drivers-media-video-v4l-mpeg-support.patch (merged)
    - drivers-media-video-mt352-update.patch (merged)
    - arch-ppc64-hugepage-aio-panic.patch (merged)
    - drivers-input-serio-nmouse.patch (merged)
    - sparc64-sb1500-clock-2.6.patch (merged)
    - docbook-allow-preprocessor-directives-... (merged)
    - docbook-fix-function-parameter-descriptin-in-fbmem.patch (merged)
    - docbook-move-kernel-doc-comment-next-to-function.patch (merged)
    - powerpc-therm-adt746x-new-i2c-fix.patch (merged)
    - powerpc-mv643xx-enet.patch (merged)
    - powerpc-mv643xx-eth-pegasos.patch (merged)
    - powerpc-pmac-agp-sleep.patch (merged)
    - drivers-input-serio-8042-resume.patch (merged)

  * Premiere of the common-source kernel package
    (Jurij Smakov, Andres Salomon)
    - build all architectures out of kernel source package
    - rename source and binary packages
    - create a common config for different architectures, and management
      tools to allow for easier modification of config options
    - drop default configs, autogenerate them instead; requires
      kernel-package >= 9.002.

  * Add 2.6.12.1 (Maximilian Attems)
    - Clean up subthread exec (CAN-2005-1913)
    - ia64 ptrace + sigrestore_context (CAN-2005-1761)

  * Add 2.6.12.2 (Frederik Schüler)
    - Fix two socket hashing bugs.
    -  ACPI: Make sure we call acpi_register_gsi() even for default PCI
       interrupt assignment
    - Add "memory" clobbers to the x86 inline asm of strncmp and friends
    - e1000: fix spinlock bug
    - fix remap_pte_range BUG
    - Fix typo in drivers/pci/pci-driver.c

  * Add 2.6.12.3 (Joshua Kwan)
    - Fix semaphore handling in __unregister_chrdev
    - Fix TT mode in UML.
    - Check for a null return in tty_ldisc_ref.
    - v4l: cx88 hue offset fix
    - Fix 8139cp breakage that occurs with tpm driver.
    - Fix the 6pack driver in SMP environments.
    - Switch to spinlocks in the shaper driver.
    - ppc32: stop misusing NTP's time_offset value
    - netfilter: go back to dropping conntrack references manually
    - ACPI: don't accept 0 as a PCI IRQ.

  * Enable CONFIG_SCSI_INITIO. (Maximilian Attems) (closes: #318121)

  * [powerpc] :
    - Added powerpc-mkvmlinuz-support patch which allows, together with
      kernel-package 9.0002 to add mkvmlinuz support to hand built packages.
    - Removed powerpc-ppc64-ibmvscsi.patch, FTBFS, and Christoph doesn't like
      it and thinks it is not needed.
    - Disabled swim3 on powerpc-smp, FTBFS.
    - Disabled software-suspend on powerpc-smp, FTBFS, amd64/i386 only smp code.
    - Rediffed and readded the G4 L2 hardware flush assist patch from Jacob Pan.
    (Sven Luther)

  * [sparc]
    - Drop sparc32 flavour for now. sparc32 kernel is currently in the
      category "too buggy for us to support". In spite of numerous efforts
      I still see occasional random filesystem corruptions in my tests.
      That does NOT mean that we are dropping sparc32 support, we will
      work with upstream trying to solve these problems for the next
      kernel release. Those interested in helping/testing are encouraged
      to subscribe to debian-sparc mailing list.
      (Jurij Smakov)

  * [alpha]
    - Renamed resulting binary packages for alpha, kernel-image-x.y.z-generic
      wasn't a generic kernel, it was a generic kernel for alpha machines, so
      we're now using linux-image-x.y.z-alpha-generic (and of course, the same
      change for the smp kernel-image). This change was postponed after the
      sarge release. (closes: #260003)
    (Norbert Tretkowski)

  * [amd64]
    - Now using the default compiler (gcc-4.0), thus we get rid of the
      annoying MAKEFLAGS="CC=gcc-3.4" make-kpkg... invocation for third-party
      modules.
      This release lacks 64bit kernels for i386 userland; support will be
      added in a later release as soon as the toolchain has stabilized again.
      (Frederik Schüler)

 -- Andres Salomon <dilinger@debian.org>  Wed, 20 Jul 2005 17:16:04 -0400
<|MERGE_RESOLUTION|>--- conflicted
+++ resolved
@@ -1,10 +1,9 @@
-<<<<<<< HEAD
 linux-2.6 (2.6.39~rc2-1~experimental.1) UNRELEASED; urgency=low
 
   * New upstream release candidate
 
  -- Ben Hutchings <ben@decadent.org.uk>  Wed, 06 Apr 2011 14:02:37 +0100
-=======
+
 linux-2.6 (2.6.38-3) unstable; urgency=low
 
   [ Ben Hutchings ]
@@ -77,7 +76,6 @@
   * Bump ABI to 2
 
  -- Ben Hutchings <ben@decadent.org.uk>  Tue, 29 Mar 2011 05:31:03 +0100
->>>>>>> 6a5a2d22
 
 linux-2.6 (2.6.38-1) unstable; urgency=low
 
