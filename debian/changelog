<<<<<<< HEAD
linux-2.6 (3.2~rc6-1~experimental.1) UNRELEASED; urgency=low

  * New upstream release candidate
    - [powerpc] pasemi_mac: Fix building as module
    - [x86] mpparse: Account for bus types other than ISA and PCI
      (Closes: #586494)
    - EHCI : Fix a regression in the ISO scheduler (Closes: #651382)

  [ Ben Hutchings ]
  * [x86] et131x: Include driver in installer (Closes: #651440)
  * security: Enable APPARMOR (Closes: #598408)

  [ Uwe Kleine-König ]
  * [amd64] Update rt featureset to 3.2-rc5-rt8

  [ Arnaud Patard ]
  * [arm] setup: initialize arm_dma_zone_size earlier (Closes: #651215)

  [ Bastian Blank ]
  * Use xz compression for image packages.

 -- Ben Hutchings <ben@decadent.org.uk>  Tue, 06 Dec 2011 04:31:19 +0000

linux-2.6 (3.2~rc4-1~experimental.1) experimental; urgency=low

  * New upstream release candidate

  [ Ben Hutchings ]
  * aufs: Update to aufs3.x-rcN-20111114
  * ieee802154: Enable IEEE802154_6LOWPAN as module
  * can: Enable CAN_GW, CAN_EMS_PCMCIA, CAN_PEAK_PCI as modules
  * nfc: enable NFC_NCI as module
  * scsi: Enable MVUMI as module
  * dm: Enable DM_THIN_PROVISIONING as module
  * b43: Enable B43_PHY_HT
  * [ia64,powerpc,sparc,x86] wireless: Enable MWIFIEX_PCIE as module
  * udeb: Update configuration for 3.2:
    - Provide the default configuration instead of including it from the
      kernel-wedge package
    - iwlagn is renamed to iwlwifi
    - blowfish is renamed to blowfish_generic

  [ Uwe Kleine-König ]
  * [amd64] reenable rt featureset with 3.2-rc4-rt5

 -- Ben Hutchings <ben@decadent.org.uk>  Sat, 03 Dec 2011 23:07:41 +0000
=======
linux-2.6 (3.1.6-1) UNRELEASED; urgency=low

  * New upstream stable update:
    http://www.kernel.org/pub/linux/kernel/v3.x/ChangeLog-3.1.6
    - staging: r8712u: Add new USB ID (Closes: #651622)
    - [arm] setup: initialize arm_dma_zone_size earlier (Closes: #651215)

  [ Ben Hutchings ]
  * [x86] Enable HYPERV, HYPERV_STORAGE, HYPERV_NET, HYPERV_UTILS,
    HYPERV_MOUSE as modules (Closes: #652014)
  * cciss: Add IRQF_SHARED back in for the non-MSI(X) interrupt handler
    (Closes: #650119)
  * udeb: Update configuration:
    - Provide the default configuration instead of including it from the
      kernel-wedge package
    - [x86] Include et131x (Closes: #651440)
    - [x86] Include isci (Closes: #652897)

 -- Ben Hutchings <ben@decadent.org.uk>  Tue, 13 Dec 2011 05:50:44 +0000

linux-2.6 (3.1.5-1) unstable; urgency=low

  * New upstream stable update:
    http://www.kernel.org/pub/linux/kernel/v3.x/ChangeLog-3.1.5
    - bridge: correct IPv6 checksum after pull (Closes: #651469)
    - USB: EHCI: fix HUB TT scheduling issue with iso transfer
      (Closes: #651015)
    - [x86] mpparse: Account for bus types other than ISA and PCI
      (Closes: #586494)

  [ Bastian Blank ]
  * Fix generation of revisions for the patch list.

  [ Hector Oron ]
  * regulator: backport fix for nullpointer dereference in core.

  [ Ben Hutchings ]
  * [x86] Enable MEMTEST (Closes: #613321, #646361)
    - If bad RAM is detected, WARN and recommend a more thorough test
  * brcmsmac: Fix I/O functions for MIPS and for big-endian architectures
  * [x86] Enable GPIO_PCH, GPIO_ML_IOH, I2C_EG20T, PCH_CAN, PCH_DMA,
    PCH_GBE, PCH_PHUB, SERIAL_PCH_UART, SPI_TOPCLIFF_PCH, USB_GADGET,
    USB_EG20T as modules

 -- Ben Hutchings <ben@decadent.org.uk>  Sun, 11 Dec 2011 05:28:40 +0000
>>>>>>> 2d81d517

linux-2.6 (3.1.4-1) unstable; urgency=low

  * New upstream stable updates:
    http://www.kernel.org/pub/linux/kernel/v3.x/ChangeLog-3.1.2
    http://www.kernel.org/pub/linux/kernel/v3.x/ChangeLog-3.1.3
    - TTY: ldisc, wait for ldisc infinitely in hangup (Closes: #645071)
    http://www.kernel.org/pub/linux/kernel/v3.x/ChangeLog-3.1.4

  [ Martin Michlmayr ]
  * [armel] Set the priority of pata-modules to standard since the
    GLAN Tank uses PATA.

  [ Ben Hutchings ]
  * Enable BCMA as module, BCMA_HOST_PCI and B43_BCMA (Closes: #649567)
    but limit these to devices not supported by brcmsmac
  * brcmsmac: Enable as module for all architectures
  * Include module taint flags in bug reports
  * lirc_serial: Fix various bugs that may result in a crash, deadlock or
    other failure (Closes: #645811)
  * amilo-rfkill: Use proper functions to write to the i8042 safely
  * topology: Provide CPU topology in sysfs in !SMP configurations
    (Closes: #649216)

  [ Bastian Blank ]
  * Include generated headers. (closes: #650085)

 -- Bastian Blank <waldi@debian.org>  Tue, 29 Nov 2011 14:14:14 +0100

linux-2.6 (3.1.1-1) unstable; urgency=high

  * New upstream stable update:
    http://www.kernel.org/pub/linux/kernel/v3.x/ChangeLog-3.1.1

  [ Aurelien Jarno ]
  * [s390x] Add s390x udebs, based on linux-kernel-di-s390x-2.6.
  * [sparc64] Sync udebs with sparc.

  [ Ben Hutchings ]
  * [powerpc] Fix module selection for {ata,ide,scsi-core}-modules udebs
  * [alpha] wire up accept4 syscall, thanks to Michael Cree
  * iwlagn: fix modinfo display for 135 ucode (Closes: #647958)
  * [powerpc] ptrace: Fix build with gcc 4.6
  * [arm] add io{read,write}{16,32}be functions (fixes FTBFS)
  * cifs, freezer: add wait_event_freezekillable and have cifs use it
    (Closes: #488794)
  * [alpha] Remove old, broken udeb configuration (Closes: #647586)
  * DFSG: Remove drivers/staging/ft1000/ft1000-*/*.img, non-free
    firmware for drivers we don't build
  * hfs: fix hfs_find_init() sb->ext_tree NULL ptr oops (CVE-2011-2203)
  * vmscan: fix shrinker callback bug in fs/super.c
  * block: Always check length of all iov entries in blk_rq_map_user_iov()
  * [x86] Add amilo-rfkill driver for some Fujitsu-Siemens Amilo laptops
    (Closes: #631664)

  [ Arnaud Patard ]
  * [arm] add missing ioread/write be functions to ixp4xx to fix FTBFS
  * [armhf] allow to build kernel image for iMX51 and iMX53 and enable some
    iMX53 platforms.
  * [armhf] add ahci for iMX53, pata for iMX51

 -- Ben Hutchings <ben@decadent.org.uk>  Sun, 13 Nov 2011 20:08:09 +0000

linux-2.6 (3.1.0-1~experimental.1) experimental; urgency=low

  * New upstream release: http://kernelnewbies.org/Linux_3.1
    - drm/i915: FBC off for ironlake and older, otherwise on by default
      (Closes: #641622)
    - drm/radeon: Update AVIVO cursor coordinate origin before x/yorigin
      calculation (Closes: #585130)
    - crypto: ghash - Avoid null pointer dereference if no key is set

  [ Ben Hutchings ]
  * [powerpc/powerpc64] Add missing #include to LPAR console selection fix
  * Make kernel-wedge package checks non-fatal in experimental builds
  * [x86/!486] Enable INTEL_IDLE
  * aufs: Update to aufs3.1-20111031 (Closes: #644687)

  [ Bastian Blank ]
  * Use xz compression for debug packages.
  * Make gcc-4.6 the default compiler.
  * Use shorter versions in the package names.
  * Remove linux-tools-* binary package.
  * Drop external module packages stuff.
  * Set default security module to Unix Discretionary Access Controls.
    - Remove unneeded selinux boot parameter.

 -- Bastian Blank <waldi@debian.org>  Thu, 03 Nov 2011 20:03:14 +0100

linux-2.6 (3.1.0~rc7-1~experimental.1) experimental; urgency=low

  * New upstream release candidate

  [ Ben Hutchings ]
  * Build udebs for the installer

 -- Ben Hutchings <ben@decadent.org.uk>  Sun, 25 Sep 2011 22:52:50 +0100

linux-2.6 (3.1.0~rc6-1~experimental.1) experimental; urgency=low

  * New upstream release candidate

  [ Ben Hutchings ]
  * [ia64] Disable GENERIC_GPIO (fixes FTBFS)
  * [i386] libertas: prioritize usb8388_olpc.bin firmware on OLPC machines
  * [armel/ixp4xx] Add gpioblib support (fixes FTBFS)
  * [i386] Fix alignment of alternative instruction entries (Closes: #640964)

 -- Ben Hutchings <ben@decadent.org.uk>  Wed, 21 Sep 2011 05:45:40 +0100

linux-2.6 (3.1.0~rc4-1~experimental.1) experimental; urgency=low

  * New upstream release candidate

  [ Ben Hutchings ]
  * aufs: Disable until it is updated for Linux 3.1
  * rt: Disable until it is updated for Linux 3.1
  * nfs: Enable NFSv4.1/pNFS (Closes: #627655)
  * [x86] ACPI: Enable ACPI_APEI_GHES as built-in (no longer modular).
    Enable ACPI_APEI_MEMORY_FAILURE.
  * netfilter: Enable IP_SET_HASH_NETIFACE as module
  * net: Enable NFC, NFC_PN533 as modules
  * video: Enable FB_UDL as module (Closes: #618261)
  * target: Enable ISCSI_TARGET as module
  * skge: Enable SKGE_GENESIS
  * net/wireless: Enable RTL8192DE as module
  * hwmon: Enable SENSORS_EMC2103, SENSORS_LM95245, SENSORS_MAX1668,
    SENSORS_NTC_THERMISTOR, SENSORS_SMM665 as modules
  * [i386] Enable GPIO_CS5535, MFD_CS5535, CS5535_MFGPT,
    CS5535_CLOCK_EVENT_SRC, GPIO_VX855, MFD_VX855 as modules;
    [i386/486] Enable OLPC_XO1_PM, OLPC_XO1_RTC, OLPC_XO1_SCI, OLPC_XO15_SCI
    (Closes: #639113)
  * media/dvb: Enable DVB_NET
  * media/rc: Enable IR_MCE_KBD_DECODER as module
  * gspca: Enable USB_GSPCA_SE401 as module
  * de4x5: Disable on all architectures except alpha (Closes: #639538)
  * wl128x: Disable on all flavours except armhf/omap
  * Make bug script accept failure of lspci (Closes: #639439)
  * [alpha] Disable GENERIC_GPIO (Closes: #638696)

 -- Ben Hutchings <ben@decadent.org.uk>  Mon, 29 Aug 2011 14:48:28 +0100

linux-2.6 (3.0.0-6) unstable; urgency=high

  [ Uwe Kleine-König ]
  * [amd64] Update rt featureset to 3.0.7-rt20

  [ Bastian Blank ]
  * Add stable 3.0.7, including:
    - drm/radeon: Update AVIVO cursor coordinate origin before x/yorigin
      calculation (Closes: #585130)
    - ipv6: fix NULL dereference in udp6_ufo_fragment() (Closes: #643817)
    For the complete list of changes, see:
     http://www.kernel.org/pub/linux/kernel/v3.0/ChangeLog-3.0.7

  [ Ben Hutchings ]
  * [powerpc] Change ATA, PATA_MACIO from module to built-in (Closes: #641210)
  * [powerpc] Change IDE, IDE_GD from built-in to module
  * Add stable 3.0.8, including:
    - cputimer: Cure lock inversion
    - drm/ttm: ensure ttm for new node is bound before calling move_notify()
    - drm/ttm: unbind ttm before destroying node in accel move cleanup
    - CIFS: Fix ERR_PTR dereference in cifs_get_root
    - xfs: start periodic workers later
    - mm: fix race between mremap and removing migration entry
    - x25: Prevent skb overreads when checking call user data
    - crypto: ghash - Avoid null pointer dereference if no key is set
      (CVE-2011-4081)
    - hfsplus: Fix kfree of wrong pointers in hfsplus_fill_super() error path
    For the complete list of changes, see:
     http://www.kernel.org/pub/linux/kernel/v3.0/ChangeLog-3.0.8
  * [{mips,mipsel}/{4,5}kc-malta] Disable X.25, as in all other configurations
  * ark3116: Fix initialisation order (Closes: #640391)
  * Add empty files to trigger generation of kernel-image udebs
  * aufs: Update to aufs3.0-20111031 (Closes: #644687)
  * xfs: Fix possible memory corruption in xfs_readlink (CVE-2011-4077)
  * oom: fix integer overflow of points in oom_badness (CVE-2011-4097)

 -- Ben Hutchings <ben@decadent.org.uk>  Tue, 01 Nov 2011 14:50:06 +0000

linux-2.6 (3.0.0-5) unstable; urgency=low

  [ Ben Hutchings ]
  * Bump ABI to 2
  * kobj_uevent: Ignore if some listeners cannot handle message
    (Closes: #641661)
  * Build udebs for the installer
  * Add stable 3.0.5 and 3.0.6, including:
    - TTY: pty, fix pty counting
    - pata_via: disable ATAPI DMA on AVERATEC 3200
    - atm: br2684: Fix oops due to skb->dev being NULL
    - alarmtimers: Avoid possible null pointer traversal
    - alarmtimers: Memset itimerspec passed into alarm_timer_get
    - alarmtimers: Avoid possible denial of service with high freq periodic
      timers
    - rtc: Fix RTC PIE frequency limit
    - x86, perf: Check that current->mm is alive before getting user callchain
    - xen/smp: Warn user why they keel over - nosmp or noapic and what to use
      instead. (Closes: #637308)
    - drm/nouveau: properly handle allocation failure in nouveau_sgdma_populate
    - net/9p: fix client code to fail more gracefully on protocol error
    - virtio: Fix the size of receive buffer packing onto VirtIO ring.
    - virtio: VirtIO can transfer VIRTQUEUE_NUM of pages.
    - fs/9p: Fid is not valid after a failed clunk.
    - fs/9p: When doing inode lookup compare qid details and inode mode bits.
    - fs/9p: Always ask new inode in create
    - net/9p: Fix the msize calculation.
    - 9p: close ACL leaks
    - fs/9p: Add fid before dentry instantiation
    - net/9p: Fix kernel crash with msize 512K
    - fs/9p: Always ask new inode in lookup for cache mode disabled
    - vfs: restore pinning the victim dentry in vfs_rmdir()/vfs_rename_dir()
    - cifs: fix possible memory corruption in CIFSFindNext (CVE-2011-3191)
    - writeback: introduce .tagged_writepages for the WB_SYNC_NONE sync stage
    - writeback: update dirtied_when for synced inode to prevent livelock
    - fib:fix BUG_ON in fib_nl_newrule when add new fib rule
    - scm: Capture the full credentials of the scm sender
    - vlan: reset headers on accel emulation path
    - xfrm: Perform a replay check after return from async codepaths
    - bridge: Pseudo-header required for the checksum of ICMPv6
    - bridge: fix a possible use after free
    - TPM: Call tpm_transmit with correct size (CVE-2011-1161)
    - TPM: Zero buffer after copying to userspace (CVE-2011-1162)
    - ALSA: fm801: Gracefully handle failure of tuner auto-detect
      (Closes: #641946)
    - btrfs: fix d_off in the first dirent
    - ARM: 7091/1: errata: D-cache line maintenance operation by MVA may not
      succeed
    - ARM: 7099/1: futex: preserve oldval in SMP __futex_atomic_op
    - ALSA: usb-audio: Check for possible chip NULL pointer before clearing
      probing flag
    - cfg80211: Fix validation of AKM suites
    - iwlagn: fix dangling scan request
    - block: Free queue resources at blk_release_queue() (Closes: #631187)
    For the complete list of changes, see:
     http://www.kernel.org/pub/linux/kernel/v3.0/ChangeLog-3.0.5
     http://www.kernel.org/pub/linux/kernel/v3.0/ChangeLog-3.0.6
  * Make taskstats require root access (CVE-2011-2494)

  [ Uwe Kleine-König ]
  * [amd64] Update rt featureset to 3.0.6-rt16 (Closes: #643301)

 -- Ben Hutchings <ben@decadent.org.uk>  Wed, 05 Oct 2011 15:14:34 +0100

linux-2.6 (3.0.0-4) unstable; urgency=low

  [ Ben Hutchings ]
  * Make bug script accept failure of lspci (Closes: #639439)
  * [alpha] Disable GENERIC_GPIO (Closes: #638696)
  * Add stable 3.0.4, including:
    - loop: fix deadlock when sysfs and LOOP_CLR_FD race against each other
    - Btrfs: fix an oops of log replay
    - ext4: Fix ext4_should_writeback_data() for no-journal mode
    - ext4: call ext4_ioend_wait and ext4_flush_completed_IO in ext4_evict_inode
    - ext4: Resolve the hang of direct i/o read in handling
      EXT4_IO_END_UNWRITTEN.
    - ext4: fix nomblk_io_submit option so it correctly converts uninit blocks
    - xen-blkfront: Drop name and minor adjustments for emulated scsi devices
    - xen/x86: replace order-based range checking of M2P table by linear one
    - rt2x00: fix order of entry flags modification
    - Add a personality to report 2.6.x version numbers
    For the complete list of changes, see:
     http://www.kernel.org/pub/linux/kernel/v3.0/ChangeLog-3.0.4
  * sendmmsg/sendmsg: fix unsafe user pointer access
  * rt2x00: fix crash in rt2800usb_write_tx_desc
  * rt2x00: fix crash in rt2800usb_get_txwi (Closes: #636531)
  * [sparc] Only Panther cheetah+ chips have POPC (Closes: #639949)
  * uvcvideo: Fix crash when linking entities (Closes: #637740)
  * Update Spanish debconf template translations (Omar Campagne)
    (Closes: #636242)

  [ Moritz Muehlenhoff ]
  * Update German Debconf translation. Thanks to Holger Wansing
    (Closes: #641487)

  [ Uwe Kleine-König ]
  * [amd64] Update rt featureset to 3.0.4-rt14

 -- Ben Hutchings <ben@decadent.org.uk>  Mon, 19 Sep 2011 14:40:42 +0100

linux-2.6 (3.0.0-3) unstable; urgency=low

  [ Ben Hutchings ]
  * Disable SENSORS_SHT15, unlikely to be usable on any supported platform
    (Closes: #638696)
  * Add stable 3.0.3, including:
    - atm: br2864: sent packets truncated in VC routed mode (Closes: #638656)
    For the complete list of changes, see:
     http://www.kernel.org/pub/linux/kernel/v3.0/ChangeLog-3.0.3
  * netfilter: TCP and raw fix for ip_route_me_harder (fixes case where
    SNAT/masquerading is not done)
  * Remove net device features from bug reports (Closes: #638956)
  * [mips,mipsel] Ignore nfs ABI changes made in 3.0.0-2; fixes FTBFS
  * genirq: Fix wrong bit operation
  * befs: Validate length of long symbolic links (CVE-2011-2928)
  * CIFS: Fix memory corruption on mount (Closes: #635344)
  * x86-32, vdso: On system call restart after SYSENTER, use int $0x80
  * drm/ttm: fix ttm_bo_add_ttm(user) failure path
  * fuse: check size of FUSE_NOTIFY_INVAL_ENTRY message

 -- Ben Hutchings <ben@decadent.org.uk>  Sat, 27 Aug 2011 08:04:02 +0100

linux-2.6 (3.0.0-2) unstable; urgency=high

  [ Aurelien Jarno ]
  * Add configuration files for s390x architecture.

  [ Ben Hutchings ]
  * linux-libc-dev: Install include/asm under arch-specific directory
    (thanks to Aurelien for correcting the directory); mark package as
    multi-arch-coinstallable (Multi-Arch: same)
  * [powerpc] Use libata-based drivers for most PATA controllers
    (Closes: #636854):
    - Various drivers replaced as for x86 in 2.6.32-10
    - pata_macio replaces ide_pmac
  * Add stable 3.0.2, including:
    - net: Cap number of elements for sendmmsg
    - net: Fix security_socket_sendmsg() bypass problem
    - [x86] xen: allow enable use of VGA console on dom0
    - net: Compute protocol sequence numbers and fragment IDs using MD5
    - cifs: cope with negative dentries in cifs_get_root
    - ALSA: snd-usb: avoid dividing by zero on invalid input
    - ipv6: make fragment identifications less predictable (CVE-2011-2699)
    - sch_sfq: fix sfq_enqueue() (Closes: #631945)
    - gre: fix improper error handling
    - ecryptfs: Add mount option to check uid of device being mounted
      = expect uid
    - ecryptfs: Return error when lower file pointer is NULL
    - ext{3,4}: Properly count journal credits for long symlinks
    For the complete list of changes, see:
     http://www.kernel.org/pub/linux/kernel/v3.0/ChangeLog-3.0.2
  * [x86] Enable RTS_PSTOR as module

  [ maximilian attems ]
  * Add stable 3.0.1, including:
    - gro: Only reset frag0 when skb can be pulled (CVE-2011-2723)
    - staging: comedi: fix infoleak to userspace (CVE-2011-2909)
    - rtc: limit frequency
    - CIFS: Fix oops while mounting with prefixpath
    - [SCSI] fix crash in scsi_dispatch_cmd()
    - tracing: Fix bug when reading system filters on module removal
    - tracing: Have "enable" file use refcounts like the "filter" file
    - ext4: fix i_blocks/quota accounting when extent insertion fails
    - ext4: free allocated and pre-allocated blocks when check_eofblocks_fl
      fails
    - ext3: Fix oops in ext3_try_to_allocate_with_rsv()
    - nfsd4: remember to put RW access on stateid destruction
    - nfsd4: fix file leak on open_downgrade
    - NFS: Fix spurious readdir cookie loop messages
    - proc: fix a race in do_io_accounting()
    - ipc/sem.c: fix race with concurrent semtimedop() timeouts and IPC_RMID
    - [armel,armhf,hppa] dm io: flush cpu cache with vmapped io
    - dm snapshot: flush disk cache when merging
    For the complete list of changes, see:
     http://www.kernel.org/pub/linux/kernel/v3.0/ChangeLog-3.0.1

  [ Jonathan Nieder ]
  * perf: do not look at ./config for configuration (Closes: #632923)
    (CVE-2011-2905)

  [ Uwe Kleine-König ]
  * [amd64] Update rt featureset to 3.0.1-rt11

 -- Ben Hutchings <ben@decadent.org.uk>  Tue, 16 Aug 2011 06:08:53 +0100

linux-2.6 (3.0.0-1) unstable; urgency=low

  * New upstream release: http://kernelnewbies.org/Linux_3.0

  [ maximilian attems ]
  * Topconfig enable modular VIDEO_SR030PC30, VIDEO_NOON010PC30,
    SOC_CAMERA_IMX074, SOC_CAMERA_OV2640, SOC_CAMERA_OV6650,
    SOC_CAMERA_OV9740, USB_YUREX.
  * [x86] enable modular VIDEO_VIA_CAMERA.
  * [x86_32] enable modular XO15_EBOOK.
  * ALSA: hda - Enable auto-parser as default for Conexant codecs.

  [ Ben Hutchings ]
  * linux-support, linux-tools: Use dh_python2 instead of dh_pysupport
  * aufs: Update for 3.0
  * [amd64] Enable PCMCIA_AHA152X as module (Closes: #632929)
  * Update debconf template translations:
    - Slovak (Slavko)
  * [x86] comedi: Enable the same drivers as in stable (squeeze), except
    for ISA drivers on amd64 (Closes: #633516)
  * Reduce required initramfs-tools version to 0.99~, to ease backporting
  * [armhf/mx5] Explicitly configure this flavour to support i.MX51; it
    is not currently possible to support other i.MX5x processors as well

  [ Arnaud Patard ]
  * Merge ixp4xx build fix and enable ixp4xx back
 
  [ Aurelien Jarno ]
  * [mips/octeon] Disable MEGARAID_SAS, SUSPEND, HIBERNATION, PM_RUNTIME.
    Enable FUSION, FUSION_SAS, HW_RANDOM, HW_RANDOM_OCTEON, 
    OCTEON_MGMT_ETHERNET, CONFIG_OCTEON_ETHERNET.

  [ Bastian Blank ]
  * [xen] Allow autoloading of backend drivers.

  [ Uwe Kleine-König ]
  * [amd64] Add rt featureset with 3.0-rt2 patch set

 -- Ben Hutchings <ben@decadent.org.uk>  Sun, 24 Jul 2011 02:42:27 +0200

linux-2.6 (3.0.0~rc6-1~experimental.1) experimental; urgency=low

  * New upstream release candidate

  [ maximilian attems ]
  * Topconfig enable modular USB_NET_KALMIA, I2C_DIOLAN_U2C, SMBUS,
    SENSORS_SMBUS, SENSORS_SHT21, SENSORS_EMC6W201, SENSORS_SCH5627,
    SENSORS_ADS1015, SENSORS_W83795, SENSORS_DS620, SENSORS_LINEAGE,
    SENSORS_LTC4151, SENSORS_LTC4261, SENSORS_MAX16065, SENSORS_MAX6639,
    SENSORS_MAX6642, BT_WILINK.
  * [x86_32] enable modular I2C_PXA.
  * [x86] enable modular SENSORS_FAM15H_POWER.
  * drm/i915: Hold struct_mutex during i915_save_state/i915_restore_state.
  * [thinkpad]: Add KEY_MICMUTE and enable it on Lenovo X220.
  * [m68k]: resources: Add lookup_resource().
  * m68k/atari: Reserve some ST-RAM early on for device buffer use.
  * ALSA: hda - Handle -1 as invalid position, too
  * ALSA: hda - Judge playback stream from stream id in azx_via_get_position()

  [ Ben Hutchings ]
  * [x86] Enable SCSI_ISCI as module

 -- maximilian attems <maks@debian.org>  Tue, 05 Jul 2011 11:05:43 +0200

linux-2.6 (3.0.0~rc5-1~experimental.1) experimental; urgency=low

  * New upstream release candidate
    -  fix wrong iput on d_inod. (closes: #631255, #631802)

  [ maximilian attems ]
  * [x86] enable some comedi modules. (closes: #631199)
  * [kirkwood] Enable sound support for the HP t5325 (closes: #631762)

  [ Arnaud Patard ]
  * [armel] disable ixp4xx, until upstream agrees on how to fix
  the build error
  * [armel] Remove configuration options which don't exist anymore
  * [armhf] disable net dma/async tx on mx5 as it can't work

 -- maximilian attems <maks@debian.org>  Tue, 28 Jun 2011 11:55:21 +0200

linux-2.6 (3.0.0~rc4-1~experimental.1) experimental; urgency=low

  * New upstream release candidate
    - drm/i915: Fixes. (closes: #627976)

  [ maximilian attems ]
  * [x86] enable modular INTEL_OAKTRAIL, ACPI_APEI_PCIEAER.
  * Topconfig enable modular RADIO_WL1273, RADIO_WL128X.

  [ Ben Hutchings ]
  * rt2800pci: Add device ID for RT539F device (Closes: #630960)
  * atm: Enable for all architectures except m68k, s390 (Closes: #630900)

 -- maximilian attems <maks@debian.org>  Tue, 21 Jun 2011 15:00:23 +0200

linux-2.6 (3.0.0~rc3-1~experimental.1) experimental; urgency=low

  * New upstream release candidate

  [ Ben Hutchings ]
  * [i386] idle: EXPORT_SYMBOL(default_idle, pm_idle) if
    CONFIG_APM_MODULE (only); fixes FTBFS

  [ maximilian attems ]
  * Update configs.
  * Topconfig enable BPF_JIT. (closes: #630553)
  * Update debconf pt (Américo Monteiro) translations. (closes: #627631)
  * Add kbuild fixes out of linux-next.

 -- maximilian attems <maks@debian.org>  Thu, 16 Jun 2011 15:04:33 +0200

linux-2.6 (3.0.0~rc2-1~experimental.1) experimental; urgency=low

  * New upstream release candidate

  [ maximilian attems ]
  * Newer Standards-Version 3.9.2 without changes.
  
  [ Hector Oron ]
  * [armel/iop32x] Fix FTBFS (Closes: #629342)

  [ Aurelien Jarno ]
  * [mips,mipsel] Update arch/mips/kernel/i8259.c to fix FTBFS.
  * [mips,mipsel] Remove explicit disable of CONFIG_DRM_NOUVEAU and 
    CONFIG_DRM_RADEON_KMS.

  [ Ben Hutchings ]
  * perf: Cancel -Werror compiler option; fixes FTBFS with perl 5.14
  * qla4xxx: Remove our fix for #598503; it has now been fixed upstream
    in a different way and the two changes resulted in FTBFS
  * [ia64] nouveau: Disable ACPI support. It probably wasn't very useful
    on ia64, and now depends on mxm-wmi which is definitely x86-only.
  * Make gcc-4.5 the default compiler (except for alpha, hppa and m68k)
  * Restore xen-linux-system-<version>-<flavour> packages

 -- Ben Hutchings <ben@decadent.org.uk>  Thu, 09 Jun 2011 01:10:53 +0100

linux-2.6 (3.0.0~rc1-1~experimental.1) experimental; urgency=low

  * New upstream release candidate

  [ Ben Hutchings ]
  * [x86] Enable BACKLIGHT_APPLE, replacing BACKLIGHT_MBP_NVIDIA
    (Closes: #627492)
  * cgroups: Disable memory resource controller by default. Allow it
    to be enabled using kernel parameter 'cgroup_enable=memory'.
  * rt2800usb: Enable support for more USB devices including
    Linksys WUSB600N (Closes: #596626) (this change was accidentally
    omitted from 2.6.39-1)
  * fs: Enable FHANDLE
  * cgroups: Enable CGROUP_MEM_RES_CTLR_SWAP but not
    CGROUP_MEM_RES_CTLR_SWAP_ENABLED. Swap accounting can be enabled
    using kernel parameter 'swapaccount'.
  * ipv4: Enable IP_FIB_TRIE_STATS
  * netfilter: Enable IP_SET, IP_SET_BITMAP_IP, IP_SET_BITMAP_IPMAC,
    IP_SET_BITMAP_PORT, IP_SET_HASH_IP, IP_SET_HASH_IPPORT,
    IP_SET_HASH_IPPORTIP, IP_SET_HASH_IPPORTNET, IP_SET_HASH_NET,
    IP_SET_HASH_NETPORT, IP_SET_LIST_SET, NETFILTER_XT_SET as modules
  * net/sched: Enable NET_SCH_QFQ as module
  * can: Enable CAN_SOFTING, CAN_SOFTING_CS as modules
  * mtd: Enable MTD_SWAP as module
  * of, proc: Enable PROC_DEVICETREE
  * dm: Enable DM_RAID, DM_FLAKEY as modules. Note these are currently
    experimental.
  * target: Enable TCM_FC as module
  * net/wireless/ath: Enable CARL9170 as module (carl9170, replacing
    ar9170usb)
  * rtlwifi: Enable RTL8192SE as module (Closes: #590280)
  * net/wireless: Enable MWIFIEX, MWIFIEX_SDIO as modules
  * net/usb: Enable USB_VL600 as module
  * tablet: Enable drivers for all possible architectures and flavours
  * tablet: Enable TABLET_USB_HANWANG as module
  * pps: Enable PPS_CLIENT_PARPORT as module
  * ptp: Enable PTP_1588_CLOCK, PTP_1588_CLOCK_GIANFAR,
    PTP_1588_CLOCK_IXP46X as modules
  * [x86] watchdog: Enable SP5100_TCO, NV_TCO as modules
  * media/rc: Enable IR_REDRAT3, RC_LOOPBACK as module
  * [x86] media/rc: Enable IR_ITE_CIR, IR_FINTEK as modules
  * gspca: Enable USB_GSPCA_KINECT as module
  * [i386] radio: Enable RADIO_MIROPCM20 as module
  * s3fb: Enable FB_S3_DDC
  * viafb: Enable FB_VIA_X_COMPATIBILITY
  * es1968: Enable SND_ES1968_RADIO
  * sound: Enable SND_ISIGHT, SND_LOLA as modules
  * hid: Enable HID_ACRUX, HID_EMS_FF, HID_KEYTOUCH, HID_LCPOWER,
    HID_MULTITOUCH, HID_ROCCAT_ARVO, HID_ROCCAT_KONEPLUS,
    HID_ROCCAT_KOVAPLUS as modules
  * usb-storage: Enable USB_STORAGE_REALTEK, USB_STORAGE_ENE_UB6250 as
    modules
  * mmc: Enable MMC_VUB300, MMC_USHC as modules
  * memstick: Enable MEMSTICK_R592 as module
  * [x86] edac: Enable EDAC_I7300 as module
  * [i386] staging, video: Enable FB_OLPC_DCON as module
  * [x86] staging, drm: Enable DRM_PSB as module
  * crypto, net: Enable CRYPTO_USER_API_HASH, CRYPTO_USER_API_SKCIPHER as
    modules
  * [x86] block, xen: Enable XEN_BLKDEV_BACKEND as module

 -- Ben Hutchings <ben@decadent.org.uk>  Wed, 01 Jun 2011 06:41:14 +0100

linux-2.6 (2.6.39-3) unstable; urgency=low

  [ Ben Hutchings ]
  * [x86] i915: Revert "drm/i915: Enable GMBUS for post-gen2 chipsets"
    (Closes: #627575)
  * linux-source-<version>: Suggest libqt4-dev (for 'make xconfig')
    instead of libqt3-mt-dev (Closes: #631666)
  * [armhf] Add omap flavour, thanks to Sebastian Reichel
  * [armhf] rtc-twl: Switch to using threaded irq
  * bridge/netfilter: provide a cow_metrics method for fake_ops
    (Closes: #629932)
  * Update debconf template translations:
    - Danish (Joe Dalton) (Closes: #632551)
    - Slovak (Slavko) (Closes: #608684)
  * partitions/efi: Fix crash (oops) caused by corrupted GUID partition
    table (CVE-2011-1577)
  * ksm: fix NULL pointer dereference in scan_get_next_rmap_item()
    (CVE-2011-2183)
  * inet_diag: Fix infinite loop in inet_diag_bc_audit() (CVE-2011-2213)
  * taskstats: don't allow duplicate entries in listener mode (CVE-2011-2484)
  * bluetooth: Prevent buffer overflow in l2cap config request
    (CVE-2011-2497)

  [ maximilian attems ]
  * Add stable 2.6.39.2, including:
    - block: Fix crash (oops) in blkdev_get() on failed exclusive open
      (Closes: #631574)
    - nl80211: fix check for valid SSID size in scan operations (CVE-2011-2517)
    - drm/radeon/kms: viewport height has to be even
    - drm/radeon/kms: fix for radeon on systems >4GB without hardware iommu
    - fat: Fix corrupt inode flags when remove ATTR_SYS flag
    - scsi:  Fix oops caused by queue refcounting failure
    - cifs: don't allow cifs_reconnect to exit with NULL socket pointer
    - drm/radeon/kms: do bounds checking for 3D_LOAD_VBPNTR and bump array
      limit
    - TOMOYO: Fix oops in tomoyo_mount_acl() (CVE-2011-2518)
    For the complete list of changes, see:
     http://www.kernel.org/pub/linux/kernel/v2.6/ChangeLog-2.6.39.2

 -- Ben Hutchings <ben@decadent.org.uk>  Mon, 04 Jul 2011 07:08:10 +0100

linux-2.6 (2.6.39-2) unstable; urgency=low

  [ Ben Hutchings ]
  * [x86] Enable BACKLIGHT_APPLE, replacing BACKLIGHT_MBP_NVIDIA
    (Closes: #627492)
  * cgroups: Disable memory resource controller by default. Allow it
    to be enabled using kernel parameter 'cgroup_enable=memory'.
  * rt2800usb: Enable support for more USB devices including
    Linksys WUSB600N (Closes: #596626) (this change was accidentally
    omitted from 2.6.39-1)
  * [x86] Remove Celeron from list of processors supporting PAE. Most
    'Celeron M' models do not.
  * Update debconf template translations:
    - Swedish (Martin Bagge) (Closes: #628932)
    - French (David Prévot) (Closes: #628191)
  * aufs: Update for 2.6.39 (Closes: #627837)
  * Add stable 2.6.39.1, including:
    - ext4: dont set PageUptodate in ext4_end_bio()
    - pata_cmd64x: fix boot crash on parisc (Closes: #622997, #622745)
    - ext3: Fix fs corruption when make_indexed_dir() fails
    - netfilter: nf_ct_sip: validate Content-Length in TCP SIP messages
    - sctp: fix race between sctp_bind_addr_free() and
      sctp_bind_addr_conflict()
    - sctp: fix memory leak of the ASCONF queue when free asoc
    - md/bitmap: fix saving of events_cleared and other state
    - cdc_acm: Fix oops when Droids MuIn LCD is connected
    - cx88: Fix conversion from BKL to fine-grained locks (Closes: #619827)
    - keys: Set cred->user_ns in key_replace_session_keyring (CVE-2011-2184)
    - tmpfs: fix race between truncate and writepage
    - nfs41: Correct offset for LAYOUTCOMMIT
    - xen/mmu: fix a race window causing leave_mm BUG()
    - ext4: fix possible use-after-free in ext4_remove_li_request()
    For the complete list of changes, see:
     http://www.kernel.org/pub/linux/kernel/v2.6/ChangeLog-2.6.39.1
  * Bump ABI to 2
  * netfilter: Enable IP_SET, IP_SET_BITMAP_IP, IP_SET_BITMAP_IPMAC,
    IP_SET_BITMAP_PORT, IP_SET_HASH_IP, IP_SET_HASH_IPPORT,
    IP_SET_HASH_IPPORTIP, IP_SET_HASH_IPPORTNET, IP_SET_HASH_NET,
    IP_SET_HASH_NETPORT, IP_SET_LIST_SET, NETFILTER_XT_SET as modules
    (Closes: #629401)

  [ Aurelien Jarno ]
  * [mipsel/loongson-2f] Disable_SCSI_LPFC to workaround GCC ICE.

 -- Ben Hutchings <ben@decadent.org.uk>  Tue, 07 Jun 2011 12:14:05 +0100

linux-2.6 (2.6.39-1) unstable; urgency=low

  [ maximilian attems ]
  * [x86] Enable CRYPTO_AES_NI_INTEL for all flavours. (closes: #623631)
  * topconfig: Enable SND_USB_6FIRE, SND_FIREWIRE_SPEAKERS,
    MEDIA_CONTROLLER, DVB_USB_TECHNISAT_USB2, USB_GSPCA_NW80X,
    USB_GSPCA_VICAM, XEN_WDT, LOOPBACK_TARGET.
  * [x86] Enable modular XEN_NETDEV_BACKEND.
  * topconfig enable mem cgroup RESOURCE_COUNTERS, CGROUP_MEM_RES_CTLR.
    (closes: #534964)
  * Cleanup configs.

  [ Ben Hutchings ]
  * [!x86] Disable TPM drivers. TPMs are currently only fitted in PCs.
  * rt2800usb: Enable support for more USB devices including
    Linksys WUSB600N (Closes: #596626)
  * mm: Select SLAB allocator again. Although SLUB is currently the
    upstream default, this was set as an experiment rather than a
    recommendation! SLUB generally has poorer performance than SLAB on
    larger systems.
  * postinst: Remove specific support for running a ramdisk creator;
    warn users that specify one in /etc/kernel-img.conf
  * Require initramfs-tools >= 0.99, which installs a postinst hook

  [ Arnaud Patard ]
  * [armel] Disable eeti touchscreen driver due to missing irq_to_gpio on
    several platforms.

 -- maximilian attems <maks@debian.org>  Thu, 19 May 2011 15:34:37 +0200

linux-2.6 (2.6.39~rc7-1~experimental.1) experimental; urgency=low

  * [x86] Enable modular ASUS_WMI and ASUS_NB_WMI. (closes: #626141)
  * [x86] Enable modular DELL_WMI_AIO, HP_ACCEL, INTEL_IPS, ACPI_IPMI.
  * [x86/486] Enable modular XO1_RFKILL, XO15_EBOOK.
  * topconfig: Enable modular NF_CONNTRACK_TIMESTAMP, NF_CONNTRACK_SNMP,
    NETFILTER_XT_TARGET_AUDIT, NETFILTER_XT_MATCH_ADDRTYPE,
    NETFILTER_XT_MATCH_DEVGROUP, NET_SCH_SFB, NET_SCH_MQPRIO, NET_SCH_CHOKE,
    SATA_ACARD_AHCI, PATA_ARASAN_CF, SCSI_BNX2X_FCOE.
  * Add nl debconf template translation. (closes: #622967)
    Thanks willem kuyn <willemkuyn@gmail.com>.
  * topconfig Enable modular RTL8192CU. (closes: #625613)

 -- maximilian attems <maks@debian.org>  Tue, 10 May 2011 15:11:00 +0200

linux-2.6 (2.6.39~rc6-1~experimental.1) experimental; urgency=low

  * New upstream release candidate  

  [ maximilian attems ]
  * Enable SQUASHFS_{LZO,XZ}. (closes: #613658)
  * [x86] Enable EASYCAP. (closes: #624505)

  [ Ben Hutchings
  * xhci-hcd: Include <linux/slab.h> in xhci-pci.c (fixes FTBFS on armel)
  * [x86] Enable BRCMSMAC; the brcmsmac module replaces brcm80211
    (Closes: #625510)

  [ Aurelien Jarno ]
  * drm/nouveau, drm/radeon: remove fix for non-powerpc/sparc/x86.
  * [mips,mipsel] Disabled CONFIG_DRM_NOUVEAU and CONFIG_DRM_RADEON_KMS.
  * [mips/octeon] Disabled CONFIG_HOTPLUG_CPU and CONFIG_PM.

 -- maximilian attems <maks@debian.org>  Sun, 08 May 2011 12:23:15 +0200

linux-2.6 (2.6.39~rc5-1~experimental.1) experimental; urgency=low

  * New upstream release candidate  

  [ Ben Hutchings ]
  * [powerpc] kexec: Fix build failure on 32-bit SMP
  * net/wireless: Adjust config for iwlegacy/iwlwifi split (Closes: #624124)
    - Enable IWLWIFI_LEGACY as module
    - Enable IWL4965 as module; it is no longer part of the iwlagn module
  * [armhf] Actually install zImage into the linux-image package, thanks to
    Sebastian Reichel
  * [armhf] Build a linux-tools package
  * Fix configuration for features that are no longer modular, thanks to
    Sedat Dilek (Closes: #624372):
    - bluetooth: Re-enable BT_L2CAP and BT_SCO as part of bluetooth module
    - leds: Explicitly enable LEDS_CLASS as built-in
    - mfd: Explicitly disable MFD_WM8994

  [ Aurelien Jarno ]
  * drm/nouveau, drm/radeon: fix build failure on mips.

 -- Ben Hutchings <ben@decadent.org.uk>  Fri, 29 Apr 2011 06:04:13 +0100

linux-2.6 (2.6.39~rc4-1~experimental.1) experimental; urgency=low

  * New upstream release candidate

  [ Ben Hutchings ]
  * [i386] Rename '686-bigmem' flavour to '686-pae'; remove '686' flavour.
    For 686-class systems without PAE, the '486' flavour is more efficient
    than the '686' flavour due to optimisation for uniprocessor systems.
  * Add armhf architecture with mx5 flavour, thanks to Hector Oron and
    Vagrant Cascadian (Closes: #621032)

 -- Ben Hutchings <ben@decadent.org.uk>  Sun, 24 Apr 2011 03:21:31 +0100

linux-2.6 (2.6.38-5) unstable; urgency=medium

  [ Thorsten Glaser ]
  * [m68k] atari: Enable and compile in generic RTC
  * [m68k] Backport the most urgent fixes from 2.6.39
    - Add helper functions to handle kernel faults, traps and
      exceptions better (used by the other patches below)
    - Add improved support for running under the ARAnyM emulator
      (its native features interface) and emulated hardware
      + block access (similar to virtio-block)
      + console access (redirection to stdout)
      + network access (Ethernet)  (Closes: #599121)
  * [m68k] Add patch from queue fixing atarifb console output on
    machines with a lot of FastRAM by reserving some ST-RAM early
  * [m68k] Add patch from mm mailing list to fix SLUB breakage

  [ Aurelien Jarno ]
  * [mips/octeon] Disable CONFIG_HOTPLUG_CPU.

  [ Ben Hutchings ]
  * rt2800pci, rt2800usb: Enable experimental support for more recent
    chips (Closes: #623808)
  * [x86] staging: Enable EASYCAP as module (Closes: #624505)
  * Add stable 2.6.38.5, including:
    - p54: Initialize extra_len in p54_tx_80211
    - nfsd4: Fix filp leak (regression introduced in 2.6.38.3)
    - radeon: PLL tweaks for R7xx
    - nouveau: Fix notifier memory corruption bug
    - radeon: Fix bad shift in atom iio table parser
    - [x86] i915: Sanitize the output registers after resume
    - [x86] ideapad: Read brightness setting on brightness key notify
    - ath9k_hw: Partially revert "fix dma descriptor rx error bit parsing"
    - [s390] pfault: fix token handling
    - ACPI/PM: Avoid infinite recurrence while registering power resources
    - [hppa] slub: Disable use with DISCONTIGMEM && !NUMA
    - vfs: avoid large kmalloc()s for the fdtable
    - agp: Fix arbitrary kernel memory writes (CVE-2011-1745)
    - agp: Fix OOM and buffer overflow (CVE-2011-1746)
    For the complete list of changes, see:
     http://www.kernel.org/pub/linux/kernel/v2.6/ChangeLog-2.6.38.5
  * [hppa] Bump ABI to 2a
  * mpt2sas: Prevent heap overflows and unchecked reads
    (CVE-2011-1494, CVE-2011-1495)
  * [armel] Prevent heap corruption in OABI semtimedop
  * can: Add missing socket check in can/bcm release (CVE-2011-1598)
  * ldm: Disable broken support for VBLK fragments (CVE-2011-1017)

 -- Ben Hutchings <ben@decadent.org.uk>  Sat, 07 May 2011 21:24:55 +0100

linux-2.6 (2.6.38-4) unstable; urgency=low

  * usb-audio: Define another USB ID for a buggy USB MIDI cable
    (Closes: #617743)
  * net: Enable BATMAN_ADV as module (Closes: #622361)
  * Add stable 2.6.38.3, including:
    - eCryptfs: Unlock page in write_begin error path
    - irda: validate peer name and attribute lengths (CVE-2011-1180)
    - irda: prevent heap corruption on invalid nickname
    - nilfs2: fix data loss in mmap page write for hole blocks
    - ALSA: pcm: fix infinite loop in snd_pcm_update_hw_ptr0()
    - inotify: fix double free/corruption of stuct user
    - perf: Fix task_struct reference leak
    - ROSE: prevent heap corruption with bad facilities (CVE-2011-1493)
    - [x86] mtrr, pat: Fix one cpu getting out of sync during resume
    - Input: synaptics - fix crash in synaptics_module_init()
    - ath9k: fix a chip wakeup related crash in ath9k_start
    - mac80211: fix a crash in minstrel_ht in HT mode with no supported MCS
      rates
    - UBIFS: fix oops on error path in read_pnode
    - quota: Don't write quota info in dquot_commit()
    - mm: avoid wrapping vm_pgoff in mremap()
    - wl12xx: fix potential buffer overflow in testmode nvs push
    - Bluetooth: sco: fix information leak to userspace (CVE-2011-1078)
    - bridge: netfilter: fix information leak (CVE-2011-1080)
    - Bluetooth: bnep: fix buffer overflow (CVE-2011-1079)
    - netfilter: ip_tables: fix infoleak to userspace (CVE-2011-1171)
    - netfilter: arp_tables: fix infoleak to userspace (CVE-2011-1170)
    - [x86] Revert "x86: Cleanup highmap after brk is concluded"
      (Closes: #621072)
    - Squashfs: handle corruption of directory structure
    - ext4: fix a double free in ext4_register_li_request
    - ext4: fix credits computing for indirect mapped files
    - nfsd: fix auth_domain reference leak on nlm operations
    - nfsd4: fix oops on lock failure
    - char/tpm: Fix unitialized usage of data buffer (CVE-2011-1160)
    - ipv6: netfilter: ip6_tables: fix infoleak to userspace (CVE-2011-1172)
    - econet: 4 byte infoleak to the network (CVE-2011-1173)
    - sound/oss: remove offset from load_patch callbacks
      (CVE-2011-1476, CVE-2011-1477)
    - inotify: fix double free/corruption of stuct user (CVE-2011-1479)
    For the complete list of changes, see:
     http://www.kernel.org/pub/linux/kernel/v2.6/ChangeLog-2.6.38.3
  * Add stable 2.6.38.4, including:
    - vm: Fix vm_pgoff wrap in stack expansion
    - cifs: Always do is_path_accessible check in cifs_mount
    - cifs: Check for private_data before trying to put it
    - sn9c102: Restrict world-wirtable sysfs files
    - UBIFS: Restrict world-writable debugfs files
    - vm: Fix mlock() on stack guard page
    - UBIFS: Fix assertion warnings
    - perf: Fix task context scheduling
    - fib: Add rtnl locking in ip_fib_net_exit
    - l2tp: Fix possible oops on l2tp_eth module unload
    - ipv6: Fix duplicate /proc/sys/net/ipv6/neigh directory entries.
    - net_sched: fix ip_tos2prio
    - pppoe: drop PPPOX_ZOMBIEs in pppoe_flush_dev
    - xfrm: Refcount destination entry on xfrm_lookup
    - vlan: Take into account needed_headroom
    - bridge: Reset IPCB when entering IP stack on NF_FORWARD
    - futex: Set FLAGS_HAS_TIMEOUT during futex_wait restart setup
    - oom-kill: Remove boost_dying_task_prio()
    - UBIFS: Fix oops when R/O file-system is fsync'ed
    - sched: Fix erroneous all_pinned logic
    - vmscan: all_unreclaimable() use zone->all_unreclaimable as a name
    - next_pidmap: fix overflow condition
    - proc: Do proper range check on readdir offset
    - [powerpc] Fix oops if scan_dispatch_log is called too early
    - ehci: Unlink unused QHs when the controller is stopped
    - USB: Fix formatting of SuperSpeed endpoints in /proc/bus/usb/devices
    - xhci: Fix math in xhci_get_endpoint_interval()
    - xhci: Also free streams when resetting devices
    - USB: Fix unplug of device with active streams
    - bluetooth: Fix HCI_RESET command synchronization
    - bridge: Reset IPCB in br_parse_ip_options
    - ip: ip_options_compile() resilient to NULL skb route
    For the complete list of changes, see:
     http://www.kernel.org/pub/linux/kernel/v2.6/ChangeLog-2.6.38.4
  * [s390] pfault: fix token handling (Closes: #622570)

 -- Ben Hutchings <ben@decadent.org.uk>  Sat, 23 Apr 2011 03:17:53 +0100

linux-2.6 (2.6.38-3) unstable; urgency=low

  [ Ben Hutchings ]
  * [ppc64] Add to linux-tools package architectures (Closes: #620124)
  * [amd64] Save cr4 to mmu_cr4_features at boot time (Closes: #620284)
  * appletalk: Fix bugs introduced when removing use of BKL
  * ALSA: Fix yet another race in disconnection
  * cciss: Fix lost command issue
  * ath9k: Fix kernel panic in AR2427
  * ses: Avoid kernel panic when lun 0 is not mapped
  * PCI/ACPI: Report ASPM support to BIOS if not disabled from command line

  [ Aurelien Jarno ]
  * rtlwifi: fix build when PCI is not enabled.

  [ Martin Michlmayr ]
  * rtlwifi: Eliminate udelay calls with too large values (Closes: #620204)

 -- Ben Hutchings <ben@decadent.org.uk>  Wed, 06 Apr 2011 13:53:30 +0100

linux-2.6 (2.6.38-2) unstable; urgency=low

  [ Ben Hutchings ]
  * kconfig: Avoid buffer underrun in choice input (fixes FTBFS on mips)
  * rt2800usb: Disable powersaving by default (Closes: #618930)
  * b43: Enable B43_PHY_N (Closes: #619070)
  * net/wireless: Enable RTL8192CE as module (Closes: #619051)
  * Add configuration for Debian architecture ppc64, matching the
    powerpc/powerpc64 flavour (Closes: #618976)
  * Enable BOOT_PRINTK_DELAY (support for the boot_delay kernel parameter)
  * [x86/!486] Enable TRANSPARENT_HUGEPAGE, TRANSPARENT_HUGEPAGE_MADVISE
    (Closes: #618924)
  * [x86/486] Enable X86_32_IRIS (IRIS power-off support) (Closes: #619493)
  * Add stable 2.6.38.1, including:
    - RDMA/cma: Fix crash in request handlers (CVE-2011-0695)
    For the complete list of changes, see:
     http://www.kernel.org/pub/linux/kernel/v2.6/ChangeLog-2.6.38.1
  * radeon: Add some sanity checks to obj info record parsing, thanks
    to John Lindgren (Closes: #618847)
  * [x86] KVM: remove isr_ack logic from PIC (Closes: #612105)
  * Add stable 2.6.38.2, including:
    - cgroups: If you list_empty() a head then don't list_del() it
    - oom: Fix various bugs in victim task selection
    - xen-kbdfront: Advertise either absolute or relative coordinates
    - signal: Prevent rt_sigqueueinfo and rt_tgsigqueueinfo from spoofing
      the signal code (CVE-2011-1182)
    - ext3: Skip orphan cleanup on rocompat fs
    - sysctl: Restrict write access to dmesg_restrict
    - proc: Protect mm start_code/end_code in /proc/pid/stat
    - nfsd: Fix internal NFSv4.1 operation flags to be non-overlapping
    - nfsd: Fix wrong limit used in NFSv4 session creation
    - USB: Do not pass negative length to snoop_urb()
    - cdc-acm: Fix various bugs that can lead to a crash or memory corruption
    - fs: Fix deadlock in pivot_root()
    - fs: Assign sb->s_bdi to default_backing_dev_info if the bdi is going away
    - x86: Cleanup highmap after brk is concluded
    - NFS: Fix a hang/infinite loop in nfs_wb_page()
    - ext4: Skip orphan cleanup if fs has unknown ROCOMPAT features
    For the complete list of changes, see:
     http://www.kernel.org/pub/linux/kernel/v2.6/ChangeLog-2.6.38.2
  * [amd64] media/rc: Enable IR_NUVOTON as module (Closes: #619937)
  * [x86] media/rc: Enable IR_WINBOND_CIR as module
  * [x86] Enable DEBUG_SET_MODULE_RONX (Closes: #619838)
  * SCSI: Enable TARGET_CORE and related modules (Closes: #619298)
  * [hppa] Remove .size directive for flush_alias_page (should fix FTBFS)

  [ Jurij Smakov ]
  * Bump CONFIG_NR_CPUS on sparc to 256 to accomodate T2+ machines
    (Closes: #619435)
  * Bump ABI to 2

 -- Ben Hutchings <ben@decadent.org.uk>  Tue, 29 Mar 2011 05:31:03 +0100

linux-2.6 (2.6.38-1) unstable; urgency=low

  * New upstream release: http://kernelnewbies.org/Linux_2_6_38

  [ Ben Hutchings ]
  * Move firmware-linux-free to separate source package (firmware-free)
  * Move linux-base to separate source package
  * net/can: Enable CAN_SLCAN as module (Closes: #617629)
  * sound: Enable SND_ALOOP as module (Closes: #617869)
  * Remove the Big Kernel Lock:
    - adfs,appletalk,i810,ufs,usbip: Refactor locking
    - hpfs: Disable HPFS_FS
  * ext4: Disable FS_IOC_FIEMAP ioctl temporarily (together with fixes
    for btrfs in 2.6.38, closes: #615035)
  * sched: Build with SCHED_AUTOGROUP, but do not enable autogrouping by
    default (use sysctl kernel.sched_autogroup_enabled=1) (Closes: #618486)
  * Set ABI to 1

  [ Aurelien Jarno]
  * mips/malta-[45]kc: 
    - disable ATM, TR, WAN.
    - synchronize options in malta-4kc and malta-5kc.

 -- Ben Hutchings <ben@decadent.org.uk>  Wed, 16 Mar 2011 04:47:57 +0000

linux-2.6 (2.6.38~rc8-1~experimental.1) experimental; urgency=low

  * New upstream release candidate

  [ Ben Hutchings ]
  * [sparc] Fix .size directive for do_int_load
  * [arm] Fix .size directive for xscale_dma_a0_map_area

 -- Ben Hutchings <ben@decadent.org.uk>  Sat, 12 Mar 2011 03:31:52 +0000

linux-2.6 (2.6.38~rc7-1~experimental.1) experimental; urgency=low

  [ maximilian attems ]
  * New upstream release candidate
    - swiotlb: Fix wrong panic (Closes: #615990)
  * x86: Set DRM_I915_KMS on request by xorg team.

  [ Ben Hutchings ]
  * [x86] Correct typos in label names in two asm functions (Closes: #616426)
  * [x86] Enable VT6656, loading firmware from a separate file (requires
    firmware-linux-nonfree 0.29) (Closes: #568454)
  * perf: Build with libdwarf for improved analysis capabilities
  * perf: Build with newt for improved user interface (Closes: #615868)
  * aufs: Update for 2.6.38
  * aufs: Fix device numbers passed to security_path_mknod()
  * dib0700/dib7000m: Add pid filtering (Closes: #614837)
  * [powerpc] Revert fb module changes (Closes: #614221)

 -- Ben Hutchings <ben@decadent.org.uk>  Tue, 08 Mar 2011 02:34:04 +0000

linux-2.6 (2.6.38~rc6-1~experimental.1) experimental; urgency=low

  [ Ben Hutchings ]
  * New upstream release candidate
    - drm/radeon/kms: hopefully fix pll issues for real (v3) (Closes: #614566)
    - r8169: Keep firmware in memory (Closes: #609538)
    - [sparc] Fix misaligned tracing information which the module loader
      does not support (Closes: #609371)
    - [sh4] Export cpu_core_map to fix build failure with CONFIG_SFC=m.
    - [armel] Support for Buffalo LS-CHL (Closes: #590105).
    - btrfs: Prevent heap corruption in btrfs_ioctl_space_info()
      (CVE-2011-0699)
    - [s390] Remove task_show_regs (CVE-2011-0710)
  * DFSG: Remove drivers/staging/ft1000/ft1000-pcmcia/boot.h, non-free
    firmware for a driver we don't build (Closes: #609448)
  * module,bug: Add TAINT_OOT_MODULE flag for modules that weren't built
    in-tree

  [ maximilian attems ]
  * [x86] linux-images suggest extlinux, s/grub/grub-pc/. (closes: #613909)

  [ Aurelien Jarno]
  * mips/swarm: enable PATA drivers that have been lost during IDE -> PATA
    conversion.
  * mips/malta-[45]kc: set VIRTUALIZATION.

 -- maximilian attems <maks@debian.org>  Tue, 22 Feb 2011 14:36:33 +0100

linux-2.6 (2.6.37-2) unstable; urgency=low

  [ Ben Hutchings ]
  * Add stable 2.6.37.1:
    - libata: Set queue DMA alignment to sector size for ATAPI too
    - USB: serial: add missing .usb_driver field in serial drivers
    - USB: EHCI: fix scheduling while atomic during suspend
    - zram: Fix data corruption issue
    - brcm80211: Fix suspend/resume issue
    - ath9k: Fix system hang when resuming from S3/S4
    - SCSI: Fix medium error problems with some arrays which can cause
      data corruption
    - libsas: Fix runaway error handler problem
    - NFS: Don't use vm_map_ram() in readdir
    - NFS: Fix NFSv3 exclusive open semantics
    - /proc/kcore: Fix seeking
    - mm: Fix migration hangs on anon_vma lock
    - writeback: Stop background/kupdate works from livelocking other works
    - writeback: Avoid livelocking WB_SYNC_ALL writeback
    - ext4: Fix trimming of a single group
    - af_unix: Avoid socket->sk NULL OOPS in stream connect security hooks
    - virtio_net: Add schedule check to napi_enable call
    - ptrace: Use safer wake up on ptrace_detach()
    - net: Fix ip link add netns oops
    - SMP: Fix smp_call_function_many() SMP race
    - md: Ensure no IO request to get md device before it is properly
      initialised
    - PM/runtime: Don't enable interrupts while running in_interrupt
    - [x86] mm: Avoid possible bogus TLB entries by clearing prev
      mm_cpumask after switching mm
  * Kbuild: Include localversion file in linux-headers-*; fixes output
    of 'make kernelrelease'
  * Add stable 2.6.37.2:
    - nfsd: Memory corruption due to writing beyond the stat array
    - xen: p2m: Correctly initialize partial p2m leaf
    - av7110: Check for negative array offset (CVE-2011-0521)
    - cred: Fix kernel panic upon security_file_alloc() failure
    - btrfs: Prevent heap corruption in btrfs_ioctl_space_info()
      (CVE-2011-0699)
    - cred: Fix BUG() upon security_cred_alloc_blank() failure
    - cred: Fix memory and refcount leaks upon security_prepare_creds()
      failure
    - PCI: Use security_capable() when checking capablities during config
      space read
    - [s390] Remove task_show_regs (CVE-2011-0710)
    - PM/hibernate: Return error code when alloc_image_page() fails
    - fs/partitions: Validate map_count in Mac partition tables
    - workqueue: Wake up a worker when a rescuer is leaving a gcwq
    - ALSA: caiaq - Fix possible string-buffer overflow
  * Set ABI to 2

  [ Martin Michlmayr ]
  * [armel/orion5x] Re-enable all devices.
  * [armel/kirkwood] Re-enable Seagate FreeAgent DockStar support.

 -- Ben Hutchings <ben@decadent.org.uk>  Sat, 26 Feb 2011 03:16:16 +0000

linux-2.6 (2.6.37-1) unstable; urgency=low

  [ Ben Hutchings ]
  * [arm] ixp4xx: Revert build fix, now applied upstream which resulted
    in another build failure
  * r8169: Keep firmware in memory (Closes: #609538)
  * r8712u: Firmware filename is rtlwifi/rtl8712u.bin (Closes: #602450)
  * [sparc] Fix misaligned tracing information which the module loader
    does not support (Closes: #609371)
  * Set ABI to 1
  * Add aufs2.1, marked as staging (Closes: #573189, #613248)
  * fs/notify: Enable FANOTIFY (Closes: #599877)
  * acer-wmi, aic94xx, asus_acpi, iscsi, janz-ican3, rtc-ds1511, tc1100-wmi:
    Restrict write permissions on files in procfs/sysfs
  * nbd: Remove module-level ioctl mutex mistakenly introduced in 2.6.37
  * [x86] crypto: Re-enable AES_NI_INTEL as module (Closes: #597658)
  * [powerpc] video/fb: Enable FB_VGA16 as built-in; build FB_CT65550,
    FB_NVIDIA, FB_MATROX, FB_RADEON, FB_ATY128, FB_ATY, FB_SIS, FB_3DFX
    as modules (Closes: #609615)

  [ Aurelien Jarno ]
  * [sh4] Export cpu_core_map to fix build failure with CONFIG_SFC=m.
  * [mips/5kc-malta] Enable CONFIG_VGA_CONSOLE.

  [ Bastian Blank ]
  * Enable CIFS fscache and ACL support.
  * Enable Xen PCI frontend.

 -- Ben Hutchings <ben@decadent.org.uk>  Tue, 15 Feb 2011 04:14:09 +0000

linux-2.6 (2.6.37-1~experimental.1) experimental; urgency=low

  * New upstream release: http://kernelnewbies.org/Linux_2_6_37
    - starfire: Fix dma_addr_t size test for MIPS (fixes FTBFS)
    - watchdog: Improve failure message and documentation (Closes: #608138)

  [ Ben Hutchings ]
  * i2c-i801: Include <linux/slab.h> (fixes FTBFS on alpha)
  * [x86] Staging: Enable R8712U as module (r8712u, replacing r8192s_usb)
    - Enable loading external firmware, thanks to Stefan Lippers-Hollmann
  * linux-base: Look for GRUB 1 configuration in both /boot/grub and
    /boot/boot/grub (Closes: #607863)
  * btrfs: Require CAP_SYS_ADMIN for filesystem rebalance (Closes: #608185)
  * r8169: Change RTL8111D/RTL8168D initialisation and firmware loading to
    match upstream version (Closes: #596390 with firmware-realtek 0.28)

 -- Ben Hutchings <ben@decadent.org.uk>  Wed, 05 Jan 2011 02:44:28 +0000

linux-2.6 (2.6.37~rc7-1~experimental.1) experimental; urgency=low
  
  * New upstream release candidate
    - [mips] Rename mips_dma_cache_sync back to dma_cache_sync (fixes FTBFS)

  [ Ben Hutchings ]
  * debian/copyright: Add explanation of indirect linking of perf to
    OpenSSL (Closes: #606520)
  * [powerpc,x86] Enable PATA_PCMCIA (Closes: #606324)
  * Disable BLK_DEV_IDECS
  * [alpha] Use libata-based drivers for most PATA controllers
  * [powerpc] linux-base: Run ybin after updating yaboot.conf
    (Closes: #607284)
  * Update debconf template translations:
    - Add Catalan (Jordi Mallach)
    - Update Danish (Joe Hansen)
    - Update Spanish (Omar Campagne, Javier Fernández-Sanguino)
    - Add Italian (Luca Bruno)
    - Update Japanese (Nobuhiro Iwamatsu)
    - Add Brazilian Portugese (Flamarion Jorge)
    - Update Vietnamese (Clytie Siddall)
  * debian/bin/test-patches: Restrict patches to featureset when building
    with a featureset (thanks to Tim Small)
  * Recommend use of 'make deb-pkg' to build custom kernel packages
  * [ia64] drm/nouveau: Revert unnecessary exclusion of ACPI support code

 -- Ben Hutchings <ben@decadent.org.uk>  Sat, 25 Dec 2010 16:21:09 +0000

linux-2.6 (2.6.37~rc5-1~experimental.3) experimental; urgency=low

  * Really apply patches added in the previous version

 -- Ben Hutchings <ben@decadent.org.uk>  Sat, 11 Dec 2010 16:27:21 +0000

linux-2.6 (2.6.37~rc5-1~experimental.2) experimental; urgency=low

  * Second attempt to fix FTBFS on various architectures:
    - [alpha] Do not use -Werror for arch/alpha
    - [arm/ixp4xx] Rename FREQ macro to avoid collisions (v2)
    - drm/nouveau: Only select ACPI_VIDEO if its dependencies are met
    - [mips] Change mips_sc_is_activated() to do what the comment says

 -- Ben Hutchings <ben@decadent.org.uk>  Sat, 11 Dec 2010 06:27:51 +0000

linux-2.6 (2.6.37~rc5-1~experimental.1) experimental; urgency=low

  * New upstream release candidate

  [ Ben Hutchings ]
  * Attempt to fix FTBFS on various architectures:
    - [alpha] Do not use -Werror for arch/alpha/kernel
    - [arm/ixp4xx] Rename FREQ macro to avoid collisions
    - [mips] Add the necessary parameter to mips_sc_is_activated()

 -- Ben Hutchings <ben@decadent.org.uk>  Fri, 10 Dec 2010 02:59:12 +0000

linux-2.6 (2.6.37~rc4-1~experimental.1) experimental; urgency=low

  * New upstream release candidate

  [ maximilian attems ]
  * Newer Standards-Version 3.9.1 without changes.

  [ Martin Michlmayr ]
  * Add ixp4xx build fix from Arnaud Patard (Closes: #602669)
  * [armel/kirkwood] Enable sound.
  * ASoC: Add support for OpenRD Ultimate (Arnaud Patard).

  [ Ben Hutchings ]
  * Enable PM_ADVANCED_DEBUG (Closes: #603254)
  * Disable X.25 protocol and related drivers.  This 10 year old experiment
    has stalled and is a source of security bugs.
  * Disable Econet protocol.  It is unmaintained upstream, probably broken,
    and of historical interest only.
  * af_802154,decnet,rds: Disable auto-loading as mitigation against local
    exploits.  These protocol modules are not widely used and can be
    explicitly loaded or aliased on systems where they are wanted.
  * debian/rules: Change 'clean' rule to remove package build directories
    even after a version bump, thanks to Timo Juhani Lindfors
  * dm: Deal with merge_bvec_fn in component devices better (Closes: #604457)
  * 9p: Enable 9P_FS_POSIX_ACL
  * netfilter/ipvs: Enable IP_VS_PE_SIP as module
  * net/sched: Enable NET_ACT_CSUM as module
  * can: Enable CAN_SJA1000_ISA, CAN_TSCAN1 as modules
  * block: Enable BLK_DEV_RBD (Rados) as module
  * sensors: Enable AD525X_DPOT_SPI, APDS9802ALS, ISL29020, SENSORS_BH1780,
    SENSORS_BH1770, SENSORS_APDS990X, HMC6352, BMP085 as modules
  * scsi: Enable SCSI_CXGB4_ISCSI as module
  * net/ppp: Enable PPTP as module
  * net: Enable BNA, SMCTR, USB_NET_CX82310_ETH as modules
  * IR: Enable IR_RC5_SZ_DECODER as module
  * [i386] IR: Enable IR_NUVOTON as module
  * V4L: Enable GSPCA_KONICA, GSPCA_XIRLINK_CIT as modules
  * DVB: Enable USB_LME2510 as module
  * [i386] sound/isa: Enable SND_AZT1605, SND_AZT2316, SND_JAZZ16,
    SND_MSND_PINNACLE, SND_MSND_CLASSIC as modules
  * HID: Enable HID_UCLOGIC, HID_WALTOP, HID_ROCCAT_PYRA as modules
  * hid-logitech: Enable LOGIWII_FF
  * Enable USB_UAS (USB-attached SCSI) as module
  * serial: Enable USB_SERIAL_SAMBA as module
  * drm/nouveau: Enable DRM_I2C_SIL164 as module
  * perf: Use libiberty, not libbfd, for symbol demangling
    (Closes: #604750, #606050)
  * firmware: Correct copyright information and add source for CIS files
    (accidentally omitted when merging from sid branch)

 -- Ben Hutchings <ben@decadent.org.uk>  Sun, 05 Dec 2010 23:19:38 +0000

linux-2.6 (2.6.36-1~experimental.1) experimental; urgency=low

  * New upstream release: http://kernelnewbies.org/Linux_2_6_36
    - writeback: always use sb->s_bdi for writeback purposes (Closes: #599466)
    - i7core_edac: fix panic in udimm sysfs attributes registration
      (Closes: #600528)

  [ Ben Hutchings ]
  * qla4xxx: Fix build on some architectures lacking 64-bit I/O
    (Closes: #598503)
  * [x86] Enable modular TM6000, TM6000_ALSA, TM6000_DVB
  * [x86] Staging: fix Makefile so brcm80211 will actually build
    (Closes: #599465)
  * [x86] Enable modular IDEAPAD_ACPI (Closes: #599444)
  * perf: Enable Perl and Python scripting
    - Move scripts to /usr/share/perf_<version>-core (Closes: #599624)
  * crypto: Explicitly enable algorithm self-tests (Closes: #599441)
  * [x86] Skip looking for ioapic overrides when ioapics are not present
    (Closes: #598533)
  * [x86] ata_piix: Add device ID for ICH4-L
  * [armel/iop32x,ia64,x86] Disable BLK_DEV_PIIX as obsolete
  * [amd64] Disable DRM_I810; i81x chipsets do not support 64-bit processors
  * [x86] Disable DRM_I830; the i915 driver is now used instead

  [ Martin Michlmayr ]
  * Kirkwood: restrict the scope of the PCIe reset workaround

 -- maximilian attems <max@stro.at>  Wed, 27 Oct 2010 13:23:11 +0200

linux-2.6 (2.6.36~rc6-1~experimental.1) experimental; urgency=low

  * New upstream release candidate
    - drm/i915: Ensure that the crtcinfo is populated during mode_fixup()
      (Closes: #592415)
    - USB: fix bug in initialization of interface minor numbers
      (Closes: #598207)

  [ Ben Hutchings ]
  * linux-base: Remove dependency on libapt-pkg-perl (Closes: #589996, really)
  * Disable INTEL_IDLE.  It can no longer be built as a module and so was
    actually disabled by the previous version, but I do not consider it ready
    to build-in yet.
  * Enable modular NETFILTER_XT_TARGET_CHECKSUM, NETFILTER_XT_TARGET_IDLETIMER,
    NETFILTER_XT_MATCH_CPU, NETFILTER_XT_MATCH_IPVS
  * Reenable LOCKUP_DETECTOR, accidentally disabled by the previous version
  * Enable modular AD525X_DPOT_I2C, ATM_NICSTAR, CAN_ESD_USB2, CHELSIO_T4VF,
    FIREWIRE_NOSY, HID_ACRUX_FF, HID_ELECOM, INFINIBAND_CXGB4, INFINIBAND_QIB,
    MTD_PCMCIA, ORINOCO_USB, PPS_CLIENT_LDISC, RAMOOPS, SERIAL_MFD_HSU,
    UIO_NETX, USB_GSPCA_SPCA1528, USB_GSPCA_SQ930X, USB_SERIAL_SSU100,
    USB_SERIAL_ZIO, WL1271_SDIO, WL1271_SPI
  * Enable BT_HCIUART_ATH3K, USB_SERIAL_MOS7715_PARPORT
  * [x86] Enable modular SENSORS_PKGTEMP
  * Enable modular IR_CORE, RC_MAP, all IR decoders, IR_IMON, IR_MCEUSB,
    IR_ENE, IR_STREAMZAP
  * [x86] Enable modular LIRC drivers

 -- Ben Hutchings <ben@decadent.org.uk>  Sun, 03 Oct 2010 21:18:41 +0100

linux-2.6 (2.6.36~rc5-1~experimental.1) experimental; urgency=low

  * New upstream release candidate
    - 3c59x: Fix deadlock in vortex_error() (Closes: #595554)

  [ Ben Hutchings ]
  * speakup: Update to match Debian package version 3.1.5.dfsg.1-1
  * [x86] Add brcm80211 driver for Broadcom 802.11n wireless network
    controllers
  * [x86] Set XEN_PLATFORM_PCI=y

 -- Ben Hutchings <ben@decadent.org.uk>  Tue, 21 Sep 2010 02:15:33 +0100

linux-2.6 (2.6.35-1~experimental.3) experimental; urgency=low

  [ Ritesh Raj Sarraf ]
  * Add .gnu_debuglink information into kernel modules (Closes: #555549)
  
  [ Ben Hutchings ]
  * linux-base: Remove dependency on libapt-pkg-perl (Closes: #589996)
  * Update debconf template translations:
    - Czech (Michal Simunek) (Closes: #590546)
    - Portugese (Américo Monteiro) (Closes: #590557)
    - French (David Prévot) (Closes: #591149)
    - Russian (Yuri Kozlov) (Closes: #591241)
    - Swedish (Martin Bagge) (Closes: #592045)
    - German (Holger Wansing) (Closes: #592226)
  * [x86] Enable samsung-laptop driver
  * [sparc] Enable XVR1000 driver (Closes: #574243)
  * Change BLK_CGROUP from module to built-in so that cfq can be the
    default I/O scheduler again (Closes: #593720)
  * [mipsel/loongson-2f] Enable smtcfb (FB_SM7XX) driver (Closes: #594642)

  [ Ian Campbell ]
  * Fixes/overrides for Linitan warnings:
    - Add "(meta package)" to short description of linux-headers
      metapackages, resolves empty-binary-package.
    - Add dependency on ${misc:Depends} to all packages, resolves
      debhelper-but-no-misc-depends. Required update to gencontrol.py to
      augment rather than override headers_arch_depends read from templates.
    - Override dbg-package-missing-depends for linux-image-*-dbg. It is not
      necessary to install the kernel image package to use the dbg package
      since the dbg package already contains a complete image with symbols.

  [ Bastian Blank ]
  * Disable Ralink staging drivers, the in-tree ones reached "works-for-me"
    status.

  [ Aurelien Jarno ]
  * Fix netfilter CONFIG_COMPAT support.
  * [sh4] set VIRTUALIZATION.
  * [mips] Add an octeon flavour.

  [ maximilian attems]
  * Add stable 2.6.35.3 and 2.6.35.4.

 -- maximilian attems <maks@debian.org>  Mon, 06 Sep 2010 15:16:17 +0200

linux-2.6 (2.6.35-1~experimental.2) experimental; urgency=low

  * images: Nuke modules.devname on removal. (closes: #590607)
  * Add stable 2.6.35.1 and 2.6.35.2.
  * mm: fix page table unmap for stack guard page properly.
  * mm: fix up some user-visible effects of the stack guard page.
  * config.loongson-2f: Enable USB and RTC for loongson-2f.
    Thanks Geert Stappers <stappers@stappers.nl> (closes: #583689)

 -- maximilian attems <maks@debian.org>  Mon, 16 Aug 2010 23:49:32 +0200

linux-2.6 (2.6.35-1~experimental.1) experimental; urgency=low

  * New upstream release: http://kernelnewbies.org/Linux_2_6_35
    - [ia64] Fix crash when gcore reads gate area (Closes: #588574)
    - tpm_tis: fix subsequent suspend failures (Closes: #591031)

  * topconfig enable BLK_CGROUP, NETFILTER_XT_TARGET_TEE, VMWARE_BALLOON,
    ATH9K_HTC, TOUCHSCREEN_HAMPSHIRE, TOUCHSCREEN_TPS6507X, SND_ASIHPI,
    SQUASHFS_XATTRS, RCU_FAST_NO_HZ, COMPACTION, IP_MROUTE_MULTIPLE_TABLES,
    IPV6_MROUTE_MULTIPLE_TABLES, NET_DCCPPROBE, NET_SCTPPROBE, L2TP,
    BT_L2CAP_EXT_FEATURES, MTD_NAND_RICOH, ATA_BMDMA, KEYBOARD_QT2160,
    N_GSM, SENSORS_SHT15, SENSORS_EMC1403, SENSORS_ADS7871, SENSORS_TMP102,
    SND_ES1968_INPUT, SND_MAESTRO3_INPUT, LEDS_LT3593, LEDS_MC13783.
  * x86 enable INTEL_IDLE, ACPI_HED, ACPI_APEI, ACPI_APEI_GHES,
    PCI_CNB20LE_QUIRK.

 -- maximilian attems <maks@debian.org>  Tue, 03 Aug 2010 16:21:16 +0200

linux-2.6 (2.6.35~rc6-1~experimental.1) experimental; urgency=low

  * New upstream release candidate
    - drm/i915: Add 'reclaimable' to i915 self-reclaimable page allocations
      (Closes: #534422)

  [ Ben Hutchings ]
  * [!x86] Disable FB_VIA; these GPUs are only found on x86 motherboards
  * ds2782_battery: Fix build failure on several architectures
  * postinst: Remove support for 'default' boot loaders. Warn users on
    upgrade if the current configuration may rely on this.
  * [i386/686] Remove AMD K6 from the list of supported processors; it
    does not implement the CMOV instruction
  * 3c59x: Fix call to mdio_sync() with the wrong argument (Closes: #589989)

 -- Ben Hutchings <ben@decadent.org.uk>  Sat, 24 Jul 2010 01:00:26 +0100

linux-2.6 (2.6.35~rc5-1~experimental.1) experimental; urgency=low

  * New upstream release candidate
  
  [ Ben Hutchings ]
  * Consistently name the linux-tools package and perf binary using the
    upstream version without any -rcN suffix

 -- Ben Hutchings <ben@decadent.org.uk>  Tue, 13 Jul 2010 01:09:27 +0100

linux-2.6 (2.6.35~rc4-1~experimental.1) experimental; urgency=low
  
  * New upstream snapshot
    - [hppa] clear floating point exception flag on SIGFPE signal
      (Closes: #559406)
    - Add mantis and hopper DVB drivers (Closes: #577264)
    - eeepc-laptop: Disable wireless hotplug on more models where the
      controller is not at the expected address (Closes: #576199)
    - qcserial: Add support for Qualcomm Gobi 2000 devices
      (Closes: #585661)
    - radeon: Fix MacBook Pro connector quirk (Closes: #585943)
    - r8169: Fix MDIO timing (Closes: #583139)
    - asix: fix setting mac address for AX88772 (Closes: #587580)
    - Update Marvell CESA (mv_cesa) driver (Closes: #585790):

  [ Ben Hutchings ]
  * ipr: add writeq definition if needed (Closes: #584840)
  * [mips] Fix boot from ATA hard drives (Closes: #584784):
    - Set io_map_base for several PCI bridges lacking it
    - Replace per-platform built-in IDE drivers with libata-based drivers
    - Enable BLK_DEV_SD as built-in on all platforms
  * Update Spanish debconf templates, thanks to Omar Campagne
    (Closes: #580538)
  * [powerpc] Enable pata_amd driver, replacing amd74xx
  * linux-base: Don't identify LVM2 PVs by UUID (Closes: #585852)
  * Move NEWS to linux-latest-2.6 (Closes: #586401)
  * 3c59x: Change locking to avoid use of disable_irq() (Closes: #586967)
  * Enable IPv6 support for IPVS (IP_VS_IPV6) (Closes: #584549)
  * linux-base: If the disk ID update process fails, give the user a
    chance to retry or change their answers (Closes: #585609)
  * ipv6: Clamp reported valid_lft to a minimum of 0 (Closes: #514644)
  * ipv6: Use interface max_desync_factor instead of static default
    (Closes: #514646)
  * [ia64, powerpc, sparc, x86] Enable KPROBES and KRETPROBES
    (Closes: #584130)
  * r8192s_usb: Fix various bugs:
    - Clean up in case of an error in module initialisation
    - Rename and remove proc directories correctly if an interface is
      not called wlan0 (Closes: #582972)
    - Correct device ID table (Closes: #584945, #587985)
  * [x86] Enable r8192u_usb driver
  * Add linux-tools-<version> package containing the perf tool
    (Closes: #548715)
  * Enable SERIAL_USB_TI (Closes: #588096) and SERIAL_USB_WHITEHEAT
  * [x86] Enable EDAC_I7CORE

  [ maximilian attems ]
  * Enable DRM_RADEON_KMS.

  [ Martin Michlmayr ]
  * OpenRD-Base: revert patch "allow SD/UART1 selection" since it
    never made it upstream.
  * ARM: update mach types.
  * Add support for OpenRD-Ultimate.
  * QNAP TS-11x/TS-21x: Add MPP44 (board ID).
  * Add support for the HP t5325 Thin Client.
  * m25p80: Add support for Macronix 25L8005.
  * [armel/kirkwood] Enable FB_XGI and FRAMEBUFFER_CONSOLE.
  * [armel] Make MOUSE_PS2 modular.
  * [armel] Build INPUT_UINPUT for all flavours.
  * [armel/kirkwood] Enable FB_UDL.
  * [armel] Disable PARPORT_PC (Closes: #588164)

  [ Bastian Blank ]
  * Disable mISDN support for NETJet cards. The driver binds a generic PCI
    bridge.
  * Disable ISDN4Linux drivers.

 -- Ben Hutchings <ben@decadent.org.uk>  Sat, 10 Jul 2010 21:53:57 +0100

linux-2.6 (2.6.34-1~experimental.2) experimental; urgency=low

  [ Ben Hutchings ]
  * [x86] Reenable rtl8192su, accidentally disabled in previous version
    (Closes: #580740)
  * writeback: Update dirty flags in two steps
  * writeback: ensure that WB_SYNC_NONE writeback with sb pinned is sync
    (Closes: #582808)
  * writeback: fix non-integrity write-back
  * [mipsel] Add a loongson-2f flavour
  * [mipsel] Loongson: Define rtc device on MC146818-equipped systems
  * Make gcc-4.4 the default compiler
  * [ia64] Hardcode the output of the scripts under arch/ia64/scripts so
    that we can build out-of-tree modules correctly (refresh and re-add
    dropped patch) (Closes: #392592)
  * [ia64] Enable SGI SN support and mspec driver (Closes: #582224)
  * iwlwifi: Disable QoS when connected to a non-QoS-capable AP
    (Closes: #578262)
  * [x86] Disable e_powersaver cpufreq driver as unsafe. It has already
    been blacklisted by cpufrequtils. The acpi-cpufreq driver can be used
    instead on some VIA C7 systems. (Closes: #566208)
  * [amd64] ext4: Fix compat EXT4_IOC_ADD_GROUP (used by online resize)
  * Install debug kernel image in /usr/lib/debug/boot (Closes: #582810)
  * Build inet_lro as a module
  * [sparc] Enable CONFIG_FB_XVR500, CONFIG_FB_XVR2500 (Closes: #508108)

  [ maximilian attems ]
  * topconfig enable CFQ_GROUP_IOSCHED, MFD_WM8994, REGULATOR_MAX8649,
    REGULATOR_WM8994, VHOST_NET, BT_ATH3K, CRYPTO_PCRYPT.
  * [x86] Enable X86_PCC_CPUFREQ, VGA_SWITCHEROO (closes: #582637).

  [ Martin Michlmayr ]
  * QNAP TS-419P: Export GPIO indicating jumper setting of JP1.

  [ dann frazier ]
  * [hppa] clear floating point exception flag on SIGFPE signal
    (Closes: #559406)

  [ Aurelien Jarno ]
  * [sh4] fix sh_tmu clocksource following recent nohz changes.

  [ Moritz Muehlenhoff ]
  * Enable X86 board specific fixups for reboot (Closes: #536537)

 -- Ben Hutchings <ben@decadent.org.uk>  Sun, 06 Jun 2010 18:53:04 +0100

linux-2.6 (2.6.34-1~experimental.1) experimental; urgency=low

  * New upstream release: http://kernelnewbies.org/Linux_2_6_34

  * New upstream release
    - rtl8192su: Add IDs for several more devices (Closes: #580740)

  [ maximilian attems ]
  * topconfig enable IPV6_SIT_6RD, NETFILTER_XT_TARGET_CT, IP_VS_PROTO_SCTP,
    NF_CONNTRACK_ZONES, CAN_PLX_PCI, TI_DAC7512, SCSI_HPSA, PATA_TOSHIBA,
    MACVTAP, CHELSIO_T4, IXGBEVF, QLCNIC, LIBERTAS_MESH,
    USB_NET_SMSC75XX, USB_SIERRA_NET, VIDEO_CX18_ALSA, USB_GSPCA_BENQ,
    USB_GSPCA_CPIA1, USB_GSPCA_OV534_9, USB_GSPCA_SN9C2028, RADIO_TEF6862,
    RADIO_SAA7706H, SND_USB_UA101, CEPH_FS, MICREL_PHY, KSZ884X_PCI,
    SENSORS_ADT7411, SENSORS_ASC7621, VIDEO_TLG2300, DVB_USB_AZ6027,
    DVB_NGENE, HID_3M_PCT, LOGIG940_FF, HID_MAGICMOUSE, HID_MOSART,
    HID_NTRIG, HID_QUANTA, HID_STANTUM, HID_WACOM, USB_SERIAL_QCAUX,
    USB_SERIAL_VIVOPAY_SERIAL, MMC_RICOH_MMC, LEDS_DELL_NETBOOKS, LOGFS.
  * [x86] Enable EEEPC_WMI.
  * Fix backlight support on some recent Thinkpads.
  * acpi: Fall back to manually changing SCI_EN.
  * Explicitly pass in whether sb is pinned or not.
  
  [ Ben Hutchings ]
  * Prepare debconf templates for translation (Closes: #576758)
  * [x86] Enable r8187se driver, previously named rtl8187se

  [ Aurelien Jarno ]
  * mips/swarm: fix boot from IDE based media (Sebastian Andrzej Siewior)
    (closes: #466977).
  * mips/*: remove SND_* options, as they are already enabled in topconfig.

 -- maximilian attems <maks@debian.org>  Wed, 19 May 2010 17:06:13 +0200

linux-2.6 (2.6.33-1~experimental.5) experimental; urgency=low

  [ Ian Campbell ]
  * Include Xen hypervisor in reportbug "related to" list.

  [ maximilian attems]
  * Add stable 2.6.33.2.

  [ Ben Hutchings ]
  * [x86] Enable ramzswap driver (Closes: #573912)
  * [x86] Re-enable rt2860sta and rt2870sta drivers which were accidentally
    disabled when moving to Linux 2.6.33 (Closes: #576723)
  * Add stable 2.6.33.3:
    - ACPI: EC: Allow multibyte access to EC; fixes temperature monitoring
      on some Dell laptops (Closes: #563313)

  [ Aurelien Jarno ]
  * Add support for sh4 architecture, patch by Nobuhiro Iwamatsu
    (Closes: #569034)
  * [mips*/*malta] Remove options that are present in topconfig.

 -- maximilian attems <maks@debian.org>  Wed, 05 May 2010 16:38:53 +0200

linux-2.6 (2.6.33-1~experimental.4) experimental; urgency=low

  [ Ben Hutchings ]
  * Include aufs2, marked as staging (Closes: #573189)
  * Remove /usr/include/drm from linux-libc-dev; let libdrm-dev provide it
    again (Closes: #572067)
  * [x86] Enable rtl8192su driver using external firmware

  [ maximilian attems]
  * Add stable 2.6.33.1.

 -- maximilian attems <maks@debian.org>  Wed, 17 Mar 2010 18:13:53 +0100

linux-2.6 (2.6.33-1~experimental.3) experimental; urgency=low

  [ Ben Hutchings ]
  * Fix regexp for binNMU versions in modules/rules.include (Closes: #524632)
  * linux-base: Fix bugs and improve libata transition code:
    - Fix calls to disk_id_to_path (renamed to id_to_path) (Closes: #572283)
    - Don't show empty list of devices to be relabelled
    - Don't update udev CD rules unnecessarily
    - Show the device paths to be added to udev CD rules
    - Ignore nonexistent devices and properly handle devices of unknown
      filesystem type (Closes: #572341, #572445)
    - Don't accept empty filesystem labels as identifiers (Closes: #572438)
    - For consistency with fresh installations, use or assign UUIDs rather
      than labels where both are available (Closes: #572376)
    - Replace CD/DVD/BD device names with udev-provided persistent aliases
    - Fix update of boot device name for LILO and related loaders
    - Update uswsusp resume device name

 -- maximilian attems <maks@debian.org>  Thu, 11 Mar 2010 05:58:02 +0100

linux-2.6 (2.6.33-1~experimental.2) experimental; urgency=low

  [ Ben Hutchings ]
  * Add missing debconf templates for linux-base (Closes: #571558)
  * Fix libata transition code for GRUB 1 config (Closes: #571662)

 -- maximilian attems <maks@debian.org>  Sun, 28 Feb 2010 17:48:11 +0100

linux-2.6 (2.6.33-1~experimental.1) experimental; urgency=low

  * New upstream release: http://kernelnewbies.org/Linux_2_6_33

  [ maximilian attems]
  * [topconfig] set BLK_DEV_DRBD, DRM_NOUVEAU, DRM_NOUVEAU_BACKLIGHT,
    DRM_VMWGFX, SENSORS_LM73, SENSORS_AMC682, SENSORS_LIS3_I2C,
    SENSORS_MC13783_ADC, TOUCHSCREEN_DYNAPRO, TOUCHSCREEN_MC13783,
    GIGASET_CAPI, LEDS_DAC124S085, LEDS_INTEL_SS4200, LEDS_INTEL_SS4200,
    DVB_FIREDTV, DVB_USB_EC168, SOC_CAMERA_MT9T112, SOC_CAMERA_OV9640,
    USB_GSPCA_PAC7302, USB_GSPCA_STV0680, AD525X_DPOT, CAN_MCP251X,
    RT2800PCI, REGULATOR_MAX8660, RTC_DRV_BQ32K, RTC_DRV_MSM6242,
    RTC_DRV_RP5C01, VMWARE_PVSCSI, SCSI_PM8001, WIMAX_IWMC3200_SDIO,
    INPUT_SPARSEKMAP, SERIO_ALTERA_PS2, MANTIS_CORE, DVB_MANTIS,
    DVB_HOPPER.
  * [x86] set CS5535_MFGPT, SENSORS_K10TEMP, GEODE_WDT, MSI_WMI,
    TOSHIBA_BT_RFKILL, ACPI_CMPC, CRYPTO_GHASH_CLMUL_NI_INTE.

  [ Ben Hutchings ]
  * Use libata-based drivers for most PATA controllers (Closes: #444182):
    - pata_triflex replaces triflex
    - pata_atiixp replaces atiixp
    - pata_ns87415 replaces ns87415
    - pata_sc1200 replaces sc1200
    - pata_cs5536 replaces cs5536
    - pata_amd replaces amd74xx
    - pata_sis replaces sis5513
    - pata_rz1000 replaces rz1000
    - pata_efar replaces slc90e66
    - pata_pdc202xx_old replaces pdc202xx_old
    - pata_pdc2027x replaces pdc202xx_new
    - pata_cs5520 replaces cs5520
    - pata_cs5530 replaces cs5530
    - pata_cmd64x replaces cmd64x
    - pata_sil680 replaces siimage
    - pata_ali replaces alim15x3
    - pata_via replaces via82cxxx
    - pata_serverworks replaces serverworks
    - pata_artop replaces aec62xx
    - pata_it821x replaces it821x
    - ata_piix, pata_oldpiix, pata_mpiix mostly replace piix
    - ata_generic, pata_ns87410, pata_netcell replace ide-pci-generic
  * Add libata transition script

 -- maximilian attems <maks@debian.org>  Thu, 25 Feb 2010 15:21:38 +0100

linux-2.6 (2.6.32-30) unstable; urgency=high

  [ Ben Hutchings ]
  * mpt2sas: Fix incorrect scsi_dma_map error checking (Closes: #606968)
  * Update Spanish debconf template translation (Omar Campagne, Javier
    Fernández-Sanguino) (Really closes: #600694)
  * intel-iommu: Force-disable IOMMU for iGFX on broken Cantiga revisions
    (Closes: #607095)
  * [powerpc] linux-base: Run ybin after updating yaboot.conf
    (Closes: #607284)
  * tehuti: Firmware filename is tehuti/bdx.bin
  * iwlwifi: Reduce a failure-prone memory allocation (Closes: #599345)
  * linux-base: Look for GRUB 1 configuration in both /boot/grub and
    /boot/boot/grub (Closes: #607863)
  * rt28x0: Add ieee80211_regdom module parameter mimicking cfg80211 as a
    workaround for incorrect region code in NVRAM (Closes: #594561)
  * btrfs: Require CAP_SYS_ADMIN for filesystem rebalance (Closes: #608185)
  * [x86] dell-laptop: Enable for some newer Dell models
  * r8169: Change RTL8111D/RTL8168D initialisation and firmware loading to
    match upstream version (Closes: #596390 with firmware-realtek 0.28)
  * Add stable 2.6.32.28:
    - NFS: Fix panic after nfs_umount()
    - usb-storage/libusual: Add support for Samsung YP-CP3 MP4 Player,
      thanks to Vitaly Kuznetsov (Closes: #555835)
    - bfa: Fix system crash when reading sysfs fc_host statistics
      (CVE-2010-4343)
    - IB/uverbs: Handle large number of entries in poll CQ (CVE-2010-4649)
    - orinoco: Fix TKIP countermeasure behaviour (CVE-2010-4648)
    - mm: Add security_file_mmap check to install_special_mapping
      (CVE-2010-4346)
    - sctp: Fix a race between ICMP protocol unreachable and connect()
      (CVE-2010-4526)
    - hvc_console: Fix race between hvc_close and hvc_remove (CVE-2010-2653)
      (previously applied as an isolated fix in 2.6.32-25)
    - fuse/cuse: Verify ioctl retries (CVE-2010-4650)
  * [powerpc] Restore device tree source files to linux-image packages
    (Closes: #609155)

  [ maximilian attems ]
  * [openvz] Reenable NF_CONNTRACK_IPV6. (closes: #580507)
  * cifs: fix another memleak, in cifs_root_iget.
  * b43: Fix warning at drivers/mmc/core/core.c:237 in mmc_wait_for_cmd.
  * drm/radeon/kms: MC vram map needs to be >= pci aperture size.
  * drm/radeon/kms: make sure blit addr masks are 64 bit.
  * drm/radeon/kms: fix handling of tex lookup disable in cs checker on r2xx.
  * drm/i915: Free hardware status page on unload when physically mapped.
  * drm/i915/overlay: Ensure that the reg_bo is in the GTT prior to writing.
  * drm/radeon/kms/atom: set sane defaults in atombios_get_encoder_mode().
  * drm/radeon/kms: fix typos in disabled vbios code.
  * drm/radeon/kms: add workaround for dce3 ddc line vbios bug.
  * drm/radeon/kms: fix interlaced and doublescan handling.
  * drm/i915/sdvo: Always add a 30ms delay to make SDVO TV detection reliable.
  * wireless: b43: fix error path in SDIO.
  * drm/radeon/kms: don't apply 7xx HDP flush workaround on AGP.

  [ Ian Campbell ]
  * xen: backport TTM patches to use PCI API. Fixes PCIe GPU (specifically
    Radeon and Nouveau) on Xen (Closes: #601341).
  * xen: netback: drop SKBs which are GSO but do not have a partial
    checksum set (Closes: #608144).

  [ dann frazier ]
  * exec: make argv/envp memory visible to oom-killer (CVE-2010-4243)
  * irda: Fix information leak in IRLMP_ENUMDEVICES (CVE-2010-4529)
  * af_unix: limit unix_tot_inflight (CVE-2010-4249)

  [ Moritz Muehlenhoff ]
  * net: ax25: fix information leak to userland (CVE-2010-3875)
  * net: packet: fix information leak to userland (CVE-2010-3876)	
  * net: tipc: fix information leak to userland (CVE-2010-3877)
  * inet_diag: Make sure we actually run the same bytecode we audited
    (CVE-2010-3880)
  * econet: Fix crash in aun_incoming() (CVE-2010-4342)

 -- Ben Hutchings <ben@decadent.org.uk>  Tue, 11 Jan 2011 05:42:11 +0000

linux-2.6 (2.6.32-29) unstable; urgency=high

  [ Ben Hutchings ]
  * megaraid_sas: Add support for 'entry-level' SAS controllers including
    the 9240 family (Closes: #604083)
  * tcp: Make TCP_MAXSEG minimum more correct (refinement of fix for
    CVE-2010-4165)
  * l2tp: Fix UDP socket reference count bugs in the pppol2tp driver
    (Closes: #604748)
  * USB: Retain device power/wakeup setting across reconfiguration;
    don't enable remote wakeup by default (Closes: #605246)
  * dm: Deal with merge_bvec_fn in component devices better (Closes: #604457)
  * Update Spanish debconf template translation (Aaron H Farias Martinez)
    (Closes: #600694)
  * perf: Use libiberty, not libbfd, for symbol demangling
    (Closes: #590226, #606050)
  * [x86] Add support for Fintek hardware watchdogs (Closes: #601187)
    - resource: Add shared I/O region support
    - hwmon: f71882fg: Use a muxed resource lock for the Super I/O port
    - watchdog: Add f71808e_wdt driver
  * bcm5974: Add reporting of multitouch events (Closes: #605450)
  * fusion: Set FUSION_MAX_SGE=128, the upstream default (Closes: #606096)
  * Add stable 2.6.32.27:
    - block: limit vec count in bio_kmalloc() and bio_alloc_map_data()
    - block: take care not to overflow when calculating total iov length
    - block: check for proper length of iov entries in blk_rq_map_user_iov()
      (CVE-2010-4163)
    - net: clear heap allocation for ETHTOOL_GRXCLSRLALL (CVE-2010-3861)
    - asus_oled: fix up some sysfs attribute permissions
    - ipc: initialize structure memory to zero for compat functions
      (CVE-2010-4073)
    - ipc/shm: fix information leak to userland (CVE-2010-4072)
    - ipc/sem: sys_semctl: fix kernel stack information leakage (CVE-2010-4083)
    - tty: prevent DOS in the flush_to_ldisc
    - [x86] KVM: VMX: Fix host userspace gsbase corruption (Closes: #604956)
    - KVM: VMX: fix vmx null pointer dereference on debug register access
      (CVE-2010-0435)
    - KVM: x86: fix information leak to userland (CVE-2010-3881)
    - firewire/cdev: fix information leak
    - firewire-core: fix an information leak
    - firewire-ohci: fix buffer overflow in AR split packet handling
    - bio: take care not overflow page count when mapping/copying user data
      (CVE-2010-4162)
    - sisusbvga: fix information leak to userland
    - iowarrior: fix information leak to userland
    - usb: core: fix information leak to userland
    - usb-storage/sierra_ms: fix sysfs file attribute
    - ueagle-atm: fix up some permissions on the sysfs files
    - cypress_cy7c63: fix up some sysfs attribute permissions
    - usbled: fix up some sysfs attribute permissions
    - trancevibrator: fix up a sysfs attribute permission
    - usbsevseg: fix up some sysfs attribute permissions
    - do_exit(): make sure that we run with get_fs() == USER_DS (CVE-2010-4258)
    - DECnet: don't leak uninitialized stack byte
    - perf_events: Fix perf_counter_mmap() hook in mprotect() (CVE-2010-4169)
    - frontier: fix up some sysfs attribute permissions
    - net/sched: fix kernel information leak in act_police
    - can-bcm: fix minor heap overflow (CVE-2010-3874)
    - ivtvfb: prevent reading uninitialized stack memory (CVE-2010-4079)
    - net/sched: fix some kernel information leaks
  * TTY: Fix error return from tty_ldisc_open() (regression in 2.6.32.27)
  * filter: make sure filters dont read uninitialized memory (CVE-2010-4158)
  * posix-cpu-timers: workaround to suppress the problems with mt exec
    (CVE-2010-4248)

  [ Ian Campbell ]
  * xen: disable ACPI NUMA for PV guests and allow IRQ desc allocation on any
    node (Closes: #603632)
  * xen: handle potential time discontinuity on resume (Closes: #602273)
  * xen: don't bother to stop other cpus on shutdown/reboot (Closes: #605448)
  * xen: Add cpu hotplug support to prevent crash while parsing ACPI processor
    tables (Closes: #602109)

  [ Martin Michlmayr ]
  * Kirkwood: Add support for 6282 based QNAP devices.

 -- Ben Hutchings <ben@decadent.org.uk>  Fri, 10 Dec 2010 05:45:11 +0000

linux-2.6 (2.6.32-28) unstable; urgency=high

  [ maximilian attems ]
  * ipc: initialize structure memory to zero for shmctl.
  * drm/i915: set DIDL using the ACPI video output device _ADR method return.
  * images: Nuke modules.devname on removal. (closes: #590607)
  * Newer Standards-Version 3.9.1 without changes.
  * drm/ttm: Clear the ghost cpu_writers flag on ttm_buffer_object_transfer.
  * [openvz] Update upstream patch to 2.6.32-dzhanibekov.
  * [openvz] ubc: Fix orphan count checks after merge.

  [ Martin Michlmayr ]
  * Update udlfb to 2.6.37:
    - udlfb: minor cleanups
    - udlfb: fix coding style issues
    - udlfb: fbdev character read and write support
    - udlfb: add DPMS support
    - udlfb: remove metrics_misc sysfs attribute
    - udlfb: revamp reference handling to insure successful shutdown
    - udlfb: enhance EDID and mode handling support
    - udlfb: fix big endian rendering error
    - udlfb: support for writing backup EDID to sysfs file
    - udlfb: add module options for console and fb_defio
    - udlfb: fix incorrect fb_defio implementation for multiple framebuffers
    - udlfb: fix checkpatch and style

  [ Ben Hutchings ]
  * Update debconf template translations:
    - Update Japanese (Nobuhiro Iwamatsu) (Closes: #602152)
    - Update Catalan (Jordi Mallach) (Closes: #602520)
    - Add Italian (Luca Bruno) (Closes: #602945)
  * sunrpc: Fix NFS client over TCP hangs due to packet loss (Closes: #589945)
  * brcm80211: Update to 2.6.37-rc1
  * [powerpc] ALSA: Fix headphone and line-out detection on PowerMac G4 DA
    (Closes: #603419)
  * [x86] snd-hda-codec-cirrus: Add quirks for IMac 27", MacBookPro 5,5 and 7,1
  * [x86] btusb: Add device IDs for MacBookPro 6,2 and 7,1 (Closes: #603651)
  * [x86] applesmc: Add support for iMac 9,1 and MacBookPro 2,2, 5,3, 5,4, 6,*
    and 7,*
  * [x86] applesmc, bcm5974, btusb, HID, mbp_nvidia_bl, snd-hda-codec-cirrus:
    Add support for MacBookAir 3,1 and 3,2 (Closes: #603395)
  * [x86] mbp_nvidia_bl: Add support for MacBookPro 7,1
  * x25: Fix remote denial-of-service vulnerabilities:
    - x25 accesses fields beyond end of packet
    - memory corruption in X.25 facilities parsing (CVE-2010-3873)
    - Prevent crashing when parsing bad X.25 facilities (CVE-2010-4164)
  * tcp: Increase TCP_MAXSEG socket option minimum (CVE-2010-4165)
  * rds: Fix integer overflow in RDS cmsg handling
  * af_802154,decnet,econet,rds,x25: Disable auto-loading as mitigation
    against local exploits.  These protocol modules are not widely used
    and can be explicitly loaded or aliased on systems where they are
    wanted.
  * atl1c: Add support for Atheros AR8151 and AR8152 (Closes: #599771)
  * Add stable 2.6.32.26:
    - synclink_cs: Fix information leak to userland
    - bluetooth: Fix missing NULL check
    - [x86] KVM: VMX: Fix host GDT.LIMIT corruption
    - [x86] KVM: Fix fs/gs reload oops with invalid ldt (CVE-2010-3698)
    - gdth: Fix integer overflow in ioctl (CVE-2010-4157)
  * [x86] KVM: SVM: Fix wrong intercept masks for KVM_{GET,SET}_VCPU_EVENTS
    on 32 bit, thanks to Philipp Matthias Hahn (Closes: #599507)

  [ dann frazier ]
  * [vserver] Update patch to 2.6.32.25-vs2.3.0.36.29.6
  * add qlcnic driver
  * econet: Avoid stack overflow w/ large msgiovlen (CVE-2010-3848)
  * econet: disallow NULL remote addr for sendmsg() (CVE-2010-3849)
  * econet: Add mising CAP_NET_ADMIN check in SIOCSIFADDR (CVE-2010-3850)

 -- Ben Hutchings <ben@decadent.org.uk>  Thu, 25 Nov 2010 01:20:50 +0000

linux-2.6 (2.6.32-27) unstable; urgency=high
  
  * The "We'll Always Have Paris" release

  [ Ben Hutchings ]
  * rndis_host: Restrict fix for #576929 to specific devices
    (Closes: #589403, #600660)
  * Add stable 2.6.32.25:
    - rme9652: prevent reading uninitialized stack memory
      (CVE-2010-4080, CVE-2010-4081)
    - ocfs2: Don't walk off the end of fast symlinks
    - ip: fix truesize mismatch in ip fragmentation
    - net: clear heap allocations for privileged ethtool actions
    - execve: setup_arg_pages: diagnose excessive argument size
    - execve: improve interactivity with large arguments
    - execve: make responsive to SIGKILL with large arguments
    - rose: Fix signedness issues wrt. digi count. (CVE-2010-3310)
    - ALSA: prevent heap corruption in snd_ctl_new() (CVE-2010-3442)
    - setup_arg_pages: diagnose excessive argument size (CVE-2010-3858)
  * btrfs: add a "df" ioctl for btrfs (Closes: #600190)
  * Update debconf template translations:
    - Add Catalan (Jordi Mallach) (Closes: #601146)
    - Add Brazilian Portugese (Flamarion Jorge) (Closes: #601102)
    - Update Vietnamese (Clytie Siddall) (Closes: #601534)
  * phonet: device notifier only runs on initial namespace
    (Really closes: #597904)
  * net/socket: Limit sendto()/recvfrom() length (CVE-2010-1187)
    [Original reference is incorrect; should be CVE-2010-3859.]

  [ Ian Campbell ]
  * xen: import additional fixes for disabling netfront smartpoll mode
    (Closes: #600992).

  [ dann frazier ]
  * e1000e: Reset 82577/82578 PHY before first PHY register read
    (Closes: #601017)

  [ Martin Michlmayr ]
  * Kirkwood: reset PCIe unit on boot
  * Kirkwood: restrict the scope of the PCIe reset workaround

  [ maximilian attems ]
  * Update abi files, readd Xen as ABI stable.
  * 2.6.33.stable-queue: drm/radeon: fix PCI ID 5657 to be an RV410.
  * Add drm changes from 2.6.32.24+drm33.11:
    - i915: return -EFAULT if copy_to_user fails.
    - drm/i915: Prevent double dpms on
    - drm: Only decouple the old_fb from the crtc is we call mode_set*
    - drm/i915: Unset cursor if out-of-bounds upon mode change (v4)
    - drm/i915,agp/intel: Add second set of PCI-IDs for B43
  * net: Limit socket I/O iovec total length to INT_MAX. (CVE-2010-1187)
    [Original reference is incorrect; should be CVE-2010-3859.]
  * numa: fix slab_node(MPOL_BIND).

 -- maximilian attems <maks@debian.org>  Sat, 30 Oct 2010 12:24:37 +0200

linux-2.6 (2.6.32-26) unstable; urgency=high

  [ Ian Campbell ]
  * xen: fix PVHVM hang at boot when Xen does not support vector callbacks.
  * xen: fix race between PV drivers and xenstore initialisation which caused
    breakage in drivers for both regular PV and PVHVM guests.

  [ maximilian attems ]
  * [openvz] Enable ioprio. (closes: #596772)
    Thanks Daniel Hahler <debian-bugs@thequod.de>

  [ Ben Hutchings ]
  * [x86] radeon: Add quirks to make HP nx6125 and dv5000 laptops resume
    (Closes: #583968)
  * dm-crypt: Add 'plain64' IV; this avoids watermarking attacks that are
    possible with 'plain' IV on devices larger than 2TB (Closes: #600384)
  * [x86] ahci,ata_generic: let ata_generic handle new MBP w/ MCP89
    (Closes: #600305)
  * debian/.../patches.py: Open files as needed, rather than all at once
    (Closes: #600423)
  * [openvz] printk: Handle global log buffer reallocation (Closes: #600299)
  * debian/bin/test-patches: Restrict patches to featureset when building
    with a featureset (thanks to Tim Small)
  * sata_via: Delay on vt6420 when starting ATAPI DMA write (Closes: #488566)
  * r6040: Fix various bugs in r6040_multicast_list() (Closes: #600155)

  [ dann frazier ]
  * Force enable DMA on MBP w/ MCP 7,1
  * RDS sockets: remove unsafe kmap_atomic optimization (CVE-2010-3904)
  * v4l: disable dangerous buggy compat function (CVE-2010-2963)

 -- dann frazier <dannf@debian.org>  Tue, 19 Oct 2010 07:50:55 -0600

linux-2.6 (2.6.32-25) unstable; urgency=high

  [ Ben Hutchings ]
  * mmc: build fix: mmc_pm_notify is only available with CONFIG_PM=y
  * Add stable 2.6.32.24 (trivial fix, already applied)
  * ipg: Remove device claimed by dl2k from pci id table (Closes: #599021)
  * linux-image: Include modules.order in image packages (Closes: #598518)
  * [x86] isdn/i4l: Reenable ISDN4Linux drivers, but mark them as staging
    (Closes: #588551)
    - hisax: Disable device aliases that conflict with mISDN
  * Update Danish debconf template translation (Joe Hansen) (Closes: #599457)
  * [x86] KVM: SVM: Fix wrong intercept masks on 32 bit (Closes: #599507)
  * e1000: fix Tx hangs by disabling 64-bit DMA (Closes: #518182)
  * rt2x00: Fix calculation of required TX headroom (Closes: #599395)
  * Add drm changes from 2.6.32.22+drm33.10:
    - i915: Don't touch PORT_HOTPLUG_EN in intel_dp_detect()
    - i915: Kill dangerous pending-flip debugging
    - radeon: release AGP bridge at suspend
    - radeon: initialize set_surface_reg for rs600 asic
  * [x86] toshiba_acpi: Add full hotkey support (Closes: #599768)

  [ Stephen R. Marenka ]
  * m68k: fix missing io macros.
  * m68k: modular swim on mac.
  * m68k: never build staging drivers on m68k.
  * m68k: build in rtc class on atari.

  [ Ian Campbell ]
  * xen: do not truncate machine address on gnttab_copy_grant_page hypercall
    (Closes: #599089)

  [ dann frazier ]
  * drm/i915: Sanity check pread/pwrite (CVE-2010-2962)
  * drm/i915: Rephrase pwrite bounds checking to avoid any potential overflow
  * GFS2: Fix writing to non-page aligned gfs2_quota structures (CVE-2010-1436)
  * hvc_console: Fix race between hvc_close and hvc_remove (CVE-2010-2653)
  * net sched: fix some kernel memory leaks (CVE-2010-2942)
  * niu: Fix kernel buffer overflow for ETHTOOL_GRXCLSRLALL (CVE-2010-3084)
  * rose: Fix signedness issues wrt. digi count (CVE-2010-3310)
  * Fix pktcdvd ioctl dev_minor range check (CVE-2010-3437)
  * ALSA: prevent heap corruption in snd_ctl_new() (CVE-2010-3442)
  * net sched: fix kernel leak in act_police (CVE-2010-3477)
  * sctp: Fix out-of-bounds reading in sctp_asoc_get_hmac() (CVE-2010-3705)

 -- dann frazier <dannf@debian.org>  Thu, 14 Oct 2010 01:08:05 -0600

linux-2.6 (2.6.32-24) unstable; urgency=high

  [ Ben Hutchings ]
  * speakup: Update to match Debian package version 3.1.5.dfsg.1-1
  * scsi_dh_emc: Fix mode select request setup (Closes: #591540)
  * snd-hda-codec-via: Fix syntax error when CONFIG_SND_HDA_POWER_SAVE is
    disabled (Closes: #597043)
  * Add stable 2.6.32.22:
    - [vserver] Revert sched changes since they conflict.
  * Recommend use of 'make deb-pkg' to build custom kernel packages
  * [x86] Revert "i915: Blacklist i830, i845, i855 for KMS". The current X
    driver (xserver-xorg-video-intel version 2.12.0+shadow-1) should work
    properly with KMS on these chips. (Closes: #596453)
  * phonet: Restrict to initial namespace (Closes: #597904)
  * Add stable 2.6.32.23:
    - serial/mos*: prevent reading uninitialized stack memory
    - net: Fix oops from tcp_collapse() when using splice()
    - rds: fix a leak of kernel memory
    - hso: prevent reading uninitialized memory (CVE-2010-3298)
    - cxgb3: prevent reading uninitialized stack memory (CVE-2010-3296)
    - eql: prevent reading uninitialized stack memory (CVE-2010-3297)
    - vt6655: fix buffer overflow
    - net/llc: make opt unsigned in llc_ui_setsockopt()
    - sisfb: prevent reading uninitialized stack memory
    - aio: check for multiplication overflow in do_io_submit (CVE-2010-3067)
    - xfs: prevent reading uninitialized stack memory (CVE-2010-3078)
    - viafb: prevent reading uninitialized stack memory
    - [hppa,ia64] mm: guard page for stacks that grow upwards (CVE-2010-2240)
    - sctp: Do not reset the packet during sctp_packet_config()
      (CVE-2010-3432)
  * xen: Fix typo in xen_percpu_chip definition
  * 3c59x: Remove incorrect locking (Closes: #598103)
  * f71882fg: Add support for the f71889fg (Closes: #597820)
  * drm/radeon: Fix regressions introduced in 2.6.34.3 (Closes: #597636)
  * mmc: fix hangs related to mmc/sd card insert/removal during suspend/resume
    (Closes: #598147)

  [ Martin Michlmayr ]
  * ARM: update mach types.
  * [armel/config.kirkwood] Enable MACH_DOCKSTAR.

  [ Ian Campbell ]
  * [x86/xen] Disable netfront's smartpoll mode by default. (Closes: #596635)

  [ maximilian attems ]
  * [openvz] Update upstream patch to 2.6.32-dyomin.

 -- Ben Hutchings <ben@decadent.org.uk>  Thu, 30 Sep 2010 00:46:16 +0100

linux-2.6 (2.6.32-23) unstable; urgency=low

  [ Ben Hutchings ]
  * cgroupfs: create /sys/fs/cgroup to mount cgroupfs on (Closes: #595964)
  * r8169: Fix MDIO timing (Closes: #583139; mistakenly reverted in 2.6.32-19)
  * gro: Fix bogus gso_size on the first fraglist entry (Closes: #596802)
  * vgaarb: Fix VGA arbiter to accept PCI domains other than 0 (from stable
    2.6.32.12; mistakenly omitted in 2.6.32-12)

  [ maximilian attems ]
  * openvz: cfq-iosched: do not force idling for sync workload.

  [ Stephen R. Marenka ]
  * m68k: switch to generic siginfo layout.
  * m68k: NPTL support.

  [ dann frazier ]
  * compat: Make compat_alloc_user_space() incorporate the access_ok()
    (CVE-2010-3081)
  * x86-64, compat (CVE-2010-3301):
    - Retruncate rax after ia32 syscall entry tracing
    - Test %rax for the syscall number, not %eax
  * wireless extensions: fix kernel heap content leak (CVE-2010-2955)
  * KEYS (CVE-2010-2960):
    - Fix RCU no-lock warning in keyctl_session_to_parent()
    - Fix bug in keyctl_session_to_parent() if parent has no session keyring

 -- dann frazier <dannf@debian.org>  Fri, 17 Sep 2010 15:27:04 -0600

linux-2.6 (2.6.32-22) unstable; urgency=low

  [ Ian Campbell ]
  * xen: backport pvhvm drivers from upstream.
  * Fixes/overrides for Lintian warnings:
    - Add "(meta package)" to short description of linux-headers
      metapackages, resolves empty-binary-package.
    - Add dependency on ${misc:Depends} to all packages, resolves
      debhelper-but-no-misc-depends. Required update to gencontrol.py to
      augment rather than override headers_arch_depends read from templates.
    - Override dbg-package-missing-depends for linux-image-*-dbg. It is not
      necessary to install the kernel image package to use the dbg package
      since the dbg package already contains a complete image with symbols.

  [ Ben Hutchings ]
  * [x86/xen] Restore stack guard page (CVE-2010-2240)
  * Add stable 2.6.32.21:
    - ext4: consolidate in_range() definitions (CVE-2010-3015)
    - mm: make the mlock() stack guard page checks stricter
      (avoids regression for Xen tools; closes: 594756)
    - [sparc] sunxvr500: Ignore secondary output PCI devices
      (Closes: #594604)
    - ocfs2: fix o2dlm dlm run purgelist (Closes: #593679)
    - Avoid ABI change in mm
    - Ignore ABI change in snd-emu10k1
  * Add drm changes from stable 2.6.34.6:
    - drm: stop information leak of old kernel stack (CVE-2010-2803)
  * rt2870sta: Add more device IDs from vendor drivers
  * rt2860sta, rt2870sta: Enable channels 12-14 (Closes: #594561)
  * SCSI/mptsas: fix hangs caused by ATA pass-through (Closes: #594690)
  * sky2: Apply fixes and new hardware support from 2.6.33-2.6.35
    (Closes: #571526)
  * postinst: Really warn users on upgrade if the current configuration may
    rely on running a default boot loader.
  * input: add compat support for sysfs and /proc capabilities output
    (Closes: #579017)
  * snd-hda-intel: Add support for VIA V1708S, VT1718S, VT1828S, VT2020,
    VT1716S, VT2002P, VT1812, VT1818S
  * hwmon/w83627ehf: Add support for W83667HG-B
  * 3c59x: Fix deadlock in vortex_error() (Closes: #595554)
  * [x86] paravirt: Add a global synchronization point for pvclock (from
    2.6.32.16; reverted due to a regression which was addressed in 2.6.32.19)
  * sched, cputime: Introduce thread_group_times() (from 2.6.32.19; reverted
    due to the potential ABI change which we now carefully avoid)
  * net/{tcp,udp,llc,sctp,tipc,x25}: Add limit for socket backlog
    (Closes: #592187)
  * tun: Don't add sysfs attributes to devices without sysfs directories
    (Closes: #594845)
  * [x86] Add brcm80211 driver for Broadcom 802.11n wireless network
    controllers
  * r8169: Remove MODULE_FIRMWARE declarations since the firmware is
    non-essential and we do not distribute it
  * [x86] HPET: unmap unused I/O space
  * ipheth: add support for iPhone 4
  * ipheth: remove incorrect devtype of WWAN
  * ALSA: emux: Add trivial compat ioctl handler (Closes: #596478)
  * hostap_pci: set dev->base_addr during probe (Closes: #595802)
  * ethtool: allow non-netadmin to query settings (see #520724)
  * ACPI: add boot option acpi=copy_dsdt to fix corrupt DSDT, and enable this
    automatically for known-bad Toshiba models (Closes: #596709)

  [ Bastian Blank ]
  * Use Breaks instead of Conflicts.

  [ Aurelien Jarno ]
  * [mips,mipsel] Fix computation of DMA flags from device's 
    coherent_dma_mask.

  [ Martin Michlmayr ]
  * Add some patches from the Orion tree:
    - OpenRD: Enable SD/UART selection for serial port 1
    - kirkwood: Unbreak PCIe I/O port
    - Kirkwood: support for Seagate DockStar

  [ dann frazier ]
  * netxen_nic: add support for loading unified firmware images
  * irda: Correctly clean up self->ias_obj on irda_bind() failure.
    (CVE-2010-2954)

  [ maximilian attems ]
  * [powerpc] Enable WINDFARM_PM121. (closes: #596515)
    Thanks Étienne BERSAC <bersace03@gmail.com>
  * nouveau: disable acceleration on NVA3/NVA5/NVA8 by default.
  * openvz: disable KSM. Thanks Dietmar Maurer <dietmar@proxmox.com>.
    (closes: #585864)
  * Update openvz patch to d38b56fd0dca.
  * openvz: enalbe modular VZ_EVENT.

 -- maximilian attems <maks@debian.org>  Tue, 14 Sep 2010 14:17:11 +0200

linux-2.6 (2.6.32-21) unstable; urgency=high

  [ Ben Hutchings ]
  * Add stable 2.6.32.19:
    - ext4: Make sure the MOVE_EXT ioctl can't overwrite append-only files
      (CVE-2010-2066)
    - mm: keep a guard page below a grow-down stack segment (CVE-2010-2240)
      (not applied to xen featureset)
    - md/raid10: fix deadlock with unaligned read during resync
      (Closes: #591415)
    - Revert "sched, cputime: Introduce thread_group_times()" which would
      result in an ABI change
  * Add stable 2.6.32.20:
    - Fix regressions introduced by original fix for CVE-2010-2240
  * Add drm and other relevant changes from stable 2.6.34.4
  * Add 'breaks' relation from image packages to boot loader packages that
    do not install required hooks (Closes: #593683)
  * [x86] i915: Blacklist i830, i845, i855 for KMS
    (Closes: #568207, #582105, #593432, #593507)

  [ Bastian Blank ]
  * Update Xen patch.
    - Notify Xen on crash.
    - Several blktap fixes.

  [ Ritesh Raj Sarraf ]
  * Add .gnu_debuglink information into kernel modules (Closes: #555549)

  [ Ian Campbell ]
  * [x86/xen] temporarily remove stack guard page, it breaks the xen
    toolstack.

  [ Aurelien Jarno ]
  * [mips,mipsel] Fix 64-bit atomics.

 -- Ben Hutchings <ben@decadent.org.uk>  Wed, 25 Aug 2010 01:06:18 +0100

linux-2.6 (2.6.32-20) unstable; urgency=low

  [ Moritz Muehlenhoff ]
  * Backport XVR1000 driver (Closes: #574243)

  [ Ben Hutchings ]
  * Add stable 2.6.32.18:
    - CIFS: Fix compile error with __init in cifs_init_dns_resolver()
      definition (FTBFS for most architectures)
    - GFS2: rename causes kernel Oops (CVE-2010-2798)
    - xfs: prevent swapext from operating on write-only files
      (CVE-2010-2226)
  * Update debconf template translations:
    - Swedish (Martin Bagge) (Closes: #592045)
    - German (Holger Wansing) (Closes: #592226)
  * [i386/openvz-686] Remove AMD Geode LX and VIA C3 "Nehemiah" from the
    list of supported processors; they do not implement PAE
  * V4L/DVB: Add Elgato EyeTV Diversity to dibcom driver (Closes: #591710)
  * [s390] dasd: use correct label location for diag fba disks
    (Closes: #582281)
  * Add drm changes from stable 2.6.34.2 (thanks to Stefan Bader) and
    2.6.34.3
  * drm/i915: disable FBC when more than one pipe is active
    (Closes: #589077)
  * IB/ipath: Fix probe failure path (Closes: #579393)
  * ext4: fix freeze deadlock under IO (regression introduced in 2.6.32.17)
  * xen: Completely disable use of XSAVE (Closes: #592428)

  [ Martin Michlmayr ]
  * [armel/orion5x] Add a missing #include to fix a build issue.
  * [armel/kirkwood, armel/orion5x] Build-in support for more devices.

  [ dann frazier ]
  * can: add limit for nframes and clean up signed/unsigned variables

 -- Ben Hutchings <ben@decadent.org.uk>  Thu, 12 Aug 2010 03:26:39 +0100

linux-2.6 (2.6.32-19) unstable; urgency=low

  [ maximilian attems ]
  * inotify send IN_UNMOUNT events.
  * inotify fix oneshot support.

  [ Ben Hutchings ]
  * linux-base: Remove dependency on libapt-pkg-perl (Closes: #589996)
  * pata_pdc202xx_old: Fix UDMA mode for PDC2024x and PDC2026x controllers
    (Closes: #590532)
  * Update debconf template translations:
    - Czech (Michal Simunek) (Closes: #590546)
    - Portugese (Américo Monteiro) (Closes: #590557)
    - French (David Prévot) (Closes: #591149)
    - Russian (Yuri Kozlov) (Closes: #591241)
  * Add stable 2.6.32.17:
    - ethtool: Fix potential kernel buffer overflow in ETHTOOL_GRXCLSRLALL
      (CVE-2010-2478)
    - GFS2: Fix up system xattrs (CVE-2010-2525)
    - Revert ABI changes in firmware_class and ssb
    - Ignore ABI changes in acpi_processor, hostap and jbd2
  * Add drm changes from stable 2.6.33.7:
    - drm/i915: Enable low-power render writes on GEN3 hardware (915, 945,
      G33 and Atom "Pineview") (Closes: #590193, maybe others)
  * [i386/xen-686] Remove AMD Geode LX and VIA C3 "Nehemiah" from the list
    of supported processors; they do not implement PAE
  * [x86] Add samsung-laptop driver

  [ dann frazier ]
  * [ia64] Fix crash when gcore reads gate area (Closes: #588574)

  [ Bastian Blank ]
  * Update Xen patch.
    - Ignore ABI changes.

 -- Ben Hutchings <ben@decadent.org.uk>  Thu, 05 Aug 2010 02:43:19 +0100

linux-2.6 (2.6.32-18) unstable; urgency=low

  [ Ben Hutchings ]
  * iwlwifi: Allocate pages for RX buffers, reducing the probability of
    allocation failure (Closes: #580124)
  * postinst: Remove support for 'default' boot loaders. Warn users on
    upgrade if the current configuration may rely on this.
  * rt2860sta, rt2870sta: Apply changes from Linux 2.6.33 and 2.6.34
    - rt2860sta: Fix WPA(2)PSK issue when group cipher of AP is WEP40
      or WEP104 (Closes: #574766)
  * rt3090sta: Replace with rt2860sta (Closes: #588863)
  * [i386/686] Remove AMD K6 from the list of supported processors; it
    does not implement the CMOV instruction
  * drm/i915: Add 'reclaimable' to i915 self-reclaimable page allocations
    (really closes: #534422, we hope)
  * Revert "x86, paravirt: Add a global synchronization point for pvclock",
    included in stable 2.6.32.16 (Closes: #588426)
  * 3c59x: Fix call to mdio_sync() with the wrong argument (Closes: #589989)

  [ Martin Michlmayr ]
  * Add some patches from the Orion tree, including support for Marvell's
    Armada 300 (88F6282):
    - Kirkwood: update MPP definition.
    - Kirkwood: fix HP t5325 after updating MPP definitions
    - leds: leds-gpio: Change blink_set callback to be able to turn off
      blinking
    - net/phy/marvell: Expose IDs and flags in a .h and add dns323 LEDs
      setup flag
    - orion5x: Base support for DNS-323 rev C1
    - orion5x: Fix soft-reset for some platforms
    - mtd: orion/kirkwood: add RnB line support to orion mtd driver
    - mtd: kirkwood: allow machines to register RnB callback
    - Kirkwood: add support for rev A1 of the 88f6192 and 88f6180 chips
    - Kirkwood: Add support for 88f6282
    - PCI: add platform private data to pci_sys_data
    - Kirkwood: add support for PCIe1
    - Kirkwood: more factorization of the PCIe init code

  [ maximilian attems ]
  * sched: Fix over-scheduling bug.

 -- Ben Hutchings <ben@decadent.org.uk>  Fri, 23 Jul 2010 03:48:08 +0100

linux-2.6 (2.6.32-17) unstable; urgency=low

  [ maximilian attems ]
  * agp: add no warn since we have a fallback to vmalloc paths.

  [ Ben Hutchings ]
  * linux-tools: Fix build for hppa and do not attempt to build for
    architectures where perf events are not available (Closes: #588409)
  * linux-tools: Add build-dependency on binutils-dev to enable symbol
    demangling in perf
  * drm/i915: Fix memory corruption on resume from hibernation
    (Closes: #534422)

 -- Ben Hutchings <ben@decadent.org.uk>  Sat, 10 Jul 2010 16:40:38 +0100

linux-2.6 (2.6.32-16) unstable; urgency=low

  [ dann frazier ]
  * [hppa] clear floating point exception flag on SIGFPE signal
    (Closes: #559406)

  [ Ben Hutchings ]
  * Add stable 2.6.32.15
  * Add mantis and hopper DVB drivers with mb86a16 and tda665x DVB
    front-ends, backported by Bjørn Mork (Closes: #577264)
  * Build inet_lro as a module
  * [sparc] Enable CONFIG_FB_XVR500, CONFIG_FB_XVR2500 (Closes: #508108)
  * Update Spanish debconf templates, thanks to Omar Campagne
    (Closes: #580538)
  * Revert "Add EC path for Thinkpad X100."; it is incomplete and broken
  * sctp: fix append error cause to ERROR chunk correctly (regression due
    to fix for CVE-2010-1173)
  * [powerpc] Enable pata_amd driver, replacing amd74xx
  * eeepc-laptop: Disable wireless hotplug on more models where the
    controller is not at the expected address (Closes: #576199)
  * [mips] Fix boot from ATA hard drives (Closes: #584784):
    - Set io_map_base for several PCI bridges lacking it
    - Replace per-platform built-in IDE drivers with libata-based drivers
    - Enable BLK_DEV_SD as built-in on all platforms
  * Revert "vlan/macvlan: propagate transmission state to upper layers"
    (Closes: #585770)
  * linux-base: Don't identify LVM2 PVs by UUID (Closes: #585852)
  * usb-serial: Add generic USB WWAN code, backported by Mark Hymers
    (Closes: #585661)
    - option, qcserial: Use generic USB WWAN code
    - qcserial: Add support for Qualcomm Gobi 2000 devices
  * radeon: Fix MacBook Pro connector quirk (Closes: #585943)
  * r8169: Fix MDIO timing (Closes: #583139)
  * Move NEWS to linux-latest-2.6 (Closes: #586401)
  * 3c59x: Change locking to avoid use of disable_irq() (Closes: #586967)
  * Enable IPv6 support for IPVS (IP_VS_IPV6) (Closes: #584549)
  * Revert "tpm: autoload tpm_tis based on system PnP IDs", included in
    stable 2.6.32.12 (Closes: #584273)
  * linux-base: If the disk ID update process fails, give the user a
    chance to retry or change their answers (Closes: #585609)
  * asix: fix setting mac address for AX88772 (Closes: #587580)
  * ipv6: Clamp reported valid_lft to a minimum of 0 (Closes: #514644)
  * ipv6: Use interface max_desync_factor instead of static default
    (Closes: #514646)
  * Add stable 2.6.32.16:
    - Fixes CVE-2010-1641, CVE-2010-1187, CVE-2010-1148, CVE-2010-1173
      and CVE-2010-2071
    - libata: disable ATAPI AN by default (Closes: #582737, #582903)
  * Add drm changes from stable 2.6.33.6
  * [ia64, powerpc, sparc, x86] Enable KPROBES and KRETPROBES
    (Closes: #584130)
  * r8192s_usb: Fix various bugs:
    - Check for skb allocation failure in 2 more places
    - Update LED control code
    - Clean up in case of an error in module initialisation
    - Rename and remove proc directories correctly if an interface is
      not called wlan0 (Closes: #582972)
    - Correct device ID table (Closes: #584945, #587985)
  * Add r8192u_usb driver
  * Add linux-tools-<version> package containing the perf tool
    (Closes: #548715)
  * Enable USB_SERIAL_TI (Closes: #588096) and USB_SERIAL_WHITEHEAT

  [ Aurelien Jarno ]
  * [sh4] optimize runtime disabling of trapped I/O. 
  * [mips] backport mips/swarm: fix M3 TLB exception handler.

  [ Moritz Muehlenhoff ]
  * Enable X86 board specific fixups for reboot (Closes: #536537)

  [ Martin Michlmayr ]
  * OpenRD-Base: revert patch "allow SD/UART1 selection" since it
    never made it upstream.
  * ARM: update mach types.
  * Add support for OpenRD-Ultimate.
  * QNAP TS-11x/TS-21x: Add MPP36 (RAM) and MPP44 (board ID).
  * Add support for the HP t5325 Thin Client.
  * m25p80: Add support for Macronix 25L8005.
  * Add framebuffer driver for XGI chipsets.
  * [armel/kirkwood] Enable FB_XGI and FRAMEBUFFER_CONSOLE.
  * [armel] Make MOUSE_PS2 modular.
  * [armel] Build INPUT_UINPUT for all flavours.
  * Update Marvell CESA (mv_cesa) driver (Closes: #585790):
    - Invoke the user callback from a softirq context
    - Remove compiler warning in mv_cesa driver
    - Fix situation where the dest sglist is organized differently than...
    - Fix situations where the src sglist spans more data than the reques...
    - Enqueue generic async requests
    - Rename a variable to a more suitable name
    - Execute some code via function pointers rathr than direct calls
    - Make the copy-back of data optional
    - Support processing of data from previous requests
    - Add sha1 and hmac(sha1) async hash drivers
  * Update DisplayLink (udlfb) driver:
    - add dynamic modeset support
    - checkpatch cleanup
    - reorganize function order
    - pre-allocated urb list helpers
    - clean up function naming
    - Add functions to expose sysfs metrics and controls
    - Rework startup and teardown to fix race conditions
    - improved rendering performance
    - Support for fbdev mmap clients (defio)
    - explicit dependencies and warnings
    - remove printk and small cleanup
  * [armel/kirkwood] Enable FB_UDL.
  * [armel] Disable PARPORT_PC (Closes: #588164)

  [ Bastian Blank ]
  * Disable mISDN support for NETJet cards. The driver binds a generic PCI
    bridge.
  * Disable ISDN4Linux drivers.

  [ maximilian attems]
  * Update openvz patch to 5fd638726a69.

 -- Ben Hutchings <ben@decadent.org.uk>  Mon, 05 Jul 2010 22:13:33 +0100

linux-2.6 (2.6.32-15) unstable; urgency=low

  [ Ben Hutchings ]
  * [hppa] Ignore ABI change caused by disabling CONFIG_IDE_TIMINGS
  * [powerpc] Fix unnecessary ABI change

  [ Bastian Blank ]
  * xen: Fix crash in netback.

 -- Ben Hutchings <ben@decadent.org.uk>  Tue, 01 Jun 2010 01:31:05 +0100

linux-2.6 (2.6.32-14) unstable; urgency=low

  [ Ben Hutchings ]
  * [ia64] Hardcode the output of the scripts under arch/ia64/scripts so
    that we can build out-of-tree modules correctly (refresh and re-add
    dropped patch) (Closes: #392592)
  * vlan/macvlan: propagate transmission state to upper layers
  * macvlan: add GRO bit to features mask
  * macvlan: allow multiple driver backends
  * Add macvtap driver (Closes: #568755)
  * [ia64] Enable SGI SN support and mspec driver (Closes: #582224)
  * iwlwifi: Disable QoS when connected to a non-QoS-capable AP
    (Closes: #578262)
  * [x86] Disable e_powersaver cpufreq driver as unsafe. It has already
    been blacklisted by cpufrequtils. The acpi-cpufreq driver can be used
    instead on some VIA C7 systems. (Closes: #566208)
  * nouveau: Fix fbcon corruption with font width not divisible by 8
    (Closes: #583162)
  * [amd64] ext4: Fix compat EXT4_IOC_ADD_GROUP (used by online resize)
  * Install debug kernel image in /usr/lib/debug/boot (Closes: #582810)
  * net: sysfs: Check for null ethtool_ops before getting speed/duplex
  * Add stable 2.6.32.14:
    - [hppa] Revert "parisc: Set PCI CLS early in boot.", erroneously
      included in 2.6.32.13 causing FTBFS
    - btrfs: check for read permission on src file in the clone ioctl
      (CVE-2010-1636)

  [ Bastian Blank ]
  * Update Xen patch.
    - Fix checksum offloading in netback. (closes: #583366)

  [ maximilian attems]
  * Add drm changes from stable 2.6.33.5:
    - i915: Disable FBC on 915GM and 945GM (Closes: #582427)
  * Update openvz patch to e7399c239fad.

  [ Martin Michlmayr ]
  * QNAP TS-419P: Export GPIO indicating jumper setting of JP1.

 -- Ben Hutchings <ben@decadent.org.uk>  Sat, 29 May 2010 00:32:44 +0100

linux-2.6 (2.6.32-13) unstable; urgency=low

  [ Frederik Schueler ]
  * sparc: Fix use of uid16_t and gid16_t in asm/stat.h

  [ Moritz Muehlenhoff ]
  * Enable tomoyo (Closes: #562486)

  [ maximilian attems]
  * backport KVM: x86: Extend KVM_SET_VCPU_EVENTS with selective updates.
    (closes: #580652)
  * KEYS: find_keyring_by_name() can gain access to a freed keyring.
    CVE-2010-1437
  * hppa, sparc, powerpc disable BLK_DEV_CMD64X.
  * topconfig enable PATA_CMD64X. (closes: #580799)
  * x86: Disable CRYPTO_AES_NI_INTEL as it causes boot failures on T410.
  * Add stable 2.6.32.13:
    - [SCSI] Enable retries for SYNCRONIZE_CACHE commands to fix I/O error.
    - [SCSI] Retry commands with UNIT_ATTENTION sense codes to fix ext3/ext4
      I/O errors.
    - [SCSI] skip sense logging for some ATA PASS-THROUGH cdbs
      (Closes: #578129)
    - raid6: fix recovery performance regression.
    - raid456: Enable error-correction on singly-degraded RAID6
      (Closes: #581392)
    - r8169: fix broken register writes (Closes: #407217, #573007)
    - V4L/DVB: budget: Fix crash in case of failure to attach frontend
      (Closes: #575207)
  * drm/edid: Fix 1024x768@85Hz.

  [ Ben Hutchings ]
  * linux-base: Fix typo in disk relabelling code (Closes: #580467)
  * linux-base: Don't quote boot device name in elilo.conf
    (Closes: #580710; works-around: #581173)
  * rtl8192su: Add IDs for several more devices (Closes: #580740)
  * Add drm and sfc changes from stable 2.6.33.4
  * Improve workaround for HPAs (Host Protected Areas) overlapping
    partitions, thanks to Tejun Heo:
    - SCSI/libata: Disable HPA if it overlaps a partition (Closes: #572618)
    - buffer: Make invalidate_bdev() drain all percpu LRU add caches
    - block: Rescan partition tables after HPA is disabled
    - libata: Disable HPA if it is only enabled after suspend
  * V4L/DVB: budget: Select correct frontend drivers (Closes: #575223)
  * 3c503: Fix IRQ probing (Closes: #566522)
  * sis-agp: Remove SIS 760, handled by amd64-agp
  * amd64-agp: Probe unknown AGP devices the right way (Closes: #548090)

  [ Aurelien Jarno ]
  * mips/swarm: fix boot from IDE based media (Sebastian Andrzej Siewior)
    (closes: #466977).
  * backport mips/swarm: fix M3 TLB exception handler.
    [This patch was actually reverted and never applied in version 2.6.32-13]
  * backport MIPS FPU emulator: allow Cause bits of FCSR to be writeable
    by ctc1. (closes: #580602).
  * mips/swarm: enable adm* hwmon drivers.
  * backport Input: Add support of Synaptics Clickpad device (Closes: #572842)

  [ Bastian Blank ]
  * Fix symlinks in several packages.
  * Update Xen patch.
  * [amd64, i386/{686-bigmem,openvz-686,vserver-686-bigmem,xen-686}]
    Build debugging symbols. (closes: #365349)
  * Ignore crypto ABI changes.

  [ Martin Michlmayr ]
  * Backport GuruPlug support.

  [ Christian Perrier ]
  * Update debconf templates:
    - English revised by the debian-l10n-english team as part of the Smith
      review project (Closes: #578349)
    - Vietnamese (Clytie Siddall) (Closes: #579234)
    - German (Holger Wansing) (Closes: #579864)
    - Russian (Yuri Kozlov) (Closes: #578994)
    - Estonian (mihkel) (Closes: #579019)
    - Czech (Michal Simunek) (Closes: #579268)
    - Swedish (Martin Bagge) (Closes: #579308)
    - French (David Prévot) (Closes: #579763)
    - Spanish (Omar Campagne) (Closes: #580538)
    - Portuguese (Américo Monteiro) (Closes: #577227)
    - Japanese (Kenshi Muto) (Closes: #580855)
    - Danish (Joe Hansen) (Closes: #580915)
    - Czech (Michal Simunek) (Closes: #581399)

 -- maximilian attems <maks@debian.org>  Mon, 17 May 2010 15:29:27 +0200

linux-2.6 (2.6.32-12) unstable; urgency=low

  * The "Microwave Background" release

  [ Ben Hutchings ]
  * Prepare debconf templates for translation. (closes: #576758)
  * [x86] PCI/forcedeth: Disable MSI for MCP55 on P5N32-E SLI
    (Closes: #552299)
  * phylib: Fix typo in bcm63xx PHY driver table
  * linux-base: Fix bugs and improve libata transition code:
    - Fix scope of _system() function (Closes: #576925)
    - Fix case where a file may wrongly be listed as automatically converted
      (Closes: #577047)
    - Check device IDs in mdadm.conf rather than assuming it needs manual
      conversion
    - Use vol_id if available since the version of blkid in lenny does not
      support the output format we need (Closes: #576608)
    - Fix missing line breaks in updated crypttab (Closes: #577735)
  * i915: Stop trying to use ACPI lid status to determine LVDS connection
    (Closes: #577724)
  * forcedeth: Fix hardware version check for TX bug workaround
    (Closes: #572201)
  * rndis_host: Poll status channel before control channel (Closes: #576929)
  * megaraid_sas: Fix copying of sense data for 32-bit management tools on
    64-bit kernel (Closes: #578398)
  * Add ipheth driver for iPhone tethering
  * virtio_net: Make delayed refill more reliable (Closes: #576838)

  [ maximilian attems]
  * [ia64] Built in fbcon.
  * Update openvz patch to c05f95fcb04e. (closes: #574598)
  * Reenable nouveau autoloading.
  * reiserfs: Fix permissions on .reiserfs_priv. CVE-2010-1146
  * libata,ata_piix: detect and clear spurious IRQs.
  * libata/SCSI: fix locking around blk_abort_request().
  * topconfig enable NET_DROP_MONITOR. (closes: #578568)
  * Add stable 2.6.32.12:
    - ACPI: EC: Allow multibyte access to EC; fixes temperature monitoring
      on some Dell laptops (Closes: #563313)
    - [x86] KVM: disable paravirt mmu reporting (Closes: #573071)
    - thinkpad-acpi: lock down video output state access (Closes: #565790)
    - xfs update (closes: #579410)
  * Add drm changes from stable 2.6.33.3:
    - drm/radeon: R300 AD only has one quad pipe (Closes: #575681)
  * libata: Fix accesses at LBA28 boundary (old bug, but nasty) (v2)
  * Add EC path for Thinkpad X100.
  * Bump ABI to 5, apply:
    - hrtimer: Tune hrtimer_interrupt hang logic
  * Add libata TRIM support.
  * Backport radeon r800 modesetting support.
  * drm/radeon/kms: further spread spectrum fixes.
  * Backport p54 fixes.
  * net: export device speed and duplex via sysfs.
  * postrm: rm modules.softdep. (closes: #579175)
  * Backport KVM: Xen PV-on-HVM guest support.
  * Backport KVM: x86: Add KVM_GET/SET_VCPU_EVENTS.
  * hugetlb: fix infinite loop in get_futex_key() when backed by huge pages
  * ext4: Issue the discard operation *before* releasing the blocks to be
    reused.
  * libiscsi: regression: fix header digest errors.
  * Revert module.c and module.h changes from -stable update.

  [ dann frazier ]
  * Add DRBD backport
  * sctp: Fix skb_over_panic resulting from multiple invalid parameter
    errors (CVE-2010-1173)
  * [CIFS] Allow null nd (as nfs server uses) on create (CVE-2010-1148)
  * tipc: Fix oops on send prior to entering networked mode (CVE-2010-1187)
  * [powerpc] KGDB: don't needlessly skip PAGE_USER test for Fsl booke
    Note: KGDB is not currently enabled in debian builds (CVE-2010-1446)

  [ Aurelien Jarno ]
  * [sh4] Add a sh7751r flavour.
  * [mips/*malta] Remove options that are present in topconfig.

  [ Martin Michlmayr ]
  * dns323-setup.c: fix WARN() when booting (Arnaud Patard).
  * mips: enable PATA platform on SWARM and LITTLESUR (Sebastian Andrzej
    Siewior).
  * [mips/sb1-bcm91250a] Enable PATA_PLATFORM.

  [ Bastian Blank ]
  * Update Xen patch.

 -- Ben Hutchings <ben@decadent.org.uk>  Sat, 01 May 2010 02:58:31 +0100

linux-2.6 (2.6.32-11) unstable; urgency=low

  [ Ben Hutchings ]
  * [sparc] Provide io{read,write}{16,32}be() (Closes: #574421)
  * Use libata-based drivers for most PATA controllers on all architectures
    (previously applied only to x86)
  * linux-base: Fix bugs and improve libata transition code:
    - Handle duplicates in /etc/udev/rules.d/70-persistent-cd.rules
      (Closes: #574630)
    - Always attempt conversion if $DEBCONF_RECONFIGURE is set
    - Never attempt conversion during a fresh installation (Closes: #576243)
    - Convert disk IDs in crypttab (Closes: #575056)
    - Redirect stdin and stdout of child processes to avoid interfering with
      debconf (Closes: #574987)
    - Report when hdparm.conf or mdadm.conf may need to be updated
      (Closes: #576442)
    - Where a device has both a UUID and a label, prefer to identify it by
      UUID, consistent with fresh installations
    - Do not use device labels including certain unsafe characters
      (Closes: #576537)
  * iwlwifi: Fix repeated warnings about tfds_in_queue (Closes: #574526)
  * eeepc-laptop: Disable CPU speed control on 701 and 702 since it can
    cause the system to hang (Closes: #559578)
  * eeepc-laptop: Disable wireless hotplug on 1005HA, 1201N and 1005PE
    since it disconnects the wrong device (Closes: #573607)
  * linux-headers-*: Support postinst hooks in /etc/kernel/header_postinst.d,
    thanks to Michael Gilbert (Closes: #569724)
  * rt2860sta: Fix argument to linux_pci_unmap_single() (Closes: #575726)
  * nouveau: nv50: Implement ctxprog/state generation
  * phylib: Support PHY module autoloading (Closes: #553024)
  * [x86] Add ramzswap driver (Closes: #573912)

  [ maximilian attems]
  * [alpha, hppa] Disable oprofile as tracing code is unsupported here.
    (closes: #574368)
  * Update openvz patch to 14a9729fab67. (closes: #574598, #575189)
  * [x86]: Disable FB_INTEL. (closes: #447575, #503766, #574401)
  * ssb: do not read SPROM if it does not exist.
  * ssb: Avoid null pointer dereference by aboves.
  * Add stable 2.6.32.11.
    - MIPS: Cleanup forgotten label_module_alloc in tlbex.c (Closes: #571305) 	
    - ath5k: fix setup for CAB queue (closes: #576213)
    - NFS: Prevent another deadlock in nfs_release_page() (Closes: #574348)
  * Revert to keep ABI:
    - hrtimer: Tune hrtimer_interrupt hang logic

  [ Moritz Muehlenhoff ]
  * Add support for sh4 architecture, patch by Nobuhiro Iwamatsu
  (Closes: #569034)

  [ Bastian Blank ]
  * Update Xen patch.
    - Fix free interrupt problem on uni-processor machines.

  [ Ian Campbell ]
  * Include Xen hypervisor in reportbug "related to" list.

 -- maximilian attems <maks@debian.org>  Mon, 05 Apr 2010 20:31:15 +0200

linux-2.6 (2.6.32-10) unstable; urgency=low
  
  * The "Big Bang" release

  [ maximilian attems]
  * tcp: fix ICMP-RTO war.
  * Add stable 2.6.32.10.
    - net/via-rhine: Fix scheduling while atomic bugs (closes: #549606)
    - HID: remove TENX iBuddy from blacklist (Closes: #551312)
    - USB: SIS USB2VGA DRIVER: support KAIREN's USB VGA adaptor
      USB20SVGA-MB-PLUS (Closes: #565857)
  * Bump ABI to 4.
  * [x86] Add openvz flavour.
    - adds ppp support (closes: #550975)
  * Prevent nouveau from autoloading until xserver-xorg-video-nouveau lands.
 
  [ Moritz Muehlenhoff ]
  * Enable CONFIG_KEYS_DEBUG_PROC_KEYS (Closes: #400932)
  * Amend README.source with documentation on how to generate a 
    source tree with all patches applied (Closes: #509156)
  * Document needed packages for preparatory packaging
    steps (Closes: #548028)

  [ Aurelien Jarno ]
  * Fix signal stack alignement on sparc64 (Closes: #569797)
  
  [ Bastian Blank ]
  * Add support for Xen dom0 into its featureset.
    (Closes: #499745, #503857, #504805, #505545, #506118, #507785, #509085,
     #509733, #511963, #513835, #514511, #516223, #516374, #516635, #517048,
     #519586, #520702, #522452, #524571, #524596, #526695, #533132, #533432,
     #534880, #534978, #541227, #542299, #542614, #543489, #544525, #548345,
     #554564, #554621, #559175, #559634)
  * [alpha, amd64, i386, amd64, powerpc] Make all AGP driver built-in to
    workaround race-condition between DRM and AGP.

  [ Ben Hutchings ]
  * drm: Apply all changes from 2.6.33 and 2.6.33.1:
    - Add nouveau driver
    - i915: Fix disappearing mouse pointer (Closes: #551330)
    - i915: Restore video overlay support (Closes: #560033)
    - i915: Fix DDC on some systems by clearing BIOS GMBUS (Closes: #567747)
    - radeon: Enable KMS support
  * qla2xxx: Disable MSI/MSI-X on some chips or as selected by module parameter
    (Closes: #572322)
    - MSI is disabled on QLA24xx chips other than QLA2432 (MSI-X already was)
    - MSI-X is disabled if qlx2enablemsix=2
    - MSI and MSI-X are disabled if qlx2enablemsix=0
  * [sparc64] Make prom entry spinlock NMI safe (Closes: #572442)
  * firmware: Correct copyright information and add source for CIS files
  * Fix first line of kernel-doc for a few functions so that they get valid
    manual pages
  * Remove /usr/include/drm from linux-libc-dev; let libdrm-dev provide it
    again
  * [x86] Enable rtl8192su driver using external firmware
  * [x86] Use libata-based drivers for most PATA controllers (Closes: #444182):
    - pata_triflex replaces triflex
    - pata_atiixp replaces atiixp
    - pata_ns87415 replaces ns87415
    - pata_sc1200 replaces sc1200
    - pata_cs5536 replaces cs5536
    - pata_amd replaces amd74xx
    - pata_sis replaces sis5513
    - pata_rz1000 replaces rz1000
    - pata_efar replaces slc90e66
    - pata_pdc202xx_old replaces pdc202xx_old
    - pata_pdc2027x replaces pdc202xx_new
    - pata_cs5520 replaces cs5520
    - pata_cs5530 replaces cs5530
    - pata_cmd64x replaces cmd64x
    - pata_sil680 replaces siimage
    - pata_ali replaces alim15x3
    - pata_via replaces via82cxxx
    - pata_serverworks replaces serverworks
    - pata_artop replaces aec62xx
    - pata_it821x replaces it821x
    - ata_piix, pata_oldpiix, pata_mpiix mostly replace piix
    - ata_generic, pata_ns87410, pata_netcell replace ide-pci-generic
  * linux-base: Add libata transition script
  * Hide sensitive information when including network configuration in bug
    reports and running a different kernel version

  [ Martin Michlmayr ]
  * Add some ARM patches from git:
    - Update mach types
    - eSATA SheevaPlug: basic board support
    - eSATA SheevaPlug: configure SoC SATA interface
    - eSATA SheevaPlug: correlate MPP to SD CD and SD WP
  * [armel/kirkwood] Enable MACH_ESATA_SHEEVAPLUG.

 -- maximilian attems <maks@debian.org>  Tue, 16 Mar 2010 23:39:05 +0100

linux-2.6 (2.6.32-9) unstable; urgency=high

  [ Ben Hutchings ]
  * Do not build obsolete lgs8gl5 driver
  * [x86] Enable USB IP drivers (Closes: #568903)
  * Ignore failure of lsusb when gathering information for bug reports
    (Closes: #569725)
  * macvlan: Add bridge, VEPA and private modes (Closes: #568756)
  * [sparc] sunxvr500: Support Intergraph graphics chips again
    (Closes: #508108)
  * sfc: Apply fixes from 2.6.33
  * ath9k: Add support for AR2427
  * fs/exec.c: fix initial stack reservation (regression in 2.6.32.9)

  [ maximilian attems]
  * Postinst don't refercence k-p related manpage. (closes: #542208)
  * Postinst only write kernel-img.conf for palo boxes.
  * Enable VT_HW_CONSOLE_BINDING for unbinding efifb. (closes: #569314)
  * hwmon: Add driver for VIA CPU core temperature.
  * wireless: report reasonable bitrate for MCS rates through wext.
  * efifb: fix framebuffer handoff. (bugzilla.k.o #15151)
  * Add stable 2.6.32.9:
    - drm/i915: Fix DDC on some systems by clearing BIOS GMBUS setup.
      (closes: #567747)
    - futex: Handle futex value corruption gracefully. (CVE-2010-0623)
    - futex_lock_pi() key refcnt fix. (CVE-2010-0623)
    - Staging: fix rtl8187se compilation errors with mac80211.
      (closes: #566726)
  * r8169 patch for rx length check errors. (CVE-2009-4537)
  * vgaarb: fix incorrect dereference of userspace pointer.
  * Bump ABI to 3.
  * drm/i915: give up on 8xx lid status.
  * vgaarb: fix "target=default" passing.
  * drm/radeon: block ability for userspace app to trash 0 page and beyond.
    (closes: #550562)

  [ Bastian Blank ]
  * Restrict access to sensitive SysRq keys by default.
  * debian/rules.real: Install arch specific scripts.

  [ Moritz Muehlenhoff ]
  * Set source format to 1.0

  [ Martin Michlmayr ]
  * [armel/iop32x] Enable ARCH_IQ80321 and ARCH_IQ31244 (Thanks Arnaud
    Patard).
  * [armel/kirkwood] Disable MTD_NAND_VERIFY_WRITE to avoid errors
    with ubifs on OpenRD (Thanks Gert Doering) (Closes: #570407)
  * OpenRD-Base: allow SD/UART1 selection (Closes: #571019)
  * D-Link DNS-323 revision A1: implement power LED (Closes: 503172).

 -- maximilian attems <maks@debian.org>  Wed, 24 Feb 2010 17:06:27 +0100

linux-2.6 (2.6.32-8) unstable; urgency=high

  [ Bastian Blank ]
  * Don't let default compiler flags escape into build.

  [ dann frazier ]
  * KVM: PIT: control word is write-only (CVE-2010-0309)
  * Fix potential crash with sys_move_pages (CVE-2010-0415)

  [ Ben Hutchings ]
  * Build lgs8gxx driver along with cxusb (Closes: #568414)
  * Revert incorrect change to powerpc clocksource setup (Closes: #568457)
  * Add stable release 2.6.32.8:
    - Remove TIF_ABI_PENDING bit from x86, sparc & powerpc, fixing
      32-bit userland/64-bit kernel breakage (Closes: #568416)
    - connector: Delete buggy notification code. (CVE-2010-0410)
  * [x86] KVM: Add IOPL/CPL checks to emulator, to prevent privilege
    escalation within a guest. (CVE-2010-0298, CVE-2010-0306)

  [ Martin Michlmayr ]
  * Implement power-off for D-Link DNS-323 rev B1 and fix the blinking
    power LED (Erik Benada) (Closes: #503172).

  [ Aurelien Jarno ]
  * Enable CONFIG_FB_CIRRUS and CONFIG_LOGO on 4kc-malta and 5kc-malta.

 -- Ben Hutchings <ben@decadent.org.uk>  Thu, 11 Feb 2010 02:17:17 +0000

linux-2.6 (2.6.32-7) unstable; urgency=low

  [ maximilian attems]
  * [x86] Disable deprecated X86_CPU_DEBUG, causes boot failures.
  * Newer Standards-Version 3.8.4 without changes.

  [ Ben Hutchings ]
  * clocksource/events: Fix fallout of generic code changes
    (Closes: #568030)
  * Set ABI to 2.

  [ dann frazier ]
  * Disable FUNCTION_TRACER due to performance/build issues.
    (Closes: #568025)
  * Split 'flush_old_exec' into two functions (CVE-2010-0307)

 -- dann frazier <dannf@debian.org>  Wed, 03 Feb 2010 18:35:21 -0700

linux-2.6 (2.6.32-6) unstable; urgency=high

  [ Ben Hutchings ]
  * Documentation/3c509: document ethtool support (Closes: #564743)
  * Add MODULE_FIRMWARE declarations to several drivers that lacked them
  * [x86] Update rt2860sta/rt2870sta firmware loader patch
    - Accept 8K versions of rt2870.bin
    - Fix hang on resume
  * [x86] Enable rt3090sta using firmware loader
  * Add stable release 2.6.32.4:
    - untangle the do_mremap() mess (CVE-2010-0291)
    - fasync: split 'fasync_helper()' into separate add/remove functions
      (CVE-2009-4141)
    - kernel/signal.c: fix kernel information leak with print-fatal-signals=1
      (CVE-2010-0003)
    - netfilter: ebtables: enforce CAP_NET_ADMIN (CVE-2010-0007)
    - quota: Fix dquot_transfer for filesystems different from ext4
      (Closes: #566532)
    - audit: Fix memory management bugs (Closes: #562815)
      + fix braindamage in audit_tree.c untag_chunk()
      + fix more leaks in audit_tree.c tag_chunk()
    - ipv6: skb_dst() can be NULL in ipv6_hop_jumbo(). (CVE-2010-0006)
    - Fix DMA mapping for i915 driver (Closes: #558237, #567352)
      + drm: remove address mask param for drm_pci_alloc()
      + agp/intel-agp: Clear entire GTT on startup
  * e1000,e1000e: Discard all fragments of received over-length packets
    (CVE-2009-4536, CVE-2009-4538)
  * Enable the '686' configuration options in '686-vserver' packages and
    the '686-bigmem' configuration options in '686-bigmem-vserver' packages
    (Closes: #566213)
  * Add stable release 2.6.32.5:
    - inotify: do not reuse watch descriptors (Closes: #561880)
    - megaraid_sas: remove sysfs poll_mode_io world writeable permissions
      (CVE-2009-3939) (Closes: #562975)
  * Force distribution=UNRELEASED in debian/bin/test-patches so that it
    works in released source packages
  * Add stable release 2.6.32.6
  * postinst: Enable escape sequences in debconf notes (Closes: #566539)
  * Add 3w-sas driver for LSI 3ware 9750 SAS controllers
  * aufs2: Update to snapshot from 2010-01-25 (Closes: #567391)
  * cdc_ether: Do not set link down initially; not all devices send link
    change interrupts (Closes: #567689)
  * Add stable release 2.6.32.7:
    - clockevent: Don't remove broadcast device on halt or CPU hotplug
      (Closes: #566547)
  * sfc: Apply fixes from 2.6.33-rc{5,6}
  * Set ABI to 1.

  [ Ian Campbell ]
  * xen: Enable up to 32G of guest memory on i386.

  [ Julien Cristau ]
  * drm/i915: disable powersave by default (closes: #564807)

  [ Bastian Blank ]
  * Enable all NCP file system options.
  * [amd64] Make AGP support again built-in to fullfill the not completely
    documented dependency with GART IOMMU support. (closes: #561552)
  * Enable dynamic minor allocations for ALSA, DVB and USB. (closes: #510593)

  [ maximilian attems ]
  * [topconfig] set MEMORY_FAILURE, 9P_FSCACHE, INFINIBAND_IPOIB_CM
    (closes: #565494), ITCO_VENDOR_SUPPORT (closes: #525232), PCIEASPM
    (closes: #545417), HWPOISON_INJECT.
  * Enable easier debugging of Power Managment code. (closes: #478315)
  * Pass `DEB_MAINT_PARAMS' to hook scripts. (closes: #563161)
  * Enable more mobile IPv6 needs. (closes: #528834)

  [ dann frazier ]
  * [vserver] explicitly disable CFS_HARD_LIMITS
  * Enable FUNCTION_TRACER and STACK_TRACER (Closes: #563847)

 -- Ben Hutchings <ben@decadent.org.uk>  Sun, 31 Jan 2010 23:09:28 +0000

linux-2.6 (2.6.32-5) unstable; urgency=low

  [ Ben Hutchings ]
  * sfc: Apply fixes from 2.6.33-rc3
  * ath5k: Fix eeprom checksum check for custom sized eeproms
    (Closes: #563136)

  [ maximilian attems ]
  * topconfig unset USB_ISP1362_HCD FTBFS on armel and useless.
    (closes: #564156)
  * topconfig set PATA_ATP867X, PATA_RDC, SND_CS5535AUDIO, PM_RUNTIME,
    ATA_VERBOSE_ERROR, RTC_DRV_WM831X, RTC_DRV_PCF2123, RTC_DRV_AB3100,
    SND_HDA_PATCH_LOADER, DEVTMPFS (closes: #560040).
  * [x86] set RTL8192E, TOPSTAR_LAPTOP, I2C_SCMI.
  * Explicitly disable diverse staging drivers.

 -- Ben Hutchings <ben@decadent.org.uk>  Sun, 10 Jan 2010 03:22:23 +0000

linux-2.6 (2.6.32-4) unstable; urgency=low

  [ Ben Hutchings ]
  * Correct comments referring to dpkg --print-installation-architecture
    in maintainer scripts (Closes: #558077)
  * modules: Skip empty sections when exporting section notes
    (Closes: #563036)
  * via-velocity: Give RX descriptors to the NIC later on open or MTU change
    (Closes: #508527)
  * dmfe/tulip: Let dmfe handle DM910x except for SPARC on-board chips
    (Closes: #515533)
  * Add stable release 2.6.32.3:
    - ath5k: fix SWI calibration interrupt storm (may fix #563466)
    - iwl3945: disable power save (Closes: #563693)
    - rt2x00: Disable powersaving for rt61pci and rt2800pci (may fix #561087)

  [ maximilian attems ]
  * topconfig set CAN_EMS_USB, BT_MRVL, BT_MRVL_SDIO, BE2ISCSI, SCSI_PMCRAID,
    SCSI_BFA_FC, USB_GL860, USB_GSPCA_JEILINJ, I2C_SI4713, RADIO_SI4713,
    RADIO_SI470X, DVB_USB_FRIIO, EDAC_I3200, SENSORS_TMP421, SENSORS_WM8350,
    SBC_FITPC2_WATCHDOG, TOUCHSCREEN_MCS5000, UIO_PCI_GENERIC, KSZ8842,
    KS8851, KS8851_MLL, MISDN_AVMFRITZ, MISDN_SPEEDFAX, MISDN_INFINEON,
    MISDN_W6692, MISDN_NETJET, INPUT_WINBOND_CIR, BATTERY_DS2782, MFD_WM831X,
    MFD_MC13783, MTD_SST25L, TOUCHSCREEN_USB_E2I, INPUT_WM831X_ON,
    SENSORS_WM831X, WM831X_WATCHDOG, AB3100_OTP, REGULATOR_WM831X,
    REGULATOR_MC13783, REGULATOR_AB3100, REGULATOR_TPS65023,
    REGULATOR_TPS6507X, VIDEO_SAA7164, DVB_PT1, BACKLIGHT_WM831X,
    SND_HDA_CODEC_CIRRUS, USB_ISP1362_HCD, LEDS_WM831X_STATUS,
    MTD_ONENAND_GENERIC, B43_SDIO, B43_PHY_LP, KEYBOARD_ADP5588, QT2160,
    KEYBOARD_LM8323, KEYBOARD_MAX7359, KEYBOARD_OPENCORES, MOUSE_PS2_SENTELIC,
    WM831X_POWER.
  * [x86] set ACPI_POWER_METER, ACPI_PROCESSOR_AGGREGATOR, SFI,
    EDAC_DECODE_MCE.
  * Set MOUSE_PS2_ELANTECH for various EeePc. (closes: #522920)

  [ dann frazier ]
  * Fix vserver build on ia64 (Closes: #563356)
  * Fix vserver build on s390 (Closes: #563355)

  [ Martin Michlmayr ]
  * Report model information on armel when filing a bug.
  * ARM: Add an earlyprintk debug console (Catalin Marinas)
  * [armel] Enable EARLY_PRINTK.

 -- Ben Hutchings <ben@decadent.org.uk>  Thu, 07 Jan 2010 03:33:39 +0000

linux-2.6 (2.6.32-3) unstable; urgency=high

  * The "Not a Suitable Christmas Present" release

  [ Martin Michlmayr ]
  * [armel/orion5x] Build MTD_CFI_AMDSTD into the kernel again since
    it's needed on the D-Link DNS-323 (thanks Manuel Roeder).
    (Closes: #562205)

  [ dann frazier ]
  * Input: ALPS - add support for touchpads with 4-directional button
  * Input: ALPS - add interleaved protocol support (Dell E6x00 series)
    (Closes: #561589)
  * Re-enable vserver

  [ Ben Hutchings ]
  * sfc: Apply changes from 2.6.33-rc1 adding support for SFC9000 family
  * Add stable release 2.6.32.2:
    - KVM: x86 emulator: limit instructions to 15 bytes (CVE-2009-4031)
    - hfs: fix a potential buffer overflow (CVE-2009-4020)
  * radeon: fix crtc vblank update for r600 (regression in 2.6.32.2)
  * ia64: Include <linux/personality.h> header in <asm/fcntl.h>; fixes
    FTBFS
  * r8169: Allow RTL8168D v1 and v2 to be used without firmware files
    (Closes: #561309)
  * Enable vmxnet3 (VMware guest paravirt net driver) (Closes: #562046)

 -- Ben Hutchings <ben@decadent.org.uk>  Thu, 24 Dec 2009 04:28:55 +0000

linux-2.6 (2.6.32-2) unstable; urgency=high

  [ Bastian Blank ]
  * Allow memory hot-add and -remove if possible.
  * Enable USB suspend.
  * Enable kernel samepage merging. (closes: #558200)
  * [s390]
    - Enable SECCOMP.
    - Enable z/VM Watchdog Timer.

  [ Moritz Muehlenhoff ]
  * Disable cryptoloop (Closes: #559755)
  * Initial work on a README.source file as suggested by current policy

  [ Ben Hutchings ]
  * aufs2: Update to snapshot from 2009-12-05
  * postinst: Fix failure paths in check for missing firmware
    (Closes: #560263)
  * atl1c: Fix system hang when link drops (Closes: #559577)
  * netfilter: xtables: fix conntrack match v1 ipt-save output
    (Closes: #556587)

  [ Aurelien Jarno ]
  * Add support for the sparc64 architecture.

  [ dann frazier ]
  * Add stable release 2.6.32.1:
    - ext4: Fix double-free of blocks with EXT4_IOC_MOVE_EXT (CVE-2009-4306)
    - ext4: avoid divide by zero when trying to mount a corrupted file system
      (CVE-2009-4307)
    - ext4: Fix insufficient checks in EXT4_IOC_MOVE_EXT (CVE-2009-4131)

 -- Ben Hutchings <ben@decadent.org.uk>  Wed, 16 Dec 2009 21:42:49 +0000

linux-2.6 (2.6.32-1) unstable; urgency=low

  * New upstream release candidate:
  - Fixes wifi with rt73usb (Closes: #555640)

  [ Martin Michlmayr ]
  * [armel/kirkwood] Turn on USB_SUSPEND (on the request of a SheevaPlug
    user).
  * [mips/4kc-malta, mips/5kc-malta] Compile USB as a module rather than
    into the kernel.

  [ Bastian Blank ]
  * Enable PCI_MSI.
  * [powerpc] Properly enable Apple PMU battery.
  * [mips/mipsel] Drop remaining OSS drivers.
  * [powerpc] Enable PCIe support.
  * Move contents of linux-support package to /usr/share.
  * Make linux-patch package depend against python.
  * Use python-support instead of python-central.
  * Always enable software watchdog support.
  * Always enable complete USB mass storage support.
  * [amd64, powerpc, sparc] Build USB support as module.
  * [amd64] Build AGP support as module.
  * Always enable dummy net driver support.
  * Drop linux-tree package, it have no users left.

  [ Ben Hutchings ]
  * Re-enable accidentally omitted drivers, thanks to Uwe Kleine-König
    (Closes: #558011):
    - Atheros wireless drivers (ar9170, ath5k, ath9k)
    - TI wl12xx wireless drivers (wl1251_spi, wl1251_sdio and wl1271
      replace wl12xx)
    - Silicon Labs Si470x FM Radio Receiver driver (radio-usb-si470x)
  * Add 'removable' option to the mmc module. Setting this to 0 causes
    MMC/SD cards to be assumed non-removable, and filesystems on them
    will remain mounted over a suspend/resume cycle. (Closes: #504391)
  * Add MODULE_FIRMWARE declarations to many drivers that lacked them, so
    that missing firmware will be reported automatically during upgrades
  * atl1e: Remove broken implementation of TSO for TCP/IPv6
    (Closes: #558426) and allow other hardware offloads to be disabled in
    case they are also buggy
  * usbnet: Set link down initially for drivers that update link state
    (Closes: #444043)
  * aufs2: Update to snapshot from 2009-11-29
  * i915: Enable auto-loading even though CONFIG_DRM_I915_KMS is not set

  [ dann frazier ]
  * mac80211 (CVE-2009-4026, CVE-2009-4027):
    - fix two remote exploits
    - fix spurious delBA handling

 -- Bastian Blank <waldi@debian.org>  Sun, 06 Dec 2009 18:17:39 +0100

linux-2.6 (2.6.32~rc8-1~experimental.1) unstable; urgency=low

  [ Ben Hutchings ]
  * New upstream release candidate.
    - slip: Clean up create and destroy	 (Closes: #408635)
    - signal: Fix alternate signal stack check (Closes: #544905)
  * README.Debian: Add brief information about building specific binary
    packages (Closes: #546182)
  * lgs8gxx: Remove firmware for lgs8g75 and use request_firmware() to
    load it
  * r8169: Remove firmware for RTL8168D v1 and v2 and use
    request_firmware() to load it
  * DocBook: Fix build breakage
  * Hide WPA authentication parameters and comments when including network
    configuration in bug reports

  [ Bastian Blank ]
  * [mips] Don't force EMBEDDED on.
  * [sparc] Don't builtin Ext2 support.
  * Enable PERF_EVENTS, EVENT_PROFILE, CRYPTO_VMAC, CRYPTO_GHASH, TREE_RCU.
  * Use SLUB as default SLAB allocator.

  [ Martin Michlmayr ]
  * [armel] Make some options modular (since there's no reason for them
    to be built in): FTL, NFTL, MTD_CFI_AMDSTD, MTD_CFI_STAA.
  * [armel/orion5x, armel/kirkwood] Enable ISDN (requested by Markus
    Krebs).
  * Add patch from Albin Tonnerre to add HAVE_KERNEL_LZMA to arm.
  * [armel] Enable KERNEL_LZMA, i.e. compress kernels with lzma to get
    much better compression.
  * [armel] Re-enable options that were turned off recently because of
    size constraints: DEBUG_USER, DEBUG_KERNEL, BOOT_TRACER, ARM_UNWIND,
    BLK_DEV_IO_TRACE and SECURITY_SELINUX.

  [ maximilian attems ]
  * Simplify postinst nuke reverse symlinks handling. Patch from
    Sebastian Andrzej Siewior <sebastian@breakpoint.cc>.

 -- Bastian Blank <waldi@debian.org>  Sat, 21 Nov 2009 21:41:45 +0100

linux-2.6 (2.6.31-2) unstable; urgency=low

  [ Martin Michlmayr ]
  * [armel/orion5x, armel/kirkwood] Make sure VGA_CONSOLE is disabled,
    otherwise the kernel won't boot.
  * [armel/kirkwood] Enable CRYPTO_DEV_MV_CESA (Closes: #552270).
  * [armel/kirkwood, armel/orion5x] Enable ORION_WATCHDOG (the
    name of the config variable changed).
  * Add OpenRD-Client support again.
  * Add QNAP TS-41x support.
  * [armel/orion5x, armel/kirkwood] Enable ISDN (requested by Markus
    Krebs).
  * Fix a build failure of the ISDN hisax elsa driver on ARM.
  * mips: fix build of vmlinux.lds (Closes: #552422).

  [ Ben Hutchings ]
  * postinst: Accept absolute paths in modules.dep generated by the
    lenny version of module-init-tools (Closes: #552610)
  * aufs2: Remove incorrect static assertion (Closes: #554120)
  * Add stable release 2.6.31.6:
    - fs: pipe.c null pointer dereference (CVE-2009-3547)
    - KEYS: get_instantiation_keyring() should inc the keyring refcount
      in all cases (CVE-2009-3624)
    - netlink: fix typo in initialization (CVE-2009-3612)
  * Undo PCMCIA ABI change in 2.6.31.6
  * Hide wireless keys and wake-on-LAN password when including network
    configuration in bug reports
  * Add Geode LX/NX to list of 686-class processors

  [ Bastian Blank ]
  * [powerpc] Remove SMP warning from PowerMac cpufreq (Closes: #554124)

  [ maximilian Attems ]
  * Really fix making a debian kernel installable without kernel-img.conf.
    Thanks for patch to Sebastian Andrzej Siewior <sebastian@breakpoint.cc>.
    (closes: #555093).

 -- Ben Hutchings <ben@decadent.org.uk>  Sun, 15 Nov 2009 18:47:49 +0000

linux-2.6 (2.6.31-1) unstable; urgency=low

  [ Ben Hutchings ]
  * Include aufs2, marked as staging (Closes: #541828)
  * Include speakup modules under staging
  * Add stable release 2.6.31.5
  * [x86_64] Enable NUMA_EMU (Closes: #541389)

  [ Martin Michlmayr ]
  * CPUidle: always return with interrupts enabled.
  * [armel/orion5x, armel/kirkwood] Enable FB since some Kirkwood
    machines have a VGA chip (e.g. OpenRD-Client) and because it's
    possible to use a DisplayLink USB virtual graphics adapter.

  [ maximilian attems ]
  * [alpha] Disable SND_MIXART, causes gcc ICE.
  * [x86] Enable modular X86_MCE_INJECT.
  * [x86_32] Set LSM_MMAP_MIN_ADDR to zero to unbreak dosemu and 16-bit Wine,
    ia64 and x86_64 to 65536 otherwise default to 32768.
  * Unset UEVENT_HELPER_PATH to save some boot cycles.

  [ Bastian Blank ]
  * Set ABI to 1.
  * Enable Apple PMU battery. (closes: #544264)

 -- Bastian Blank <waldi@debian.org>  Sat, 24 Oct 2009 19:17:30 +0200

linux-2.6 (2.6.31-1~experimental.2) experimental; urgency=low

  [ Ben Hutchings ]
  * Include more information in bug reports:
    - Model information
    - Firmware package status
    - Network configuration and status (optional)
    - USB device list
  * nfs: Avoid overrun when copying client IP address string
    (Closes: #549002)
  * Add support for DEB_BUILD_OPTIONS=parallel=N (Closes: #458560)
  * sfc: Fix initial link state
  * Improve package descriptions
    - Clarify the differences between i386 flavours (Closes: #414690)
    - Simplify wording of the description template
  * Add stable release 2.6.31.3
  * Remove /usr/include/scsi from linux-libc-dev; these headers are
    provided by libc6-dev (Closes: #550130)
  * Remove dummy dot-files from linux-libc-dev
  * hfsplus: Refuse to mount volumes larger than 2TB, which may otherwise
    be corrupted (Closes: #550010)
  * Add stable release 2.6.31.4
    - x86: Don't leak 64-bit kernel register values to 32-bit processes
      (CVE-2009-2910)
    - appletalk: Fix skb leak when ipddp interface is not loaded
      (CVE-2009-2903)

  [ maximilian attems ]
  * Add stable release 2.6.31.2
    - ax25: Fix signed comparison in the sockopt handler (CVE-2009-2909)
    - PM / yenta: Fix cardbus suspend/resume regression (Closes: #522828)

  [ dann frazier ]
  * [sparc] build zImage by default, fixes build
  * [ia64] Fix call to elilo in postinst

 -- maximilian attems <maks@debian.org>  Mon, 12 Oct 2009 23:54:52 +0200

linux-2.6 (2.6.31-1~experimental.1) experimental; urgency=low

  * New upstream release.
    - Support for W83627DHG-P (closes: #535646).
    - Restore MAC address and MTU change operations on Orinoco and others
      (Closes: #536455)
    - Remove incorrect ACPI blacklisting of ASUS P4B266 mainboards
      (Closes: #525625)
    - atl1c fixes for Eee PC model 1005HA-H. (closes: #538410)
    - parisc64-smp boot fix on J5600. (closes: #539369)
    - parisc: Fix GOT overflow during module load on 64bit kernel
      (closes: #539378)
    - xfs: fix freeing of inodes not yet added to the inode cache
      (Closes: #527517)
    - IPv6: add "disable" module parameter support to ipv6.ko.
      (closes: #542470)
    - IPv6: avoid wraparound for expired preferred lifetime
      (Closes: #518710)
    - Fixes lockups with older dual-CPU machines (Closes: #542551)
    - x86, pat: Allow ISA memory range uncacheable mapping requests
      (Closes: #538159)
    - drm/i915: Hook connector to encoder during load detection
      (Closes: #522358)
    - module: workaround duplicate section names (Closes: #545229)
    - b43: Add fw capabilities (Closes: #533357)
    - procfs: Fix idle time in uptime (Closes: #545981)
    - e1000, e1000e, igb, ixgb, ixgbe: Fix initial link state
      (Closes: #546041)
    - CIFS: Handle port= mount option correctly (Closes: #524142)
    - i915: Prevent screen flickering in X11 (Closes: #545377)
    - hppa: Ensure broadcast tlb purge runs single threaded
      (Closes: #539215)

  [ maximilian attems ]
  * [powerpc64] Enable modular RTC_DRV_PS3, PS3_VRAM.
    (Closes: #528694)
  * Set new NETFILTER_XT_MATCH_OSF, FIREWIRE_NET, SND_CTXFI, USB_XHCI_HCD,
    IEEE802154, CAN_DEV, EEPROM_MAX6875, DM_LOG_USERSPACE, DM_MULTIPATH_QL,
    DM_MULTIPATH_ST, LIBERTAS_SPI, CAN_SJA1000, CAN_SJA1000_PLATFORM,
    CAN_EMS_PCI, CAN_KVASER_PCI, CB710_CORE, CNIC, RT2800USB,
    USB_NET_INT51X1, SND_LX6464ES, BLK_DEV_OSD, SCSI_BNX2_ISCSI, IWM,
    IEEE802154_DRIVERS, TOUCHSCREEN_EETI, TOUCHSCREEN_W90X900,
    BATTERY_MAX17040, SENSORS_TMP401, REGULATOR_USERSPACE_CONSUMER,
    REGULATOR_MAX1586, REGULATOR_LP3971, MEDIA_SUPPORT, CUSE,
    WL12XX, PPS, AB3100_CORE, SND_HDA_INPUT_JACK,MMC_SDHCI_PLTFM,
    MMC_CB710, MMC_VIA_SDMMC, LEDS_LP3944, RTC_DRV_RX8025,
    SMARTJOYPLUS_FF, USB_CDC_PHONET, USB_GSPCA_SN9C20X, MOUSE_SYNAPTICS_I2C,
    PCIEAER_INJECT.
  * Disable v4l1 ov511 and quickcam_messenger drivers.
  * [x86_64] Enable HW_RANDOM_VIA.
  * [x86] Keep divers staging stuff enabled.
  * [x86] Enable RT3070, COMEDI_PCMCIA_DRIVERS, ACERHDF, EDAC_AMD64,
    XEN_DEV_EVTCHN, XEN_SYS_HYPERVISOR, PERF_COUNTERS,
    CC_STACKPROTECTOR, DEFAULT_MMAP_MIN_ADDR=65536.
  * rtl8192su: remove firmware and disable.
  * Newer Standards-Version 3.8.2 without changes.
  * Allow install in chroot without do_initrd check for piuparts.
  * Cleanup Maintainer scripts from ancient pre linux-2.6 assumptions.
    (Also closes: #536333)
  * Disable DEVKMEM.
  * [ppc, sparc] Enable EFI_PARTITION. (closes: #540486)
  * Disable old USB_DEVICE_CLASS. (Closes: #510279)
  * Drop yaird initramfs generator support.
  * Add stable release 2.6.31.1.
  * Enable PREEMPT_VOLUNTARY.

  [ Ben Hutchings ]
  * mga: remove unnecessary change from firmware-loading patch
  * cxgb3: remove PHY firmware and use request_firmware() to load it
  * Add firmware-linux-free package containing DFSG-free firmware
  * av7110: include firmware source and binary
  * snd-cs46xx: reenable using external firmware (closes: #464197,
    but note that Debian cannot currently distribute the firmware),
    thanks to Kalle Olavi Niemitalo <kon@iki.fi>
  * ib_ipath: remove firmware for QLogic IBA7220 and use
    request_firmware() to load it
  * dvb-usb-af9005: remove initialisation script derived from Windows
    driver and use request_firmware() to extract it at run-time
    (closes: #494119)
  * Add warning on upgrade to a new upstream version where the system
    appears to be missing necessary firmware files (closes: #541702)
  * qla1280: Release spinlock when requesting firmware (closes: #543244)
  * r128: Add test for initialisation to all ioctls that require it
    (closes: #541630)
  * rt{2860,2870,3070}sta: Use existing CCITT CRC implementation on
    firmware rather than adding an equivalent variant of ITU-T CRC
  * rd: Build as a module since we do not require initrd support
  * x86: Fix crash in text_poke_early() on 486-class processors
    (Closes: #515982)
  * intel-agp: Fix cache flushing on i8xx chipsets, avoiding graphics
    corruption and GPU lock-ups (Closes: #541307)
  * Generate architecture-qualified package relations as needed for
    flavours that exist for multiple architectures (Closes: #278729)
  * Prompt bug reporters to run the kernel version they're reporting on
    or otherwise record boot messages
  * Include PCI device list in bug reports even if the running kernel
    doesn't match

  [ Martin Michlmayr ]
  * [armel/orion5x, armel/kirkwood] Set GPIO_SYSFS=y since these
    platforms have been converted to GPIOLIB.
  * [armel/orion5x, armel/kirkwood] Disable MARVELL_PHY since it may
    lead to conflicts with the built-in Ethernet.
  * Add features from 2.6.32:
    - crypto: mv_cesa - Add support for Orion5X crypto engine
  * [armel/orion5x] Enable CRYPTO_DEV_MV_CESA.
  * Disable SYS_HAS_EARLY_PRINTK on SGI IP22 to work around a hang
    during bootup (Closes: #507557)
  * [armel] Enable BPQETHER (on the request of Iain Young) and some
    other AX25 drivers.

  [ Bastian Blank ]
  * Disable staging drivers by default.
  * Force all bugs against images to be reported to linux-2.6.
    (closes: #539176)
  * [arm] Remove old arm architecture.
  * Use kernel architecture for libc-dev build.

  [ Moritz Muehlenhoff ]
  * Fix Linus' name in copyright file (Closes: #530620)
  * More verbose explanation on difference between Alpha flavour
    (Closes: #497230)
  * Add Vcs-Svn and Vcs-Browser stanzas pointing to the SVN branch
    used for development in unstable. There are other branches
    used for experimental (trunk), oldstable and stable, but Vcs-*
    doesn't yet provide the ability to distinguish branches in a
    more fine-grained manner. (Closes: #471495)
  * Update Standards-Version to 3.8.3, no changes needed
  * Disable PROM console support (Closes: #525958)
  * Make the description of linux-support a little more verbose
    (Closes: #400825)
  * This upload fixes the following security issues:
    - CVE-2009-3290 (2.6.31)
    - CVE-2009-3288 (2.6.31.1)
    - CVE-2009-3280 (2.6.31.1)
    - CVE-2009-3234 (2.6.31.1)
    - CVE-2009-3043 (2.6.31)
    - CVE-2009-3002 (2.6.31)
    - CVE-2009-3001 (2.6.31)
    - CVE-2009-2844 (2.6.31)
    - CVE-2009-2695 (2.6.31)
    - CVE-2009-2691 (2.6.31)

  [ dann frazier ]
  * n_tty: Fix echo race
  * [ia64] Stop disabling CONFIG_HOTPLUG_CPU, which was blocking
    CONFIG_KEXEC from being enabled
  * [hppa] Disable CONFIG_AB3100_CORE, it fails to build

 -- maximilian attems <maks@debian.org>  Sun, 04 Oct 2009 20:27:05 +0200

linux-2.6 (2.6.30-8) unstable; urgency=low

  [ Martin Michlmayr ]
  * Disable SYS_HAS_EARLY_PRINTK on SGI IP22 to work around a hang
    during bootup (Closes: #507557)
  * module: workaround duplicate section names to fix a panic on
    boot on hppa (Closes: #545229).
  * Add stable release 2.6.30.8.
  * [armel/kirkwood] Add Marvell OpenRD-Client support (Dhaval Vasa).
    Thanks Stefan Kaltenbrunner.

 -- Bastian Blank <waldi@debian.org>  Fri, 25 Sep 2009 23:47:56 +0200

linux-2.6 (2.6.30-7) unstable; urgency=low

  [ Martin Michlmayr ]
  * [armel/kirkwood] Enable eSATA on QNAP TS-219P (John Holland).
  * [armel/kirkwood] Marvell OpenRD-Base board support (Dhaval Vasa).
  * [armel/kirkwood] Initialise SATA for OpenRD-Base (Ron Lee).
  * [armel/kirkwood] Enable SATA_AHCI.

  [ Ben Hutchings ]
  * qla1280: Release spinlock when requesting firmware (closes: #543244)
  * r128: Add test for initialisation to all ioctls that require it
    (closes: #541630)
  * [i386] Fix crash in text_poke_early() on 486-class processors
    (Closes: #515982)
  * intel-agp: Fix cache flushing on i8xx chipsets, avoiding graphics
    corruption and GPU lock-ups (Closes: #541307)
  * [i386] Allow ISA memory range uncacheable mapping requests
    (Closes: #538159)
  * Fix idle time in /proc/uptime (Closes: #545981)
  * e1000, e1000e, igb, ixgb, ixgbe, sfc: Fix initial link state
    (Closes: #546041)

  [ Bastian Blank ]
  * Add stable release 2.6.30.5.
    - drm/i915: Hook connector to encoder during load detection
      (fixes tv/vga detect) (Closes: #522358)
  * Add stable release 2.6.30.6.
    - x86: Fix lock-up on SMP Pentium Pro, Pentium 2, Pentium 3, and
      Athlon MP systems (Closes: #542551)
    - NET: Fix information leaks from getsockname() (CVE-2009-3001,
      CVE-2009-3002)
    - iwl3945/rfkill: Reenable radio when hardware switch turned back on
      (Closes: #530554)
  * Bump ABI to 2.
  * Apply missing fixes:
    - block: fix sg SG_DXFER_TO_FROM_DEV regression.
    - sched_rt: Fix overload bug on rt group scheduling.
  * Add stable release 2.6.30.7.
  * [sparc] Disable PROM console. (closes: #525958)

 -- Bastian Blank <waldi@debian.org>  Wed, 16 Sep 2009 17:23:13 +0200

linux-2.6 (2.6.30-6) unstable; urgency=high

  [ Bastian Blank ]
  * Set default low address space protection to default value.

  [ dann frazier ]
  * Make sock_sendpage() use kernel_sendpage() (CVE-2009-2692)
  * flat: fix uninitialized ptr with shared libs
  * [parisc] isa-eeprom - Fix loff_t usage
  * do_sigaltstack: avoid copying 'stack_t' as a structure to user space
  * posix-timers: Fix oops in clock_nanosleep() with CLOCK_MONOTONIC_RAW

 -- Bastian Blank <waldi@debian.org>  Sat, 15 Aug 2009 15:50:02 +0200

linux-2.6 (2.6.30-5) unstable; urgency=high

  [ maximilian attems ]
  * Add stable release 2.6.30.4.
    - cifs: fix regression with O_EXCL creates and optimize away lookup
      (closes: #536426)
    - ecryptfs: check tag 11 literal data buffer size (CVE-2009-2406)
    - ecryptfs: check tag 3 package encrypted size (CVE-2009-2407)
  * Ignore nf_conntrack ABI change.
  * Revert to keep ABI:
    - block: fix sg SG_DXFER_TO_FROM_DEV regression.
    - sched_rt: Fix overload bug on rt group scheduling.
  * [hppa]: Ignore any ABI (broke on 2.6.30.2).

 -- maximilian attems <maks@debian.org>  Mon, 03 Aug 2009 12:08:56 +0200

linux-2.6 (2.6.30-4) unstable; urgency=low

  [ Bastian Blank ]
  * Add stable release 2.6.30.2.
  * Fix pci access in x86 startup code. (closes: #537783)
  * Ignore ABI changes.
  * Include all plattform and mach specific headers on arm.

  [ maximilian attems ]
  * Add stable release 2.6.30.3.

 -- Bastian Blank <waldi@debian.org>  Thu, 30 Jul 2009 11:55:11 +0200

linux-2.6 (2.6.30-3) unstable; urgency=low

  [ Bastian Blank ]
  * Build-Depend against cpio. (closes: #536196)

  [ Martin Michlmayr ]
  * [arm] Export __cpu_flush_dcache_page.

  [ Aurelien Jarno ]
  * [ia64] Fix asm/fpu.h includes.

  [ dann frazier ]
  * Fix NULL pointer dereference in tun_chr_pool() (CVE-2009-1897)
  * personality: fix PER_CLEAR_ON_SETID (CVE-2009-1895)
  * Add -fno-delete-null-pointer-checks to CFLAGS

 -- Bastian Blank <waldi@debian.org>  Sat, 18 Jul 2009 10:00:01 +0200

linux-2.6 (2.6.30-2) unstable; urgency=low

  [ dann frazier ]
  * [powerpc] Use generic rtc (closes: #535354)
  * [parisc]
    - ensure broadcast tlb purge runs single threaded
    - fix ldcw inline assembler
    (closes: #535844)

  [ Bastian Blank ]
  * Add stable release 2.6.30.1:
    - KVM: x86: check for cr3 validity in ioctl_set_sregs (CVE-2009-2287)
    - ALSA: intel8x0 - Fix PCM position craziness (closes: #533780)
    - ide-cd: prevent null pointer deref via cdrom_newpc_intr (closes: #535342)
  * Ignore ABI changes.

  [ maximilian attems ]
  * [alpha] Add upstream smp buildfix.
  * [parisc] Disable vxge and niu.

 -- Bastian Blank <waldi@debian.org>  Tue, 07 Jul 2009 14:45:43 +0200

linux-2.6 (2.6.30-1) unstable; urgency=low

  * New upstream release.
    - radeonfb: suspend/resume for ATI Mobility Radeon RV350.
      (closes: #506964)
    - tcp: fix MSG_PEEK race check (closes: #513695)
    - e100 fixes (closes: #527056)
    - mos7840: fix miscalculation of minor numbers (closes: #498293)
    - reiserfs update (closes: #531804)
    - bluetooth stack suspend/resume (closes: #508426, #529785)
    - e1000e: Remove mutex_trylock and associated WARN on failure
      (closes: #524699)

  [ maximilian attems ]
  * [sparc] Enable BLK_DEV_CRYPTOLOOP. (closes: #521829)
  * Enable PATA_JMICRON instead of legacy BLK_DEV_JMICRON.
    (closes: #431500, #458493)
  * Set new NILFS2, AT76C50X_USB, MWL8K, P54_SPI, AR9170_USB,
    NETFILTER_XT_MATCH_CLUSTER, RDS, SCSI_MPT2SAS, SCSI_OSD_INITIATOR,
    ETHOC, IGBVF, VXGE, TOUCHSCREEN_AD7877, SENSORS_ATK0110,
    NETFILTER_XT_TARGET_LED, 3C359, HW_RANDOM_TIMERIOMEM, SENSORS_G760A,
    SENSORS_LTC4215, SENSORS_LM95241, USB_GSPCA_MR97310A, USB_GSPCA_SQ905,
    USB_GSPCA_SQ905C, USB_PWC_INPUT_EVDEV, DVB_USB_CE6230, SND_INDIGOIOX,
    SND_INDIGODJX, USB_SERIAL_CP210X, USB_SERIAL_QUALCOMM,
    USB_SERIAL_SYMBOL, ISL29003, SERIAL_MAX3100, VIDEO_HDPVR, VIDEO_CX231XX,
    DRAGONRISE_FF, LEDS_LP5521, LEDS_DAC124S085, LEDS_BD2802,
    UIO_AEC, CRYPTO_ZLIB, REGULATOR_FIXED_VOLTAGE, NOP_USB_XCEIV,
    POHMELFS, FSCACHE, CACHEFILES, EXOFS, NFS_FSCACHE, AFS_FSCACHE,
    MTD_NAND_NANDSIM, STRIP_ASM_SYMS, FCOE_FNIC, USB_NET_CDC_EEM,
    PCI_IOV, ASYNC_TX_DMA, ROMFS_BACKED_BY_BOTH, DETECT_HUNG_TASK.
  * [amd64, i386] Set new DELL_WMI, EDAC_AMD8131, EDAC_AMD8111, X86_PAT, DMAR,
    X86_CPU_DEBUG, CRYPTO_AES_NI_INTEL, X86_X2APIC.
  * Newer Standards-Version 3.8.1 without changes.
  * xfs: fix freeing memory in xfs_getbmap().

  [ Ben Hutchings ]
  * Remove firmware from drivers/staging (closes: #521553)
    - make rt2860sta and rt2870sta use request_firmware(),
      thanks to Darren Salt
  * Remove some sourceless firmware not included in Debian kernel images

  [ Martin Michlmayr ]
  * [mipsel/r5k-cobalt] Enable SCSI_SYM53C8XX_2 (closes: #526836).
  * [arm/iop32x, arm/ixp4xx, arm/orion5x] Turn off BOOT_TRACER,
    BLK_DEV_IO_TRACE, CONTEXT_SWITCH_TRACER, ARM_UNWIND and
    SECURITY_SELINUX because of size constraints.
  * [mips/sb1-bcm91250a] There is a platform PATA driver for SWARM IDE
    these days, so disable IDE and build in ATA, SCSI and BLK_DEV_SD.
  * [mips/sb1-bcm91250a, mips/sb1a-bcm91480b] Compile in SB1250_MAC and
    BROADCOM_PHY.
  * [mips/r4k-ip22] Enable NET_ISA and various ISA network modules on
    the request of Damian Dimmich since they might be useful on the
    SGI Indigo2.
  * Add patches from git.marvell.com:
    - alternative copy_to_user: more precise fallback threshold
    - lower overhead with alternative copy_to_user for small copies
    - Kirkwood: Add CPU idle driver
    - Kirkwood: clock gating for unused peripherals

  [ Aurelien Jarno ]
  * [mips(el)/sb1-bcm91250a] Set CONFIG_SCSI_AIC7XXX=y, it is needed
    on the build daemons.
  * topconfig set CONFIG_RD_GZIP, CONFIG_RD_BZIP2, CONFIG_RD_LZMA.

  [ Bastian Blank ]
  * [i386] Disable PentiumPro errata workaround.
  * [i386] Enable support for big SMP systems.
  * Disable OSS.
  * [s390] Use Sparse Memory layout.
  * [amd64, i386, powerpc, sparc] Make IPv6 support built-in.
  * Centralize Sound core options.
  * Centralize Power Management options.
  * Centralize CPU Frequency scaling options.
  * [sparc] Enable CPU Frequency scaling.
  * Enable Network console logging support.
  * [s390/s390x-tape] Add image.
  * [s390/s390, s390/s390-tape] Remove images.
  * [i386/486] Enable High Memory Support.
  * [i386] Allocate pagetables from High Memory.
  * [amd64, i386] Write protect kernel read-only data structures.
  * [amd64, i386] Make kernel relocatable.
  * Move images and headers into kernel section.

  [ dann frazier ]
  * Enable bnx2x, using firmware-split patches from net-next and mirroring
    the per-subarch config settings used for bnx2

 -- Bastian Blank <waldi@debian.org>  Sun, 14 Jun 2009 11:45:08 +0200

linux-2.6 (2.6.29-5) unstable; urgency=low

  [ dann frazier ]
  * [ia64] Backport rtc-efi driver from mainline

  [ maximilian attems ]
  * qla1280: Fix off-by-some error in firmware loading. (closes: #527265)

  [ Martin Michlmayr ]
  * Broadcom SB: fix locking in set_irq_affinity.
  * mmc: load mvsdio automatically when it's a platform device.
  * mmc: mvsdio: ignore high speed timing requests from the core
  * USB: ftdi_sio: add vendor/product id for the Marvell SheevaPlug.

  [ Bastian Blank ]
  * Add stable release 2.6.29.3:
    - ath9k: Fix FIF_BCN_PRBRESP_PROMISC handling
    - tracing: x86, mmiotrace: fix range test
    - sched: account system time properly
    - rndis_wlan: fix initialization order for workqueue&workers
    - mm: fix Committed_AS underflow on large NR_CPUS environment
    - Ignore madvise(MADV_WILLNEED) for hugetlbfs-backed regions
    - clockevents: prevent endless loop in tick_handle_periodic()
    - intel-iommu: Avoid panic() for DRHD at address zero.
    - intel-iommu: Fix oops in device_to_iommu() when devices not found.
    - intel-iommu: Fix device-to-iommu mapping for PCI-PCI bridges.
    - cs5536: define dma_sff_read_status() method
    - proc: avoid information leaks to non-privileged processes
    - ath5k: fix buffer overrun in rate debug code
    - mv643xx_eth: OOM handling fixes
    - mv643xx_eth: 64bit mib counter read fix
    - check_unsafe_exec: s/lock_task_sighand/rcu_read_lock/
    - do_execve() must not clear fs->in_exec if it was set by another thread
    - check_unsafe_exec() doesn't care about signal handlers sharing
    - New locking/refcounting for fs_struct
    - Take fs_struct handling to new file (fs/fs_struct.c)
    - Get rid of bumping fs_struct refcount in pivot_root(2)
    - Kill unsharing fs_struct in __set_personality()
    - Annotate struct fs_struct's usage count restriction
    - fix setuid sometimes wouldn't
    - fix setuid sometimes doesn't
    - compat_do_execve should unshare_files
    - powerpc: Sanitize stack pointer in signal handling code
    - ACPI: Revert conflicting workaround for BIOS w/ mangled PRT entries
    - USB: serial: fix lifetime and locking problems
    - ptrace: ptrace_attach: fix the usage of ->cred_exec_mutex
    - kbuild: fix Module.markers permission error under cygwin
    - pagemap: require aligned-length, non-null reads of /proc/pid/pagemap
    - drm/i915: allow tiled front buffers on 965+
    - bio: fix memcpy corruption in bio_copy_user_iov()
    - PCI quirk: disable MSI on VIA VT3364 chipsets
    - ASoC: Fix offset of freqmode in WM8580 PLL configuration
    - x86/PCI: don't call e820_all_mapped with -1 in the mmconfig case
    - x86-64: fix FPU corruption with signals and preemption
    - drm/i915: add support for G41 chipset
    - unreached code in selinux_ip_postroute_iptables_compat() (CVE-2009-1184)
    - PCI: fix incorrect mask of PM No_Soft_Reset bit
    - exit_notify: kill the wrong capable(CAP_KILL) check (CVE-2009-1337)
    - crypto: ixp4xx - Fix handling of chained sg buffers
    - block: include empty disks in /proc/diskstats
    - b44: Use kernel DMA addresses for the kernel DMA API
    - virtio-rng: Remove false BUG for spurious callbacks
    - USB: Unusual Device support for Gold MP3 Player Energy
    - KVM: x86: release time_page on vcpu destruction
    - KVM: Fix overlapping check for memory slots
    - KVM: MMU: disable global page optimization
    - KVM: MMU: Fix off-by-one calculating large page count
    - mac80211: fix basic rate bitmap calculation
    - ALSA: us122l: add snd_us122l_free()
    - thinkpad-acpi: fix LED blinking through timer trigger
    - b43: Refresh RX poison on buffer recycling
    - b43: Poison RX buffers
    - mac80211: Fix bug in getting rx status for frames pending in reorder
      buffer
    - forcedeth: Fix resume from hibernation regression.
  * Ignore ABI change.

  [ Jurij Smakov ]
  * [sparc] Fix build

 -- Bastian Blank <waldi@debian.org>  Sun, 17 May 2009 12:45:13 +0200

linux-2.6 (2.6.29-4) unstable; urgency=low

  [ maximilian attems ]
  * drm/i915: allow tiled front buffers on 965+.

  [ Martin Michlmayr ]
  * Extend erase timeout in M25P80 SPI Flash driver (Peter Horton).
  * Add driver for GMT G760A fan speed PWM controller chip.
  * [arm/orion5x] Enable SENSORS_G760A.
  * Add patches from git.marvell.com:
    - allow for alternative __copy_to_user/__clear_user implementations
    - alternative copy_to_user/clear_user implementation copy_user
  * [arm/orion5x, armel/kirkwood] Enable UACCESS_WITH_MEMCPY.
  * [MMC] give Sandisk/Kingston SDHC cards some slack before the SWITCH
    command.

  [ dann frazier ]
  * [parisc] Fix macro expansion in atomic.h fixing PHONET compilation issue
  * [parisc] reenable PHONET
  * Btrfs: fix __ucmpdi2 compile bug on 32 bit builds

  [ Stephen R. Marenka ]
  * [m68k] Add 2.6.29 patches.
  * [m68k] Enable RTC for aranym (2.6.29 solution).

  [ Bastian Blank ]
  * Add stable release 2.6.29.2:
    - Bonding: fix zero address hole bug in arp_ip_target list
    - skge: fix occasional BUG during MTU change
    - scsi: mpt: suppress debugobjects warning
    - hugetlbfs: return negative error code for bad mount option
    - NFS: Fix the XDR iovec calculation in nfs3_xdr_setaclargs
    - gso: Fix support for linear packets
    - agp: zero pages before sending to userspace
    - virtio: fix suspend when using virtio_balloon
    - Revert "console ASCII glyph 1:1 mapping"
    - Input: gameport - fix attach driver code
    - x86, PAT: Remove page granularity tracking for vm_insert_pfn maps
    - KVM: is_long_mode() should check for EFER.LMA
    - KVM: VMX: Update necessary state when guest enters long mode
    - KVM: fix kvm_vm_ioctl_deassign_device
    - KVM: MMU: handle compound pages in kvm_is_mmio_pfn
    - KVM: Reset PIT irq injection logic when the PIT IRQ is unmasked
    - KVM: Interrupt mask notifiers for ioapic
    - KVM: Add CONFIG_HAVE_KVM_IRQCHIP
    - KVM: Fix missing smp tlb flush in invlpg
    - USB: usb-storage: augment unusual_devs entry for Simple Tech/Datafab
    - USB: fix oops in cdc-wdm in case of malformed descriptors
    - USB: ftdi_sio: add vendor/project id for JETI specbos 1201 spectrometer
    - usb gadget: fix ethernet link reports to ethtool
    - x86: disable X86_PTRACE_BTS for now
    - SCSI: sg: fix q->queue_lock on scsi_error_handler path
    - SCSI: sg: avoid blk_put_request/blk_rq_unmap_user in interrupt
    - SCSI: sg: fix races with ioctl(SG_IO)
    - SCSI: sg: fix races during device removal
    - mm: pass correct mm when growing stack
    - pata_hpt37x: fix HPT370 DMA timeouts
    - hpt366: fix HPT370 DMA timeouts
    - powerpc: Fix data-corrupting bug in __futex_atomic_op
    - ALSA: hda - Fix the cmd cache keys for amp verbs
    - sfc: Match calls to netif_napi_add() and netif_napi_del()
    - tty: Fix leak in ti-usb
    - spi: spi_write_then_read() bugfixes
    - add some long-missing capabilities to fs_mask
    - hrtimer: fix rq->lock inversion (again)
    - x86: fix broken irq migration logic while cleaning up multiple vectors
    - sched: do not count frozen tasks toward load
    - dm kcopyd: fix callback race
    - dm kcopyd: prepare for callback race fix
    - posix-timers: fix RLIMIT_CPU && setitimer(CPUCLOCK_PROF)
    - posix-timers: fix RLIMIT_CPU && fork()
    - posixtimers, sched: Fix posix clock monotonicity
    - cap_prctl: don't set error to 0 at 'no_change'
    - SCSI: libiscsi: fix iscsi pool error path
    - SCSI: libiscsi: fix iscsi pool error path
    - sparc64: Fix bug in ("sparc64: Flush TLB before releasing pages.")
    - ALSA: hda - add missing comma in ad1884_slave_vols
    - splice: fix deadlock in splicing to file
    - netfilter: {ip, ip6, arp}_tables: fix incorrect loop detection
    - kprobes: Fix locking imbalance in kretprobes
    - acer-wmi: Blacklist Acer Aspire One
    - crypto: shash - Fix unaligned calculation with short length
    - net/netrom: Fix socket locking
    - af_rose/x25: Sanity check the maximum user frame size
    - dm table: fix upgrade mode race
    - dm: path selector use module refcount directly
    - dm target: use module refcount directly
    - dm snapshot: avoid having two exceptions for the same chunk
    - dm snapshot: avoid dropping lock in __find_pending_exception
    - dm snapshot: refactor __find_pending_exception
    - dm io: make sync_io uninterruptible
    - dm raid1: switch read_record from kmalloc to slab to save memory
    - vfs: skip I_CLEAR state inodes
    - dm: preserve bi_io_vec when resubmitting bios
    - ixgbe: Fix potential memory leak/driver panic issue while setting up Tx &
      Rx ring parameters
    - mm: do_xip_mapping_read: fix length calculation
    - mm: define a UNIQUE value for AS_UNEVICTABLE flag
    - sysctl: fix suid_dumpable and lease-break-time sysctls
    - cpumask: fix slab corruption caused by alloc_cpumask_var_node()
    - ide-atapi: start DMA after issuing a packet command
    - ide: drivers/ide/ide-atapi.c needs <linux/scatterlist.h>
    - V4L/DVB (10943): cx88: Prevent general protection fault on rmmod
    - r8169: Reset IntrStatus after chip reset
    - md/raid1 - don't assume newly allocated bvecs are initialised.
    - SCSI: sg: fix iovec bugs introduced by the block layer conversion
    - drm/i915: fix TV mode setting in property change
    - drm/i915: only set TV mode when any property changed
    - drm: Use pgprot_writecombine in GEM GTT mapping to get the right bits for
      !PAT.
    - drm/i915: check for -EINVAL from vm_insert_pfn
    - drm/i915: Check for dev->primary->master before dereference.
    - drm/i915: Sync crt hotplug detection with intel video driver
    - drm/i915: Read the right SDVO register when detecting SVDO/HDMI.
    - drm/i915: Change DCC tiling detection case to cover only mobile parts.
    - dock: fix dereference after kfree()
    - ACPI: cap off P-state transition latency from buggy BIOSes
    - x86, setup: mark %esi as clobbered in E820 BIOS call
    - tracing/core: fix early free of cpumasks
    - rt2x00: Fix SLAB corruption during rmmod
    - ext4: fix locking typo in mballoc which could cause soft lockup hangs
    - ext4: fix typo which causes a memory leak on error path
    - MIPS: Compat: Zero upper 32-bit of offset_high and offset_low.
    - PCI/x86: detect host bridge config space size w/o using quirks
    - ide: Fix code dealing with sleeping devices in do_ide_request()
    - fbdev: fix info->lock deadlock in fbcon_event_notify()
    - fbmem: fix fb_info->lock and mm->mmap_sem circular locking dependency
    - security/smack: fix oops when setting a size 0 SMACK64 xattr
  * Bump ABI to 2.
  * [sparc] Make the kernels again 64bit. (closes: #525926)

 -- Bastian Blank <waldi@debian.org>  Sun, 03 May 2009 09:38:42 +0200

linux-2.6 (2.6.29-3) unstable; urgency=low

  [ maximilian attems ]
  * [powerpc] Pipe mkimage postinst call to stderr for debconf.
    Thanks Jordi Mallach <jordi@debian.org> for the patch. (closes: #518231)
  * [parisc] Disable PHONET.
  * [sparc] Disable BTRFS.

  [ Bastian Blank ]
  * [alpha] Fix location of kernel image.
  * Add source link to headers packages. (closes: #523726)

  [ Martin Michlmayr ]
  * Add some sata_mv fixes for Kirkwood from Marvell:
    - use new sata phy register settings for new devices
    - increate the IORDY timeout for the soc controllers

 -- maximilian attems <maks@debian.org>  Fri, 17 Apr 2009 10:36:03 +0200

linux-2.6 (2.6.29-2) unstable; urgency=low

  [ Martin Michlmayr ]
  * [arm/ixp4xx] Build in LEDS_TRIGGER_TIMER (closes: #521141).
  * [mips*/4kc-malta, mips*/5kc-malta] Build in RTC_DRV_CMOS.

  [ maximilian attems ]
  * linux-libc-dev: Bump versioned replaces libdrm-dev.
  * parisc: hardcode gcc-4.3 usage.
  * Postrm cleanup new module-init-tools 3.7 files.

  [ Bastian Blank ]
  * Install all needed Makefiles into common headers package.
    (closes: #521472)
  * Add stable release 2.6.29.1:
    - V4L: v4l2-common: remove incorrect MODULE test
    - sparc64: Fix reset hangs on Niagara systems.
    - sparc64: Flush TLB before releasing pages.
    - sparc64: Fix MM refcount check in smp_flush_tlb_pending().
    - KVM: MMU: Fix another largepage memory leak
    - cfg80211: fix incorrect assumption on last_request for 11d
    - lguest: fix spurious BUG_ON() on invalid guest stack.
    - lguest: wire up pte_update/pte_update_defer
    - VM, x86, PAT: Change is_linear_pfn_mapping to not use vm_pgoff
    - x86: mtrr: don't modify RdDram/WrDram bits of fixed MTRRs
    - x86: ptrace, bts: fix an unreachable statement
    - x86: fix 64k corruption-check
    - x86, uv: fix cpumask iterator in uv_bau_init()
    - x86, PAT, PCI: Change vma prot in pci_mmap to reflect inherited prot
    - Add a missing unlock_kernel() in raw_open()
    - fuse: fix fuse_file_lseek returning with lock held
    - ARM: 5435/1: fix compile warning in sanity_check_meminfo()
    - ARM: twl4030 - leak fix
    - ARM: fix leak in iop13xx/pci
    - ARM: cumana: Fix a long standing bogon
    - ARM: 5428/1: Module relocation update for R_ARM_V4BX
    - ARM: pxa: fix overlay being un-necessarily initialized on pxa25x
    - DVB: firedtv: FireDTV S2 problems with tuning solved
    - cfg80211: force last_request to be set for OLD_REG if regdom is EU
    - CIFS: Fix memory overwrite when saving nativeFileSystem field during mount
    - ath5k: warn and correct rate for unknown hw rate indexes
    - ath5k: disable MIB interrupts
    - b43: fix b43_plcp_get_bitrate_idx_ofdm return type
    - ath9k: fix dma mapping leak of rx buffer upon rmmod
    - ath5k: use spin_lock_irqsave for beacon lock
    - cifs: fix buffer format byte on NT Rename/hardlink
    - ath9k: downgrade xmit queue full message to xmit debug
    - KVM: SVM: set accessed bit for VMCB segment selectors
    - KVM: VMX: Don't allow uninhibited access to EFER on i386
    - USB: add quirk to avoid config and interface strings
    - USB: gadget: fix rndis regression
    - USB: usb-storage: increase max_sectors for tape drives
    - USB: fix USB_STORAGE_CYPRESS_ATACB
    - USB: EHCI: add software retry for transaction errors
    - xfrm: spin_lock() should be spin_unlock() in xfrm_state.c
    - ipv6: Plug sk_buff leak in ipv6_rcv (net/ipv6/ip6_input.c)
    - GRO: Disable GRO on legacy netif_rx path (closes: #521691)
    - bridge: bad error handling when adding invalid ether address
    - dnet: drivers/net/dnet.c needs <linux/io.h>
    - udp: Wrong locking code in udp seq_file infrastructure
    - netfilter: nf_conntrack_tcp: fix unaligned memory access in tcp_sack

  [ dann frazier ]
  * bnx2: correct firmware revisions (closes: #522049)
  * [mips] Zero upper 32-bits of compat llseek (closes: #521016)

 -- Bastian Blank <waldi@debian.org>  Sat, 04 Apr 2009 15:13:33 +0200

linux-2.6 (2.6.29-1) unstable; urgency=low

  * New upstream release
    - tg3 use request_firmware and firmware nuked.
    - acenic use request_firmware and firmware nuked.
    - e100 use request_firmware and firmware nuked. (closes: #494308)
    - cassini use request_firmware and firmware nuked.
    - starfire use request_firmware and firmware nuked. (closes: #501152)
    - cxgb3 use request_firmware and firmware nuked.
    - NR_CPUS setting no longer affects size of modules. (closes: #516709)
    - orinoco: use KERN_DEBUG for link status messages. (closes: #447549)
    - [CIFS] Fix oops in cifs_strfromUCS_le mounting to servers which do
      not specify their OS. (closes: #463402)
    - fixes conflict between <asm/byteorder.h> and <endian.h> on mips
      (closes: #519761)

  [ maximilian attems ]
  * topconfig set new NET_NS, NET_SCH_DRR, NET_CLS_CGROUP, LIB80211,
    SCSI_CXGB3_ISCSI, NATIONAL_PHY, STE10XP, LSI_ET1011C_PHY, BTRFS_FS,
    SQUASHFS, PCI_STUB, WIMAX, MTD_LPDDR, EEPROM_AT24, EEPROM_AT25,
    EEPROM_LEGACY, BLK_DEV_IT8172, SMSC9420, WIMAX_I2400M_USB,
    WIMAX_I2400M_SDIO, MISDN_HFCUSB, SENSORS_ADT7475, SENSORS_LTC4245,
    RADIO_TEA5764, SND_HDA_CODEC_INTELHDMI, RT2860, RT2870, RTL8187SE,
    LIBFC, FCOE, ATL1C, JOYSTICK_WALKERA0701, TOUCHSCREEN_WACOM_W8001,
    TOUCHSCREEN_TSC2007, W1_SLAVE_DS2431, WM8350_POWER, SOC_CAMERA_MT9T031,
    SOC_CAMERA_TW9910, SOC_CAMERA_OV772X, USB_STV06XX, USB_GSPCA_OV534,
    DVB_LGDT3304, WM8350_WATCHDOG, SMSC_SCH311X_WDT, SND_HRTIMER,
    SND_HDA_RECONFIG, GREENASIA_FF, USB_SERIAL_SIEMENS_MPI,
    USB_SERIAL_OPTICON, LEDS_ALIX2, LEDS_WM8350, OCFS2_FS_POSIX_ACL,
    BTRFS_FS_POSIX_ACL, ATM_SOLOS, MFD_PCF50633, PCF50633_ADC, PCF50633_GPIO,
    REGULATOR_PCF50633, DVB_S921, EDAC_I5400, RTC_DRV_PCF50633,
    INPUT_PCF50633_PMU, CHARGER_PCF50633, DEVPTS_MULTIPLE_INSTANCES,
    SCHED_OMIT_FRAME_POINTER, DCB, IXGBE_DCB, SFC_MTD, BE2NET, DNET.
  * topconfig enable SND_HDA_HWDEP for sound debugging purpose.
  * topconfig enable USB_HIDDEV (closes: #517771)
  * [x86] set DELL_LAPTOP, COMEDI, X86_PTRACE_BTS, XENFS, XEN_COMPAT_XENFS,
    X86_REROUTE_FOR_BROKEN_BOOT_IRQS, OPTIMIZE_INLINING.
  * [x86] unset DRM_I915_KMS due to upgrade path from Lenny override with
    modeset module param.
  * temp.image.plain/preinst: Consistent output.
  * [x86_64] set SPARSE_IRQ, NUMA_MIGRATE_IRQ_DESC, TREE_RCU.
  * [x86_32] set BLK_DEV_CS5536.
  * [powerpc] set PHANTOM, HP_ILO, MV643XX_ETH, MOUSE_BCM5974, VIRTUALIZATION.
  * topconfig unset legacy SCSI_PROC_FS, PCMCIA_IOCTL, ACPI_PROCFS_POWER,
    ACPI_PROC_EVENT.

  [ Bastian Blank ]
  * Use external source directory for all builds.
  * Use external source directory for all header packages.
  * Use dh_prep.
  * Update copyright file.
  * [s390/s390] Disable BTRFS.
  * [sparc] Use sparc as kernel architecture.
  * Update kconfig report changes patch.
  * [s390] Enable KVM.
  * Use debhelper compat level 7.

  [ Martin Michlmayr ]
  * [mips/r4k-ip22] Build in RTC_DRV_DS1286.
  * [mips/r5k-ip32] Build in RTC_DRV_CMOS (Closes: #516775).
  * [arm/versatile, arm/iop32x, arm/ixp4xx] Make LLC2 modular.
  * [arm, mips, mipsel] Make MII modular.
  * [arm/ixp4xx] Make IXP4XX_WATCHDOG modular.
  * topconfig: Disable NET_DSA since this hardware is special purpose and
    the option cannot be made modular at the moment and bloats the kernel
    image too much.
  * [arm, armel] Enable various V4L USB devices. (Closes: #518582)
  * [arm/orion5x] Build the SENSORS_LM75 module since it's needed on the
    D-Link DNS-323.
  * [arm/iop32x, arm/ixp4xx, arm/orion5x] Enable INPUT_TOUCHSCREEN.
  * [arm/iop32x, arm/ixp4xx, arm/orion5x] Enable INPUT_JOYDEV, GAMEPORT
    and INPUT_JOYSTICK (Closes: #520433).
  * [arm/iop32x, arm/ixp4xx, arm/orion5x] Add a size check to ensure that
    the kernel will fit in flash.
  * Add patches from git.marvell.com to improve Kirkwood support:
    - make gpio /input/output validation separate
    - MPP initialization code
    - SDIO driver for Marvell SoCs
    - SDIO driver registration for DB6281 and RD6281
    - register internal devices in a common place
    - Marvell SheevaPlug support
    - SheevaPlug USB Power Enable setup
    - SheevaPlug LED support
    - Hook up I2C on Kirkwood
    - Add support for QNAP TS-119/TS-219 Turbo NAS
  * [armel/kirkwood] Add an image for Marvell's Kirkwood platform.

  [ Ben Hutchings ]
  * Remove firmware from drivers and make them use request_firmware():
    - mga (closes: #502666)
    - qla1280 (closes: #502667)
    - r128 (closes: #494007)
    - radeon (closes: #494009)
    - tehuti (closes: #501153)
    - typhoon (closes: #502669)

 -- Bastian Blank <waldi@debian.org>  Tue, 24 Mar 2009 14:32:11 +0100

linux-2.6 (2.6.28-1) unstable; urgency=low

  * New upstream release
    - new btusb. (closes: #505184)
    - iwlagn driver for Intel Wifi Link 5100 and 5300. (closes: #501157)
    - drm git branch vblank-rework merged. (closes: #456219)
    - netfilter.h got in.h include. (closes: #487103)
    - netlink errno propageted. (closes: #489340)
    - agp g41 support (closes: #513228)
    - Includes atl2 driver (Closes: #500065)
    - Fixes loading of video module on Samsung systems
      (Closes: #475319, #495697)
    - Fix rf_kill handling of iwl3945 driver (Closes: #503688)
    - Fix adjtimex frequency offset (Closes: #432877)
    - Fix oopses with Canon PIXMA MP150 (Closes: #487725)
    - Fix excessive interrrupts with compiz (Closes: #456219)
    - dsp56k: use request_firmware and firmware nuked (closes: #494010)
    - dabusb: use request_firmware and firmware nuked (closes: #502663)
    - kaweth: use request_firmware and firmware nuked (closes: #502665)

  [ maximilian attems ]
  * Reenable new Juju firewire stack.
  * topconfig set ATH9K, IWL5000, IP_NF_SECURITY, IP6_NF_SECURITY,
    BRIDGE_EBT_IP6, BT_HCIBTUSB, TOUCHSCREEN_INEXIO, TOUCHSCREEN_TOUCHIT213,
    VIRTIO_CONSOLE, VIDEO_ZORAN_ZR36060, USB_VIDEO_CLASS_INPUT_EVDEV,
    USB_GSPCA, USB_S2255, OCFS2_FS_STATS, OMFS_FS, CRYPTO_RMD128,
    CRYPTO_RMD160, CRYPTO_RMD256, CRYPTO_RMD320, VLAN_8021Q_GVRP, HP_WMI,
    COMPAL_LAPTOP, SCSI_DH, SCSI_DH_RDAC, SCSI_DH_HP_SW, SCSI_DH_EMC,
    SCSI_DH_ALUA, MAC80211_HWSIM, USB_HSO, BLK_DEV_INTEGRITY, SGI_XP, SGI_GRU,
    TLAN, ATM_IA, ATM_FORE200E, MISDN, I2C_HELPER_AUTO, I2C_ISCH,
    I2C_NFORCE2_S4985, AT24, SENSORS_AD7414, SENSORS_ADCXX,
    SOC_CAMERA_PLATFORM, VIDEO_SH_MOBILE_CEU, DVB_USB_DW2102, DVB_USB_ANYSEE,
    DVB_SIANO_SMS1XXX, DVB_DRX397XD, MMC_SDHCI_PCI (closes: #507150),
    MMC_SDRICOH_CS (closes: #509979), EDAC_I5100, RTC_DRV_M41T94,
    RTC_DRV_DS1305, UBIFS, EXT4 (closes: #512266), CGROUP_FREEZER,
    NETFILTER_TPROXY, NETFILTER_XT_TARGET_TPROXY, NETFILTER_XT_MATCH_RECENT,
    NETFILTER_XT_MATCH_SOCKET, NET_ACT_SKBEDIT, PHONET, NET_9P_RDMA, ATL2, JME,
    ENIC, MLX4_EN, USB_NET_SMSC95XX, I7300_IDLE, NET_SCH_MULTIQ, ICS932S401,
    PANASONIC_LAPTOP, QLGE, LIBERTAS_THINFIRM, LIBERTAS_THINFIRM_USB,
    INPUT_CM109, W1_SLAVE_BQ27000, SENSORS_ADT7462, SENSORS_MAX1111,
    SENSORS_LIS3LV02D, MFD_WM8400, MFD_WM8350_I2C, SOC_CAMERA_MT9M111,
    USB_M5602, USB_GSPCA_CONEX, USB_GSPCA_ETOMS, USB_GSPCA_FINEPIX,
    USB_GSPCA_MARS, USB_GSPCA_OV519, USB_GSPCA_PAC207, USB_GSPCA_PAC7311,
    USB_GSPCA_SONIXB, USB_GSPCA_SONIXJ, USB_GSPCA_SPCA500, USB_GSPCA_SPCA501,
    USB_GSPCA_SPCA505, USB_GSPCA_SPCA506, USB_GSPCA_SPCA508, USB_GSPCA_SPCA561,
    USB_GSPCA_STK014, USB_GSPCA_SUNPLUS, USB_GSPCA_T613, USB_GSPCA_TV8532,
    USB_GSPCA_VC032X, USB_GSPCA_ZC3XX, C2PORT, C2PORT_DURAMAR_2150,
    W83697UG_WDT, USB_MR800, DVB_USB_CINERGY_T2, DVB_USB_DTV5100,
    DVB_USB_AF9015, DVB_DM1105, DVB_LGS8GL5, DVB_DUMMY_FE,
    SND_HDA_CODEC_NVHDMI, SND_USB_US122L, USB_VST, LEDS_PCA9532, LEDS_HP_DISK,
    LEDS_PCA955X, LEDS_TRIGGER_BACKLIGHT, EDAC_X38, RTC_DRV_RX8581,
    RTC_DRV_DS1390, RTC_DRV_DS3234, RTC_DRV_DS1286, RTC_DRV_M48T35,
    RTC_DRV_BQ4802, RTC_DRV_WM8350, UNEVICTABLE_LRU, MAC80211_RC_MINSTREL,
    BATTERY_BQ27x00, REGULATOR, REGULATOR_BQ24022, REGULATOR_WM8350,
    REGULATOR_WM8400, FB_VIA, FB_METRONOME, FB_MB862XX, UIO_SERCOS3,
    CORE_DUMP_DEFAULT_ELF_HEADERS, NET_DSA, NET_DSA_MV88E6060,
    NET_DSA_MV88E6131, NET_DSA_MV88E6123_61_65, IT87_WDT,
    BACKLIGHT_MBP_NVIDIA, SND_HDA_INPUT_BEEP, USB_WUSB, USB_TMC, IDE_GD,
    IDE_GD_ATA, IDE_GD_ATAPI, PCMCIA_IBMTR, USB_EMI62, USB_EMI26, USB_SEVSEG,
    UWB, UWB_WLP, UWB_I1480U, UWB_I1480U_WLP, CRYPTO_FIPS, ANSI_CPRNG,
    CRC_T10DIF, STAGING, ET131X, CRYPTO_ANSI_CPRNG, PRISM2_USB, HID_COMPAT,
    SYSCTL_SYSCALL_CHECK, BOOT_TRACER.
  * [x86] set MOUSE_BCM5974, X86_RESERVE_LOW_64K, OPROFILE_IBS,
    MICROCODE_INTEL, MICROCODE_AMD, X86_VERBOSE_BOOTUP, MTRR_SANITIZER,
    CRYPTO_CRC32C_INTEL, STRICT_DEVMEM.
  * [x86_64] set AMD_IOMMU, INTR_REMAP.
  * [x86_32] set TOUCHSCREEN_HTCPEN, MOUSE_PS2_OLPC.
  * Add stable releases 2.6.28.1-6.
  * Turn off SYSFS_DEPRECATED* for newer udev and proper /sys/.
  * linux-libc-dev: Add versioned replaces libdrm-dev. (closes: #513604)
  * topconfig: Enable MACVLAN. (closes: #504611)
  * [ppc] BAYCOM_PAR, BAYCOM_EPP.
  * [x86_64] set NR_CPUS to 512. (closes: #491309)
  * [686-bigmem] set modular XEN_FBDEV_FRONTEND.
  * Newer Standards-Version 3.8.0 without changes.
  * Use update-initramfs for initramfs-tools.
  * Fix preinst and postinst call to not use deprecated mkinitramfs-kpkg
    interfaces.

  [ Martin Michlmayr ]
  * [mips/r4k-ip22, mips/sb1-bcm91250a] Don't build in ISO9660.
  * [mipsel/r5k-cobalt] Enable INPUT_COBALT_BTNS.
  * [mipsel/r5k-cobalt] Enable the new Cobalt LCD driver (FB_COBALT).
  * [mips/r4k-ip22] Enable the new ALSA sound driver (SND_SGI_HAL2).
  * [arm/iop32x, arm/ixp4xx] Don't build in KEYBOARD_ATKBD, MOUSE_PS2,
    SERIO, JFFS2_FS, and CRAMFS.
  * [arm/iop32x, arm/ixp4xx] Unset DEBUG_KERNEL so the kernel will
    fit in flash.
  * [arm/orion5x] Unset FIXED_PHY to work around a clash with fixed
    mdio bus and mv643xx_eth.
  * Migrate arm, armel, mips and mipsel away from kernel-package.

  [ Ian Campbell ]
  * [x86]: Enable Xen guest support in amd64 flavour. (closes: #495590)

  [ dann frazier ]
  * [x86, ia64] Enable ACPI_PCI_SLOT

  [ Bastian Blank ]
  * Make gcc-4.3 the default compiler. (closes: #463295)
  * Add optional image size check.
  * debian/rules.real: Setup image installation rules for alpha, hppa,
    ia64 and sparc.
  * Remove support to build images using kernel-package.

 -- maximilian attems <maks@debian.org>  Wed, 18 Feb 2009 16:36:04 +0100

linux-2.6 (2.6.26-12) unstable; urgency=high

  [ Ian Campbell ]
  * xen: fix ACPI processor throttling for when processor id is -1. (closes: #502849)

  [ dann frazier ]
  * Make sendmsg() block during UNIX garbage collection (CVE-2008-5300)
  * Fix race conditions between inotify removal and umount (CVE-2008-5182)
  * Fix DoS when calling svc_listen twice on the same socket while reading
    /proc/net/atm/*vc (CVE-2008-5079)

  [ Bastian Blank ]
  * [openvz, vserver] Fix descriptions.
  * [sparc] Enable Sun Logical Domains support. (closes: #501684)
  * Fix coexistence of pata_marvell and ahci. (closes: #507432)
  * [sparc] Support Intergraph graphics chips. (closes: #508108)

 -- Bastian Blank <waldi@debian.org>  Mon, 15 Dec 2008 12:57:18 +0100

linux-2.6 (2.6.26-11) unstable; urgency=low

  [ Bastian Blank ]
  * [sparc] Reintroduce dummy PCI host controller to workaround broken X.org.
  * [sparc] Fix size checks in PCI maps.
  * Add stable release 2.6.26.8:
    - netfilter: restore lost ifdef guarding defrag exception
    - netfilter: snmp nat leaks memory in case of failure
    - netfilter: xt_iprange: fix range inversion match
    - ACPI: dock: avoid check _STA method
    - ACPI: video: fix brightness allocation
    - sparc64: Fix race in arch/sparc64/kernel/trampoline.S
    - math-emu: Fix signalling of underflow and inexact while packing result.
    - tcpv6: fix option space offsets with md5
    - net: Fix netdev_run_todo dead-lock
    - scx200_i2c: Add missing class parameter
    - DVB: s5h1411: Power down s5h1411 when not in use
    - DVB: s5h1411: Perform s5h1411 soft reset after tuning
    - DVB: s5h1411: bugfix: Setting serial or parallel mode could destroy bits
    - V4L: pvrusb2: Keep MPEG PTSs from drifting away
    - ACPI: Always report a sync event after a lid state change
    - ALSA: use correct lock in snd_ctl_dev_disconnect()
    - file caps: always start with clear bprm->caps_*
    - libertas: fix buffer overrun
    - net: Fix recursive descent in __scm_destroy().
    - SCSI: qla2xxx: Skip FDMI registration on ISP21xx/22xx parts.
      (Closes: #502552)
    - edac cell: fix incorrect edac_mode
    - ext[234]: Avoid printk floods in the face of directory corruption
      (CVE-2008-3528)
    - gpiolib: fix oops in gpio_get_value_cansleep()
  * Override ABI changes.
  * [xen] Update description. (closes: #505961)
  * Revert parts of 2.6.26.6 to fix resume breakage. (closes: #504167)
    - clockevents: prevent multiple init/shutdown
    - clockevents: broadcast fixup possible waiters

  [ dann frazier ]
  * Fix buffer overflow in hfsplus (CVE-2008-4933)
  * Fix BUG() in hfsplus (CVE-2008-4934)
  * Fix stack corruption in hfs (CVE-2008-5025)
  * Fix oops in tvaudio when controlling bass/treble (CVE-2008-5033)

  [ Martin Michlmayr ]
  * [arm/iop32x, arm/ixp4xx, arm/orion5x] Enable support for more partition
    tables, including MAC_PARTITION (requested by Benoît Knecht).
  * leds-pca9532: Fix memory leak and properly handle errors (Sven Wegener)
  * leds-pca9532: Move i2c work to a workqueque (Riku Voipio). (closes:
    #506116)

 -- Bastian Blank <waldi@debian.org>  Wed, 26 Nov 2008 11:43:48 +0100

linux-2.6 (2.6.26-10) unstable; urgency=low

  [ dann frazier ]
  * sctp: Fix possible kernel panic in sctp_sf_abort_violation (CVE-2008-4618)

  [ Martin Michlmayr ]
  * DNS-323: add support for revision B1 machines (Matthew Palmer).
  * ext3/ext4: Add support for non-native signed/unsigned htree hash
    algorithms (Theodore Ts'o). (closes: #493957)
  * [arm/ixp4xx] Enable USB_ACM (closes: #504723).

  [ Bastian Blank ]
  * agp: Fix stolen memory counting on Intel G4X. (closes: #502606)
  * Add stable release 2.6.26.7:
    - security: avoid calling a NULL function pointer in drivers/video/tvaudio.c
    - DVB: au0828: add support for another USB id for Hauppauge HVR950Q
    - drm/i915: fix ioremap of a user address for non-root (CVE-2008-3831)
    - ACPI: Ignore _BQC object when registering backlight device
    - hwmon: (it87) Prevent power-off on Shuttle SN68PT
    - Check mapped ranges on sysfs resource files
    - x86: avoid dereferencing beyond stack + THREAD_SIZE
    - PCI: disable ASPM on pre-1.1 PCIe devices
    - PCI: disable ASPM per ACPI FADT setting
    - V4L/DVB (9053): fix buffer overflow in uvc-video
    - V4L/DVB (8617): uvcvideo: don't use stack-based buffers for USB transfers.
    - V4L/DVB (8498): uvcvideo: Return sensible min and max values when querying
      a boolean control.
    - V4L: zr36067: Fix RGBR pixel format
    - V4L: bttv: Prevent NULL pointer dereference in radio_open
    - libata: fix EH action overwriting in ata_eh_reset()
    - libata: always do follow-up SRST if hardreset returned -EAGAIN
    - fbcon_set_all_vcs: fix kernel crash when switching the rotated consoles
    - modules: fix module "notes" kobject leak
    - b43legacy: Fix failure in rate-adjustment mechanism
    - CIFS: make sure we have the right resume info before calling CIFSFindNext
    - sched_rt.c: resch needed in rt_rq_enqueue() for the root rt_rq
    - tty: Termios locking - sort out real_tty confusions and lock reads
    - x86, early_ioremap: fix fencepost error
    - x86: improve UP kernel when CPU-hotplug and SMP is enabled
    - x86: Reserve FIRST_DEVICE_VECTOR in used_vectors bitmap.
  * [xen] Remove pte file workaround.

  [ Ian Campbell ]
  * [xen] Disable usage of PAT. (closes: #503821)

 -- Bastian Blank <waldi@debian.org>  Sat, 08 Nov 2008 10:50:58 +0100

linux-2.6 (2.6.26-9) unstable; urgency=low

  [ Bastian Blank ]
  * Add stable release 2.6.26.6:
    - mm owner: fix race between swapoff and exit
    - rtc: fix kernel panic on second use of SIGIO nofitication
    - fbcon: fix monochrome color value calculation
    - ALSA: snd-powermac: HP detection for 1st iMac G3 SL
    - ALSA: snd-powermac: mixers for PowerMac G4 AGP
    - sparc64: Fix missing devices due to PCI bridge test in
      of_create_pci_dev().
    - sparc64: Fix disappearing PCI devices on e3500.
    - sparc64: Fix OOPS in psycho_pcierr_intr_other().
    - sparc64: Fix interrupt register calculations on Psycho and Sabre.
    - sparc64: Fix PCI error interrupt registry on PSYCHO.
    - udp: Fix rcv socket locking
    - sctp: Fix oops when INIT-ACK indicates that peer doesn't support AUTH
      (CVE-2008-4576)
    - sctp: do not enable peer features if we can't do them.
    - ipsec: Fix pskb_expand_head corruption in xfrm_state_check_space
    - netlink: fix overrun in attribute iteration
    - niu: panic on reset
    - ipv6: Fix OOPS in ip6_dst_lookup_tail().
    - XFRM,IPv6: initialize ip6_dst_blackhole_ops.kmem_cachep
    - af_key: Free dumping state on socket close
    - pcmcia: Fix broken abuse of dev->driver_data
    - clockevents: remove WARN_ON which was used to gather information
    - ntp: fix calculation of the next jiffie to trigger RTC sync
    - x86: HPET: read back compare register before reading counter
    - x86: HPET fix moronic 32/64bit thinko
    - clockevents: broadcast fixup possible waiters
    - HPET: make minimum reprogramming delta useful
    - clockevents: prevent endless loop lockup
    - clockevents: prevent multiple init/shutdown
    - clockevents: enforce reprogram in oneshot setup
    - clockevents: prevent endless loop in periodic broadcast handler
    - clockevents: prevent clockevent event_handler ending up handler_noop
    - x86: fix memmap=exactmap boot argument
    - x86: add io delay quirk for Presario F700
    - ACPI: Avoid bogus EC timeout when EC is in Polling mode
    - x86: fix SMP alternatives: use mutex instead of spinlock, text_poke is
      sleepable
    - rtc: fix deadlock
    - mm: dirty page tracking race fix
    - x86-64: fix overlap of modules and fixmap areas
    - x86: PAT proper tracking of set_memory_uc and friends
    - x86: fix oprofile + hibernation badness
    - x86: fdiv bug detection fix
    - rt2x00: Use ieee80211_hw->workqueue again
    - x86: Fix 27-rc crash on vsmp due to paravirt during module load
    - sg: disable interrupts inside sg_copy_buffer
    - ocfs2: Increment the reference count of an already-active stack.
    - APIC routing fix
    - sched: fix process time monotonicity
    - block: submit_bh() inadvertently discards barrier flag on a sync write
    - x64, fpu: fix possible FPU leakage in error conditions
    - x86-64: Clean up save/restore_i387() usage
    - KVM: SVM: fix guest global tlb flushes with NPT
    - KVM: SVM: fix random segfaults with NPT enabled
    - ALSA: remove unneeded power_mutex lock in snd_pcm_drop
    - ALSA: fix locking in snd_pcm_open*() and snd_rawmidi_open*()
    - ALSA: oxygen: fix distorted output on AK4396-based cards
    - ALSA: hda - Fix model for Dell Inspiron 1525
    - SCSI: qla2xxx: Defer enablement of RISC interrupts until ISP
      initialization completes.
    - USB: fix hcd interrupt disabling
    - smb.h: do not include linux/time.h in userspace
    - pxa2xx_spi: fix build breakage
    - pxa2xx_spi: chipselect bugfixes
    - pxa2xx_spi: dma bugfixes
    - mm: mark the correct zone as full when scanning zonelists
    - async_tx: fix the bug in async_tx_run_dependencies
    - drivers/mmc/card/block.c: fix refcount leak in mmc_block_open()
    - ixgbe: initialize interrupt throttle rate
    - i2c-dev: Return correct error code on class_create() failure
    - x86-32: AMD c1e force timer broadcast late
  * [x86] Update patch to detect not properly announced cmos RTC devices.
  * [xen] Overtake hvc console by default.

  [ maximilian attems ]
  * [openvz] ip: NULL pointer dereferrence in tcp_v(4|6)_send_ack
    (closes: #500472)
  * [openvz] unset NF_CONNTRACK_IPV6 for now until abi bump.

  [ Stephen R. Marenka ]
  * [m68k] add patches to fix atari ethernec per Michael Schmitz:
    atari-ethernec-IRQF_SHARED.diff and atari-ethernec-fixes.diff.
  * [m68k] add mac-esp-fix-for-quadras-with-two-esp-chips.diff to fix macs
    with dual scsi busses and a problem with xorg, per Finn Thain.
  * [m68k] add atari-atari_keyb_init-operator-precedence.diff per
    Michael Schmitz.
  * [m68k] more mac patches, per Finn Thain.

  [ Martin Michlmayr ]
  * [arm/ixp4xx] Enable USB_ATM and USB_SPEEDTOUCH (closes: #502182).
  * [arm/iop32x, arm/orion5x] Likewise.
  * DNS-323: read MAC address from flash (Matthew Palmer).

  [ dann frazier ]
  * Restrict access to the DRM_I915_HWS_ADDR ioctl (CVE-2008-3831)
  * Don't allow splicing to files opened with O_APPEND (CVE-2008-4554)

 -- Bastian Blank <waldi@debian.org>  Sat, 18 Oct 2008 12:14:22 +0200

linux-2.6 (2.6.26-8) unstable; urgency=medium

  [ dann frazier ]
  * [x86] Fix broken LDT access in VMI (CVE-2008-4410)
  * ata: Fix off-by-one-error that causes errors when reading a
    block on the LBA28-LBA48 boundary
  * [s390] prevent ptrace padding area read/write in 31-bit mode
    (CVE-2008-1514)

  [ Bastian Blank ]
  * Fix generation of i386 Xen image information.
  * [i386] Restrict the usage of long NOPs. (closes: #464962)
  * Fix access to uninitialized user keyring. (closes: #500279)
  * [x86] Fix detection of non-PNP RTC devices. (closes: #499230)

 -- Bastian Blank <waldi@debian.org>  Thu, 09 Oct 2008 12:07:21 +0200

linux-2.6 (2.6.26-7) unstable; urgency=low

  [ Bastian Blank ]
  * [xen] Add SuSE Xen patch. (closes: #495895)
  * Only register notifiers in braille console if used, fixes Insert key.
    (closes: #494374)
  * Fix ACPI EC GPE storm detection. (closes: #494546)
  * Disable useless support for ISP1760 USB host controller.
    (closes: #498304)
  * rt61pci: Add a sleep after firmware upload. (closes: #498828)

  [ Stephen R. Marenka ]
  * [m68k] Set CONFIG_ATARI_ETHERNEC=m for atari, since it only works
    in modular form.
  * [m68k] Enable CONFIG_ADB_PMU68K=y for mac.
  * [m68k] Add atari-aranym-nf-wrappers.diff patch to fix atari LBD
    problems, set CONFIG_LBD=y for atari.

  [ Martin Michlmayr ]
  * [arm/orion5x] Enable CONFIG_ATALK (requested by Ben Schwarz).
  * [arm/versatile] Enable CONFIG_VFP. (closes: #499463)
  * ath5k: Fix bad udelay calls on AR5210 code (Nick Kossifidis).
  * [arm] No longer disable ATH5K.

  [ dann frazier ]
  * Add missing capability checks in sbni_ioctl (CVE-2008-3525)

 -- Bastian Blank <waldi@debian.org>  Wed, 01 Oct 2008 09:02:30 +0200

linux-2.6 (2.6.26-6) unstable; urgency=low

  [ maximilian attems ]
  * [openvz] Enable checkpointing. (closes: #497292)

  [ Bastian Blank ]
  * Allow forced module loading again. (closes: #494144)
  * Set IEEE 802.11 (wireless) regulatory domain default to EU.
    (closes: #497971)
  * [i386] Enable IDE ACPI support. Override ABI changes. (closes: #470528)
  * [i386/686-bigmem] Promote to generic subarch. (closes: #476120)

  [ Martin Michlmayr ]
  * Fix dead 21041 ethernet after ifconfig down (Thomas Bogendoerfer).

  [ dann frazier ]
  * [hppa] Enable the FPU before using it, fixes booting on A500s
    with our CONFIG_PRINTK_TIME=y setting. (closes: #499458)

 -- Bastian Blank <waldi@debian.org>  Wed, 24 Sep 2008 12:06:47 +0200

linux-2.6 (2.6.26-5) unstable; urgency=low

  [ Martin Michlmayr ]
  * Backport power-off method for Kurobox Pro.
  * [arm/versatile] Really enable CONFIG_RTC_DRV_PL031 (closes: #484432).

  [ Stephen R. Marenka ]
  * [m68k] Set CONFIG_LBD=n for atari, since it conflicts with nfblock.

  [ Bastian Blank ]
  * Reenable SiS SATA support. (closes: #496603)
  * [amd64,i386] Disable new-style SiS PATA support.
  * Add stable release 2.6.26.4:
    - sata_mv: don't issue two DMA commands concurrently
    - KVM: MMU: Fix torn shadow pte
    - x86: work around MTRR mask setting, v2
    - nfsd: fix buffer overrun decoding NFSv4 acl (CVE-2008-3915)
    - sunrpc: fix possible overrun on read of /proc/sys/sunrpc/transports
      (CVE-2008-3911)
    - r8169: balance pci_map / pci_unmap pair
    - tg3: Fix firmware event timeouts
    - crypto: authenc - Avoid using clobbered request pointer
    - sparc64: Fix cmdline_memory_size handling bugs.
    - sparc64: Fix overshoot in nid_range().
    - ipsec: Fix deadlock in xfrm_state management. (closes: #497796)
    - sctp: fix random memory dereference with SCTP_HMAC_IDENT option.
    - sctp: correct bounds check in sctp_setsockopt_auth_key
    - sch_prio: Fix nla_parse_nested_compat() regression
    - sctp: add verification checks to SCTP_AUTH_KEY option
    - sctp: fix potential panics in the SCTP-AUTH API.
    - udp: Drop socket lock for encapsulated packets
    - pkt_sched: Fix actions referencing
    - pkt_sched: Fix return value corruption in HTB and TBF.
    - netns: Add network namespace argument to rt6_fill_node() and
      ipv6_dev_get_saddr()
    - ipv6: Fix OOPS, ip -f inet6 route get fec0::1, linux-2.6.26,
      ip6_route_output, rt6_fill_node+0x175 (CVE-2008-3686)
    - AX.25: Fix sysctl registration if !CONFIG_AX25_DAMA_SLAVE
    - mm: make setup_zone_migrate_reserve() aware of overlapping nodes
    - 8250: improve workaround for UARTs that don't re-assert THRE correctly
    - rtc_time_to_tm: fix signed/unsigned arithmetic
    - drivers/char/random.c: fix a race which can lead to a bogus BUG()
    - cifs: fix O_APPEND on directio mounts
    - atl1: disable TSO by default
    - forcedeth: fix checksum flag
    - bio: fix bio_copy_kern() handling of bio->bv_len
    - bio: fix __bio_copy_iov() handling of bio->bv_len
    - ALSA: oxygen: prevent muting of nonexistent AC97 controls
    - S390 dasd: fix data size for PSF/PRSSD command
    - x86: fix "kernel won't boot on a Cyrix MediaGXm (Geode)"
    - x86: work around MTRR mask setting
    - USB: cdc-acm: don't unlock acm->mutex on error path
    - binfmt_misc: fix false -ENOEXEC when coupled with other binary handlers
    - fbdefio: add set_page_dirty handler to deferred IO FB
    - eeepc-laptop: fix use after free
    - PCI: fix reference leak in pci_get_dev_by_id()
    - cramfs: fix named-pipe handling
  * Override ABI changes.
  * [hppa] Disable new-style RTC support. Override ABI changes.

  [ maximilian attems ]
  * openvz: Add upstream fixes up to 24cebf40278cb071ff8b. (closes: #497528)

 -- Bastian Blank <waldi@debian.org>  Wed, 10 Sep 2008 12:55:16 +0200

linux-2.6 (2.6.26-4) unstable; urgency=low

  [ maximilian attems ]
  * x86: Reset ACPI_PROCFS_POWER for Lenny as buggy apps depend on it.
    (closes: #495541)
  * x86: ACPI: Fix thermal shutdowns
  * openvz: Add upstream fixes up to 0f14912e3d2251aff. (closes: #494384)
  * Add stable release 2.6.26.3:
    - USB: fix interface unregistration logic
    - usb-storage: unusual_devs entries for iRiver T10 and Datafab CF+SM reader
    - usb-serial: don't release unregistered minors
    - usb-storage: revert DMA-alignment change for Wireless USB
    - usb-storage: automatically recognize bad residues
    - USB: ftdi_sio: Add USB Product Id for ELV HS485
    - qla2xxx: Set an rport's dev_loss_tmo value in a consistent manner.
    - dccp: change L/R must have at least one byte in the dccpsf_val field
      (CVE-2008-3276)
    - KVM: Avoid instruction emulation when event delivery is pending
    - cs5520: add enablebits checking
    - acer-wmi: Fix wireless and bluetooth on early AMW0 v2 laptops
    - USB: usb-storage: quirk around v1.11 firmware on Nikon D4
    - radeonfb: fix accel engine hangs
    - radeon: misc corrections
    - sparc64: Fix global reg snapshotting on self-cpu.
    - sparc64: Do not clobber %g7 in setcontext() trap.
    - sparc64: Fix end-of-stack checking in save_stack_trace().
    - sparc64: Fix recursion in stack overflow detection handling.
    - sparc64: Make global reg dumping even more useful.
    - sparc64: Implement IRQ stacks.
    - sparc64: Handle stack trace attempts before irqstacks are setup.
    - PCI: Limit VPD length for Broadcom 5708S
    - ide: it821x in pass-through mode segfaults in 2.6.26-stable
    - syncookies: Make sure ECN is disabled
    - USB: ftdi_sio: add support for Luminance Stellaris Evaluation/Development
      Kits
    - i2c: Fix NULL pointer dereference in i2c_new_probed_device
    - SCSI: hptiop: add more PCI device IDs
    - SCSI: ses: fix VPD inquiry overrun
    - SCSI: scsi_transport_spi: fix oops in revalidate
    - CIFS: Fix compiler warning on 64-bit
    - x86: fix spin_is_contended()
    - matrox maven: fix a broken error path
    - i2c: Let users select algorithm drivers manually again
    - CIFS: properly account for new user= field in SPNEGO upcall string
      allocation
    - x86: fix setup code crashes on my old 486 box
    - KVM: ia64: Fix irq disabling leak in error handling code
    - mlock() fix return values
    - rtl8187: Fix lockups due to concurrent access to config routine
    - KVM: task switch: segment base is linear address
    - KVM: task switch: use seg regs provided by subarch instead of reading
      from GDT
    - KVM: task switch: translate guest segment limit to virt-extension byte
      granular field
    - r8169: avoid thrashing PCI conf space above RTL_GIGA_MAC_VER_06
    - sparc64: FUTEX_OP_ANDN fix
    - posix-timers: do_schedule_next_timer: fix the setting of ->si_overrun
    - posix-timers: fix posix_timer_event() vs dequeue_signal() race
    - vt8623fb: fix kernel oops
    - ide-cd: fix endianity for the error message in cdrom_read_capacity
    - qla2xxx: Add dev_loss_tmo_callbk/terminate_rport_io callback support.
    - random32: seeding improvement
    - CIFS: mount of IPC$ breaks with iget patch
    - CIFS: if get root inode fails during mount, cleanup tree connection
    - crypto: padlock - fix VIA PadLock instruction usage with
      irq_ts_save/restore()
    - ipvs: Fix possible deadlock in estimator code
    - SCSI: block: Fix miscalculation of sg_io timeout in CDROM_SEND_PACKET
      handler.
    - ALSA: asoc: restrict sample rate and size in Freescale MPC8610 sound
      drivers
    - ALSA: ASoC: fix SNDCTL_DSP_SYNC support in Freescale 8610 sound drivers
    - USB: pl2023: Remove USB id (4348:5523) handled by ch341
    - relay: fix "full buffer with exactly full last subbuffer" accounting
      problem
    - ipv6: Fix ip6_xmit to send fragments if ipfragok is true
    - x86: amd opteron TOM2 mask val fix

  [ dann frazier ]
  * [ia64] Fix boot-time hang w/ PRINTK_TIME by ensuring that cpu0 can access
    per-cpu vars in early boot
  * delay calls to sched_clock() until after sched_clock_init() to prevent
    inaccurate printk timings on ia64 and presumably other architectures

  [ Ian Campbell ]
  * [xen] import upstream fix to fb-defio driver used by Xen framebuffer.

  [ Bastian Blank ]
  * [powerpc] Enable proper RTC support. (closes: #484693)

  [ Martin Michlmayr ]
  * Add Marvell Orion fixes:
    - sata_mv: add the Gen IIE flag to the SoC devices.
    - sata_mv: don't avoid clearing interrupt status on SoC host adapters

  [ dann frazier ]
  * Fix overflow condition in sctp_setsockopt_auth_key (CVE-2008-3526)
  * Fix panics that may occur if SCTP AUTH is disabled (CVE-2008-3792)
  * [x86] Fix memory leak in the copy_user routine
    (CVE-2008-0598, closes: #490910)

 -- Bastian Blank <waldi@debian.org>  Thu, 28 Aug 2008 08:46:42 +0200

linux-2.6 (2.6.26-3) unstable; urgency=low

  [ Bastian Blank ]
  * Disable Emagic Audiowerk 2 soundcard support. The PCI IDs clashes with
    many DVB cards.
  * Update VServer patch to 2.3.0.35.
  * [armel/versatile] Override ABI changes.
  * [i386/686-bigmem] Add VServer image.

  [ Aurelien Jarno ]
  * [armel/versatile] Disable CONFIG_NO_HZ, CONFIG_HIGH_RES_TIMERS for
    dynticks. (closes: #494842)

  [ Martin Michlmayr ]
  * Fix PCIe on the Kurobox Pro (Lennert Buytenhek).
  * Fix regressions caused by the "use software GSO for SG+CSUM capable
    netdevices" patch:
    - loopback: Enable TSO (Herbert Xu)
    - net: Preserve netfilter attributes in skb_gso_segment using
      __copy_skb_header (Herbert Xu)

  [ dann frazier ]
  * [amd64] Fix typo in TOM2 mask value, preventing a hang on some opteron
    systems. (closes: #494365)

 -- Bastian Blank <waldi@debian.org>  Mon, 18 Aug 2008 15:34:38 +0200

linux-2.6 (2.6.26-2) unstable; urgency=low

  [ Bastian Blank ]
  * [powerpc] Install arch/powerpc/lib/crtsavres.o into the headers, it is
    used during module linking.
  * Add stable release 2.6.26.1:
    - Fix off-by-one error in iov_iter_advance()
    - ath5k: don't enable MSI, we cannot handle it yet
    - b43legacy: Release mutex in error handling code
    - cpufreq acpi: only call _PPC after cpufreq ACPI init funcs got called already
    - VFS: increase pseudo-filesystem block size to PAGE_SIZE
    - markers: fix markers read barrier for multiple probes
    - tmpfs: fix kernel BUG in shmem_delete_inode
    - mpc52xx_psc_spi: fix block transfer
    - ixgbe: remove device ID for unsupported device
    - UML - Fix boot crash
    - eCryptfs: use page_alloc not kmalloc to get a page of memory
    - x86: fix kernel_physical_mapping_init() for large x86 systems
    - DVB: cx23885: SRAM changes for the 885 and 887 silicon parts
    - DVB: cx23885: Reallocated the sram to avoid concurrent VIDB/C issues
    - DVB: cx23885: DVB Transport cards using DVB port VIDB/TS1 did not stream
    - DVB: cx23885: Ensure PAD_CTRL is always reset to a sensible default
    - V4L: cx23885: Bugfix for concurrent use of /dev/video0 and /dev/video1
    - V4L: saa7134: Copy tuner data earlier to avoid overwriting manual tuner type
    - V4L: uvcvideo: Add support for Medion Akoya Mini E1210 integrated webcam
    - V4L: uvcvideo: Make input device support optional
    - V4L: uvcvideo: Don't free URB buffers on suspend
    - V4L: uvcvideo: Use GFP_NOIO when allocating memory during resume
    - V4L: uvcvideo: Fix a buffer overflow in format descriptor parsing
    - DVB: dib0700: add support for Hauppauge Nova-TD Stick 52009
    - V4L: cx18: Upgrade to newer firmware & update documentation
    - ALSA: trident - pause s/pdif output
    - myri10ge: do not use mgp->max_intr_slots before loading the firmware
    - myri10ge: do not forget to setup the single slice pointers
    - iop-adma: fix platform driver hotplug/coldplug
    - sparc64: Do not define BIO_VMERGE_BOUNDARY.
    - sparc64: Fix cpufreq notifier registry.
    - sparc64: Fix lockdep issues in LDC protocol layer.
    - tcp: Clear probes_out more aggressively in tcp_ack().
    - ARM: fix fls() for 64-bit arguments
    - vmlinux.lds: move __attribute__((__cold__)) functions back into final .text section
    - rtc-at91rm9200: avoid spurious irqs
    - ide-cd: fix oops when using growisofs
    - x86: fix crash due to missing debugctlmsr on AMD K6-3
    - cpusets: fix wrong domain attr updates
    - proc: fix /proc/*/pagemap some more
    - Fix build on COMPAT platforms when CONFIG_EPOLL is disabled
    - markers: fix duplicate modpost entry
    - x86, suspend, acpi: enter Big Real Mode
    - USB: fix usb serial pm counter decrement for disconnected interfaces
    - x86 reboot quirks: add Dell Precision WorkStation T5400
    - Fix typos from signal_32/64.h merge
    - rcu: fix rcu_try_flip_waitack_needed() to prevent grace-period stall
    - Patch Upstream: x86 ptrace: fix PTRACE_GETFPXREGS error
    - KVM: MMU: Fix potential race setting upper shadow ptes on nonpae hosts
    - KVM: MMU: nuke shadowed pgtable pages and ptes on memslot destruction
    - KVM: x86 emulator: Fix HLT instruction
    - KVM: VMX: Add ept_sync_context in flush_tlb
    - KVM: mmu_shrink: kvm_mmu_zap_page requires slots_lock to be held
    - KVM: SVM: fix suspend/resume support
    - KVM: VMX: Fix a wrong usage of vmcs_config
    - isofs: fix minor filesystem corruption
    - quota: fix possible infinite loop in quota code
    - hdlcdrv: Fix CRC calculation.
    - ipv6: __KERNEL__ ifdef struct ipv6_devconf
    - ipv6: use timer pending
    - udplite: Protection against coverage value wrap-around
    - pxamci: trivial fix of DMA alignment register bit clearing
  * [sparc] Install asm-sparc headers again.
  * Force RTC on by default and set clock on startup. Override ABI changes.
  * [i386, amd64] Make the CMOS RTC support builtin. (closes: #493567)
  * Add stable release 2.6.26.2:
    - sound: ensure device number is valid in snd_seq_oss_synth_make_info
    - Ath5k: kill tasklets on shutdown
    - Ath5k: fix memory corruption
    - vfs: fix lookup on deleted directory
    - ALSA: emu10k1 - Fix inverted Analog/Digital mixer switch on Audigy2
    - ALSA: hda - Add missing Thinkpad Z60m support
    - ALSA: hda - Fix DMA position inaccuracy
    - ALSA: hda - Fix wrong volumes in AD1988 auto-probe mode
    - Add compat handler for PTRACE_GETSIGINFO
    - Bluetooth: Signal user-space for HIDP and BNEP socket errors
    - Input: i8042 - add Acer Aspire 1360 to nomux blacklist
    - Input: i8042 - add Gericom Bellagio to nomux blacklist
    - Input: i8042 - add Intel D845PESV to nopnp list
    - jbd: fix race between free buffer and commit transaction
    - NFS: Ensure we zap only the access and acl caches when setting new acls
    - SCSI: ch: fix ch_remove oops
    - linear: correct disk numbering error check
    - netfilter: xt_time: fix time's time_mt()'s use of do_div()
    - Kprobe smoke test lockdep warning
    - Close race in md_probe
    - x86: io delay - add checking for NULL early param
    - x86: idle process - add checking for NULL early param
    - SCSI: bsg: fix bsg_mutex hang with device removal
    - netfilter: nf_nat_sip: c= is optional for session
    - romfs_readpage: don't report errors for pages beyond i_size
    - ftrace: remove unneeded documentation

  [ Martin Michlmayr ]
  * METH: fix MAC address setup (Thomas Bogendoerfer)
  * Export the reset button of the QNAP TS-409.
  * net: use software GSO for SG+CSUM capable netdevices (Lennert Buytenhek)

  [ dann frazier ]
  * device_create interface changed between 2.6.26 and 2.6.27; adjust hpilo
    backport appropriately. Fixes a NULL pointer dereference in ilo_probe().

 -- Bastian Blank <waldi@debian.org>  Fri, 08 Aug 2008 08:09:00 +0200

linux-2.6 (2.6.26-1) unstable; urgency=low

  * New upstream release see http://kernelnewbies.org/Linux_2_6_26
    - UDF 2.50 support. (closes: #480910)
    - mmc: increase power up delay (closes: #481190)
    - snd-hda-intel suspend troubles fixed. (closes: #469727, #481613, #480034)
    - cifs QueryUnixPathInfo fix (closes: #480995)
    - r8169 oops in r8169_get_mac_version (closes: #471892)
    - netfilter headers cleanup (closes: #482331)
    - iwlwifi led support (closes: #469095)
    - ath5k associates on AR5213A (closes: #463785)
    - T42 suspend fix (closes: #485873)
    - cpuidle acpi driver: fix oops on AC<->DC (closes: #477201)
    - opti621 ide fixes (closes: #475561)
    - ssh connection hangs with mac80211 (closes: #486089)
    - ocfs2: Allow uid/gid/perm changes of symlinks (closes: #479475)
    - xircom_tulip_cb: oboslete driver removed (closes: #416900)
    - r8169 properly detect link status (closes: #487586)
    - iwl3945 connection + support fixes (closes: #481436, #482196)
    - longrun cpufreq min freq fix (closes: #468149)
    - emux midi synthesizer SOFT_PEDAL-release event (closes: #474312)
    - vmemmap fixes to use smaller pages (closes: #483489)
    - x86 freeze fixes (closes: #482100, #482074)
    - xen boot failure fix (closes: #488284)
    - gdb read floating-point and SSE registers (closes: #485375)
    - USB_PERSIST is default on (closes: #489963)
    - alsa snd-hda Dell Inspiron fix (closes: #490649)
    - ipw2200: queue direct scans (closes: #487721)
    - better gcc-4.3 support (closes: #492301)
    - iwl3945 monitor mode. (closes: #482387)

  [ maximilian attems ]
  * topconfig set CRYPTO_CTS, SND_PCSP, SND_AW2, IWL4965_LEDS, IWL3945_LEDS,
    RT2400PCI_LEDS, RT2500PCI_LEDS, RT61PCI_LEDS, RT2500USB_LEDS,
    RT73USB_LEDS, NF_CT_PROTO_DCCP, BRIDGE_EBT_NFLOG, IWLWIFI_RFKILL,
    USB_SERIAL_SPCP8X5, USB_STORAGE_CYPRESS_ATACB, DVB_ISL6405, DVB_AU8522,
    VIDEO_EM28XX_DVB, VIDEO_CX18, VIDEO_AU0828, SOC_CAMERA_MT9M001,
    SOC_CAMERA_MT9V022, DVB_TUNER_ITD1000, VIDEO_PVRUSB2_DVB, USB_C67X00_HCD,
    USB_ISP1760_HCD, HTC_PASIC3, I2C_PCA_PLATFORM, TOUCHSCREEN_WM97XX,
    JOYSTICK_ZHENHUA, SFC, ACCESSIBILITY, UIO_SMX, LOGIRUMBLEPAD2_FF,
    A11Y_BRAILLE_CONSOLE, EDS_TRIGGER_DEFAULT_ON, VIDEO_ALLOW_V4L1, ATA_ACPI,
    SATA_PMP, ATA_SFF, USB_SERIAL_MOTOROLA, USB_WDM, MAC80211_MESH,
    IPV6_MROUTE, IPV6_PIMSM_V2, MTD_AR7_PARTS, SENSORS_IBMAEM, PATA_SCH,
    CGROUP_DEVICE, USB_ISIGHTFW, HW_RANDOM_VIRTIO, RTC_DRV_FM3130,
    USB_VIDEO_CLASS, CIFS_DFS_UPCALL.
  * [amd64, i386]: KVM_CLOCK, KVM_GUEST, ISCSI_IBFT_FIND, ISCSI_IBFT, THERMAL,
    EEEPC_LAPTOP, FB_N411, THERMAL_HWMON.
  * [amd64]: Enable SCSI_DPT_I2O as 64 bit now.
  * Reenable USB_SERIAL_EDGEPORT, USB_SERIAL_EDGEPORT_TI. (closes: #480195)
  * Enable TCP_MD5SIG for BGP sessions. (closes: #443742)
  * Add recognised alsa cards to bug report.
  * topconfig: Enable HYSDN, no longer broken on smp.
  * Add request_firmware patch for keyspan. (closes: #448900)
  * [x86]: Enable dma engine. (closes: #473331)
  * [ppc64]: Enable IBMEBUS and EHEA. (closes: #484888)
  * topconfig: Enable PROFILING across all flavours. (closes: #484885)
  * 486: enable OLPC support thanks Andres Salomon for merge.
    Kconfig variable patch by Robert Millan (closes: #485063).
  * Add request_firmware patch for ip2.
  * Add request_firmware patch for acenic. (closes: #284221)
  * [x86, ia64]: Set HPET_RTC_IRQ. (closes: #479709, #476970)
  * [ppc]: Set SND_VIRMIDI. (closes: #290090)
  * Fallback for userspace compatibility to old IEEE 1394 FireWire stack.
    (closes: #451367, #475295, #478419)
  * [x86]: Enable modular FB_UVESA. (closes: #473180)
  * JFFS2 enable summary and compressor support. (closes: #488242)
  * Add OLPC sdhci quirks. Thanks Andres Salomon <dilinger@debian.org>
    (closes: #485192)
  * [ppc]: Enable RTC_DRV_PPC. (closes: #484693) Thanks for the patch to
    Geoff Levand <geoffrey.levand@am.sony.com>.
  * Enable BLK_DEV_BSG for SG v4 support.
  * [amd64] Enable default disabled memtest boot param.
  * topconfig: Enable PATA_SIS instead of SATA_SIS. (closes: #485609)
  * Add OpenVZ countainer flavour for amd64, i386. (closes: #392015)
  * atl1e driver for Atheros(R) L1e Fast Ethernet. (closes: #492029)
  * [ALSA] hda - Add ICH9 controller support (8086:2911)
  * [ALSA] hda - support intel DG33 motherboards
  * HP iLO driver
  * Input: i8042 - add Arima-Rioworks HDAMB board to noloop list
    (closes: #489190) thanks Guillaume Morin <guillaume@morinfr.org>

  [ Martin Michlmayr ]
  * [arm/orion5x] Update the config to reflect upstream renaming this
    subarch.
  * [arm/orion5x] Add some patches from Marvell's Orion tree:
    - Feroceon: speed up flushing of the entire cache
    - support for 5281 D0 stepping
    - cache align destination pointer when copying memory for some processors
    - cache align memset and memzero
    - DMA engine driver for Marvell XOR engine
    - Orion hardware watchdog support
  * [arm/orion5x] Enable NETCONSOLE.
  * [arm/orion5x] Disable more SCSI drivers.
  * [arm/ixp4xx] Disable most ATA and more SCSI and network drivers.
  * [arm/versatile] Enable CONFIG_RTC_DRV_PL031 (closes: #484432).
  * [arm/iop32x, arm/ixp4xx, arm/versatile] Enable ARM_THUMB (closes: #484524).
  * [arm/iop32x] Add LED driver for Thecus N2100 (Riku Voipio).
  * [mips/r5k-ip32] Enable USB.
  * [arm/orion5x, arm/iop32x, arm/ixp4xx, mipsel/r5k-cobalt] Enable HAMRADIO
    on the request of Heinz Janssen.
  * [arm/orion5x] Add support for QNAP TS-409 and HP mv2120; thanks
    Sylver Bruneau.
  * [mips] Add patches from Thomas Bogendoerfer:
    - gbefb: fix cmap FIFO timeout (closes: #487257)
    - IP32: Enable FAST-20 for onboard scsi
    - IP32: SGI O2 sound driver
  * [arm/ixp4xx] Add support for Freecom FSG-3 (Rod Whitby).
  * [arm/ixp4xx] Enable CONFIG_MACH_DSMG600.
  * [arm/iop32x] Unset NET_DMA since it actually leads to worse network
    performance.
  * [arm/orion5x] Fix a boot crash on the Kurobox Pro.
  * [arm/orion5x] use better key codes for the TS-209/TS-409 buttons
  * [arm/orion5x] export red SATA lights on TS-409, fix SATA presence/activity
  * [arm] Enable KEXEC (closes: #492268).
  * [arm/orion5x] Enable USB_PRINTER, requested by Mike Arthur.
  * [arm/orion5x] Enable binfmt aout, x25, wireless and ATM.
  * [arm/iop32x, arm/orion5x] Enable USB_SISUSBVGA.
  * [arm] xfs: pack some shortform dir2 structures for the ARM old ABI
    architecture (closes: #414932).

  [ Ian Campbell ]
  * Readme.build updated on how to generate orig tarballs.
  * Forward port vmlinuz-target.patch.
  * Enable Xen save/restore and memory ballooning for Xen enabled kernels.

  [ Bastian Blank ]
  * [powerpc/powerpc-miboot] Disable. (closes: #481358)
  * [powerpc/powerpc64] Support IBM Cell based plattforms and PS3.
    (closes: #462529)
  * [s390] Synchronize block device, network bridge, network scheduler and CRC
    support.
  * [s390] Enable support for PCI-attached cryptographic adapters.
  * Use control group as base for group CPU scheduler. This reenabled
    traditional nice behaviour. (closes: #489223)
  * Bump yaird dependencies to at least 0.0.13.
  * Reenable SECCOMP. There is no longer additional overhead.
    (closes: #474648)
  * Export symbol required for MOL again. (closes: #460667)
  * [powerpc/powerpc64] Fix console selection in LPAR environment.
    (closes: #492703)
  * Fix several userspace compatibility problems.

  [ Christian T. Steigies ]
  * [m68k] enable SERIAL_CONSOLE for amiga and atari

  [ Thiemo Seufer ]
  * [mips] Fix logic bug in atomic_sub_if_positive.

  [ Stephen R. Marenka ]
  * [m68k] Update pending m68k patches.
  * [m68k] Enable nfcon and nfblock for atari.
  * [m68k] Change compiler to default.

  [ Aurelien Jarno ]
  * [arm/versatile] Switch scsi/ext3/smc91x to modules now that we have proper
    d-i support. Remove options defined in toplevel config file.

 -- Bastian Blank <waldi@debian.org>  Wed, 30 Jul 2008 10:17:29 +0200

linux-2.6 (2.6.25-7) unstable; urgency=high

  * Add stable release 2.6.25.10:
    - TTY: fix for tty operations bugs (CVE-2008-2812)
    - sched: fix cpu hotplug
    - IB/mthca: Clear ICM pages before handing to FW
    - DRM: enable bus mastering on i915 at resume time
    - x86: shift bits the right way in native_read_tscp
    - x86_64 ptrace: fix sys32_ptrace task_struct leak (CVE-2008-3077)
    - ptrace GET/SET FPXREGS broken
    - futexes: fix fault handling in futex_lock_pi
    - x86: fix cpu hotplug crash
  * Add stable release 2.6.25.11:
    - x86: fix ldt limit for 64 bit

 -- maximilian attems <maks@debian.org>  Mon, 14 Jul 2008 10:58:14 +0200

linux-2.6 (2.6.25-6) unstable; urgency=high

  [ maximilian attems ]
  * Add stable release 2.6.25.7:
    - double-free of inode on alloc_file() failure exit in create_write_pipe()
    - m68k: Add ext2_find_{first,next}_bit() for ext4
    - bluetooth: fix locking bug in the rfcomm socket cleanup handling
    - serial: fix enable_irq_wake/disable_irq_wake imbalance in serial_core.c
    - bttv: Fix a deadlock in the bttv driver (closes: #487594)
    - forcedeth: msi interrupts
    - CPUFREQ: Fix format string bug.
    - mmc: wbsd: initialize tasklets before requesting interrupt
    - ecryptfs: fix missed mutex_unlock
    - mac80211: send association event on IBSS create
    - bluetooth: rfcomm_dev_state_change deadlock fix
    - sunhv: Fix locking in non-paged I/O case.
    - cassini: Only use chip checksum for ipv4 packets.
    - ipwireless: Fix blocked sending
    - net: Fix call to ->change_rx_flags(dev, IFF_MULTICAST) in
      dev_change_flags()
    - fbdev: export symbol fb_mode_option
    - ipsec: Use the correct ip_local_out function
    - tcp: fix skb vs fack_count out-of-sync condition
    - tcp FRTO: Fix fallback to conventional recovery
    - tcp FRTO: SACK variant is errorneously used with NewReno
    - tcp FRTO: work-around inorder receivers
    - tcp: Fix inconsistency source (CA_Open only when !tcp_left_out(tp))
    - l2tp: avoid skb truesize bug if headroom is increased
    - l2tp: Fix possible WARN_ON from socket code when UDP socket is closed
    - l2tp: Fix possible oops if transmitting or receiving when tunnel goes down
    - ax25: Fix NULL pointer dereference and lockup.
    - sound: emu10k1 - fix system hang with Audigy2 ZS Notebook PCMCIA card
    - tcp: Allow send-limited cwnd to grow up to max_burst when gso disabled
    - tcp: Limit cwnd growth when deferring for GSO
    - af_key: Fix selector family initialization.
    - hgafb: resource management fix
    - cifs: fix oops on mount when CONFIG_CIFS_DFS_UPCALL is enabled
    - b43: Fix controller restart crash
    - ssb: Fix context assertion in ssb_pcicore_dev_irqvecs_enable
    - eCryptfs: protect crypt_stat->flags in ecryptfs_open()
    - cciss: add new hardware support
    - ecryptfs: add missing lock around notify_change
    - ecryptfs: clean up (un)lock_parent
    - Add 'rd' alias to new brd ramdisk driver
    - net_sched: cls_api: fix return value for non-existant classifiers
    - vlan: Correctly handle device notifications for layered VLAN devices
    - IB/umem: Avoid sign problems when demoting npages to integer
    - x86: fix recursive dependencies
    - can: Fix copy_from_user() results interpretation
    - Kconfig: introduce ARCH_DEFCONFIG to DEFCONFIG_LIST
    - tcp: TCP connection times out if ICMP frag needed is delayed
    - ALSA: hda - Fix resume of auto-config mode with Realtek codecs
    - netlink: Fix nla_parse_nested_compat() to call nla_parse() directly
  * Add stable release 2.6.25.9:
    - Add return value to reserve_bootmem_node()
    - x86: use BOOTMEM_EXCLUSIVE on 32-bit
    - sctp: Make sure N * sizeof(union sctp_addr) does not overflow.
    - hwmon: (lm85) Fix function RANGE_TO_REG()
    - hwmon: (adt7473) Initialize max_duty_at_overheat before use
    - x86: set PAE PHYSICAL_MASK_SHIFT to 44 bits.
    - Reinstate ZERO_PAGE optimization in 'get_user_pages()' and fix XIP
    - watchdog: hpwdt: fix use of inline assembly
    - Fix ZERO_PAGE breakage with vmware
    - atl1: relax eeprom mac address error check

  [ Martin Michlmayr]
  * [arm/orion5x] Enable INPUT_EVDEV and KEYBOARD_GPIO.

  [ Steve Langasek ]
  * Enable CONFIG_CIFS_EXPERIMENTAL and CONFIG_CIFS_UPCALL, required for
    CIFS mounts to be able to use Kerberos authentication.  Closes: #480663.

  [ Bastian Blank ]
  * Add stable release 2.6.25.8:
    - x86: disable mwait for AMD family 10H/11H CPUs
    - x86: remove mwait capability C-state check
    - nf_conntrack_h323: fix memory leak in module initialization error path
    - nf_conntrack_h323: fix module unload crash
    - nf_conntrack: fix ctnetlink related crash in nf_nat_setup_info()
    - SCSI: sr: fix corrupt CD data after media change and delay
    - ACPICA: Ignore ACPI table signature for Load() operator
    - scsi_host regression: fix scsi host leak
    - b43: Fix possible NULL pointer dereference in DMA code
    - b43: Fix noise calculation WARN_ON
    - virtio_net: Fix skb->csum_start computation
    - opti621: remove DMA support
    - opti621: disable read prefetch
    - Fix tty speed handling on 8250
    - x86-64: Fix "bytes left to copy" return value for copy_from_user()
   * Fix alpha build due too inconsistent kallsyms data.

 -- maximilian attems <maks@debian.org>  Fri, 27 Jun 2008 00:33:53 +0200

linux-2.6 (2.6.25-5) unstable; urgency=low

  [ maximilian attems ]
  [ Bastian Blank ]
  * Reenable VServer images.

  [ maximilian attems ]
  * Add stable release 2.6.25.5:
    - asn1: additional sanity checking during BER decoding (CVE-2008-1673)
  * Add stable release 2.6.25.6:
    - atl1: fix 4G memory corruption bug
    - capabilities: remain source compatible with 32-bit raw legacy capability
      support.
    - usb-serial: Use ftdi_sio driver for RATOC REX-USB60F
    - cpufreq: fix null object access on Transmeta CPU
    - Smack: fuse mount hang fix
    - cgroups: remove node_ prefix_from ns subsystem
    - XFS: Fix memory corruption with small buffer reads
    - x86: don't read maxlvt before checking if APIC is mapped
    - USB: option: add new Dell 5520 HSDPA variant
    - md: do not compute parity unless it is on a failed drive
    - md: fix uninitialized use of mddev->recovery_wait
    - md: fix prexor vs sync_request race
    - HID: split Numlock emulation quirk from HID_QUIRK_APPLE_HAS_FN.
    - USB: do not handle device 1410:5010 in 'option' driver
    - USB: unusual_devs: Add support for GI 0401 SD-Card interface
    - USB: add Telstra NextG CDMA id to option driver
    - USB: fix build errors in ohci-omap.c and ohci-sm501.c
    - USB: add TELIT HDSPA UC864-E modem to option driver
    - memory_hotplug: always initialize pageblock bitmap
    - x86: fix bad pmd ffff810000207xxx(9090909090909090)
    - USB: add Zoom Telephonics Model 3095F V.92 USB Mini External modem to
      cdc-acm
    - x86: prevent PGE flush from interruption/preemption
    - IPoIB: Test for NULL broadcast object in ipiob_mcast_join_finish()
    - i386: fix asm constraint in do_IRQ()
    - i2c-nforce2: Disable the second SMBus channel on the DFI Lanparty NF4
      Expert
    - i2c/max6875: Really prevent 24RF08 corruption
    - brk: make sys_brk() honor COMPAT_BRK when computing lower bound
    - Revert "PCI: remove default PCI expansion ROM memory allocation"
    - PS3: gelic: fix memory leak
    - eCryptfs: remove unnecessary page decrypt call
    - netfilter: nf_conntrack_expect: fix error path unwind in
      nf_conntrack_expect_init()
    - netfilter: xt_connlimit: fix accouning when receive RST packet in
      ESTABLISHED state
    - netfilter: nf_conntrack_ipv6: fix inconsistent lock state in
      nf_ct_frag6_gather()
    - POWERPC Bolt in SLB entry for kernel stack on secondary cpus
    - netfilter: xt_iprange: module aliases for xt_iprange
    - x86: user_regset_view table fix for ia32 on 64-bit
    - x86: if we cannot calibrate the TSC, we panic.
    - CIFS: Fix UNC path prefix on QueryUnixPathInfo to have correct slash
    - x86, fpu: fix CONFIG_PREEMPT=y corruption of application's FPU stack
    - libata: force hardreset if link is in powersave mode
    - x86: fix setup of cyc2ns in tsc_64.c
    - x86: distangle user disabled TSC from unstable
    - x86: disable TSC for sched_clock() when calibration failed
    - pagemap: fix bug in add_to_pagemap, require aligned-length reads of
      /proc/pid/pagemap
    - ext3/4: fix uninitialized bs in ext3/4_xattr_set_handle()
    - proc: calculate the correct /proc/<pid> link count
    - CPUFREQ: Make acpi-cpufreq more robust against BIOS freq changes behind
      our back.
    - USB: remove PICDEM FS USB demo (04d8:000c) device from ldusb
    - types.h: don't expose struct ustat to userspace

  [ Bastian Blank ]
  * Ignore ABI change in internal XFS symbol.

 -- Bastian Blank <waldi@debian.org>  Thu, 12 Jun 2008 08:47:11 +0200

linux-2.6 (2.6.25-4) unstable; urgency=low

  [ maximilian attems ]
  * Fix arm Kconfig logic disabling random drivers. (closes: #481410)
  * Add stable release 2.6.25.4:
    - OHCI: fix regression upon awakening from hibernation
    - V4L/DVB (7473): PATCH for various Dibcom based devices
    - {nfnetlink, ip, ip6}_queue: fix skb_over_panic when enlarging packets
    - dccp: return -EINVAL on invalid feature length
    - md: fix raid5 'repair' operations
    - sparc: Fix SA_ONSTACK signal handling.
    - sparc: Fix fork/clone/vfork system call restart.
    - sparc64: Stop creating dummy root PCI host controller devices.
    - sparc64: Fix wedged irq regression.
    - SPARC64: Fix args to 64-bit sys_semctl() via sys_ipc().
    - serial: Fix sparc driver name strings.
    - sparc: Fix ptrace() detach.
    - sparc: Fix mremap address range validation.
    - sparc: Fix debugger syscall restart interactions.
    - sparc32: Don't twiddle PT_DTRACE in exec.
    - r8169: fix oops in r8169_get_mac_version
    - SCSI: aha152x: Fix oops on module removal
    - SCSI: aha152x: fix init suspiciously returned 1, it should follow
      0/-E convention
    - sch_htb: remove from event queue in htb_parent_to_leaf()
    - i2c-piix4: Blacklist two mainboards
    - SCSI: qla1280: Fix queue depth problem
    - ipvs: fix oops in backup for fwmark conn templates
    - USB: airprime: unlock mutex instead of trying to lock it again
    - rtc: rtc_time_to_tm: use unsigned arithmetic
    - SCSI: libiscsi regression in 2.6.25: fix nop timer handling
    - SCSI: libiscsi regression in 2.6.25: fix setting of recv timer
    - can: Fix can_send() handling on dev_queue_xmit() failures
    - macvlan: Fix memleak on device removal/crash on module removal
    - nf_conntrack: padding breaks conntrack hash on ARM
    - sparc: sunzilog uart order
    - r8169: fix past rtl_chip_info array size for unknown chipsets
    - x86: use defconfigs from x86/configs/*
    - vt: fix canonical input in UTF-8 mode
    - ata_piix: verify SIDPR access before enabling it
    - serial: access after NULL check in uart_flush_buffer()
    - x86: sysfs cpu?/topology is empty in 2.6.25 (32-bit Intel system)
    - XFRM: AUDIT: Fix flowlabel text format ambibuity.
  * Update userspace merged HZ alpha fixed version.
  * Backport netfilter: Move linux/types.h inclusions outside of #ifdef
    __KERNEL__. (closes: #479899)
  * types.h: don't expose struct ustat to userspace. (closes: #429064)

  [ Bastian Blank ]
  * Fix ABI changes from: ipvs: fix oops in backup for fwmark conn templates

 -- maximilian attems <maks@debian.org>  Tue, 27 May 2008 11:46:11 +0200

linux-2.6 (2.6.25-3) unstable; urgency=low

  [ Bastian Blank ]
  * Add stable release 2.6.25.3:
    - sit: Add missing kfree_skb() on pskb_may_pull() failure.
    - sparc: Fix mmap VA span checking.
    - CRYPTO: eseqiv: Fix off-by-one encryption
    - CRYPTO: authenc: Fix async crypto crash in crypto_authenc_genicv()
    - CRYPTO: cryptd: Correct kzalloc error test
    - CRYPTO: api: Fix scatterwalk_sg_chain
    - x86 PCI: call dmi_check_pciprobe()
    - b43: Fix some TX/RX locking issues
    - kprobes/arm: fix decoding of arithmetic immediate instructions
    - kprobes/arm: fix cache flush address for instruction stub
    - b43: Fix dual-PHY devices
    - POWERPC: mpc5200: Fix unterminated of_device_id table
    - reiserfs: Unpack tails on quota files
    - sched: fix hrtick_start_fair and CPU-Hotplug
    - vfs: fix permission checking in sys_utimensat
    - md: fix use after free when removing rdev via sysfs
    - mm: fix usemap initialization
    - 2.6.25 regression: powertop says 120K wakeups/sec

  [ maximilian attems ]
  * Redisable old dup prism54 driver.
  * Reenable accidentaly disabled SIS190. (closes: #478773)
  * Add lmkl patch to unbreak HZ userspace aka perl5.10 build fix.
    (closes: #480130)

  [ Martin Michlmayr ]
  * [armel] Disable some SCSI drives (that are disabled on arm) so the
    ramdisk will fit in flash on NSLU2 (closes: #480310).

 -- maximilian attems <maks@debian.org>  Wed, 14 May 2008 11:16:56 +0200

linux-2.6 (2.6.25-2) unstable; urgency=low

  [ maximilian attems ]
  * Add stable release 2.6.25.1:
    - Fix dnotify/close race (CVE-2008-1375)
    - V4L: Fix VIDIOCGAP corruption in ivtv
    - USB: log an error message when USB enumeration fails
    - USB: OHCI: fix bug in controller resume
    - SCSI: qla2xxx: Correct regression in relogin code.
    - rose: Socket lock was not released before returning to user space
    - x86, pci: fix off-by-one errors in some pirq warnings
    - hrtimer: timeout too long when using HRTIMER_CB_SOFTIRQ
    - RDMA/nes: Fix adapter reset after PXE boot
    - rtc-pcf8583 build fix
    - JFFS2: Fix free space leak with in-band cleanmarkers
    - SELinux: no BUG_ON(!ss_initialized) in selinux_clone_mnt_opts
    - tehuti: check register size (CVE-2008-1675)
    - IPSEC: Fix catch-22 with algorithm IDs above 31
    - alpha: unbreak OSF/1 (a.out) binaries
    - tehuti: move ioctl perm check closer to function start (CVE-2008-1675)
    - aio: io_getevents() should return if io_destroy() is invoked
    - mm: fix possible off-by-one in walk_pte_range()
    - TCP: Increase the max_burst threshold from 3 to tp->reordering.
    - ssb: Fix all-ones boardflags
    - cgroup: fix a race condition in manipulating tsk->cg_list
    - drivers/net/tehuti: use proper capability check for raw IO access
    - tg3: 5701 DMA corruption fix
    - V4L: tea5761: bugzilla #10462: tea5761 autodetection code were broken
    - b43: Workaround invalid bluetooth settings
    - b43: Add more btcoexist workarounds
    - b43: Workaround DMA quirks
    - dm snapshot: fix chunksize sector conversion
    - x86: Fix 32-bit x86 MSI-X allocation leakage
    - RTNETLINK: Fix bogus ASSERT_RTNL warning
    - net: Fix wrong interpretation of some copy_to_user() results.
    - dz: test after postfix decrement fails in dz_console_putchar()
    - RDMA/nes: Free IRQ before killing tasklet
    - S2io: Fix memory leak during free_tx_buffers
    - S2io: Version update for memory leak fix during free_tx_buffers
    - USB: Add HP hs2300 Broadband Wireless Module to sierra.c
    - V4L: cx88: enable radio GPIO correctly
    - hrtimer: raise softirq unlocked to avoid circular lock dependency
    - tcp: tcp_probe buffer overflow and incorrect return value
  * [ide] Add upstream piix patch for asus eee pc. (closes: #479217)

  [ Christian T. Steigies ]
  * [m68k] Add patches for 2.6.25.
  * [m68k] Disable EXT4DEV_FS for now.
  * [m68k] Enable SCSI_MAC_ESP for mac.

  [ Ian Campbell ]
  * [x86]: Enable Xen guest support in all i386 flavours.

  [ Bastian Blank ]
  * Add stable release 2.6.25.2:
    - fix SMP ordering hole in fcntl_setlk() (CVE-2008-1669)

 -- Bastian Blank <waldi@debian.org>  Thu, 08 May 2008 14:46:48 +0200

linux-2.6 (2.6.25-1) unstable; urgency=low

  * New upstream release (closes: #456799, #468440, #475161, #475134, #475441)
    - Add oabi shim for fstatat64 (closes: #462677)

  [ maximilian attems ]
  * topconfig set NOZOMI, CRYPTO_SEQIV, CRYPTO_CTR, CRYPTO_GCM, CRYPTO_CCM,
    CRYPTO_SALSA20, CRYPTO_LZO, CRYPTO_DEV_HIFN_795X, USB_SI470X,
    USB_STKWEBCAM, VIDEO_PVRUSB2_ONAIR_USB2, VIDEO_PVRUSB2_ONAIR_CREATOR,
    VIDEO_EM28XX_ALSA, CRYPTO_DEV_HIFN_795X_RNG, PCF8575, TPS65010, RTL8180,
    ENC28J60, R6040, CAN, NETFILTER_XT_MATCH_OWNER, MAC80211_RC_DEFAULT_PI,
    NETFILTER_XT_TARGET_RATEEST, NETFILTER_XT_TARGET_TCPOPTSTRIP,
    NETFILTER_XT_MATCH_IPRANGE, NETFILTER_XT_MATCH_RATEEST, SND_OXYGEN,
    SND_HIFIER, SND_VIRTUOSO, USB_NET_RNDIS_WLAN, USB_ANNOUNCE_NEW_DEVICES,
    USB_SERIAL_IUU, NET_CLS_FLOW, INFINIBAND_NES, RTC_DRV_R9701,
    RTC_DRV_DS1511, MEMSTICK, SENSORS_W83L786NG, SENSORS_ADS7828, IPWIRELESS,
    RISCOM8, IGB, UTS_NS, IPC_NS, IPV6_ROUTE_INFO, ENCLOSURE_SERVICES,
    SCSI_ENCLOSURE, SENSORS_ADT7473, SCSI_MVSAS, REALTEK_PHY, RTC_DRV_S35390A,
    MEMSTICK_JMICRON_38X, IWL4965_HT.
  * [amd64] Enable CRYPTO_SALSA20_X86_64, EDAC_I3000, EFI, EFI_VARS, I8K,
    PARAVIRT_GUEST, PARAVIRT, VIRTIO_PCI, VIRTIO_BALLOON, SPARSEMEM_VMEMMAP.
  * [amd64, i386]: Enable LEDS_CLEVO_MAIL, INPUT_APANEL, ACER_WMI,
    THINKPAD_ACPI_HOTKEY_POLL, HP_WATCHDOG, THINKPAD_ACPI_VIDEO,
    VIRTION_CONSOLE, ACPI_WMI, IO_DELAY_0X80.
  * topconfig disable PARPORT_PC_FIFO due to instabilities.
    (closes: #366165, #388309, #406056, #407816, #453911)
  * [amd64, i386]: Enable SONYPI_COMPAT for better sony laptop support.
  * topconfig: Enable HID_FF for some HID devices. (closes: #441348)
  * topconfig: Enable IPV6_ROUTER_PREF for multi-homed net. (closes: #449247)
  * topconfig: Set UTF8 as default encoding. (closes: #417324)
  * Tighten yaird dependency. (closes: #403171)
  * Configs general cleanup, centralize USB_NET, disable IRDA_DEBUG.
  * postinst: Nuke confusing postinst message. (closes: #465512)
  * [sparc]: Enable SCSI_SCAN_ASYNC.
  * [i386]: Enable TC1100_WMI, SND_SIS7019, CRYPTO_SALSA20_586.
  * topconfig: Centralize old IEEE80211 stack options. (closes: #470558)
  * control.source.in: Newer standard version without changes.
  * copyright: adapt to latest lintian recommendation.
  * input: Add 4 additional exports for modular speakup and braille support.
  * firewire: Add firewire-git.patch for latest firewire tree features.
  * 686: Set USB_PERSIST for eee pc suspend support. (closes: #468213)
  * topconfig disable PATA_SIS as sis5513 enabled. (closes: #475525)
  * [xen]: Support direct load of bzImage under Xen. (closes: #474509)
    Thanks Ian Campbell <ijc@hellion.org.uk> for patches.
  * [xen]: Module autoprobing support for frontend drivers.
  * [arm]: Don't ovverride topconfig SENSORS_W83792D setting.
    (closes: #477745)

  [ Martin Michlmayr ]
  * [arm/armel] Add a kernel for Orion based devices, such as the QNAP
    TS-109/TS-209.
  * [mips(el)/sb1*] Enable SB1250_MAC (thanks Thomas Bogendoerfer).
  * [mipsel/r5k-cobalt] Enable DUMMY_CONSOLE since this might
    fix the debian-installer startup hang on Qube 2700.
  * [arm/footbridge] Disable KEYS and SECURITY for smaller d-i image.
  * [arm/footbridge] Build NFS as a module to make the image smaller.
  * [mips/r5k-ip32] Don't build in NFS.
  * [mips/r5k-ip32] Use the generic config options for NFS, which will
    enable NFSv4. (closes: #471007)
  * [mips/r5k-ip32] Enable R8169, requested by Giuseppe Sacco.
  * [arm/iop32x] Enable MACH_EM7210. (closes: #473136)
  * [arm/orion] Add patch to set the MAC address on QNAP TS-109/TS-209
    (Lennert Buytenhek).
  * [arm/orion] Add support for Buffalo Linkstation Pro/Live (Byron Bradley).
  * [arm/orion] Fix hang when Write Allocate is enabled (Lennert Buytenhek).
  * [arm/orion] Add support for QNAP TS-409 (Sylver Bruneau).
  * [arm/orion] Add preliminary support for HP mv2120.

  [ Daniel Baumann ]
  * Added patch from unionfs upstream to export release_open_intent symbol.

  [ Gordon Farquharson ]
  * [arm/ixp4xx] Use GPIO LED driver as opposed to ixp4xx LED driver.
  * [arm/ixp4xx] Fix ixp4xx-beeper module so that udev loads it
    automatically.
  * [arm/iop32x] Enable support for the GLAN Tank flash chip (M29W400DB).
  * [arm/iop32x] Do not build the ARTOP PATA driver (PATA_ARTOP).
  * [arm/iop32x] Register the F75375 device in the GLAN Tank platform code.
  * Prevent physmap from calling request_module() too early.
  * [arm/ixp4xx] Fix used_sram_bitmap corruption in qmgr_release_queue().

  [ Aurelien Jarno ]
  * [mips/mipsel] Enable CONFIG_NO_HZ, CONFIG_HIGH_RES_TIMERS for dynticks
    and true high-resolution timers on 4kc-malta and 5kc-malta flavours.
  * [i386, amd64] Set modular VIRTIO, VIRTIO_RING, VIRTIO_BLK, VIRTIO_NET.

  [ Bastian Blank ]
  * Remove binary only firmwares for:
    - Broadcom NetXtremeII 10Gb support
  * Disable now broken drivers:
    - Broadcom NetXtremeII 10Gb support
  * Fix broken drivers:
    - Broadcom NetXtremeII support
  * [powerpc] Use new wrapper install support.
  * [s390] Enable DM_MULTIPATH_EMC.
  * Enable AF_RXRPC, RXKAD, PRINTK_TIME, DEBUG_KERNEL, SCHED_DEBUG,
    TIMER_STATS, DEBUG_FS.
  * Disable R3964, USB_GADGET.
  * [hppa] Enable several filesystems.
  * Make NLS modular.
  * [i386/486] Make ext2 modular.
  * [alpha,amd64,i386] Make ATM modular.
  * [powerpc/powerpc64] Support PA Semi based plattforms. (closes: #463200)
  * Follow upstream change for default TCP congestion control.
    (closes: #477589)

  [ Steve Langasek ]
  * topconfig: Enable CONFIG_CIFS_WEAK_PW_HASH, required for compatibility
    with legacy (pre-NTLM) fileservers.

  [ Christian Perrier ]
  * Debconf template rewrite + mark them as translatable.
    Thanks to Justin B Rye <jbr@edlug.org.uk> for review.

 -- Bastian Blank <waldi@debian.org>  Fri, 25 Apr 2008 16:27:23 +0200

linux-2.6 (2.6.24-6) unstable; urgency=high

  [ Martin Michlmayr ]
  * [armel] Fix FTBFS on armel by enabling CONFIG_USB_USBNET=m in
    armel/config, as it was done for arm/config already.
  * [armel] Add oabi shim for fstatat64 (Riku Voipio)

  [ Gordon Farquharson ]
  * [arm/iop32x] Do not build the ARTOP PATA driver (PATA_ARTOP).
  * [arm/iop32x] Enable MTD_CMDLINE_PARTS.

  [ Kyle McMartin ]
  * [hppa] fix pdc_console panic at boot (closes: #476292).
  * [hppa] properly flush user signal tramps
  * [hppa] special case futex cmpxchg on kernel space NULL (closes: 476285).

 -- Bastian Blank <waldi@debian.org>  Fri, 18 Apr 2008 19:41:30 +0200

linux-2.6 (2.6.24-5) unstable; urgency=low

  [ Gordon Farquharson ]
  * [arm] Enable asix driver (USB_NET_AX8817X).
  * [arm] Enable CONFIG_USB_CATC, CONFIG_USB_KAWETH, CONFIG_USB_PEGASUS,
          and CONFIG_USB_RTL8150.
  * [arm/ixp4xx] Update Ethernet driver (closes: #471062).
  * [arm/ixp4xx] Add HSS driver.

  [ Bastian Blank ]
  * [s390/s390-tape]: Override localversion correctly.
  * Add stable release 2.6.24.3:
    - x86_64: CPA, fix cache attribute inconsistency bug
    - bonding: fix NULL pointer deref in startup processing
    - POWERPC: Revert chrp_pci_fixup_vt8231_ata devinit to fix libata on pegasos
    - PCMCIA: Fix station address detection in smc
    - SCSI: gdth: scan for scsi devices
    - USB: fix pm counter leak in usblp
    - S390: Fix futex_atomic_cmpxchg_std inline assembly.
    - genirq: do not leave interupts enabled on free_irq
    - hrtimer: catch expired CLOCK_REALTIME timers early
    - hrtimer: check relative timeouts for overflow
    - SLUB: Deal with annoying gcc warning on kfree()
    - hrtimer: fix *rmtp/restarts handling in compat_sys_nanosleep()
    - hrtimer: fix *rmtp handling in hrtimer_nanosleep()
    - Disable G5 NAP mode during SMU commands on U3
    - Be more robust about bad arguments in get_user_pages()
    - AUDIT: Increase skb->truesize in audit_expand
    - BLUETOOTH: Add conn add/del workqueues to avoid connection fail.
    - INET: Prevent out-of-sync truesize on ip_fragment slow path
    - INET_DIAG: Fix inet_diag_lock_handler error path.
    - IPCOMP: Fetch nexthdr before ipch is destroyed
    - IPCOMP: Fix reception of incompressible packets
    - IPV4: fib: fix route replacement, fib_info is shared
    - IPV4: fib_trie: apply fixes from fib_hash
    - PKT_SCHED: ematch: oops from uninitialized variable (resend)
    - SELinux: Fix double free in selinux_netlbl_sock_setsid()
    - TC: oops in em_meta
    - TCP: Fix a bug in strategy_allowed_congestion_control
    - SCSI: sd: handle bad lba in sense information
    - Fix dl2k constants
    - XFS: Fix oops in xfs_file_readdir()
    - hugetlb: add locking for overcommit sysctl
    - inotify: fix check for one-shot watches before destroying them
    - NFS: Fix a potential file corruption issue when writing
    - NETFILTER: nf_conntrack_tcp: conntrack reopening fix
    - SPARC/SPARC64: Fix usage of .section .sched.text in assembler code.
  * Add stable release 2.6.24.4:
    - S390 futex: let futex_atomic_cmpxchg_pt survive early functional tests.
    - slab: NUMA slab allocator migration bugfix
    - relay: fix subbuf_splice_actor() adding too many pages
    - BLUETOOTH: Fix bugs in previous conn add/del workqueue changes.
    - SCSI advansys: Fix bug in AdvLoadMicrocode
    - async_tx: avoid the async xor_zero_sum path when src_cnt > device->max_xor
    - aio: bad AIO race in aio_complete() leads to process hang
    - jbd: correctly unescape journal data blocks
    - jbd2: correctly unescape journal data blocks
    - zisofs: fix readpage() outside i_size
    - NETFILTER: nfnetlink_log: fix computation of netlink skb size
    - NETFILTER: nfnetlink_queue: fix computation of allocated size for netlink skb
    - NETFILTER: xt_time: fix failure to match on Sundays
    - sched_nr_migrate wrong mode bits
    - nfsd: fix oops on access from high-numbered ports
    - sched: fix race in schedule()
    - SCSI: mpt fusion: don't oops if NumPhys==0
    - SCSI: gdth: fix to internal commands execution
    - SCSI: gdth: bugfix for the at-exit problems
    - Fix default compose table initialization
    - x86: don't use P6_NOPs if compiling with CONFIG_X86_GENERIC
    - SCSI: fix BUG when sum(scatterlist) > bufflen
    - USB: ehci: handle large bulk URBs correctly (again)
    - USB: ftdi_sio - really enable EM1010PC
    - USB: ftdi_sio: Workaround for broken Matrix Orbital serial port
    - VT notifier fix for VT switch
    - eCryptfs: make ecryptfs_prepare_write decrypt the page
    - ioat: fix 'ack' handling, driver must ensure that 'ack' is zero
    - macb: Fix speed setting
    - x86: move out tick_nohz_stop_sched_tick() call from the loop
    - atmel_spi: fix clock polarity
    - b43: Backport bcm4311 fix
    - arcmsr: fix IRQs disabled warning spew
    - e1000e: Fix CRC stripping in hardware context bug
    - PCI x86: always use conf1 to access config space below 256 bytes
    - moduleparam: fix alpha, ia64 and ppc64 compile failures
    - pata_hpt*, pata_serverworks: fix UDMA masking
    - SCSI advansys: fix overrun_buf aligned bug
    - NETFILTER: fix ebtable targets return
    - NETFILTER: Fix incorrect use of skb_make_writable
    - NETFILTER: nfnetlink_queue: fix SKB_LINEAR_ASSERT when mangling packet data
    - spi: pxa2xx_spi clock polarity fix
    - ufs: fix parenthesisation in ufs_set_fs_state()
    - hugetlb: ensure we do not reference a surplus page after handing it to buddy
    - file capabilities: simplify signal check
    - futex: runtime enable pi and robust functionality
    - futex: fix init order
    - ARM pxa: fix clock lookup to find specific device clocks
    - x86: replace LOCK_PREFIX in futex.h
    - SCSI aic94xx: fix REQ_TASK_ABORT and REQ_DEVICE_RESET
    - SCSI gdth: don't call pci_free_consistent under spinlock
    - SCSI ips: fix data buffer accessors conversion bug
    - usb-storage: don't access beyond the end of the sg buffer
    - fuse: fix permission checking
    - CRYPTO xts: Use proper alignment
    - CRYPTO xcbc: Fix crash with IPsec
    - SCSI ips: handle scsi_add_host() failure, and other err cleanups
    - x86: adjust enable_NMI_through_LVT0()
    - drivers: fix dma_get_required_mask
    - iov_iter_advance() fix
    - x86: Clear DF before calling signal handler (closes: #469058)
    - ub: fix up the conversion to sg_init_table()
    - MIPS: Mark all but i8259 interrupts as no-probe.
    - IRQ_NOPROBE helper functions
    - IPCOMP: Disable BH on output when using shared tfm
    - IPCONFIG: The kernel gets no IP from some DHCP servers
    - IPV4: Remove IP_TOS setting privilege checks.
    - IPV6: dst_entry leak in ip4ip6_err.
    - IPV6: Fix IPsec datagram fragmentation
    - NET: Fix race in dev_close(). (Bug 9750)
    - NET: Messed multicast lists after dev_mc_sync/unsync (closes: #466719)
    - NIU: Bump driver version and release date.
    - NIU: Fix BMAC alternate MAC address indexing.
    - NIU: More BMAC alt MAC address fixes.
    - TCP: Improve ipv4 established hash function.
    - SPARC: Fix link errors with gcc-4.3
    - SPARC64: Loosen checks in exception table handling.

  [ Martin Michlmayr ]
  * [mips/r4k-ip22] Enable BLK_DEV_LOOP and BLK_DEV_CRYPTOLOOP.
  * [mips/r5k-ip32] Enable BLK_DEV_LOOP and BLK_DEV_CRYPTOLOOP.
  * [mips/r4k-ip22] Enable PPP, PPPOE and SLIP.
  * [mips/r5k-ip32] Enable PPP, PPPOE and SLIP.
  * Don't check the section size when we're cross compiling.

  [ dann frazier ]
  * Remove cap_task_kill (closes: #463669)

 -- Bastian Blank <waldi@debian.org>  Thu, 27 Mar 2008 12:40:16 +0100

linux-2.6 (2.6.24-4) unstable; urgency=low

  * Add stable release 2.6.24.1:
    - splice: missing user pointer access verification (CVE-2008-0009/10)
    - drm: the drm really should call pci_set_master..
    - Driver core: Revert "Fix Firmware class name collision"
    - fix writev regression: pan hanging unkillable and un-straceable
    - sched: fix high wake up latencies with FAIR_USER_SCHED
    - sched: let +nice tasks have smaller impact
    - b43: Reject new firmware early
    - selinux: fix labeling of /proc/net inodes
    - b43legacy: fix DMA slot resource leakage
    - b43legacy: drop packets we are not able to encrypt
    - b43legacy: fix suspend/resume
    - b43legacy: fix PIO crash
    - b43: Fix dma-slot resource leakage
    - b43: Drop packets we are not able to encrypt
    - b43: Fix suspend/resume
    - sky2: fix for WOL on some devices
    - sky2: restore multicast addresses after recovery
    - x86: restore correct module name for apm
    - ACPI: update ACPI blacklist
    - PCI: Fix fakephp deadlock
    - sys_remap_file_pages: fix ->vm_file accounting
    - lockdep: annotate epoll
    - forcedeth: mac address mcp77/79
    - USB: Fix usb_serial_driver structure for Kobil cardreader driver.
    - USB: handle idVendor of 0x0000
    - USB: fix usbtest halt check on big endian systems
    - USB: storage: Add unusual_dev for HP r707
    - USB: Variant of the Dell Wireless 5520 driver
    - USB: use GFP_NOIO in reset path
    - USB: ftdi driver - add support for optical probe device
    - USB: pl2303: add support for RATOC REX-USB60F
    - USB: remove duplicate entry in Option driver and Pl2303 driver for Huawei modem
    - USB: sierra: add support for Onda H600/Zte MF330 datacard to USB Driver for Sierra Wireless
    - USB: ftdi-sio: Patch to add vendor/device id for ATK_16IC CCD
    - USB: ftdi_sio - enabling multiple ELV devices, adding EM1010PC
    - USB: sierra driver - add devices
    - USB: Adding YC Cable USB Serial device to pl2303
    - USB: Sierra - Add support for Aircard 881U
    - USB: add support for 4348:5523 WinChipHead USB->RS 232 adapter
    - USB: CP2101 New Device IDs
    - usb gadget: fix fsl_usb2_udc potential OOPS
    - USB: keyspan: Fix oops
    - vm audit: add VM_DONTEXPAND to mmap for drivers that need it (CVE-2008-0007)
    - slab: fix bootstrap on memoryless node
    - DVB: cx23885: add missing subsystem ID for Hauppauge HVR1800 Retail

  [ Martin Michlmayr ]
  * [arm/ixp4xx] Enble ATA_OVER_ETH, requested by Nicola Fankhauser.
  * [arm/iop32x] Enble ATA_OVER_ETH.

  [ Bastian Blank ]
  * Add stable release 2.6.24.2:
    - splice: fix user pointer access in get_iovec_page_array()
    (CVE-2008-0600, closes: #464945)

 -- Bastian Blank <waldi@debian.org>  Mon, 11 Feb 2008 12:29:23 +0100

linux-2.6 (2.6.24-3) unstable; urgency=low

  [ maximilian attems ]
  * [scsi]: hptiop: add more adapter models and fixes.
  * [amd64, i386]: Reenable ACPI_PROCFS_POWER. (closes: #463253)

  [ Gordon Farquharson ]
  * [arm/ixp4xx] Update Ethernet driver so that it can be loaded by udev
    automatically.

  [ Martin Michlmayr ]
  * [mips/r5k-ip32] Enable R8169, requested by Giuseppe Sacco. (Closes:
    #463705)

 -- Bastian Blank <waldi@debian.org>  Wed, 06 Feb 2008 13:05:18 +0100

linux-2.6 (2.6.24-2) unstable; urgency=low

  [ Bastian Blank ]
  * Fix broken merge of flavour specific settings.
    - [i386]: Recommends are fixed.
    - [s390/s390-tape]: Built as small image again.

  [ maximilian attems ]
  * Disable old dup prism54 driver.
  * Stable queue: slab: fix bootstrap on memoryless node.

  [ Aurelien Jarno ]
  * [arm]: Remove options that are present in topconfig from config.versatile.
  * [arm]: Turn off B44 since it fails to compile on armel.

 -- Bastian Blank <waldi@debian.org>  Thu, 31 Jan 2008 17:37:00 +0100

linux-2.6 (2.6.24-1) unstable; urgency=low

  * New upstream release
    (closes: #461639)

  [ Martin Michlmayr ]
  * Don't build the AdvanSys driver on ARM since it fails to compile.
  * Disable ATH5K on ARM since it fails to compile.
  * [arm/iop32x] Activate DMADEVICES.
  * [mips/mipsel] Turn off CONFIG_NIU since it fails to compile.

  [ maximilian attems ]
  * [amd64, i386]: Enable ACPI_SYSFS_POWER and disable ACPI_PROCFS_POWER.
  * [fw] Sync with latest git-ieee1394 for sbp2 fixes.

  [ Bastian Blank ]
  * Kill reboot warning from old templates.
  * Fix strange default value for link_in_boot. (closes: #425056)
  * [powerpc/powerpc]: Enable Efika support.
  * [powerpc]: Lower mkvmlinuz to the state of a bootloader.
  * [powerpc]: Remove ppc and m68k include dirs from headers.
  * Remove versions from relations fullfilled in stable.

  [ Aurelien Jarno ]
  * [arm]: Update versatile config.

  [ Gordon Farquharson ]
  * [arm/ixp4xx] Change the ixp4xx network driver from the driver
    written by Christian Hohnstaedt to the driver written by Krzysztof
    Hasala which has partially been accepted upstream.

 -- Bastian Blank <waldi@debian.org>  Sat, 26 Jan 2008 11:35:11 +0100

linux-2.6 (2.6.24~rc8-1~experimental.1) experimental; urgency=low

  * New upstream release
    (closes: #454776, #458142, #457992, #458899, #426124, #459732, #455566).

  [ maximilian attems ]
  * New upstream release, rebase dfsg stuff plus drivers-atm.patch,
    scripts-kconfig-reportoldconfig.patch.
  * [amd64, powerpc] Set HIGH_RES_TIMERS and NO_HZ (closes: #458312).
  * topconfig set NETFILTER_XT_MATCH_TIME, NET_ACT_NAT, KSDAZZLE_DONGLE,
    KS959_DONGLE, NET_9P_FD, IP1000, VETH, IXGBE, NIU, TEHUTI, LIBERTAS_CS,
    LIBERTAS_SDIO, RT2X00, SENSORS_ADT7470, SENSORS_I5K_AMB, SENSORS_F71882FG,
    SENSORS_FSCHMD, SENSORS_IBMPEX, CRYPTO_XTS, CRYPTO_SEED, CRYPTO_AUTHENC,
    DVB_S5H1409, DVB_TUNER_MT2131, INET_LRO, MMC_RICOH_MMC, MMC_SPI,
    RTC_DRV_DS1374, VIDEO_CX23885, VIDEO_FB_IVTV, USB_SERIAL_CH341,
    SCSI_SRP_TGT_ATTRS, ADM8211, MTD_INTEL_VR_NOR, MTD_ALAUDA,
    MTD_ONENAND_2X_PROGRAM, MTD_ONENAND_SIM, DM_MULTIPATH_HP, FUJITSU_LAPTOP,
    QUOTA_NETLINK_INTERFACE, DM_UEVENT, SCSI_FC_TGT_ATTRS, SSB, BT_HCIUART_LL,
    BT_HCIBTSDIO, MTD_OOPS, CGROUPS, MDIO_BITBANG, HIDRAW, P54, SDIO_UART,
    NETCONSOLE_DYNAMIC, SECURITY_FILE_CAPABILITIES.
  * Disable smbfs in topconfig, not supported upstream, use cifs.
  * Disable bcm43xx, deprecated by upstream. Enable B43 (needs v4 firmware)
    and B43LEGACY (needs v3 firmware).
  * [i386]: Set SND_SC6000, EDAC_I3000, EDAC_I5000, SBC7240_WDT,
    NET_9P_VIRTIO, FB_GEODE_LX, VIRTIO_NET, VIRTIO_BLK.
  * Set USB_EHCI_TT_NEWSCHED fills USB 2.0 bandwith better. (closes: #454797)
  * postrm: Nuke initramfs sha1sum on linux-image removal. (closes: #420245)
  * Unifiy BSD_PROCESS_ACCT settings across configs. (closes: #455892)
  * Reenable DABUSB as firmware is BSD licensed.
  * [hppa]: Disable OCFS2, due build trouble.
  * topconfig: Enable delay accounting TASKSTATS. (closes: #433204)
  * Add git-ieee1394.patch for latest firewire fixes.
  * [i386] Enable PARAVIRT_GUEST. (closes: #457562)
  * [amd64, i386] Enable CPU_IDLE for software-controlled idle pm.
  * [amd64, i386] Enable IT8712F_WDT, FB_EFI.
  * Add and enable at76.patch wireless driver for Atmel USB cards.
  * Add and enable ath5k.patch wireless driver for Atheros 5xxx cards.
  * Unify VLAN_8021Q setting, needed also on r5k-cobalt.
  * Double max SERIAL_8250_NR_UARTS to 32. (closes: #440807)
  * topconfig: Enable AUDITSYSCALL for better SELinux support.

  [ Bastian Blank ]
  * [amd64, i386]: Set kernel architecture to x86.
  * [i386]: Remove linux-libc-dev arch override.

  [ Martin Michlmayr ]
  * [mipsel/r5k-cobalt] Enable the new LEDs driver for Cobalt RaQ.
  * [arm/iop32x] Re-enable USB_NET and PPP, thanks Daniel Hess (closes:
    #456416).
  * [arm/iop32x] Enable BSD_PROCESS_ACCT and POSIX_MQUEUE (closes: #455892).
  * [mips] Disable AdvanSys SCSI since it doesn't compile.
  * [arm/ixp4xx] Enable IP_ADVANCED_ROUTER, requested by Oliver Urbann.
  * [arm/iop32x] Enable IP_ADVANCED_ROUTER.

  [ dann frazier ]
  * [ia64]: Enable BLK_CPQ_DA

  [ Frederik Schüler ]
  * Add GFS2 locking symbols export patch.

  [ Aurelien Jarno ]
  * [mips/mipsel] Remove QEMU flavour, as the Malta platform is now correctly
    emulated in QEMU.

  [ Christian T. Steigies ]
  * [m68k]: Update patches from linux-m68k CVS
  * [m68k]: Enable building for bvme6000, mvme147, and mvme16x again

 -- Bastian Blank <waldi@debian.org>  Fri, 18 Jan 2008 12:23:26 +0100

linux-2.6 (2.6.23-2) unstable; urgency=low

  [ dann frazier ]
  * [ia64]: Enable BLK_CPQ_DA

  [ Gordon Farquharson ]
  * [arm/iop32x] Use the new i2c framework to load rtc-rs5c372 for the
    GLAN Tank.

  [ Frederik Schüler ]
  * Export gfs2 locking symbols required to build gfs1 module.

  [ maximilian attems ]
  * [ppc] Reenable PMAC_BACKLIGHT.
  * [sparc] Add davem get_cpu() SunFire boot patch. (closes: #440720)
  * Add stable release 2.6.23.10:
    - IPV4: Remove bogus ifdef mess in arp_process
    - KVM: x86 emulator: Use emulator_write_emulated and not emulator_write_std
    - KVM: SVM: Fix FPU leak while emulating clts
    - revert "dpt_i2o: convert to SCSI hotplug model"
    - KVM: x86 emulator: fix access registers for instructions with ModR/M
      byte and Mod = 3
    - KVM: x86 emulator: invd instruction
    - KVM: SVM: Intercept the 'invd' and 'wbinvd' instructions
    - KVM: Skip pio instruction when it is emulated, not executed
    - KVM: VMX: Force vm86 mode if setting flags during real mode
    - forcedeth: new mcp79 pci ids
    - forcedeth boot delay fix
    - PFKEY: Sending an SADB_GET responds with an SADB_GET
    - rd: fix data corruption on memory pressure.
    - create /sys/.../power when CONFIG_PM is set
    - USB: fix up EHCI startup synchronization
    - RXRPC: Add missing select on CRYPTO
    - KVM: VMX: Reset mmu context when entering real mode
    - NET: random : secure_tcp_sequence_number should not assume
      CONFIG_KTIME_SCALAR
    - NET: Corrects a bug in ip_rt_acct_read()
    - NETFILTER: Fix NULL pointer dereference in nf_nat_move_storage()
    - netfilter: Fix kernel panic with REDIRECT target.
    - IPV6: Restore IPv6 when MTU is big enough
    - UNIX: EOF on non-blocking SOCK_SEQPACKET
    - x86 setup: add a near jump to serialize %cr0 on 386/486
    - Fix synchronize_irq races with IRQ handler
    - CRYPTO api: Fix potential race in crypto_remove_spawn
    - TCP: Fix TCP header misalignment
    - tmpfs: restore missing clear_highpage (CVE-2007-6417)
    - TCP: MTUprobe: fix potential sk_send_head corruption
    - NETFILTER: fix forgotten module release in xt_CONNMARK and xt_CONNSECMARK
    - fb_ddc: fix DDC lines quirk
    - VLAN: Fix nested VLAN transmit bug
    - I4L: fix isdn_ioctl memory overrun vulnerability (CVE-2007-6151)
    - isdn: avoid copying overly-long strings
    - nf_nat: fix memset error
    - esp_scsi: fix reset cleanup spinlock recursion
    - libertas: properly account for queue commands
    - KVM: Fix hang on uniprocessor
    - USB: make the microtek driver and HAL cooperate
    - TEXTSEARCH: Do not allow zero length patterns in the textsearch
      infrastructure
    - XFRM: Fix leak of expired xfrm_states
    - NETFILTER: xt_TCPMSS: remove network triggerable WARN_ON
    - BRIDGE: Lost call to br_fdb_fini() in br_init() error path
    - DECNET: dn_nl_deladdr() almost always returns no error
    - BRIDGE: Properly dereference the br_should_route_hook
    - PKT_SCHED: Check subqueue status before calling hard_start_xmit
    - Freezer: Fix APM emulation breakage
    - XFS: Make xfsbufd threads freezable
    - TCP: Problem bug with sysctl_tcp_congestion_control function
    - wait_task_stopped(): pass correct exit_code to wait_noreap_copyout()
    - KVM: x86 emulator: implement 'movnti mem, reg'
    - TCP: illinois: Incorrect beta usage
    - futex: fix for futex_wait signal stack corruption
    - libata: kill spurious NCQ completion detection
    - hrtimers: avoid overflow for large relative timeouts (CVE-2007-5966)
    - Input: ALPS - add support for model found in Dell Vostro 1400
      (closes: #448818)
    - PNP: increase the maximum number of resources
    - sched: some proc entries are missed in sched_domain sys_ctl debug code
    - ATM: [he] initialize lock and tasklet earlier
  * Add stable release 2.6.23.11:
    - BRIDGE: Section fix.
    - Revert "Freezer: Fix APM emulation breakage"
  * Backport fix for CVE-2007-5938
    - iwlwifi: fix possible NULL dereference in iwl_set_rate()
  * Add stable release 2.6.23.12:
    - Revert "PNP: increase the maximum number of resources"
  * VM/Security: add security hook to do_brk (CVE-2007-6434)
  * security: protect from stack expantion into low vm addresses
  * [hppa]: Disable OCFS2, due build trouble.

  [ Aurelien Jarno ]
  * [arm/versatile] Disable ACENIC and MYRI10GE as they are useless on this
    platform.
  * Add em28xx-dv100.patch to add support for Pinnacle Dazzle DVC 100.

  [ Bastian Blank ]
  * Fix abi change in 2.6.23.10.

 -- maximilian attems <maks@debian.org>  Fri, 21 Dec 2007 11:47:55 +0100

linux-2.6 (2.6.23-1) unstable; urgency=low

  * New upstream release (closes: #447682).
    - r8169: fix confusion between hardware and IP header alignment
      (closes: #452069).

  [ maximilian attems ]
  * [ppc] Enable for powerpc config the ams (Apple Motion Sensor).
    (closes: #426210)
  * Add to linux-doc the missing toplevel text files.
    (closes: #360876, #438697)
  * Set CONFIG_BLK_DEV_IO_TRACE for blktrace(8) support. (closes: #418442)
  * ipw2200: Enable IPW2200_RADIOTAP and IPW2200_PROMISCUOUS for optional
    rtap interface. (closes: #432555)
  * Enable in topconfig NF_CT_PROTO_UDPLITE, NETFILTER_XT_TARGET_TRACE,
    NETFILTER_XT_MATCH_CONNLIMIT, NETFILTER_XT_MATCH_U32, SENSORS_ABITUGURU3,
    SENSORS_LM93, SENSORS_DME1737, SENSORS_THMC50, DVB_USB_AF9005,
    DVB_USB_AF9005_REMOTE, CRC7, I2C_TAOS_EVM, DS1682, SENSORS_TSL2550,
    SPI_LM70_LLP, SPI_TLE62X0, W1_SLAVE_DS2760, TUNER_TEA5761, NET_9P,
    DM_MULTIPATH_RDAC, NET_SCH_RR, EEPROM_93CX6, PPPOL2TP, CRYPTO_HW, UIO,
    UIO_CIF, SND_CS5530, RTL8187, PC300TOO, TCG_TIS, SCSI_SAS_ATA,
    PATA_MARVELL.
  * [i386] Enable lguest.
  * [amd64, i386] Enable VIDEO_OUTPUT_CONTROL, NETDEVICES_MULTIQUEUE.
  * linux-image bugscript add cmdline.
  * [amd64, i386, ia64]: Enable DMIID, ACPI_PROC_EVENT.
  * Enable TCG_TPM various userspace accesses it. (closes: #439020)
  * Add and enable IWLWIFI.
  * Add git-ieee1394.patch for latest firewire fixes.
  * [ipv6] Enable IPV6_MULTIPLE_TABLES, IPV6_SUBTREES. (closes: #441226)
  * Add and enable E1000E.
  * Add stable release 2.6.23.1:
    - libata: sata_mv: more S/G fixes

  [ Martin Michlmayr ]
  * [mips] Add a bcm1480 PCI build fix.
  * Update Riku Voipio's Fintek F75375/SP driver to the latest version.
  * [arm/iop32x] Set the fan on Thecus N2100 to full speed (Riku Voipio).
  * [arm/iop32x] Remove the IPv6 and filesystem info from the config file
    so we will get the values from the main config file.  This should
    enable NFSv4 and ip6tables support requested by Wouter Verhelst.
  * [arm/iop32x] Remove even more options to receive the default options.
  * [arm/ixp4xx] Remove a lot of options to receive the default options.
  * [mips/r4k-ip22] Remove a lot of options to receive the default options.
    This will enable ISCSI requested by Martin Zobel-Helas.
  * [mips/r5k-ip32] Remove a lot of options to receive the default options.
    This will enable PCI Ethernet devices requested by Giuseppe Sacco.
  * [mipsel/r5k-cobalt] Remove a lot of options to receive the default
    options.
  * [mipsel/r5k-cobalt] Enable the modern Cobalt LEDs driver.
  * [arm/iop32x] Enable Intel IOP ADMA support.
  * [arm] Mark BCM43XX as broken on ARM.
  * [mips/r4k-ip22] Disable EARLY PRINTK because it breaks serial console.
  * [mips] Add some IP22 fixes from Thomas Bogendoerfer:
    - Fix broken EISA interrupt setup by switching to generic i8259
    - Fix broken eeprom access by using __raw_readl/__raw_writel

  [ Bastian Blank ]
  * Add unpriviledged only Xen support.
  * [i386] Drop k7 images.
  * Drop maybe IETF document. (closes: #423040)
  * Drop drivers because of binary only firmwares:
    - DABUSB driver
    - COPS LocalTalk PC support
    - Digi Intl. RightSwitch SE-X support
    - 3Com 3C359 Token Link Velocity XL adapter support
    - SMC ISA/MCA adapter support
    - EMI 6|2m USB Audio interface support
    - EMI 2|6 USB Audio interface support
    - Computone IntelliPort Plus serial support
  * Remove binary only firmwares for:
    - Alteon AceNIC/3Com 3C985/NetGear GA620 Gigabit support
    - Broadcom Tigon3 support
    - USB Keyspan USA-xxx Serial Driver
    - Korg 1212 IO
    - ESS Allegro/Maestro3
    - Yamaha YMF724/740/744/754
    - Technotrend/Hauppauge Nova-USB devices
    - YAM driver for AX.25
    - MyriCOM Gigabit Ethernet support
    - PTI Qlogic, ISP Driver
    - Cirrus Logic (Sound Fusion) CS4280/CS461x/CS462x/CS463x
    - Madge Ambassador (Collage PCI 155 Server)
    - PCA-200E support
    - SBA-200E support
    - Broadcom NetXtremeII support
  * Disable now broken drivers:
    - Alteon AceNIC/3Com 3C985/NetGear GA620 Gigabit support
    - USB Keyspan USA-xxx Serial Driver
    - Technotrend/Hauppauge Nova-USB devices
    - YAM driver for AX.25
    - MyriCOM Gigabit Ethernet support
    - PTI Qlogic, ISP Driver
    - Cirrus Logic (Sound Fusion) CS4280/CS461x/CS462x/CS463x
    - Madge Ambassador (Collage PCI 155 Server)
    - PCA-200E support
    - SBA-200E support
    - Broadcom NetXtremeII support
  * Add -common to common header package names.
  * Drop provides from common header packages.
  * Update plain image type.
  * Put only a config dump into linux-support.

  [ Aurelien Jarno ]
  * [mips, mipsel] Add a 64-bit image (5kc-malta) for the MIPS Malta board.
    (closes: #435677)
    [sparc] Enable r8169 module on sparc64 and sparc64-smp flavours (closes:
    #431977)

  [ Frederik Schüler ]
  * Move all PATA options into the global config file, exept PATA_ARTOP
    (arm/ixp4xx) and PATA_MPC52xx (powerpc).
  * Move new global options into the global config file
  * Clean up new amd64 options

  [ dann frazier ]
  * [ia64] Re-enable various unintentionally disabled config options
  * Enable hugetlbfs on i386, amd64, sparc64 and powerpc64. Closes: #450939

  [ Bastian Blank ]
  * Add stable release 2.6.23.2:
    - BLOCK: Fix bad sharing of tag busy list on queues with shared tag maps
    - fix tmpfs BUG and AOP_WRITEPAGE_ACTIVATE
    - Fix compat futex hangs. (closes: #433187)
    - sched: keep utime/stime monotonic
    - fix the softlockup watchdog to actually work
    - splice: fix double kunmap() in vmsplice copy path
    - writeback: don't propagate AOP_WRITEPAGE_ACTIVATE
    - SLUB: Fix memory leak by not reusing cpu_slab
    - HOWTO: update ja_JP/HOWTO with latest changes
    - fix param_sysfs_builtin name length check
    - param_sysfs_builtin memchr argument fix
    - Remove broken ptrace() special-case code from file mapping
    - locks: fix possible infinite loop in posix deadlock detection
    - lockdep: fix mismatched lockdep_depth/curr_chain_hash
  * Add stable release 2.6.23.3:
    - revert "x86_64: allocate sparsemem memmap above 4G"
    - x86: fix TSC clock source calibration error
    - x86 setup: sizeof() is unsigned, unbreak comparisons
    - x86 setup: handle boot loaders which set up the stack incorrectly
    - x86: fix global_flush_tlb() bug
    - xfs: eagerly remove vmap mappings to avoid upsetting Xen
    - xen: fix incorrect vcpu_register_vcpu_info hypercall argument
    - xen: deal with stale cr3 values when unpinning pagetables
    - xen: add batch completion callbacks
    - UML - kill subprocesses on exit
    - UML - stop using libc asm/user.h
    - UML - Fix kernel vs libc symbols clash
    - UML - Stop using libc asm/page.h
    - POWERPC: Make sure to of_node_get() the result of pci_device_to_OF_node()
    - POWERPC: Fix handling of stfiwx math emulation
    - MIPS: R1: Fix hazard barriers to make kernels work on R2 also.
    - MIPS: MT: Fix bug in multithreaded kernels.
    - Fix sparc64 MAP_FIXED handling of framebuffer mmaps
    - Fix sparc64 niagara optimized RAID xor asm
  * Add stable release 2.6.23.4:
    - mac80211: make ieee802_11_parse_elems return void
    - mac80211: only honor IW_SCAN_THIS_ESSID in STA, IBSS, and AP modes
    - mac80211: honor IW_SCAN_THIS_ESSID in siwscan ioctl
    - mac80211: store SSID in sta_bss_list
    - mac80211: store channel info in sta_bss_list
    - mac80211: reorder association debug output
    - ieee80211: fix TKIP QoS bug
    - NETFILTER: nf_conntrack_tcp: fix connection reopening
    - Fix netlink timeouts.
    - Fix crypto_alloc_comp() error checking.
    - Fix SET_VLAN_INGRESS_PRIORITY_CMD error return.
    - Fix VLAN address syncing.
    - Fix endianness bug in U32 classifier.
    - Fix TEQL oops.
    - Fix error returns in sys_socketpair()
    - softmac: fix wext MLME request reason code endianness
    - Fix kernel_accept() return handling.
    - TCP: Fix size calculation in sk_stream_alloc_pskb
    - Fix SKB_WITH_OVERHEAD calculations.
    - Fix 9P protocol build
    - Fix advertised packet scheduler timer resolution
    - Add get_unaligned to ieee80211_get_radiotap_len
    - mac80211: Improve sanity checks on injected packets
    - mac80211: filter locally-originated multicast frames
  * Add stable release 2.6.23.5:
    - zd1211rw, fix oops when ejecting install media
    - rtl8187: Fix more frag bit checking, rts duration calc
    - ipw2100: send WEXT scan events
    - zd1201: avoid null ptr access of skb->dev
    - sky2: fix power settings on Yukon XL
    - sky2: ethtool register reserved area blackout
    - sky2: status ring race fix
    - skge: XM PHY handling fixes
    - Fix L2TP oopses.
    - TG3: Fix performance regression on 5705.
    - forcedeth: add MCP77 device IDs
    - forcedeth msi bugfix
    - ehea: 64K page kernel support fix
    - libertas: fix endianness breakage
    - libertas: more endianness breakage
  * Add stable release 2.6.23.6:
    - ACPI: suspend: Wrong order of GPE restore.
    - ACPI: sleep: Fix GPE suspend cleanup
    - libata: backport ATA_FLAG_NO_SRST and ATA_FLAG_ASSUME_ATA, part 2
    - libata: backport ATA_FLAG_NO_SRST and ATA_FLAG_ASSUME_ATA
    - libata: add HTS542525K9SA00 to NCQ blacklist
    - radeon: set the address to access the GART table on the CPU side correctly
    - Char: moxa, fix and optimise empty timer
    - Char: rocket, fix dynamic_dev tty
    - hptiop: avoid buffer overflow when returning sense data
    - ide: Fix cs5535 driver accessing beyond array boundary
    - ide: Fix siimage driver accessing beyond array boundary
    - ide: Add ide_get_paired_drive() helper
    - ide: fix serverworks.c UDMA regression
    - i4l: fix random freezes with AVM B1 drivers
    - i4l: Fix random hard freeze with AVM c4 card
    - ALSA: hda-codec - Add array terminator for dmic in STAC codec
    - USB: usbserial - fix potential deadlock between write() and IRQ
    - USB: add URB_FREE_BUFFER to permissible flags
    - USB: mutual exclusion for EHCI init and port resets
    - usb-gadget-ether: prevent oops caused by error interrupt race
    - USB: remove USB_QUIRK_NO_AUTOSUSPEND
    - MSI: Use correct data offset for 32-bit MSI in read_msi_msg()
    - md: raid5: fix clearing of biofill operations
    - md: fix an unsigned compare to allow creation of bitmaps with v1.0 metadata
    - dm: fix thaw_bdev
    - dm delay: fix status
    - libata: sync NCQ blacklist with upstream
    - ALSA: hdsp - Fix zero division
    - ALSA: emu10k1 - Fix memory corruption
    - ALSA: Fix build error without CONFIG_HAS_DMA
    - ALSA: fix selector unit bug affecting some USB speakerphones
    - ALSA: hda-codec - Avoid zero NID in line_out_pins[] of STAC codecs
    - IB/mthca: Use mmiowb() to avoid firmware commands getting jumbled up
    - IB/uverbs: Fix checking of userspace object ownership
    - hwmon/lm87: Disable VID when it should be
    - hwmon/lm87: Fix a division by zero
    - hwmon/w83627hf: Don't assume bank 0
    - hwmon/w83627hf: Fix setting fan min right after driver load
    - i915: fix vbl swap allocation size.
    - POWERPC: Fix platinumfb framebuffer
  * Add stable release 2.6.23.7:
    - NFS: Fix a writeback race...
    - ocfs2: fix write() performance regression
    - minixfs: limit minixfs printks on corrupted dir i_size (CVE-2006-6058)
  * Add stable release 2.6.23.8:
    - wait_task_stopped: Check p->exit_state instead of TASK_TRACED (CVE-2007-5500)
    - TCP: Make sure write_queue_from does not begin with NULL ptr (CVE-2007-5501)
  * Add stable release 2.6.23.9:
    - ipw2200: batch non-user-requested scan result notifications
    - USB: Nikon D40X unusual_devs entry
    - USB: unusual_devs modification for Nikon D200
    - softlockup: use cpu_clock() instead of sched_clock()
    - softlockup watchdog fixes and cleanups
    - x86: fix freeze in x86_64 RTC update code in time_64.c
    - ntp: fix typo that makes sync_cmos_clock erratic
    - x86: return correct error code from child_rip in x86_64 entry.S
    - x86: NX bit handling in change_page_attr()
    - x86: mark read_crX() asm code as volatile
    - x86: fix off-by-one in find_next_zero_string
    - i386: avoid temporarily inconsistent pte-s
    - libcrc32c: keep intermediate crc state in cpu order
    - geode: Fix not inplace encryption
    - Fix divide-by-zero in the 2.6.23 scheduler code
    - ACPI: VIDEO: Adjust current level to closest available one.
    - libata: sata_sis: use correct S/G table size
    - sata_sis: fix SCR read breakage
    - reiserfs: don't drop PG_dirty when releasing sub-page-sized dirty file
    - x86: disable preemption in delay_tsc()
    - dmaengine: fix broken device refcounting
    - nfsd4: recheck for secure ports in fh_verify
    - knfsd: fix spurious EINVAL errors on first access of new filesystem
    - raid5: fix unending write sequence
    - oProfile: oops when profile_pc() returns ~0LU
    - drivers/video/ps3fb: fix memset size error
    - i2c/eeprom: Hide Sony Vaio serial numbers
    - i2c/eeprom: Recognize VGN as a valid Sony Vaio name prefix
    - i2c-pasemi: Fix NACK detection

 -- maximilian attems <maks@debian.org>  Fri, 30 Nov 2007 11:40:09 +0100

linux-2.6 (2.6.22-6) unstable; urgency=low

  [ Martin Michlmayr ]
  * [mips] Add IP22 (SGI Indy) patches from Thomas Bogendoerfer:
    - Disable EARLY PRINTK because it breaks serial.
    - fix wrong argument order.
    - wrong check for second HPC.  Closes: #448488

  [ maximilian attems ]
  * Add stable release 2.6.22.11 - minus ipv6 abi breaker:
    - libertas: fix endianness breakage
    - libertas: more endianness breakage
    - Fix ROSE module unload oops.
    - Add get_unaligned to ieee80211_get_radiotap_len
    - Fix ipv6 redirect processing, leads to TAHI failures.
    - i915: fix vbl swap allocation size.
    - Fix ESP host instance numbering.
    - Fix TCP MD5 on big-endian.
    - Fix zero length socket write() semantics.
    - Fix sys_ipc() SEMCTL on sparc64.
    - Fix TCP initial sequence number selection.
    - lockdep: fix mismatched lockdep_depth/curr_chain_hash
    - V4L: ivtv: fix udma yuv bug
    - Fix TCP's ->fastpath_cnt_hit handling.
    - hwmon/lm87: Fix a division by zero
    - hwmon/lm87: Disable VID when it should be
    - hwmon/w83627hf: Fix setting fan min right after driver load
    - hwmon/w83627hf: Don't assume bank 0
    - netdrvr: natsemi: Fix device removal bug
    - Fix ieee80211 handling of bogus hdrlength field
    - mac80211: filter locally-originated multicast frames
    - POWERPC: Fix handling of stfiwx math emulation
    - dm9601: Fix receive MTU
    - firewire: fix unloading of fw-ohci while devices are attached
    - Fix cls_u32 error return handling.
    - ACPI: disable lower idle C-states across suspend/resume
  * Add stable release 2.6.22.12-rc1:
    - genirq: cleanup mismerge artifact
    - genirq: suppress resend of level interrupts
    - genirq: mark io_apic level interrupts to avoid resend
    - IB/uverbs: Fix checking of userspace object ownership
    - minixfs: limit minixfs printks on corrupted dir i_size (CVE-2006-6058)
    - param_sysfs_builtin memchr argument fix
    - x86: fix global_flush_tlb() bug
    - dm snapshot: fix invalidation deadlock
    - Revert "x86_64: allocate sparsemem memmap above 4G"

  [ Bastian Blank ]
  * Update vserver patch to 2.2.0.5.
    - Ignore symbols from never to be merged patch.

 -- maximilian attems <maks@debian.org>  Sun,  4 Nov 2007 17:35:51 +0100

linux-2.6 (2.6.22-5) unstable; urgency=low

  [ maximilian attems ]
  * Add stable release 2.6.22.6:
    - USB: allow retry on descriptor fetch errors
    - PCI: lets kill the 'PCI hidden behind bridge' message
    - Netfilter: Missing Kbuild entry for netfilter
    - Fix soft-fp underflow handling.
    - SPARC64: Fix sparc64 task stack traces.
    - TCP: Do not autobind ports for TCP sockets
    - DCCP: Fix DCCP GFP_KERNEL allocation in atomic context
    - NET: Share correct feature code between bridging and bonding
    - SNAP: Fix SNAP protocol header accesses.
    - NET: Fix missing rcu unlock in __sock_create()
    - IPv6: Invalid semicolon after if statement
    - TCP: Fix TCP rate-halving on bidirectional flows.
    - TCP: Fix TCP handling of SACK in bidirectional flows.
    - uml: fix previous request size limit fix
    - usb: add PRODUCT, TYPE to usb-interface events
    - PPP: Fix PPP buffer sizing.
    - ocfs2: Fix bad source start calculation during kernel writes
    - signalfd: fix interaction with posix-timers
    - signalfd: make it group-wide, fix posix-timers scheduling
    - USB: fix DoS in pwc USB video driver
    - sky2: don't clear phy power bits
    - PCI: disable MSI on RS690
    - PCI: disable MSI on RD580
    - PCI: disable MSI on RX790
    - IPV6: Fix kernel panic while send SCTP data with IP fragments
    - i386: fix lazy mode vmalloc synchronization for paravirt
  * Set abi to 3.
  * Add stable release 2.6.22.7: (CVE-2007-4573)
    - x86_64: Zero extend all registers after ptrace in 32bit entry path.
  * Add stable release 2.6.22.8: (CVE-2007-4571)
    - Convert snd-page-alloc proc file to use seq_file
  * Add stable release 2.6.22.9:
    - 3w-9xxx: Fix dma mask setting
    - Fix pktgen src_mac handling.
    - nfs: fix oops re sysctls and V4 support
    - DVB: get_dvb_firmware: update script for new location of tda10046 firmware
    - afs: mntput called before dput
    - disable sys_timerfd()
    - Fix "Fix DAC960 driver on machines which don't support 64-bit DMA"
    - futex_compat: fix list traversal bugs
    - MTD: Initialise s_flags in get_sb_mtd_aux()
    - Fix sparc64 v100 platform booting.
    - Fix IPV6 DAD handling
    - ext34: ensure do_split leaves enough free space in both blocks
    - dir_index: error out instead of BUG on corrupt dx dirs
    - Fix oops in vlan and bridging code
    - V4L: ivtv: fix VIDIOC_S_FBUF: new OSD values were never set
    - crypto: blkcipher_get_spot() handling of buffer at end of page
    - Fix datagram recvmsg NULL iov handling regression.
    - Handle snd_una in tcp_cwnd_down()
    - Fix TCP DSACK cwnd handling
    - JFFS2: fix write deadlock regression
    - hwmon: End of I/O region off-by-one
    - Fix debug regression in video/pwc
    - splice: fix direct splice error handling
    - Fix race with shared tag queue maps
    - Fix ipv6 source address handling.
    - POWERPC: Flush registers to proper task context
    - bcm43xx: Fix cancellation of work queue crashes
    - Fix DAC960 driver on machines which don't support 64-bit DMA
    - DVB: get_dvb_firmware: update script for new location of sp8870 firmware
    - USB: fix linked list insertion bugfix for usb core
    - Correctly close old nfsd/lockd sockets.
    - Fix IPSEC AH4 options handling
    - setpgid(child) fails if the child was forked by sub-thread
    - sigqueue_free: fix the race with collect_signal()
    - Fix decnet device address listing.
    - Fix inet_diag OOPS.
    - Leases can be hidden by flocks
    - kconfig: oldconfig shall not set symbols if it does not need to
    - MTD: Makefile fix for mtdsuper
    - firewire: fw-ohci: ignore failure of pci_set_power_state
      (fix suspend regression)
    - ieee1394: ohci1394: fix initialization if built non-modular
    - Fix device address listing for ipv4.
    - Fix tc_ematch kbuild
    - V4L: cx88: Avoid a NULL pointer dereference during mpeg_open()
    - DVB: b2c2-flexcop: fix Airstar HD5000 tuning regression
    - fix realtek phy id in forcedeth
    - rpc: fix garbage in printk in svc_tcp_accept()
    - Fix IPV6 append OOPS.
    - Fix ipv6 double-sock-release with MSG_CONFIRM
    - ACPI: Validate XSDT, use RSDT if XSDT fails
  * Update vserver patch to 2.2.0.4.
  * Add stable release 2.6.22.10:
    - i386: Use global flag to disable broken local apic timer on AMD CPUs.
    - Fix timer_stats printout of events/sec
    - libata: update drive blacklists
    - i2c-algo-bit: Read block data bugfix
    - scsi_transport_spi: fix domain validation failure from incorrect width
      setting
    - Fix SMP poweroff hangs
    - Fix ppp_mppe kernel stack usage.
    - sky2: reduce impact of watchdog timer
    - sky2: fix VLAN receive processing
    - sky2: fix transmit state on resume
    - SELinux: clear parent death signal on SID transitions
    - NLM: Fix a circular lock dependency in lockd
    - NLM: Fix a memory leak in nlmsvc_testlock

  [ Martin Michlmayr ]
  * [mips] Add a fix so qemu NE2000 will work again.
  * [mipsel/r5k-cobalt] Enable MTD.
  * [mips] Backport "Fix CONFIG_BUILD_ELF64 kernels with symbols in
    CKSEG0" to fix crash on boot on IP32 (SGI O2).  Closes: #444104.

  [ Steve Langasek ]
  * Set CONFIG_MATHEMU=y on alpha, which is required for proper fp math on
    at least ev4-ev56 systems.  Closes: #411813.
  * linux-image packages need to depend on a newer version of coreutils,
    because of the use of readlink -q -m inherited from kernel-package.
    Closes: #413311.

  [ Bastian Blank ]
  * Fix tainted check in bug scripts.

  [ dann frazier ]
  * [ia64] Re-enable various unintentionally disabled config options

 -- Maximilian Attems <maks@debian.org>  Thu, 11 Oct 2007 13:31:38 +0000

linux-2.6 (2.6.22-4) unstable; urgency=low

  [ dann frazier ]
  * [hppa] Use generic compat_sys_getdents (closes: #431773)

  [ Martin Michlmayr ]
  * [powerpc] Fix PS/2 keyboard detection on Pegasos (closes: #435378).

  [ Emanuele Rocca ]
  * [sparc] Add patch to fix PCI config space accesses on sun4u.
  * [sparc] Disable CONFIG_SCSI_SCAN_ASYNC.

  [ maximilian attems ]
  * Add stable release 2.6.22.2:
    - usb-serial: Fix edgeport regression on non-EPiC devices
    - Missing header include in ipt_iprange.h
    - drivers/video/macmodes.c:mac_find_mode() mustn't be __devinit
    - Fix ipv6 tunnel endianness bug.
    - aacraid: fix security hole
    - USB: cdc-acm: fix sysfs attribute registration bug
    - USB: fix warning caused by autosuspend counter going negative
    - Fix sparc32 memset()
    - Fix leak on /proc/lockdep_stats
    - Fix leaks on /proc/{*/sched, sched_debug, timer_list, timer_stats}
    - futex: pass nr_wake2 to futex_wake_op
    - md: handle writes to broken raid10 arrays gracefully
    - forcedeth bug fix: cicada phy
    - forcedeth bug fix: vitesse phy
    - forcedeth bug fix: realtek phy
    - ACPI: dock: fix opps after dock driver fails to initialize
    - pcmcia: give socket time to power down
    - drm/i915: Fix i965 secured batchbuffer usage (CVE-2007-3851)
    - Fix console write locking in sparc drivers.
    - Sparc64 bootup assembler bug
    - IPV6: /proc/net/anycast6 unbalanced inet6_dev refcnt
    - make timerfd return a u64 and fix the __put_user
    - Fix error queue socket lookup in ipv6
    - Input: lifebook - fix an oops on Panasonic CF-18
    - readahead: MIN_RA_PAGES/MAX_RA_PAGES macros
    - V4L: Add check for valid control ID to v4l2_ctrl_next
    - V4L: ivtv: fix broken VBI output support
    - V4L: ivtv: fix DMA timeout when capturing VBI + another stream
    - V4L: ivtv: Add locking to ensure stream setup is atomic
    - V4L: wm8775/wm8739: Fix memory leak when unloading module
    - do not limit locked memory when RLIMIT_MEMLOCK is RLIM_INFINITY
    - Include serial_reg.h with userspace headers (closes: #433755)
    - TCP FRTO retransmit bug fix
    - Fix rfkill IRQ flags.
    - nfsd: fix possible read-ahead cache and export table corruption
    - nfsd: fix possible oops on re-insertion of rpcsec_gss modules
    - jbd commit: fix transaction dropping
    - jbd2 commit: fix transaction dropping
    - softmac: Fix ESSID problem
    - uml: limit request size on COWed devices
    - UML: exports for hostfs
    - splice: fix double page unlock
    - cfq-iosched: fix async queue behaviour
    - cr_backlight_probe() allocates too little storage for struct cr_panel
    - sx: switch subven and subid values
    - hugetlb: fix race in alloc_fresh_huge_page()
    - KVM: SVM: Reliably detect if SVM was disabled by BIOS
    - dm io: fix another panic on large request
    - md: raid10: fix use-after-free of bio
    - fs: 9p/conv.c error path fix
    - Fix sparc32 udelay() rounding errors.
    - sony-laptop: fix bug in event handling
    - eCryptfs: ecryptfs_setattr() bugfix
    - Hangup TTY before releasing rfcomm_dev
    - dm io: fix panic on large request
    - dm raid1: fix status
    - dm snapshot: permit invalid activation
    - "ext4_ext_put_in_cache" uses __u32 to receive physical block number
    - destroy_workqueue() can livelock
    - USB: fix for ftdi_sio quirk handling
    - Fix TC deadlock.
    - Fix IPCOMP crashes.
    - gen estimator timer unload race
    - Netfilter: Fix logging regression
    - Fix user struct leakage with locked IPC shem segment
    - Fix reported task file values in sense data
    - gen estimator deadlock fix
    - Netpoll leak
    - dm: disable barriers
    - firewire: fw-sbp2: set correct maximum payload (fixes CardBus adapters)
    - fw-ohci: fix "scheduling while atomic"
    - firewire: fix memory leak of fw_request instances
    - ieee1394: revert "sbp2: enforce 32bit DMA mapping"
    - libata: add FUJITSU MHV2080BH to NCQ blacklist
    - i386: HPET, check if the counter works
    - CPU online file permission
    - acpi-cpufreq: Proper ReadModifyWrite of PERF_CTL MSR
    - Keep rfcomm_dev on the list until it is freed
    - SCTP scope_id handling fix
    - Fix ipv6 link down handling.
    - Fix TCP IPV6 MD5 bug.
    - sysfs: release mutex when kmalloc() failed in sysfs_open_file().
    - nf_conntrack: don't track locally generated special ICMP error
  * Bump abi due to firewire, ivtv and xrfm changes.
  * Add stable release 2.6.22.3:
    - fix oops in __audit_signal_info()
    - direct-io: fix error-path crashes
    - powerpc: Fix size check for hugetlbfs
    - stifb: detect cards in double buffer mode more reliably
    - pata_atiixp: add SB700 PCI ID
    - PPC: Revert "[POWERPC] Add 'mdio' to bus scan id list for platforms
      with QE UEC"
    - random: fix bound check ordering (CVE-2007-3105)
    - softmac: Fix deadlock of wx_set_essid with assoc work
    - PPC: Revert "[POWERPC] Don't complain if size-cells == 0 in prom_parse()"
    - ata_piix: update map 10b for ich8m
    - CPUFREQ: ondemand: fix tickless accounting and software coordination bug
    - CPUFREQ: ondemand: add a check to avoid negative load calculation
  * Add stable release 2.6.22.4:
    - Reset current->pdeath_signal on SUID binary execution (CVE-2007-3848)
  * Add stable release 2.6.22.5:
    - x86_64: Check for .cfi_rel_offset in CFI probe
    - x86_64: Change PMDS invocation to single macro
    - i386: Handle P6s without performance counters in nmi watchdog
    - revert "x86, serial: convert legacy COM ports to platform devices"
    - ACPICA: Fixed possible corruption of global GPE list
    - ACPICA: Clear reserved fields for incoming ACPI 1.0 FADTs
    - i386: Fix double fault handler
    - JFFS2 locking regression fix.
    - r8169: avoid needless NAPI poll scheduling
    - Linux 2.6.22.5
    - AVR32: Fix atomic_add_unless() and atomic_sub_unless()
    - i386: allow debuggers to access the vsyscall page with compat vDSO
    - hwmon: (smsc47m1) restore missing name attribute
    - hwmon: fix w83781d temp sensor type setting
    - Hibernation: do not try to mark invalid PFNs as nosave
    - sky2: restore workarounds for lost interrupts
    - sky2: carrier management
    - sky2: check for more work before leaving NAPI
    - sky2: check drop truncated packets
    - forcedeth: fix random hang in forcedeth driver when using netconsole
    - libata: add ATI SB700 device IDs to AHCI driver

  [ dann frazier ]
  * [ia64] Restore config cleanup now that its safe to break the ABI

  [ Bastian Blank ]
  * Update vserver patch to 2.2.0.3.

 -- Bastian Blank <waldi@debian.org>  Thu, 30 Aug 2007 20:19:44 +0200

linux-2.6 (2.6.22-3) unstable; urgency=low

  [ dann frazier ]
  * [ia64] Config cleanup in 2.6.22-2 broke the ABI; revert most of it
    for now (everything but the efivars and sym53c8xx modules)

  [ Martin Michlmayr ]
  * [mipsel/r5k-cobalt] Fix a typo in the config file.
  * [mipsel/4kc-malta] Update the config file, thanks Aurelien Jarno.
  * [mipsel] Add patch from Yoichi Yuasa to fix IDE on Cobalt.

 -- Bastian Blank <waldi@debian.org>  Sun, 29 Jul 2007 13:47:38 +0200

linux-2.6 (2.6.22-2) unstable; urgency=low

  [ Steve Langasek ]
  * [alpha] request_irq-retval.patch: capture the return value of all
    request_irq() calls in sys_titan.c to suppress the warning (and
    build failure with -Werror); failures still aren't being handled, but
    there's nothing that needs to be done -- or nothing that can be done
    -- if these requests fail anyway.

  [ Christian T. Steigies ]
  * Add module.lds to kernel headers (closes: #396220)
  * Enable INPUT_UINPUT on mac
  * Add 2.6.22 patches from linux-m68k CVS

  [ maximilian attems ]
  * Add stable release 2.6.22.1:
    - nf_conntrack_h323: add checking of out-of-range on choices' index values
      (CVE-2007-3642)

  [ dann frazier ]
  * [ia64] Re-enable various config options which were unintentionally
    disabled somewhere between 2.6.21 and 2.6.22
  * [ia64] Re-enable vserver flavour - this was somehow lost when 2.6.22
    was merged from trunk to the sid branch

  [ Bastian Blank ]
  * Update vserver patch to 2.2.0.3-rc1.

 -- Bastian Blank <waldi@debian.org>  Mon, 23 Jul 2007 09:38:01 +0200

linux-2.6 (2.6.22-1) unstable; urgency=low

  [ Bastian Blank ]
  * Drop asfs options.
  * Drop linux-libc-headers references.
  * Update vserver patch to 2.2.0-rc5.

  [ maximilian attems ]
  * Fullfils policy 3.7.2.2.
  * Add Sempron to the k7 image description (closes: #384737)
    Thanks Robert Millan <rmh@aybabtu.com>.
  * [powerpc] Enable CONFIG_ADB_PMU_LED.
  * [hppa] Disable a bunch of topconfig enabled fb devices. Thanks Frank
    Lichtenheld <djpig@debian.org> for build fix.

  [ Christian T. Steigies ]
  * Add module.lds to kernel headers
  * Enable INPUT_UINPUT on mac
  * Add 2.6.22 patches from linux-m68k CVS

  [ dann frazier ]
  * Enable vserver flavour for ia64 (closes: #423232)

 -- Bastian Blank <waldi@debian.org>  Sun, 15 Jul 2007 15:03:40 +0200

linux-2.6 (2.6.22~rc5-1~experimental.1) experimental; urgency=low

  [ Bastian Blank ]
  * [powerpc]: Disable prep.
  * [powerpc]: Disable apm emulation.
  * Drop inactive members from Uploaders.

  [ maximilian attems ]
  * Cleanup configs of old unused variables.
  * Enable TCP_CONG_YEAH, TCP_CONG_ILLINOIS, NF_CONNTRACK_SANE, DM_DELAY,
    GIGASET_M101, SATA_INIC162X, VIDEO_IVTV, USB_ZR364XX, INFINIBAND_CXGB3,
    MLX4_INFINIBAND, SPI_AT25, MFD_SM501, DVB_USB_M920X, DVB_USB_GL861,
    DVB_USB_AU6610, DVB_USB_OPERA1, SENSORS_AD7418, SENSORS_ADM1029,
    SENSORS_F75375S, SENSORS_CORETEMP, SENSORS_MAX6650, SENSORS_APPLESMC,
    I2C_SIMTEC, I2C_TINY_USB, SC92031, LIBERTAS_USB, RFKILL, RFKILL_INPUT,
    MTD_UBI, SND_USB_CAIAQ, SND_USB_CAIAQ_INPUT, USB_BERRY_CHARGE,
    RTC_DRV_MAX6900, SUNRPC_BIND34, SND_PORTMAN2X4, FB_VT8623, FUSION_LAN,
    DISPLAY_SUPPORT, FB_ARK, FB_SM501
    and disable SCSI_ESP_CORE, SPI_SPIDEV, CRYPT_CRYPTD, SYSV68_PARTITION,
    MOUSE_PS2_TOUCHKIT, INPUT_POLLDEV in topconfig.
  * [amd64, i386]: Take care of the renaming acpi-ibm to thinkpad-acpi.
    Enable KINGSUN_DONGLE, AF_RXRPC, RXKAD, MTD_NAND_PLATFORM, BLINK, PHANTOM,
    BACKLIGHT_PROGEAR, FB_HECUBA, FB_LE80578, FB_CARILLO_RANCH.
    Disable OSS_OBSOLETE.
  * Enable WLAN_PRE80211 and WLAN_80211 on all archs with NET_RADIO enabled.
  * Fix RTC_INTF_{DEV,SYSFS,PROC}=y where enabled modular.
  * Enable new wirless stack mac80211 and improved wireless conf api.
  * Enable new USB Touchscreen Driver on all configs with touchscreens.
  * Enable the newly added crypto algorythm: fcrypt, pcbc and camellia.
  * Unify CONFIG_TR to toplevel config, also enable new drivers 3C359
    and SMCTR.
  * Enable the moved USB tablets config options where wacom is enabled.
  * [i386] Enable driver for Crystalfontz 128x64 2-color LCD.
  * [amd64] Enable KS0108 LCD controller.
  * Enable the new firewire stack labeled to be more simple and robust.
  * [i386] Enable VMI paravirtualized interface.
  * [powerpc] Enable fb for IBM GXT4500P adaptor.
  * [amd64] Enable timerstats too.

  [ Martin Michlmayr ]
  * mipsel/r5k-cobalt: Use the new RTC system.

  [ dann frazier ]
  * Add Xen licensing info to the copyright file. (closes: #368912)

  [ Gordon Farquharson ]
  * arm: Mark CHELSIO_T3, NETXEN_NIC, BCM43XX, VIDEO_BT848,
    DVB_B2C2_FLEXCOP, and DVB_BUDGET as broken on ARM.
  * arm/ixp4xx: Add support for the new generic I2C GPIO driver on the
    NSLU2 and the NAS100D. Thanks to Michael-Luke Jones and Rod Whitby.
  * arm/ixp4xx: Update Artop PATA support patch for the NAS 100d.

  [ Christian T. Steigies ]
  * m68k: Disable already included patches (611, 618, 630)

 -- Bastian Blank <waldi@debian.org>  Tue, 19 Jun 2007 17:49:52 +0200

linux-2.6 (2.6.21-6) unstable; urgency=low

  * Add stable release 2.6.21.6:
    - nf_conntrack_h323: add checking of out-of-range on choices' index values
      (CVE-2007-3642)
  * Update vserver patch to 2.2.0.

 -- Bastian Blank <waldi@debian.org>  Tue, 10 Jul 2007 18:36:17 +0200

linux-2.6 (2.6.21-5) unstable; urgency=low

  [ Christian T. Steigies ]
  * [m68k] Add atari isa and scsi fixes

  [ maximilian attems ]
  * Add stable release 2.6.21.4:
    - cpuset: prevent information leak in cpuset_tasks_read (CVE-2007-2875)
    - random: fix error in entropy extraction (CVE-2007-2453 1 of 2)
    - random: fix seeding with zero entropy (CVE-2007-2453 2 of 2)
    - NETFILTER: {ip, nf}_conntrack_sctp: fix remotely triggerable NULL ptr
      dereference (CVE-2007-2876)
  * Add stable release 2.6.21.5:
    - acpi: fix potential call to a freed memory section.
    - USB: set the correct Interrupt interval in usb_bulk_msg
    - i386: Fix K8/core2 oprofile on multiple CPUs
    - ntfs_init_locked_inode(): fix array indexing
    - ALSA: wm8750 typo fix
    - neofb: Fix pseudo_palette array overrun in neofb_setcolreg
    - e1000: disable polling before registering netdevice
    - timer statistics: fix race
    - x86: fix oprofile double free
    - ALSA: usb-audio: explicitly match Logitech QuickCam
    - zd1211rw: Add AL2230S RF support
    - IPV4: Correct rp_filter help text.
    - Fix AF_UNIX OOPS
    - ICMP: Fix icmp_errors_use_inbound_ifaddr sysctl
    - NET: Fix BMSR_100{HALF,FULL}2 defines in linux/mii.h
    - SPARC64: Fix _PAGE_EXEC_4U check in sun4u I-TLB miss handler.
    - SPARC64: Don't be picky about virtual-dma values on sun4v.
    - SPARC64: Fix two bugs wrt. kernel 4MB TSB.
    - cciss: fix pci_driver.shutdown while device is still active
    - fix compat console unimap regression
    - timer stats: speedups
    - SPARC: Linux always started with 9600 8N1
    - pci_ids: update patch for Intel ICH9M
    - PCI: quirk disable MSI on via vt3351
    - UML - Improve host PTRACE_SYSEMU check
    - NET: parse ip:port strings correctly in in4_pton
    - Char: cyclades, fix deadlock
    - IPSEC: Fix panic when using inter address familiy IPsec on loopback.
    - TCP: Use default 32768-61000 outgoing port range in all cases.
    - TG3: Fix link problem on Dell's onboard 5906.
    - fuse: fix mknod of regular file
    - md: Avoid overflow in raid0 calculation with large components.
    - md: Don't write more than is required of the last page of a bitmap
    - make freezeable workqueues singlethread
    - tty: fix leakage of -ERESTARTSYS to userland
    - V4L/DVB (5593): Budget-ci: Fix tuning for TDM 1316 (160..200 MHz)
    - Input: i8042 - fix AUX port detection with some chips
    - SCSI: aacraid: Correct sa platform support.
      (Was: [Bug 8469] Bad EIP value on pentium3 SMP kernel-2.6.21.1)
    - BLUETOOTH: Fix locking in hci_sock_dev_event().
    - hpt366: don't check enablebits for HPT36x
    - ieee1394: eth1394: bring back a parent device
    - NET: Fix race condition about network device name allocation.
    - ALSA: hda-intel - Probe additional slots only if necessary
    - ALSA: hda-intel - Fix detection of audio codec on Toshiba A100
    - ahci: disable 64bit dma on sb600
    - i386: HPET, check if the counter works
    - Ignore bogus ACPI info for offline CPUs
    - NOHZ: Rate limit the local softirq pending warning output
    - Prevent going idle with softirq pending
    - Work around Dell E520 BIOS reboot bug
    - NET: "wrong timeout value" in sk_wait_data() v2
    - IPV6 ROUTE: No longer handle ::/0 specially.
    - x86_64: allocate sparsemem memmap above 4G
  * Bump ABI to 2.

  [ Bastian Blank ]
  * Back out ABI fixing changes.
  * Update vserver patch to 2.2.0-rc3.

 -- Bastian Blank <waldi@debian.org>  Fri, 22 Jun 2007 12:39:47 +0200

linux-2.6 (2.6.21-4) unstable; urgency=low

  * [powerpc] Fix mkvmlinuz support.
  * [s390] Add exception handler for diagnose 224.

 -- Bastian Blank <waldi@debian.org>  Sat, 26 May 2007 14:08:44 +0200

linux-2.6 (2.6.21-3) unstable; urgency=low

  [ Gordon Farquharson ]
  * arm/ixp4xx: Add patch to set NSLU2 timer frequency.

  [ maximilian attems ]
  * sparc64: enable USB_SERIAL. (closes: #412740)
  * Apply stable 2.6.21.1.
  * Add stable release 2.6.21.2:
    - slob: fix page order calculation on not 4KB page
    - libata-sff: Undo bug introduced with pci_iomap changes
    - kbuild: fixdep segfault on pathological string-o-death
    - IPMI: fix SI address space settings
    - IPV6: Reverse sense of promisc tests in ip6_mc_input
    - iop: fix iop_getttimeoffset
    - iop13xx: fix i/o address translation
    - arm: fix handling of svc mode undefined instructions
    - CPUFREQ: powernow-k7: fix MHz rounding issue with perflib
    - CPUFREQ: Support rev H AMD64s in powernow-k8
    - CPUFREQ: Correct revision mask for powernow-k8
    - JFS: Fix race waking up jfsIO kernel thread
    - IPV6: Send ICMPv6 error on scope violations.
    - SPARC64: Add missing cpus_empty() check in hypervisor xcall handling.
    - SPARC64: Fix recursion in PROM tree building.
    - SERIAL SUNHV: Add an ID string.
    - SPARC64: Bump PROMINTR_MAX to 32.
    - SPARC64: Be more resiliant with PCI I/O space regs.
    - oom: fix constraint deadlock
    - fix for bugzilla 8426: massive slowdown on SCSI CD/DVD drive connected to
      mptspi driver
    - x86_64 : Fix vgettimeofday()
    - IPV6: Fix slab corruption running ip6sic
    - IPSEC: Check validity of direction in xfrm_policy_byid
    - CRYPTO: api: Read module pointer before freeing algorithm
    - NET_SCHED: prio qdisc boundary condition
    - reiserfs: suppress lockdep warning
    - USB HID: hiddev - fix race between hiddev_send_event() and
      hiddev_release()
    - NETFILTER: {ip,nf}_nat_proto_gre: do not modify/corrupt GREv0 packets
      through NAT
    - fix leaky resv_huge_pages when cpuset is in use
    - ACPI: Fix 2.6.21 boot regression on P4/HT
    - TG3: Fix TSO bugs.
    - TG3: Remove reset during MAC address changes.
    - TG3: Update version and reldate.
    - BNX2: Fix TSO problem with small MSS.
    - BNX2: Block MII access when ifdown.
    - BNX2: Save PCI state during suspend.
    - BNX2: Update version and reldate.
    - sis900: Allocate rx replacement buffer before rx operation
    - knfsd: Avoid use of unitialised variables on error path when nfs exports.
    - knfsd: rpc: fix server-side wrapping of krb5i replies
    - md: Avoid a possibility that a read error can wrongly propagate through
    - md/raid1 to a filesystem.
    - fat: fix VFAT compat ioctls on 64-bit systems
    - NETFILTER: {ip,nf}_conntrack: fix use-after-free in helper destroy
      callback invocation
    - ppp: Fix ppp_deflate issues with recent zlib_inflate changes
    - NETPOLL: Fix TX queue overflow in trapped mode.
    - NETPOLL: Remove CONFIG_NETPOLL_RX
    - cxacru: Fix infinite loop when trying to cancel polling task
    - TCP: zero out rx_opt in tcp_disconnect()
    - ipv6: track device renames in snmp6
    - skge: default WOL should be magic only (rev2)
    - skge: allow WOL except for known broken chips
    - sky2: allow 88E8056
    - sky2: 88e8071 support not ready
    - skge: crash on shutdown/suspend
    - sky2: fix oops on shutdown
    - udf: decrement correct link count in udf_rmdir
    - ALSA: hda-codec - Fix resume of STAC92xx codecs
    - sata_via: add missing PM hooks
    - driver-core: don't free devt_attr till the device is released
    - pci-quirks: disable MSI on RS400-200 and RS480
    - highres/dyntick: prevent xtime lock contention
    - clocksource: fix resume logic
    - smc911x: fix compilation breakage wjen debug is on
    - SCTP: Fix sctp_getsockopt_local_addrs_old() to use local storage.
    - SCTP: Correctly copy addresses in sctp_copy_laddrs
    - SCTP: Prevent OOPS if hmac modules didn't load
    - IPV6: Do no rely on skb->dst before it is assigned.
    - IPV6 ROUTE: Assign rt6i_idev for ip6_{prohibit,blk_hole}_entry.

  [ Christian T. Steigies ]
  * m68k: enable ATARI_SCSI and ATARI_ROM_ISA

  [ Bastian Blank ]
  * Fix linux/version.h in linux-libc-dev.
  * Make it possible to specifiy special CFLAGS.
  * [hppa] Reenable.
  * [hppa] Workaround hppa64 failure.
  * [hppa] Fix debugging in lws syscalls.
  * Fix abi change.
  * Add stable release 2.6.21.3:
    - [PATCH] GEODE-AES: Allow in-place operations [CVE-2007-2451]

 -- Bastian Blank <waldi@debian.org>  Fri, 25 May 2007 10:57:48 +0200

linux-2.6 (2.6.21-2) unstable; urgency=low

  [ Christian T. Steigies ]
  * m68k: fix atari scc patch
  * m68k: install compressed vmlinuz images so the post-inst script can find it

  [ Steve Langasek ]
  * [alpha] isa-mapping-support.patch: add isa_page_to_bus and
    isa_bus_to_virt defines to complement the existing isa_virt_to_bus
    define; untested, but these should all be straightforward on alpha and
    defining them is certainly a better option for getting user feedback
    than disabling the affected drivers.

  [ Bastian Blank ]
  * [powerpc] Readd mkvmlinuz support. (closes: #419033)
  * [sparc]: Disable sparc32 image.
  * [hppa]: Temporary disable all images.

 -- Bastian Blank <waldi@debian.org>  Fri, 18 May 2007 19:52:36 +0200

linux-2.6 (2.6.21-1) unstable; urgency=low

  [ maximilian attems ]
  * New upstream release see http://kernelnewbies.org/Linux_2_6_21
    (closes: #423874)
  * Disable CONFIG_IP_ROUTE_MULTIPATH_CACHED in topconfig.
  * Enable CONFIG_IP6_NF_MATCH_MH, CONFIG_CHELSIO_T3, CONFIG_USB_NET_DM9601,
    CONFIG_NETFILTER_XT_TARGET_TCPMSS, CONFIG_RTC_DRV_CMOS,
    CONFIG_ASUS_LAPTOP, CONFIG_SONY_LAPTOP, CONFIG_DVB_TUNER_QT1010,
    CONFIG_USB_IOWARRIOR, CONFIG_ATL1 in topconfig.
  * [i386] Enable CONFIG_ACPI_BAY, CONFIG_X86_LONGHAUL, CONFIG_BLK_DEV_DELKIN,
    CONFIG_BLK_DEV_IT8213, CONFIG_BLK_DEV_TC86C001, CONFIG_INPUT_ATLAS_BTNS,
    CONFIG_SENSORS_ADM1029, CONFIG_FB_SVGALIB, CONFIG_FB_S3,
    CONFIG_USB_KC2190, CONFIG_KS0108.
  * Add stable release 2.6.21.1:
    - IPV4: Fix OOPS'er added to netlink fib.
    - IPV6: Fix for RT0 header ipv6 change.
  * [i386] Enable CONFIG_NO_HZ, CONFIG_HIGH_RES_TIMERS for dynticks and true
    high-resolution timers.
  * [i386] Enable CONFIG_TIMER_STATS to collect stats about kernel/userspace
    timer aka power usage (see powertop). (closes: #423694)
  * [i386] Disable obsolete CONFIG_IRQBALANCE due to bad timer behaviour.

  [ Martin Michlmayr ]
  * Add armel (arm with EABI) support.  Thanks, Lennert Buytenhek and
    Joey Hess.  (closes: #410853)
  * Mark CHELSIO_T3 as broken on ARM.
  * Take arch/arm/tools/mach-types from current git to fix build failure
    because MACH_TYPE_EP80219 is not defined.
  * mips/sb1: Don't build CONFIG_ATA into the kernel.
  * mips/sb1: Unset CONFIG_USB_{KBD,MOUSE} since the generic HID is used.
  * arm/iop32x: Don't build CONFIG_ATA into the kernel.
  * arm/ixp4xx: Enable more SATA drivers.
  * arm/ixp4xx: Enable PATA_ARTOP which is needed by the nas100d.
  * arm/ixp4xx: Set CONFIG_USB_EHCI_TT_NEWSCHED.
  * mips/4kc-malta: Add an image for the MIPS Malta board.  Thanks,
    Aurelien Jarno. (closes: #421377)

  [ Emanuele Rocca ]
  * sparc: Enable CONFIG_SCSI_QLOGIC_1280. (closes: #423177)

  [ Christian T. Steigies ]
  * Add m68k patches for 2.6.21
  * Add type: plain to [image] in arch/m68k/defines to fix missing
    Modules.symvers problem

  [ Steve Langasek ]
  * Revert change to disable image building on alpha.

  [ Bastian Blank ]
  * Update vserver patch to 2.2.0-rc1.

 -- Bastian Blank <waldi@debian.org>  Wed, 16 May 2007 13:46:38 +0200

linux-2.6 (2.6.20-3) unstable; urgency=low

  [ Gordon Farquharson ]
  * arm: Mark CONFIG_MTD_NAND_CAFE and CONFIG_NETXEN_NIC as broken to
    fix FTBFS.

  [ Bastian Blank ]
  * Disable new pata drivers. (closes: #419458)
  * Disable pata in ata_piix.

 -- Bastian Blank <waldi@debian.org>  Tue, 24 Apr 2007 09:54:44 +0200

linux-2.6 (2.6.20-2) unstable; urgency=low

  [ Bastian Blank ]
  * Rename linux-libc-headers into linux-libc-dev.
  * [mips] Drop sb1250 uart support.
  * [alpha] Temporary disable alpha images.
  * Add stable release 2.6.20.7:
    - Linux 2.6.20.7
    - Update libata drive blacklist to the latest from 2.6.21
    - fix page leak during core dump
    - revert "retries in ext4_prepare_write() violate ordering requirements"
    - revert "retries in ext3_prepare_write() violate ordering requirements"
    - libata: Clear tf before doing request sense (take 3)
    - fix lba48 bug in libata fill_result_tf()
    - ahci.c: walkaround for SB600 SATA internal error issue
    - libata bugfix: preserve LBA bit for HDIO_DRIVE_TASK
    - softmac: avoid assert in ieee80211softmac_wx_get_rate
    - knfsd: allow nfsd READDIR to return 64bit cookies
    - Fix TCP slow_start_after_idle sysctl
    - Fix tcindex classifier ABI borkage...
    - Fix IPSEC replay window handling
    - Fix TCP receiver side SWS handling.
    - Fix scsi sense handling
    - Fix length validation in rawv6_sendmsg()
    - NETFILTER: ipt_CLUSTERIP: fix oops in checkentry function
    - 8139too: RTNL and flush_scheduled_work deadlock
    - Fix calculation for size of filemap_attr array in md/bitmap.
    - HID: Do not discard truncated input reports
    - DVB: pluto2: fix incorrect TSCR register setting
    - DVB: tda10086: fix DiSEqC message length
    - sky2: phy workarounds for Yukon EC-U A1
    - sky2: turn on clocks when doing resume
    - sky2: turn carrier off when down
    - skge: turn carrier off when down
    - sky2: reliable recovery
    - i386: fix file_read_actor() and pipe_read() for original i386 systems
    - kbuild: fix dependency generation

  [ dann frazier ]
  * [hppa] Add parisc arch patch from Kyle McMartin
  * [hppa] Enable CONFIG_TULIP_MMIO (closes: #332962)
  * [hppa] Disable ni52 driver, it doesn't build (and wouldn't work if it did)

 -- Bastian Blank <waldi@debian.org>  Sun, 15 Apr 2007 16:04:16 +0200

linux-2.6 (2.6.20-1) unstable; urgency=low

  [ Martin Michlmayr ]
  * mipsel: Drop DECstation support (both r3k-kn02 and r4k-kn04).
  * arm: Drop RiscPC (rpc) support.
  * arm: Update configs for 2.6.19-rc6.
  * arm: source drivers/ata/Kconfig so SATA can be enabled on ARM.
  * arm/footbridge: Unset SATA.
  * arm/s3c2410: Drop this flavour since no such device is supported
    in debian-installer and the ARM build resources are limited.

  [ Sven Luther ]
  * [powerpc] Added Genesi Efika support patch

  [ Bastian Blank ]
  * Remove legacy pty support. (closes: #338404)
  * Enable new scsi parts.
  * powerpc: Enable ibmvscsis.
  * Add stable release 2.6.20.1:
    - Linux 2.6.20.1
    - [PATCH] Fix a free-wrong-pointer bug in nfs/acl server (CVE-2007-0772)
  * Add stable release 2.6.20.2:
    - Linux 2.6.20.2
    - IPV6: Handle np->opt being NULL in ipv6_getsockopt_sticky() [CVE-2007-1000]
    - x86-64: survive having no irq mapping for a vector
    - Fix buffer overflow in Omnikey CardMan 4040 driver (CVE-2007-0005)
    - TCP: Fix minisock tcp_create_openreq_child() typo.
    - gfs2: fix locking mistake
    - ATA: convert GSI to irq on ia64
    - pktcdvd: Correctly set cmd_len field in pkt_generic_packet
    - video/aty/mach64_ct.c: fix bogus delay loop
    - revert "drivers/net/tulip/dmfe: support basic carrier detection"
    - throttle_vm_writeout(): don't loop on GFP_NOFS and GFP_NOIO allocations
    - fix section mismatch warning in lockdep
    - ueagle-atm.c needs sched.h
    - kvm: Fix asm constraint for lldt instruction
    - lockdep: forward declare struct task_struct
    - Char: specialix, isr have 2 params
    - buffer: memorder fix
    - kernel/time/clocksource.c needs struct task_struct on m68k
    - m32r: build fix for processors without ISA_DSP_LEVEL2
    - hugetlb: preserve hugetlb pte dirty state
    - enable mouse button 2+3 emulation for x86 macs
    - v9fs_vfs_mkdir(): fix a double free
    - ufs: restore back support of openstep
    - Fix MTRR compat ioctl
    - kexec: Fix CONFIG_SMP=n compilation V2 (ia64)
    - NLM: Fix double free in __nlm_async_call
    - RPM: fix double free in portmapper code
    - Revert "[PATCH] LOG2: Alter get_order() so that it can make use of ilog2() on a constant"
    - Backport of psmouse suspend/shutdown cleanups
    - USB: usbnet driver bugfix
    - sched: fix SMT scheduler bug
    - tty_io: fix race in master pty close/slave pty close path
    - forcedeth: disable msix
    - export blk_recount_segments
    - Fix reference counting (memory leak) problem in __nfulnl_send() and callers related to packet queueing.
    - Fix anycast procfs device leak
    - Don't add anycast reference to device multiple times
    - Fix TCP MD5 locking.
    - Fix %100 cpu spinning on sparc64
    - Fix skb data reallocation handling in IPSEC
    - Fix xfrm_add_sa_expire() return value
    - Fix interrupt probing on E450 sparc64 systems
    - HID: fix possible double-free on error path in hid parser
    - POWERPC: Fix performance monitor exception
    - libata: add missing CONFIG_PM in LLDs
    - libata: add missing PM callbacks
    - bcm43xx: Fix assertion failures in interrupt handler
    - mmc: Power quirk for ENE controllers
    - UML - Fix 2.6.20 hang
    - fix umask when noACL kernel meets extN tuned for ACLs
    - sata_sil: ignore and clear spurious IRQs while executing commands by polling
    - swsusp: Fix possible oops in userland interface
    - Fix posix-cpu-timer breakage caused by stale p->last_ran value
    - V4L: cx88-blackbird: allow usage of 376836 and 262144 sized firmware images
    - V4L: fix cx25840 firmware loading
    - DVB: digitv: open nxt6000 i2c_gate for TDED4 tuner handling
    - DVB: cxusb: fix firmware patch for big endian systems
    - V4L: pvrusb2: Handle larger cx2341x firmware images
    - V4L: pvrusb2: Fix video corruption on stream start
    - dvbdev: fix illegal re-usage of fileoperations struct
    - md: Fix raid10 recovery problem.
    - bcm43xx: fix for 4309
    - i386: Fix broken CONFIG_COMPAT_VDSO on i386
    - x86: Don't require the vDSO for handling a.out signals
    - x86_64: Fix wrong gcc check in bitops.h
    - sky2: transmit timeout deadlock
    - sky2: dont flush good pause frames
    - Fix oops in xfrm_audit_log()
    - Prevent pseudo garbage in SYN's advertized window
    - Fix IPX module unload
    - Clear TCP segmentation offload state in ipt_REJECT
    - Fix atmarp.h for userspace
    - UHCI: fix port resume problem
    - Fix recently introduced problem with shutting down a busy NFS server.
    - Avoid using nfsd process pools on SMP machines.
    - EHCI: turn off remote wakeup during shutdown
    - IPV6: HASHTABLES: Use appropriate seed for caluculating ehash index.
    - MTD: Fatal regression in drivers/mtd/redboot.c in 2.6.20
    - Kconfig: FAULT_INJECTION can be selected only if LOCKDEP is enabled.
    - USB HID: Fix USB vendor and product IDs endianness for USB HID devices
    - Fix null pointer dereference in appledisplay driver
    - ieee1394: fix host device registering when nodemgr disabled
    - ieee1394: video1394: DMA fix
    - Fix compile error for e500 core based processors
    - md: Avoid possible BUG_ON in md bitmap handling.
    - Fix allocation failure handling in multicast
    - Fix TCP FIN handling
    - Fix ATM initcall ordering.
    - Fix various bugs with aligned reads in RAID5.
    - hda-intel - Don't try to probe invalid codecs
    - usbaudio - Fix Oops with unconventional sample rates
    - usbaudio - Fix Oops with broken usb descriptors
    - USB: fix concurrent buffer access in the hub driver
    - Missing critical phys_to_virt in lib/swiotlb.c
    - AGP: intel-agp bugfix
    - bcm43xx: Fix for oops on ampdu status
    - bcm43xx: Fix for oops on resume
    - ide: fix drive side 80c cable check
    - Keys: Fix key serial number collision handling
    - knfsd: Fix a race in closing NFSd connections.
    - pata_amd: fix an obvious bug in cable detection
    - prism54: correct assignment of DOT1XENABLE in WE-19 codepaths
    - rtc-pcf8563: detect polarity of century bit automatically
    - x86_64: fix 2.6.18 regression - PTRACE_OLDSETOPTIONS should be accepted
    - ocfs2: ocfs2_link() journal credits update
  * Update xen patch to changeset 48670 from fedora 2.6.20 branch.
  * Support xen versions 3.0.4-1 and 3.0.3-1.

  [ Rod Whitby ]
  * arm/ixp4xx: Enable PATA_ARTOP for the nas100d and dsmg600.
  * arm/ixp4xx: Enable RTC for the nas100d
  * Add nas100d Ethernet MAC setup support.
  * Add temporary hack to get Artop PATA support going on the nas100d.

  [ maximilian attems ]
  * i386: Enable kvm.
  * Add stable release 2.6.20.3:
    - Fix sparc64 device register probing
    - Fix bug 7994 sleeping function called from invalid context
    - Fix timewait jiffies
    - Fix UDP header pointer after pskb_trim_rcsum()
    - Fix compat_getsockopt
    - bcm43xx: Fix problem with >1 GB RAM
    - nfnetlink_log: fix NULL pointer dereference
    - nfnetlink_log: fix possible NULL pointer dereference
    - conntrack: fix {nf, ip}_ct_iterate_cleanup endless loops
    - nf_conntrack/nf_nat: fix incorrect config ifdefs
    - tcp conntrack: accept SYN|URG as valid
    - nfnetlink_log: fix reference leak
    - nfnetlink_log: fix use after free
    - nf_conntrack: fix incorrect classification of IPv6 fragments as
      ESTABLISHED
    - nfnetlink_log: zero-terminate prefix
    - nfnetlink_log: fix crash on bridged packet
    - Fix callback bug in connector
    - fix for bugzilla #7544 (keyspan USB-to-serial converter)
    - ip6_route_me_harder should take into account mark
  * Add myself to uploaders field, entry got lost after 2.6.16-2
  * Add stable release 2.6.20.4:
    - fix deadlock in audit_log_task_context()
    - EHCI: add delay to bus_resume before accessing ports
    - Copy over mac_len when cloning an skb
    - fix read past end of array in md/linear.c
    - oom fix: prevent oom from killing a process with children/sibling unkillable
    - Fix sparc64 hugepage bugs
    - Fix page allocation debugging on sparc64
    - Fix niagara memory corruption
    - Input: i8042 - really suppress ACK/NAK during panic blink
    - Input: i8042 - fix AUX IRQ delivery check
    - Input: i8042 - another attempt to fix AUX delivery checks
    - Fix rtm_to_ifaddr() error return.
    - r8169: fix a race between PCI probe and dev_open
    - futex: PI state locking fix
    - adjust legacy IDE resource setting (v2)
    - UML - arch_prctl should set thread fs
    - gdth: fix oops in gdth_copy_cmd()
    - Fix extraneous IPSEC larval SA creation
    - IA64: fix NULL pointer in ia64/irq_chip-mask/unmask function
    - st: fix Tape dies if wrong block size used, bug 7919
    - Fix ipv6 flow label inheritance
    - NETFILTER: nfnetlink_log: fix reference counting
    - mm: fix madvise infinine loop
    - Fix another NULL pointer deref in ipv6_sockglue.c
    - NetLabel: Verify sensitivity level has a valid CIPSO mapping
    - Fix GFP_KERNEL with preemption disabled in fib_trie
    - IrDA: irttp_dup spin_lock initialisation
    - hda-intel - Fix codec probe with ATI controllers
    - hrtimer: prevent overrun DoS in hrtimer_forward()
    - fix MTIME_SEC_MAX on 32-bit
    - nfs: nfs_getattr() can't call nfs_sync_mapping_range() for non-regular files
    - dio: invalidate clean pages before dio write
    - initialise pi_lock if CONFIG_RT_MUTEXES=N
  * Add stable release 2.6.20.5:
    - FRA_{DST,SRC} are le16 for decnet
    - CIFS: reset mode when client notices that ATTR_READONLY is no longer set
    - ide: clear bmdma status in ide_intr() for ICHx controllers (revised #4)
    - ide: remove clearing bmdma status from cdrom_decode_status() (rev #4)
    - NET: Fix sock_attach_fd() failure in sys_accept()
    - DCCP: Fix exploitable hole in DCCP socket options
    - ide: revert "ide: fix drive side 80c cable check, take 2" for now
    - generic_serial: fix decoding of baud rate
    - IPV6: Fix ipv6 round-robin locking.
    - VIDEO: Fix FFB DAC revision probing
    - PPP: Fix PPP skb leak
    - V4L: msp_attach must return 0 if no msp3400 was found.
    - CRYPTO: api: scatterwalk_copychunks() fails to advance through scatterlist
    - APPLETALK: Fix a remotely triggerable crash (CVE-2007-1357)
    - UML - fix epoll
    - UML - host VDSO fix
    - UML - Fix static linking
    - UML - use correct register file size everywhere
    - libata: sata_mv: don't touch reserved bits in EDMA config register
    - libata: sata_mv: Fix 50xx irq mask
    - libata bugfix: HDIO_DRIVE_TASK
    - V4L: Fix SECAM handling on saa7115
    - DVB: fix nxt200x rf input switching
    - SPARC: Fix sparc builds with gcc-4.2.x
    - V4L: saa7146: Fix allocation of clipping memory
    - uml: fix unreasonably long udelay
    - NET: Fix packet classidier NULL pointer OOPS
    - NET_SCHED: Fix ingress qdisc locking.
    - sata_nv: delay on switching between NCQ and non-NCQ commands
    - dvb-core: fix several locking related problems
    - ieee1394: dv1394: fix CardBus card ejection
    - CIFS: Allow reset of file to ATTR_NORMAL when archive bit not set
    - jmicron: make ide jmicron driver play nice with libata ones
    - libata: clear TF before IDENTIFYing
    - NET: Fix FIB rules compatability
    - DVB: isl6421: don't reference freed memory
    - V4L: radio: Fix error in Kbuild file
    - i2o: block IO errors on i2o disk
  * Add stable release 2.6.20.6:
    - CRYPTO api: Use the right value when advancing scatterwalk_copychunks
    - uml: fix static linking for real

  [ Gordon Farquharson ]
  * Disable broken config options on ARM.

  [ Frederik Schüler ]
  * Disable NAPI on forcedeth, it is broken.

  [ dann frazier ]
  * Hardcode the output of the scripts under arch/ia64/scripts as executed
    in an etch environment so that we can build out of tree modules correctly
    (re-add; patch seems to have been dropped during a merge.)
    See: #392592
  * Allow '.' and '+' in the target dist field of the changelog. dpkg has
    supported this since 1.13.20, see #361171.

 -- Bastian Blank <waldi@debian.org>  Mon, 09 Apr 2007 19:21:52 +0200

linux-2.6 (2.6.18.dfsg.1-10) unstable; urgency=low

  [ maximilian attems ]
  * Add patches out of stable queue 2.6.18
    - [amd64] Don't leak NT bit into next task (CVE-2006-5755)
    - IB/srp: Fix FMR mapping for 32-bit kernels and addresses above 4G
    - SCSI: add missing cdb clearing in scsi_execute()
  * Xen postinst: Use takeover for update-initramfs. Makes postinst idempotent.
    On creation it should always overwrite. (closes: #401183)
  * Hand-picked from stable release 2.6.16.38:
    - i2c-viapro: Add support for the VT8237A and VT8251
    - PCI: irq: irq and pci_ids patch for Intel ICH9
    - i2c-i801: SMBus patch for Intel ICH9
    - fix the UML compilation
    - drm: allow detection of new VIA chipsets
    - drm: Add the P4VM800PRO PCI ID.
    - rio: typo in bitwise AND expression.
    - i2c-mv64xxx: Fix random oops at boot
    - i2c: fix broken ds1337 initialization
    - [SUNKBD]: Fix sunkbd_enable(sunkbd, 0); obvious.
    - Call init_timer() for ISDN PPP CCP reset state timer (CVE-2006-5749)
    - V4L: cx88: Fix leadtek_eeprom tagging
    - SPI/MTD: mtd_dataflash oops prevention
    - grow_buffers() infinite loop fix (CVE-2006-5757/CVE-2006-6060)
    - corrupted cramfs filesystems cause kernel oops (CVE-2006-5823)
    - ext2: skip pages past number of blocks in ext2_find_entry
      (CVE-2006-6054)
    - handle ext3 directory corruption better (CVE-2006-6053)
    - hfs_fill_super returns success even if no root inode (CVE-2006-6056)
      backout previous fix, was not complete.
    - Fix for shmem_truncate_range() BUG_ON()
    - ebtables: check struct type before computing gap
    - [IPV4/IPV6]: Fix inet{,6} device initialization order.
    - [IPV6] Fix joining all-node multicast group.
    - [SOUND] Sparc CS4231: Use 64 for period_bytes_min
  * [PKTGEN]: Convert to kthread API. Thanks David Miller for patch.
  * [IDE] Add driver for Jmicron  JMB36x devices by Alan Cox.
    Enable jmicron on i386 and amd64 archs.
  * Hand-picked from stable release 2.6.16.39:
    - atiixp: hang fix
    - V4L/DVB: Flexcop-usb: fix debug printk
    - V4L/DVB: Fix uninitialised variable in dvb_frontend_swzigzag
    - read_zero_pagealigned() locking fix
    - adfs: fix filename handling
    - sparc32: add offset in pci_map_sg()
    - cdrom: set default timeout to 7 seconds
    - [SCSI] qla1280 command timeout
    - [SCSI] qla1280 bus reset typo
    - [Bluetooth] Check if DLC is still attached to the TTY
    - [Bluetooth] Fix uninitialized return value for RFCOMM sendmsg()
    - [Bluetooth] Return EINPROGRESS for non-blocking socket calls
    - [Bluetooth] Handle command complete event for exit periodic inquiry
    - [Bluetooth] Fix compat ioctl for BNEP, CMTP and HIDP
    - [Bluetooth] Add locking for bt_proto array manipulation
    - i386: fix CPU hotplug with 2GB VMSPLIT

  [ dann frazier ]
  * Fix raid1 recovery (closes: #406181)

  [ Jurij Smakov ]
  * Add dtlb-prot-bug-niagara.patch by David Miller, fixing the bug in the
    Niagara's DTLB-PROT trap.

  [ Bastian Blank ]
  * i386: Add amd64 image. (closes: #379090)

 -- Bastian Blank <waldi@debian.org>  Fri,  2 Feb 2007 12:50:35 +0100

linux-2.6 (2.6.18.dfsg.1-9) unstable; urgency=low

  [ Martin Michlmayr ]
  * arm/iop32x: Enable CONFIG_IP_NF_CONNTRACK_EVENTS and _NETLINK.
  * arm/ixp4xx: Enable some more I2C sensor modules.
  * arm/ixp4xx: Enable CONFIG_USB_NET_RNDIS_HOST.
  * arm/footbridge: Enable CONFIG_NATSEMI.
  * Revert mm/msync patches because they cause filesystem corruption
    (closes: #401006, #401980, #402707) ...
  * ... and add an alternative msync patch from Hugh Dickins that
    doesn't depend on the mm changes (closes: #394392).
  * mips: provide pci_get_legacy_ide_irq needed by some IDE drivers
    (see #404950).
  * arm: Implement flush_anon_page(), which is needed for FUSE
    (closes: #402876) and possibly dm-crypt/LUKS (see #403426).
  * arm: Turn off PCI burst on the Cyber2010, otherwise X11 on
    Netwinder will crash.
  * arm/iop32x: Enable CONFIG_IEEE80211_SOFTMAC and drivers based
    on it.
  * arm/ixp4xx: Upgrade to version 0.3.1 of the IXP4xx NPE Ethernet
    driver.  This version fixes stuck connections, e.g. with scp and
    NFS (closes: #404447).
  * arm/ixp4xx: Enable CONFIG_VIDEO_CPIA_USB.
  * arm/ixp4xx: Enable CONFIG_ISCSI_TCP.
  * arm/iop32x: Likewise.

  [ Bastian Blank ]
  * Bump ABI to 4.
  * Update vserver patch to 2.0.2.2-rc9. (closes: #402743, #403790)
  * Update xen patch to changeset 36186 from Fedora 2.6.18 branch.
  * i386/xen: Build only the pae version. (closes: #390862)
  * hppa: Override host type when necessary.
  * Fix tg3 reset. (closes: #405085)

  [ dann frazier ]
  * Fix potential fragmentation attacks in ip6_tables (CVE-2006-4572)
  * Backport a number of fixes for the cciss driver
    - Fix a bug with 1TB disks caused by converting total_size to an int
    - Claim devices that are of the HP RAID class and have a valid cciss sig
    - Make NR_CMDS a per-controller define - most can do 1024 commands, but
      the E200 family can only support 128
    - Change the SSID on the E500 as a workaround for a firmware bug
    - Disable prefetch on the P600 controller. An ASIC bug may result in
      prefetching beyond the end of physical memory
    - Increase blk_queue_max_sectors from 512 to 2048 to increase performance
    - Map out more memor for the PCI config table, required to reach offset
      0x214 to disable DMA on the P600
    - Set a default raid level on a volume that either does not support
      reading the geometry or reports an invalid geometry for whatever reason
      to avoid problems with buggy firmware
    - Revert change that replaed XFER_READ/XFER_WRITE macros with
      h->cciss_read/h->cciss_write that caused command timeouts on older
      controllers on ia32 (closes: #402787)
  * Fix mincore hang (CVE-2006-4814)
  * ia64: turn on IOC4 modules for SGI Altix systems. Thanks to Stephane Larose
    for suggesting this.
  * Add versioned build dep on findutils to make sure the system find command
    supports the -execdir action (closes: #405150)
  * Hardcode the output of the scripts under arch/ia64/scripts as executed
    in an etch environment so that we can build out of tree modules correctly
    (closes: #392592)
  * Update unusual_devs entry for ipod to fix an eject issue (closes: #406124)
  * Re-add verify_pmtmr_rate, resolving problems seen on older K6 ASUS
    boards where the ACPI PM timer runs too fast (closes: #394753)
  * Avoid condition where /proc/swaps header may not be printed
    (closes: #292318)
  * [hppa] disable XFS until it works (closes: #350482)

  [ Norbert Tretkowski ]
  * libata: handle 0xff status properly. (closes: #391867)
  * alpha: enabled CONFIG_SCSI_ARCMSR. (closes: #401187)
  * removed BROKEN_ON_SMP dependency from I2C_ELEKTOR. (closes: #402253)

  [ Christian T. Steigies ]
  * m68k/atari: enable keyboard, mouse and fb drivers
  * m68k/atari: fixes for ethernec and video driver by Michael Schmitz
  * m68k/atari: fixes for scsi driver by Michael Schmitz
  * m68k/mac: fixes for mace and cuda driver by Finn Thain
  * m68k/atari: fixes for ide driver by Michael Schmitz
  * m68k/atari: fixes for ide driver by Michael Schmitz
  * m68k/atari: fixes for ethernec and atakeyb driver by Michael Schmitz, build ethernec as module
  * m68k/mac: fixes for mace and adb driver by Finn Thain

  [ maximilian attems ]
  * Add stable release 2.6.18.6:
    - EBTABLES: Fix wraparounds in ebt_entries verification.
    - EBTABLES: Verify that ebt_entries have zero ->distinguisher.
    - EBTABLES: Deal with the worst-case behaviour in loop checks.
    - EBTABLES: Prevent wraparounds in checks for entry components' sizes.
    - skip data conversion in compat_sys_mount when data_page is NULL
    - bonding: incorrect bonding state reported via ioctl
    - x86-64: Mark rdtsc as sync only for netburst, not for core2
      (closes: #406767)
    - dm crypt: Fix data corruption with dm-crypt over RAID5 (closes: #402812)
    - forcedeth: Disable INTx when enabling MSI in forcedeth
    - PKT_SCHED act_gact: division by zero
    - XFRM: Use output device disable_xfrm for forwarded packets
    - IPSEC: Fix inetpeer leak in ipv4 xfrm dst entries.
    - V4L: Fix broken TUNER_LG_NTSC_TAPE radio support
    - m32r: make userspace headers platform-independent
    - IrDA: Incorrect TTP header reservation
    - SUNHME: Fix for sunhme failures on x86
    - Bluetooth: Add packet size checks for CAPI messages (CVE-2006-6106)
    - softmac: remove netif_tx_disable when scanning
    - DVB: lgdt330x: fix signal / lock status detection bug
    - dm snapshot: fix freeing pending exception
    - NET_SCHED: policer: restore compatibility with old iproute binaries
    - NETFILTER: ip_tables: revision support for compat code
    - ARM: Add sys_*at syscalls
    - ieee1394: ohci1394: add PPC_PMAC platform code to driver probe
    - softirq: remove BUG_ONs which can incorrectly trigger
  * Hand-picked from stable release 2.6.16.30:
    - [PPPOE]: Advertise PPPoE MTU
  * Hand-picked from stable release 2.6.16.31:
    - [NETFILTER]: Fix ip6_tables extension header bypass bug (CVE-2006-4572)
    - fix RARP ic_servaddr breakage
  * Hand-picked from stable release 2.6.16.32:
    - drivers/telephony/ixj: fix an array overrun
    - flush D-cache in failure path
  * Hand-picked from stable release 2.6.16.33:
    - Add new PHY to sis900 supported list
    - ipmi_si_intf.c: fix "&& 0xff" typos
    - drivers/scsi/psi240i.c: fix an array overrun
  * Hand-picked from stable release 2.6.16.34:
    - [IPX]: Annotate and fix IPX checksum
    - [IGMP]: Fix IGMPV3_EXP() normalization bit shift value.
  * Hand-picked from stable release 2.6.16.35:
    - sgiioc4: Disable module unload
    - Fix a masking bug in the 6pack driver.
    - drivers/usb/input/ati_remote.c: fix cut'n'paste error
    - proper flags type of spin_lock_irqsave()
  * Hand-picked from stable release 2.6.16.37:
    - [CRYPTO] sha512: Fix sha384 block size
    - [SCSI] gdth: Fix && typos
    - Fix SUNRPC wakeup/execute race condition
  * Enable DEBUG_FS for usbmon in generic config. Don't disable it on alpha,
    amd64, hppa and ia64. (closes: 378542)
  * Backport a number of upstream fixes for the r8169 driver, needed for
    network performance (closes: 388870, 400524)
    - r8169: more alignment for the 0x8168
    - r8169: phy program update
    - r8169: more magic during initialization of the hardware
    - r8169: perform a PHY reset before any other operation at boot time
    - r8169: Fix iteration variable sign
    - r8169: remove extraneous Cmd{Tx/Rx}Enb write
  * sound: hda: detect ALC883 on MSI K9A Platinum motherboards (MS-7280)
    patch from Leonard Norrgard <leonard.norrgard@refactor.fi>
  * tulip: Add i386 specific patch to remove duplicate pci ids.
    Thanks Jurij Smakov <jurij@wooyd.org> (closes: #334104, #405203)
  * amd64, i386: Disable SK98LIN as SKGE is the modern capable driver.
    (closes: 405196)
  * Backout net-bcm43xx_netdev_watchdog.patch and push 2.6.18.2 fix.
    (closes: 402475)

  [ Jurij Smakov ]
  * Add bugfix/sparc/isa-dev-no-reg.patch to make sure that
    isa_dev_get_resource() can deal with devices which do not have a 'reg'
    PROM property. Failure to handle such devices properly resulted in an
    oops during boot on Netra X1. Thanks to Richard Mortimer for debugging
    and patch. (closes: #404216)
  * Add bugfix/sparc/ehci-hub-contol-alignment.patch to prevent unaligned
    memory accesses in ehci-hub-control() by adding an alignment attribute
    to the tbuf array declaration. Thanks to David Miller for the patch.

  [ Sven Luther ]
  * [powerpc] Enable CONFIG_PMAC_BACKLIGHT_LEGACY (Closes: #407671).

 -- Bastian Blank <waldi@debian.org>  Wed, 24 Jan 2007 13:21:51 +0100

linux-2.6 (2.6.18-8) unstable; urgency=low

  * Fix relations in the generated control file. (closes: #400544)
  * Add stable release 2.6.18.4:
    - bridge: fix possible overflow in get_fdb_entries (CVE-2006-5751)
  * Add stable release 2.6.18.5:
    - pcmcia: fix 'rmmod pcmcia' with unbound devices
    - BLUETOOTH: Fix unaligned access in hci_send_to_sock.
    - alpha: Fix ALPHA_EV56 dependencies typo
    - TG3: Add missing unlock in tg3_open() error path.
    - softmac: fix a slab corruption in WEP restricted key association
    - AGP: Allocate AGP pages with GFP_DMA32 by default
    - V4L: Do not enable VIDEO_V4L2 unconditionally
    - bcm43xx: Drain TX status before starting IRQs
    - fuse: fix Oops in lookup
    - UDP: Make udp_encap_rcv use pskb_may_pull
    - NETFILTER: Missing check for CAP_NET_ADMIN in iptables compat layer
    - NETFILTER: ip_tables: compat error way cleanup
    - NETFILTER: ip_tables: fix module refcount leaks in compat error paths
    - NETFILTER: Missed and reordered checks in {arp,ip,ip6}_tables
    - NETFILTER: arp_tables: missing unregistration on module unload
    - NETFILTER: Kconfig: fix xt_physdev dependencies
    - NETFILTER: xt_CONNSECMARK: fix Kconfig dependencies
    - NETFILTER: H.323 conntrack: fix crash with CONFIG_IP_NF_CT_ACCT
    - IA64: bte_unaligned_copy() transfers one extra cache line.
    - x86 microcode: don't check the size
    - scsi: clear garbage after CDBs on SG_IO
    - IPV6: Fix address/interface handling in UDP and DCCP, according to the scoping architecture.
  * Revert abi changing patch from 2.6.18.5.

 -- Bastian Blank <waldi@debian.org>  Sun, 10 Dec 2006 17:51:53 +0100

linux-2.6 (2.6.18-7) unstable; urgency=low

  [ Bastian Blank ]
  * Emit conflict lines for initramfs generators. (closes: #400305)
  * Update vserver patch to 2.0.2.2-rc8.
  * s390: Add patch to fix posix types.

  [ Martin Michlmayr ]
  * r8169: Add an option to ignore parity errors.
  * r8169: Ignore parity errors on the Thecus N2100.
  * rtc: Add patch from Riku Voipio to get RS5C372 going on the N2100.
  * arm/iop32x: Build RS5C372 support into the kernel.

  [ maximilian attems ]
  * hfs: Fix up error handling in HFS. (MOKB-14-11-2006)
  * sata: Avoid null pointer dereference in SATA Promise.
  * cifs: Set CIFS preferred IO size.

  [ Jurij Smakov ]
  * Add bugfix/sunhme-pci-enable.patch, fixing the failure of sunhme
    driver on x86/PCI hosts due to missing pci_enable_device() and
    pci_set_master() calls, lost during code refactoring upstream.
    (closes: #397460)

 -- Bastian Blank <waldi@debian.org>  Mon,  4 Dec 2006 15:20:30 +0100

linux-2.6 (2.6.18-6) unstable; urgency=low

  [ maximilian attems ]
  * Enable the new ACT modules globally. They were already set for amd64, hppa
    and mips/mipsel - needed by newer iproute2. (closes: #395882, #398172)
  * Fix msync() for LSB 3.1 compliance, backport fedora patches from 2.6.19
   - mm: tracking shared dirty pages
   - mm: balance dirty pages
   - mm: optimize the new mprotect() code a bit
   - mm: small cleanup of install_page()
   - mm: fixup do_wp_page()
   - mm: msync() cleanup (closes: #394392)
  * [amd64,i386] Enable CONFIG_USB_APPLETOUCH=m (closes: #382298)
  * Add stable release 2.6.18.3:
    - x86_64: Fix FPU corruption
    - e1000: Fix regression: garbled stats and irq allocation during swsusp
    - POWERPC: Make alignment exception always check exception table
    - usbtouchscreen: use endpoint address from endpoint descriptor
    - fix via586 irq routing for pirq 5
    - init_reap_node() initialization fix
    - CPUFREQ: Make acpi-cpufreq unsticky again.
    - SPARC64: Fix futex_atomic_cmpxchg_inatomic implementation.
    - SPARC: Fix missed bump of NR_SYSCALLS.
    - NET: __alloc_pages() failures reported due to fragmentation
    - pci: don't try to remove sysfs files before they are setup.
    - fix UFS superblock alignment issues
    - NET: Set truesize in pskb_copy
    - block: Fix bad data direction in SG_IO (closes: #394690)
    - cpqarray: fix iostat
    - cciss: fix iostat
    - Char: isicom, fix close bug
    - TCP: Don't use highmem in tcp hash size calculation.
    - S390: user readable uninitialised kernel memory, take 2.
    - correct keymapping on Powerbook built-in USB ISO keyboards
    - USB: failure in usblp's error path
    - Input: psmouse - fix attribute access on 64-bit systems
    - Fix sys_move_pages when a NULL node list is passed.
    - CIFS: report rename failure when target file is locked by Windows
    - CIFS: New POSIX locking code not setting rc properly to zero on successful
    - Patch for nvidia divide by zero error for 7600 pci-express card
      (maybe fixes 398258)
    - ipmi_si_intf.c sets bad class_mask with PCI_DEVICE_CLASS

  [ Steve Langasek ]
  * [alpha] new titan-video patch, for compatibility with TITAN and similar
    systems with non-standard VGA hose configs
  * [alpha] bugfix for srm_env module from upstream (Jan-Benedict Glaw),
    makes the module compatible with the current /proc interface so that
    reads no longer return EFAULT.  (closes: #353079)
  * Bump ABI to 3 for the msync fixes above.

  [ Martin Michlmayr ]
  * arm: Set CONFIG_BINFMT_MISC=m
  * arm/ixp4xx: Set CONFIG_ATM=m (and related modules) so CONFIG_USB_ATM has
    an effect.
  * arm/iop32x: Likewise.
  * arm/s3c2410: Unset CONFIG_PM_LEGACY.
  * arm/versatile: Fix Versatile PCI config byte accesses
  * arm/ixp4xx: Swap the disk 1 and disk 2 LED definitions so they're right.
  * mipsel/r5k-cobalt: Unset CONFIG_SCSI_SYM53C8XX_2 because the timeout is
    just too long.
  * arm/ixp4xx: Enable more V4L USB devices.

  [ dann frazier ]
  * Backport various SCTP changesets from 2.6.19, recommended by Vlad Yasevich
    (closes: #397946)
  * Add a "Scope of security support" section to README.Debian, recommended
    by Moritz Muehlenhoff

  [ Thiemo Seufer ]
  * Enable raid456 for mips/mipsel qemu kernel.

  [ dann frazier ]
  * The scope of the USR-61S2B unusual_dev entry was tightened, but too
    strictly. Loosen it to apply to additional devices with a smaller bcd.
    (closes: #396375)

  [ Sven Luther ]
  * Added support for TI ez430 development tool ID in ti_usb.
    Thanks to Oleg Verych for providing the patch.

  [ Christian T. Steigies ]
  * Added support for Atari EtherNEC, Aranym, video, keyboard, mouse, and serial
    by Michael Schmitz

  [ Bastian Blank ]
  * [i386] Reenable AVM isdn card modules. (closes: #386872)

 -- Bastian Blank <waldi@debian.org>  Tue, 21 Nov 2006 11:28:09 +0100

linux-2.6 (2.6.18-5) unstable; urgency=low

  [ maximilian attems ]
  * [s390] readd the fix for "S390: user readable uninitialised kernel memory
    (CVE-2006-5174)"
  * [s390] temporarily add patch queued for 2.6.18.3 fixing 32 bit opcodes and
    instructions.

  [ Thiemo Seufer ]
  * Fix build failure of hugetlbfs (closes: #397139).
  * Add kernel configuration for qemu's mips/mipsel emulation, thanks to
    Aurelien Jarno.

  [ Bastian Blank ]
  * Update vserver patch to 2.0.2.2-rc6.
  * Update xen parts for vserver. (closes: #397281)

  [ dann frazier ]
  * [ia64] Move to upstream version of sal-flush-fix patch, which is slightly
    different than the early version added in 2.6.18-3.

  [ Frederik Schüler ]
  * [i386] Acticate CONFIG_SX for all flavours. (closes: #391275)

  [ Steve Langasek ]
  * [alpha] new asm-subarchs patch: tell the compiler that we're
    deliberately emitting ev56 or ev6 instructions, so that this code
    will still compile without having to cripple gcc-4.1's checking of
    whether the correct instruction set is used.  Closes: #397139.

  [ Martin Michlmayr ]
  * arm/ixp4xx: Enable CONFIG_USB_ATM.
  * arm/iop32x: Enable CONFIG_PPPOE.
  * arm/iop32x: Enable CONFIG_USB_ATM.

 -- Bastian Blank <waldi@debian.org>  Wed,  8 Nov 2006 17:15:55 +0100

linux-2.6 (2.6.18-4) unstable; urgency=low

  [ Norbert Tretkowski ]
  * [alpha] Switched to gcc-4.1.

  [ Jurij Smakov ]
  * [sparc] Remove sparc64-atyfb-xl-gr.patch, it does more harm than
    good in 2.6.18.
  * [sparc] Add bugfix/sparc/compat-alloc-user-space-alignment.patch
    (thanks to David Miller) to make sure that compat_alloc_user_space()
    always returns memory aligned on a 8-byte boundary on sparc. This
    prevents a number of unaligned memory accesses, like the ones in
    sys_msgrcv() and compat_sys_msgrcv(), triggered every 5 seconds whenever
    fakeroot is running.
  * [sparc] Add bugfix/sparc/bus-id-size.patch (thanks to David Miller)
    to ensure that the size of the strings stored in the bus_id field of
    struct device never exceeds the amount of memory allocated for them
    (20 bytes). It fixes the situations in which storing longer device
    names in this field would cause corruption of adjacent memory regions.
    (closes: #394697).
  * [sparc] Add bugfix/sparc/sunblade1k-boot-fix.patch (thanks to David
    Miller) to fix a boottime crash on SunBlade1000.
  * [sparc] Add bugfix/sparc/t1k-cpu-lockup.patch (thanks to David Miller)
    to prevent soft CPU lockup on T1000 servers, which can be triggered from
    userspace, resulting in denial of service.

  [ Martin Michlmayr ]
  * arm/iop32x: Fix the interrupt of the 2nd Ethernet slot on N2100.
  * arm/iop32x: Allow USB and serial to co-exist on N2100.
  * arm/ixp4xx: Add clocksource for Intel IXP4xx platforms.
  * arm: Enable CONFIG_AUDIT=y again.
  * arm/ixp4xx: Add the IXP4xx Ethernet driver.
  * arm/ixp4xx: Build LED support into the kernel.
  * Add a driver for Fintek F75375S/SP and F75373.
  * arm/iop32x: Build F75375S/SP support in.
  * arm/iop32x: Fix the size of the RedBoot config partition.

  [ maximilian attems ]
  * Add netpoll leak fix.
  * Add upstream forcedeth swsusp support.
  * r8169: PCI ID for Corega Gigabit network card.
  * r8169: the MMIO region of the 8167 stands behin BAR#1.
  * r8169: Add upstream fix for infinite loop during hotplug.
  * Bump build-dependency on kernel-package to 10.063.
  * r8169: pull revert mac address change support.
  * bcm43xx: Add full netdev watchout timeout patch. (closes: 392065)
    Thanks Sjoerd Simons <sjoerd@spring.luon.net> for the testing.
  * Add stable release 2.6.18.2:
    - Remove not yet released, revert the included patches.
    - Keep aboves bcm43xx fix, it's more complete.
    - Watchdog: sc1200wdt - fix missing pnp_unregister_driver()
    - fix missing ifdefs in syscall classes hookup for generic targets
    - JMB 368 PATA detection
    - usbfs: private mutex for open, release, and remove
    - sound/pci/au88x0/au88x0.c: ioremap balanced with iounmap
    - x86-64: Fix C3 timer test
    - Reintroduce NODES_SPAN_OTHER_NODES for powerpc
    - ALSA: emu10k1: Fix outl() in snd_emu10k1_resume_regs()
    - IB/mthca: Use mmiowb after doorbell ring
    - SCSI: DAC960: PCI id table fixup
    - ALSA: snd_rtctimer: handle RTC interrupts with a tasklet
    - JFS: pageno needs to be long
    - SPARC64: Fix central/FHC bus handling on Ex000 systems.
    - SPARC64: Fix memory corruption in pci_4u_free_consistent().
    - SPARC64: Fix PCI memory space root resource on Hummingbird.
      (closes: #392078)
    - Fix uninitialised spinlock in via-pmu-backlight code.
    - SCSI: aic7xxx: pause sequencer before touching SBLKCTL
    - IPoIB: Rejoin all multicast groups after a port event
    - ALSA: Dereference after free in snd_hwdep_release()
    - rtc-max6902: month conversion fix
    - NET: Fix skb_segment() handling of fully linear SKBs
    - SCTP: Always linearise packet on input
    - SCSI: aic7xxx: avoid checking SBLKCTL register for certain cards
    - IPV6: fix lockup via /proc/net/ip6_flowlabel [CVE-2006-5619]
    - fix Intel RNG detection
    - ISDN: check for userspace copy faults
    - ISDN: fix drivers, by handling errors thrown by ->readstat()
    - splice: fix pipe_to_file() ->prepare_write() error path
    - ALSA: Fix bug in snd-usb-usx2y's usX2Y_pcms_lock_check()
    - ALSA: Repair snd-usb-usx2y for usb 2.6.18
    - PCI: Remove quirk_via_abnormal_poweroff
    - Bluetooth: Check if DLC is still attached to the TTY
    - vmscan: Fix temp_priority race
    - Use min of two prio settings in calculating distress for reclaim
    - __div64_32 for 31 bit. Fixes funny clock speed on hercules emulator.
      (closes: 395247)
    - DVB: fix dvb_pll_attach for mt352/zl10353 in cx88-dvb, and nxt200x
    - fuse: fix hang on SMP
    - md: Fix bug where spares don't always get rebuilt properly when they become live.
    - md: Fix calculation of ->degraded for multipath and raid10
    - knfsd: Fix race that can disable NFS server.
    - md: check bio address after mapping through partitions.
    - fill_tgid: fix task_struct leak and possible oops
    - uml: fix processor selection to exclude unsupported processors and features
    - uml: remove warnings added by previous -stable patch
    - Fix sfuzz hanging on 2.6.18
    - SERIAL: Fix resume handling bug
    - SERIAL: Fix oops when removing suspended serial port
    - sky2: MSI test race and message
    - sky2: pause parameter adjustment
    - sky2: turn off PHY IRQ on shutdown
    - sky2: accept multicast pause frames
    - sky2: GMAC pause frame
    - sky2: 88E803X transmit lockup (2.6.18)
    - tcp: cubic scaling error
    - mm: fix a race condition under SMC + COW
    - ALSA: powermac - Fix Oops when conflicting with aoa driver
    - ALSA: Fix re-use of va_list
    - posix-cpu-timers: prevent signal delivery starvation
    - NFS: nfs_lookup - don't hash dentry when optimising away the lookup
    - uml: make Uml compile on FC6 kernel headers
    - Fix potential interrupts during alternative patching
  * Backport atkbd - supress "too many keys" error message.
  * [s390] Revert temporarly 2.6.18.1 "S390: user readable uninitialised
    kernel memory (CVE-2006-5174)" fix as it causes ftfbs

  [ Sven Luther ]
  * [powerpc] Added exception alignement patch from Benjamin Herrenschmidt.

  [ Frederik Schüler ]
  * Bump ABI to 2.
  * Update vserver patch to 2.0.2.2-rc4.

  [ Thiemo Seufer ]
  * Add patches from linux-mips.org's 2.6.18-stable branch:
    - bugfix/copy-user-highpage.patch, needed for cache alias handling
      on mips/mipsel/hppa.
    - bugfix/mips/syscall-wiring.patch, fixes TLS register access, and
      n32 rt_sigqueueinfo.
    - bugfix/mips/sb1-flush-cache-data-page.patch, missing cache flush
      on SB-1.
    - bugfix/mips/trylock.patch, fix trylock implementation for R1x000
      and R3xxx.
    - bugfix/mips/smp-cpu-bringup.patch, correct initialization of
      non-contiguous CPU topology.
    - bugfix/mips/header-exports.patch, clean up userland exports of
      kernel headers.
    - bugfix/mips/sb1-interrupt-handler.patch, fix broken interrupt
      routing on SB-1.
    - bugfix/mips/cache-alias.patch, fixes #387498 for mips/mipsel.
    - bugfix/mips/ip22-zilog-console.patch, fix long delays seen with
      SGI ip22 serial console.
    - bugfix/mips/signal-handling.patch, fixes a signal handling race
      condition shown with gdb.
    - bugfix/mips/sb1-duart-tts.patch, replaces mips-sb1-duart-tts.patch,
      use standard Linux names for SB-1 consoles.
    - bugfix/mips/wait-race.patch, correct behaviour of the idle loop.
    - bugfix/mips/sgi-ioc3.patch, checksumming fix for IOC3 network
      driver.
    - features/mips/qemu-kernel.patch, support for the mips/mipsel
      machine emulated by Qemu.
    - features/mips/backtrace.patch, reimplementation of stack analysis
      and backtrace printing, useful for in-kernel debugging.
    - bugfix/mips/dec-scsi.patch, replaces mips-dec-scsi.patch, fixes DSP
      SCSI driver for DECstations.
    - bugfix/mips/dec-serial.patch, replaces mips-dec-serial.patch, fix
      serial console handling on DECstations.

 -- Frederik Schüler <fs@debian.org>  Sat,  4 Nov 2006 18:45:02 +0100

linux-2.6 (2.6.18-3) unstable; urgency=low

  [ Bastian Blank ]
  * Fix home of patch apply script.
  * Unify CPUSET option. (closes: #391931)
  * Support xen version 3.0.3-1.
  * Add AHCI suspend support.
  * Add patch to support bindmount without nodev on vserver.
  * Update fedora xen patch to changeset 36252.

  [ Steve Langasek ]
  * [alpha] restore alpha-prctl.patch, which keeps disappearing every time
    there's a kernel upgrade :/

  [ Frederik Schüler ]
  * Activate CONFIG_NET_CLS_* globaly. (Closes: #389918)
  * Make CONFIG_EFI_VARS modular on i386. (Closes: #381951)
  * Activate CONFIG_SCSI_ARCMSR on amd64, powerpc, sparc too.
  * [vserver] Activate HARDCPU and HARDCPU_IDLE.
  * [vserver] Upgrade to vs2.0.2.2-rc2.

  [ maximilian attems ]
  * [mipsel] Disable CONFIG_SECURITY_SECLVL on DECstations too.
  * Add stable release 2.6.18.1:
   - add utsrelease.h to the dontdiff file
   - V4L: copy-paste bug in videodev.c
   - block layer: elv_iosched_show should get elv_list_lock
   - NETFILTER: NAT: fix NOTRACK checksum handling
   - bcm43xx: fix regressions in 2.6.18 (Closes: #392065)
   - x86-64: Calgary IOMMU: Fix off by one when calculating register space
     location
   - ide-generic: jmicron fix
   - scx200_hrt: fix precedence bug manifesting as 27x clock in 1 MHz mode
   - invalidate_inode_pages2(): ignore page refcounts
   - rtc driver rtc-pcf8563 century bit inversed
   - fbdev: correct buffer size limit in fbmem_read_proc()
   - mm: bug in set_page_dirty_buffers
   - TCP: Fix and simplify microsecond rtt sampling
   - MD: Fix problem where hot-added drives are not resynced.
   - IPV6: Disable SG for GSO unless we have checksum
   - PKT_SCHED: cls_basic: Use unsigned int when generating handle
   - sata_mv: fix oops
   - [SPARC64]: Kill bogus check from bootmem_init().
   - IPV6: bh_lock_sock_nested on tcp_v6_rcv
   - [CPUFREQ] Fix some more CPU hotplug locking.
   - SPARC64: Fix serious bug in sched_clock() on sparc64
   - Fix VIDIOC_ENUMSTD bug
   - load_module: no BUG if module_subsys uninitialized
   - i386: fix flat mode numa on a real numa system
   - cpu to node relationship fixup: map cpu to node
   - cpu to node relationship fixup: acpi_map_cpu2node
   - backlight: fix oops in __mutex_lock_slowpath during head
     /sys/class/graphics/fb0/*
   - do not free non slab allocated per_cpu_pageset
   - rtc: lockdep fix/workaround
   - powerpc: Fix ohare IDE irq workaround on old powermacs
   - sysfs: remove duplicated dput in sysfs_update_file
   - powerpc: fix building gdb against asm/ptrace.h
   - Remove offsetof() from user-visible <linux/stddef.h>
   - Clean up exported headers on CRIS
   - Fix v850 exported headers
   - Don't advertise (or allow) headers_{install,check} where inappropriate.
   - Remove UML header export
   - Remove ARM26 header export.
   - Fix H8300 exported headers.
   - Fix m68knommu exported headers
   - Fix exported headers for SPARC, SPARC64
   - Fix 'make headers_check' on m32r
   - Fix 'make headers_check' on sh64
   - Fix 'make headers_check' on sh
   - Fix ARM 'make headers_check'
   - One line per header in Kbuild files to reduce conflicts
   - sky2 network driver device ids
   - sky2: tx pause bug fix
   - netdrvr: lp486e: fix typo
   - mv643xx_eth: fix obvious typo, which caused build breakage
   - zone_reclaim: dynamic slab reclaim
   - Fix longstanding load balancing bug in the scheduler
   - jbd: fix commit of ordered data buffers
   - ALSA: Fix initiailization of user-space controls
   - USB: Allow compile in g_ether, fix typo
   - IB/mthca: Fix lid used for sending traps
   - S390: user readable uninitialised kernel memory (CVE-2006-5174)
   - zd1211rw: ZD1211B ASIC/FWT, not jointly decoder
   - V4L: pvrusb2: Limit hor res for 24xxx devices
   - V4L: pvrusb2: Suppress compiler warning
   - V4L: pvrusb2: improve 24XXX config option description
   - V4L: pvrusb2: Solve mutex deadlock
   - DVB: cx24123: fix PLL divisor setup
   - V4L: Fix msp343xG handling regression
   - UML: Fix UML build failure
   - uml: use DEFCONFIG_LIST to avoid reading host's config
   - uml: allow using again x86/x86_64 crypto code
   - NET_SCHED: Fix fallout from dev->qdisc RCU change
  * Add backported git patch remving BSD secure level - request by the
    Debian Security Team. (closes: 389282)
  * [powerpc] Add DAC960-ipr PCI id table fixup.
  * [powerpc] Fix uninitialised spinlock in via-pmu-backlight code.
  * Fix serial_cs resume handling.
  * Fix oops when removing suspended serial port.
  * Check if DLC is still attached to the TTY.
  * Add fedora backport of i965 DRM support.

  [ Martin Michlmayr ]
  * [mips] Apply some patches from linux-mips' linux-2.6.18-stable GIT tree:
    - The o32 fstatat syscall behaves differently on 32 and 64 bit kernels
    - fstatat syscall names
    - BCM1480: Mask pending interrupts against c0_status.im.
    - Cobalt: Time runs too quickly
    - Show actual CPU information in /proc/cpuinfo
    - Workaround for bug in gcc -EB / -EL options
    - Do not use -msym32 option for modules
    - Fix O32 personality(2) call with 0xffffffff argument
    - Use compat_sys_mount

  [ dann frazier ]
  * [ia64]: Fix booting on HP cell systems, thanks to Troy Heber
    - Enable CONFIG_HUGETLBFS
    - bugfix/ia64/sal-flush-fix.patch: delay sal cache flush
  * bugfix/sky2-receive-FIFO-fix.patch: fix sky2 hangs on some chips
    Thanks to Stephen Hemminger for the patch. (Closes: #391382)
  * features/all/drivers/cciss-support-for-gt-2TB-volumes.patch:
    Add support for > 2TB volumes
  * bugfix/sym2-dont-claim-raid-devs.patch: Prevent cpqarray/sym2 conflict
    by telling sym2 not to claim raid devices. (Closes: #391384)

  [ Sven Luther ]
  * [powerpc] Added AMD74xx driver module to the powerpc64 flavour
    (Closes: #391861).

  [ Kyle McMartin ]
  * [hppa] Force CROSS_COMPILE=hppa64-linux-gnu- (closes: #389296)

 -- Bastian Blank <waldi@debian.org>  Sat, 21 Oct 2006 15:59:43 +0200

linux-2.6 (2.6.18-2) unstable; urgency=low

  [ Bastian Blank ]
  * hppa: Fix compiler dependencies. (closes: #389296)
  * Make cfq the default io scheduler.
  * Add arcmsr (Areca) driver.
  * powerpc/prep: Fix compatibility asm symlink.
  * m68k: Disable initramfs support.

  [ Kyle McMartin ]
  * hppa: Add parisc patchset.

  [ Norbert Tretkowski ]
  * [alpha] Workaround undefined symbols by setting CONFIG_SCSI=y for smp flavour.
    (closes: #369517)

  [ Christian T. Steiges ]
  * m68k: Update patches for 2.6.18.
  * m68k: Re-Add m68k-as and m68k-macro patch which allow building with current binutils.
  * m68k: disable CONFIG_AUDIT for m68k.
  * m68k/mac: add m68k-no-backlight and m68k-fbcon patch.
  * m68k/mac: enable SONIC, disable all ADB but CUDA.

  [ Jurij Smakov ]
  * Add bugfix/proc-fb-reading.patch to fix the inconsistent behaviour
    of /proc/fb. (Closes: #388815)
  * sparc: Enable vserver flavour for sparc64. (Closes: #386656)

 -- Bastian Blank <waldi@debian.org>  Fri, 29 Sep 2006 14:12:19 +0200

linux-2.6 (2.6.18-1) unstable; urgency=low

  The unpruned release

  [ Martin Michlmayr ]
  * Bump build-dependency on kernel-package to 10.054.
  * arm/iop32x: Build ext2/3 as modules.
  * arm/iop32x: Disable CONFIG_EMBEDDED.
  * mipsel/r5k-cobalt: Enable ISDN.
  * arm/footbridge: Enable the CIFS module (closes: #274808).
  * arm/nslu2: Drop flavour since this machine is supported by arm/ixp4xx.
  * arm: Make get_unaligned() work with const pointers and GCC 4.1.
  * mipsel/r5k-cobalt: Enable CONFIG_BONDING as a module.
  * arm/iop32x: Likewise.
  * arm/ixp4xx: Likewise.
  * arm: Disable CONFIG_AUDIT for now since it's broken.

  [ Sven Luther ]
  * [powerpc] Enabled the -prep flavour. (Closes: #359025)
  * [powerpc] The sisfb framebuffer device is now builtin.
  * [powerpc] Updated the powerpc serial patch. This fixes the XServe serial
    port, but at the cost powermac pcmcia serial cards support.
    Thanks go to Mark Hymers for providing the patch.
    (Closes: #364637, #375194)
  * [powerpc] Added patch to fix oldworld/quik booting.
    Thanks fo to Christian Aichinger for investigating to Benjamin
    Herrenschmidt for providing the patch. (Closes: #366620, #375035).
  * [powerpc] Fixes hvc_console caused suspsend-to-disk breakage. Thanks to
    Andrew Morton for providing the patch. (Closes: #387178)
  * [powerpc] Disabled mv643xx_eth on powerpc64 flavours, as there never was a
    Marvell Discovery northbrige for 64bit powerpc cpus.

  [ Frederik Schüler ]
  * Remove obsolete options from amd64 and i386 configs.
  * Deactivate EVBUG.
  * Make PARPORT options global.
  * [i386] Add class definition for 486 flavour.

  [ maximilian attems ]
  * Enable CONFIG_PRINTER=m for all powerpc flavours.
  * Enable the new alsa CONFIG_SND_AOA framework for powerpc.
  * Add the merged advansys pci table patch.

  [ Bastian Blank ]
  * hppa: Use gcc-4.1.
  * Only provide 16 legacy ptys.

  [ Norbert Tretkowski ]
  * [alpha] Updated configs.
  * [alpha] Disabled CONFIG_AUDIT, broken.
  * [alpha] Added vserver flavour.

 -- Bastian Blank <waldi@debian.org>  Sun, 24 Sep 2006 15:55:37 +0200

linux-2.6 (2.6.17-9) unstable; urgency=medium

  [ Bastian Blank ]
  * Update vserver patch to 2.0.2.
    - Fix possible priviledge escalation in remount code. (CVE-2006-4243)

  [ Frederik Schüler ]
  * Add stable release 2.5.17.12:
    - sky2: version 1.6.1
    - sky2: fix fiber support
    - sky2: MSI test timing
    - sky2: use dev_alloc_skb for receive buffers
    - sky2: clear status IRQ after empty
    - sky2: accept flow control
    - dm: Fix deadlock under high i/o load in raid1 setup.
    - Remove redundant up() in stop_machine()
    - Missing PCI id update for VIA IDE
    - PKTGEN: Fix oops when used with balance-tlb bonding
    - PKTGEN: Make sure skb->{nh,h} are initialized in fill_packet_ipv6() too.
    - Silent data corruption caused by XPC
    - uhci-hcd: fix list access bug
    - binfmt_elf: fix checks for bad address
    - [s390] bug in futex unqueue_me
    - fcntl(F_SETSIG) fix
    - IPV6 OOPS'er triggerable by any user
    - SCTP: Fix sctp_primitive_ABORT() call in sctp_close().
    - SPARC64: Fix X server crashes on sparc64
    - TG3: Disable TSO by default
    - dm: mirror sector offset fix
    - dm: fix block device initialisation
    - dm: add module ref counting
    - dm: fix mapped device ref counting
    - dm: add DMF_FREEING
    - dm: change minor_lock to spinlock
    - dm: move idr_pre_get
    - dm: fix idr minor allocation
    - dm snapshot: unify chunk_size
    - Have ext2 reject file handles with bad inode numbers early.
    - Allow per-route window scale limiting
    - bridge-netfilter: don't overwrite memory outside of skb
    - fix compilation error on IA64
    - Fix output framentation of paged-skbs
    - spectrum_cs: Fix firmware uploading errors
    - TEXTSEARCH: Fix Boyer Moore initialization bug
  * Add stable release 2.6.17.13:
    - lib: add idr_replace
    - pci_ids.h: add some VIA IDE identifiers
  * Remove patches merged upstream:
    - s390-kernel-futex-barrier.patch
  * Unpatch ia64-mman.h-fix.patch

 -- Bastian Blank <waldi@debian.org>  Wed, 13 Sep 2006 14:54:14 +0200

linux-2.6 (2.6.17-8) unstable; urgency=low

  [ Martin Michlmayr ]
  * arm/ixp4xx: Enable CONFIG_W1.

  [ dann frazier ]
  * sound-pci-hda-mac-mini-quirks.diff, sound-pci-hda-intel-d965.diff
    sound-pci-hda-mac-mini-intel945.diff:
    Updates to patch_sigmatel.c to add x86 mac-mini sound support
    Thanks to Matt Kraai. (closes: #384972)

  [ Kyle McMartin ]
  * hppa: Re-enable pa8800 fixing patches from James Bottomley.
    Pulled fresh from parisc-linux git tree.
  * ia64: Pull in compile-failure fix from Christian Cotte-Barrot.
    Pulled from linux-ia64 mailing list. Fix is correct.
  * hppa/alpha/mips: Fix compile-failure due to missing arch_mmap_check. Patch sent
    upstream to stable@kernel.org.

  [ dann frazier ]
  * sym2: only claim "Storage" class devices - the cpqarray driver should be
    used for 5c1510 devices in RAID mode. (closes: #380272)

  [ Bastian Blank ]
  * Backport change to allow all hypercalls for xen.

 -- Bastian Blank <waldi@debian.org>  Thu, 31 Aug 2006 12:12:51 +0200

linux-2.6 (2.6.17-7) unstable; urgency=low

  [ Martin Michlmayr ]
  * arm/iop32x: Enable CONFIG_BLK_DEV_OFFBOARD.
  * arm/iop32x: Unset CONFIG_BLK_DEV_AMD74XX since it fails on ARM
    with "Unknown symbol pci_get_legacy_ide_irq".
  * arm/iop32x: Enable a number of MD and DM modules.
  * arm/iop32x: Enable some more USB network modules.
  * mipsel/r5k-cobalt: Increase 8250 NR_UARTS and RUNTIME_UARTS to 4.
  * mipsel/r5k-cobalt: Fix MAC detection problem on Qube 2700.

  [ Bastian Blank ]
  * Update vserver patch to 2.0.2-rc29.
  * Add stable release 2.6.17.10:
    - Fix possible UDF deadlock and memory corruption (CVE-2006-4145)
    - elv_unregister: fix possible crash on module unload
    - Fix sctp privilege elevation (CVE-2006-3745)

  [ maximilian attems ]
  * Add RAM range to longclass for -bigmem. (closes: 382799)
  * Add stable release 2.6.17.9:
    - powerpc: Clear HID0 attention enable on PPC970 at boot time
    (CVE-2006-4093)
  * Add stable release 2.6.17.11:
    - Fix ipv4 routing locking bug
    - disable debugging version of write_lock()
    - PCI: fix ICH6 quirks
    - 1394: fix for recently added firewire patch that breaks things on ppc
    - Fix IFLA_ADDRESS handling
    - Fix BeFS slab corruption
    - Fix timer race in dst GC code
    - Have ext3 reject file handles with bad inode numbers early
    - Kill HASH_HIGHMEM from route cache hash sizing
    - sys_getppid oopses on debug kernel
    - IA64: local DoS with corrupted ELFs
    - tpm: interrupt clear fix
    - ulog: fix panic on SMP kernels
    - dm: BUG/OOPS fix
    - MD: Fix a potential NULL dereference in md/raid1
    - ip_tables: fix table locking in ipt_do_table
    - swsusp: Fix swap_type_of
    - sky2: phy power problem on 88e805x
    - ipx: header length validation needed

  [ Frederik Schüler ]
  * Activate CONFIG_R8169_VLAN on amd64. (closes: #383707)
  * Activate EFI boot support on i386. (closes: #381951)

  [ dann frazier ]
  * Include module.lds in headers package if it exists. (closes: #342246)
  * Add Apple MacBook product IDs to usbhid and set
    CONFIG_USB_HIDINPUT_POWERBOOK=y on i386 and amd64. (closes: #383620)

 -- Bastian Blank <waldi@debian.org>  Thu, 24 Aug 2006 15:54:51 +0000

linux-2.6 (2.6.17-6) unstable; urgency=low

  [ maximilian attems ]
  * debian/arch/i386/defines: Activate 686-bigmem flavour for enterprise
  usage.
  * Add ubuntu pci table patch for scsi drivers advansys and fdomain.

  [ Martin Michlmayr ]
  * arm/armeb: Use gcc-4.1.
  * mips/mipsel: Use gcc-4.1.
  * arm/ixp4xx: Update config based on the NSLU2 config.
  * arm/s3c2410: Unset CONFIG_DEBUG_INFO.
  * arm/iop32x: xscale: don't mis-report 80219 as an iop32x
  * arm/iop32x: Add an MTD map for IOP3xx boards
  * arm/iop32x: Add support for the Thecus N2100.
  * arm/iop32x: Add support for the GLAN Tank.
  * arm/iop32x: Add a flavour for IOP32x based machines.

  [ Bastian Blank ]
  * Shrink short descriptions.
  * Make gcc-4.1 the default compiler.
  * [powerpc]: Use gcc-4.1.
  * Move latest and transitional packages to linux-latest-2.6.

  [ Frederik Schüler ]
  * [amd64] Add smp-alternatives backport.
  * [amd64] Drop smp flavours.
  * [amd64] Merge k8 and p4 flavours into a generic one, following upstreams
    advice.
  * Activate BSD_PROCESS_ACCT_V3.
  * Add stable release 2.6.17.8:
    - ALSA: Don't reject O_RDWR at opening PCM OSS
    - Add stable branch to maintainers file
    - tty serialize flush_to_ldisc
    - S390: fix futex_atomic_cmpxchg_inatomic
    - Fix budget-av compile failure
    - cond_resched() fix
    - e1000: add forgotten PCI ID for supported device
    - ext3: avoid triggering ext3_error on bad NFS file handle
    - ext3 -nobh option causes oops
    - Fix race related problem when adding items to and svcrpc auth cache.
    - ieee1394: sbp2: enable auto spin-up for Maxtor disks
    - invalidate_bdev() speedup
    - Sparc64 quad-float emulation fix
    - VLAN state handling fix
    - Update frag_list in pskb_trim
    - UHCI: Fix handling of short last packet
    - sky2: NAPI bug
    - i2c: Fix 'ignore' module parameter handling in i2c-core
    - scx200_acb: Fix the block transactions
    - scx200_acb: Fix the state machine
    - H.323 helper: fix possible NULL-ptr dereference
    - Don't allow chmod() on the /proc/<pid>/ files
    - PCI: fix issues with extended conf space when MMCONFIG disabled because of e820

  [ Sven Luther ]
  * [powerpc] Added console=hvsi0 too to CMDLINE to the powerpc64 flavour, for
    non-virtualized IBM power machines serial console.

 -- Bastian Blank <waldi@debian.org>  Fri, 11 Aug 2006 19:58:06 +0200

linux-2.6 (2.6.17-5) unstable; urgency=low

  [ Martin Michlmayr ]
  * [arm/nslu2] Enable CONFIG_USB_EHCI_SPLIT_ISO.  Closes: #378554

  [ maximilian attems ]
  * Add stable release 2.6.17.7:
    - BLOCK: Fix bounce limit address check
    - v4l/dvb: Fix budget-av frontend detection
    - v4l/dvb: Fix CI on old KNC1 DVBC cards
    - v4l/dvb: Fix CI interface on PRO KNC1 cards
    - v4l/dvb: Backport fix to artec USB DVB devices
    - v4l/dvb: Backport the DISEQC regression fix to 2.6.17.x
    - v4l/dvb: stradis: dont export MODULE_DEVICE_TABLE
    - pnp: suppress request_irq() warning
    - generic_file_buffered_write(): handle zero-length iovec segments
    - serial 8250: sysrq deadlock fix
    - Reduce ACPI verbosity on null handle condition
    - ieee80211: TKIP requires CRC32
    - Make powernow-k7 work on SMP kernels.
    - via-velocity: the link is not correctly detected when the device starts
    - Add missing UFO initialisations
    - USB serial ftdi_sio: Prevent userspace DoS (CVE-2006-2936)
    - cdrom: fix bad cgc.buflen assignment
    - splice: fix problems with sys_tee()
    - fix fdset leakage
    - struct file leakage
    - XFS: corruption fix
    - v4l/dvb: Kconfig: fix description and dependencies for saa7115 module
    - dvb-bt8xx: fix frontend detection for DViCO FusionHDTV DVB-T Lite rev 1.2
    - IB/mthca: restore missing PCI registers after reset
    - v4l/dvb: Backport the budget driver DISEQC instability fix
    - Fix IPv4/DECnet routing rule dumping
    - pdflush: handle resume wakeups
    - x86_64: Fix modular pc speaker
    - Fix powernow-k8 SMP kernel on UP hardware bug.
    - ALSA: RME HDSP - fixed proc interface (missing {})
    - ALSA: au88x0 - Fix 64bit address of MPU401 MMIO port
    - ALSA: Fix a deadlock in snd-rtctimer
    - ALSA: Fix missing array terminators in AD1988 codec support
    - ALSA: Fix model for HP dc7600
    - ALSA: Fix mute switch on VAIO laptops with STAC7661
    - ALSA: fix the SND_FM801_TEA575X dependencies
    - ALSA: Fix undefined (missing) references in ISA MIRO sound driver
    - ALSA: Fix workaround for AD1988A rev2 codec
    - ALSA: hda-intel - Fix race in remove
    - Suppress irq handler mismatch messages in ALSA ISA drivers
    - PKT_SCHED: Fix illegal memory dereferences when dumping actions
    - PKT_SCHED: Return ENOENT if action module is unavailable
    - PKT_SCHED: Fix error handling while dumping actions
    - generic_file_buffered_write(): deadlock on vectored write
    - ethtool: oops in ethtool_set_pauseparam()
    - memory hotplug: solve config broken: undefined reference to `online_page'
  * Add budget-av-compile-fix.patch stable compile fix.
  * Enable in all configs setting SND_FM801_TEA575X SND_FM801_TEA575X_BOOL=y.

 -- Bastian Blank <waldi@debian.org>  Sat, 29 Jul 2006 13:30:06 +0200

linux-2.6 (2.6.17-4) unstable; urgency=low

  [ Bastian Blank ]
  * Add stable release 2.6.17.5:
    - Fix nasty /proc vulnerability (CVE-2006-3626)
  * Add stable release 2.6.17.6:
    - Relax /proc fix a bit
  * Set section of images to admin.

  [ dann frazier ]
  * [ia64] Drop the non-SMP flavours; they are not well maintained upstream.
    Note that the non-SMP flavours have been identical to the SMP builds
    since 2.6.13-1; this was to avoid having to drop then re-add these
    flavours if upstream resolved the issue - but that never happened.
    Note that this is a measurable performance penalty on non-SMP systems.

 -- Bastian Blank <waldi@debian.org>  Mon, 17 Jul 2006 11:08:41 +0200

linux-2.6 (2.6.17-3) unstable; urgency=low

  [ maximilian attems ]
  * Add stable release 2.6.17.2:
    - ide-io: increase timeout value to allow for slave wakeup
    - NTFS: Critical bug fix (affects MIPS and possibly others)
    - Link error when futexes are disabled on 64bit architectures
    - SCTP: Reset rtt_in_progress for the chunk when processing its sack.
    - SPARC32: Fix iommu_flush_iotlb end address
    - ETHTOOL: Fix UFO typo
    - UML: fix uptime
    - x86: compile fix for asm-i386/alternatives.h
    - bcm43xx: init fix for possible Machine Check
    - SCTP: Fix persistent slowdown in sctp when a gap ack consumes rx buffer.
    - kbuild: bugfix with initramfs
    - Input: return correct size when reading modalias attribute
    - ohci1394: Fix broken suspend/resume in ohci1394
    - idr: fix race in idr code
    - USB: Whiteheat: fix firmware spurious errors
    - libata: minor patch for ATA_DFLAG_PIO
    - SCTP: Send only 1 window update SACK per message.
    - PFKEYV2: Fix inconsistent typing in struct sadb_x_kmprivate.
    - SCTP: Limit association max_retrans setting in setsockopt.
    - SCTP: Reject sctp packets with broadcast addresses.
    - IPV6: Sum real space for RTAs.
    - IPV6 ADDRCONF: Fix default source address selection without
      CONFIG_IPV6_PRIVACY
    - IPV6: Fix source address selection.
  * Add stable release 2.6.17.3:
    - NETFILTER: SCTP conntrack: fix crash triggered by packet without chunks
    [CVE-2006-2934]
  * Deapply merged sparc32-iotlb.patch.
  * Fix README.Debian: Correct svn location, remove old boot param bswap
    reference, the asfs patch is in the Debian kernel. Remove reference to
    AMD 768 erratum 10, it was solved in 2.6.12. Add wording corrections.
  * Set CONFIG_SERIAL_8250_RN_UARTS=16 for all archs beside mips/m68k unless
    explicitly set on a specific value. (closes: 377151)
  * Add stable release 2.6.17.4:
    - fix prctl privilege escalation and suid_dumpable (CVE-2006-2451)

  [ Sven Luther ]
  * Re-enabled fs-asfs patch.

  [ Thiemo Seufer ]
  * [mips,mipsel] Fix sb1 interrupt handlers.
  * [mips,mipsel] Fix devfs-induced build failure in sb1250 serial driver.
  * [mips] SGI ip22 RTC was broken, fixed thanks to Julien Blache.
  * [mips] Fix SGI ip22 serial console, thanks to Julien Blache.

  [ Martin Michlmayr ]
  * [arm/nslu2] Enable HFS and some other filesystems.
  * [arm/nslu2] Unset CONFIG_USB_STORAGE_DEBUG.  Closes: #377853.

 -- Bastian Blank <waldi@debian.org>  Thu, 13 Jul 2006 13:14:53 +0200

linux-2.6 (2.6.17-2) unstable; urgency=low

  [ Jurij Smakov ]
  * [sparc] Switch to gcc-4.1 as it produces a working kernel,
    while gcc-4.0 does not. No ABI bump neccessary, because
    2.6.17-1 sparc binaries never made it to the archive.
  * [sparc32] Add sparc32-iotlb.patch to fix DMA errors on sparc32.

  [ Sven Luther ]
  * [powerpc] Added console=hvc0 default commandline option to powerpc64 flavour.
  * [powerpc] Fixed mkvmlinuz support, which was missing from -1. (Closes: #375645)
  * [powerpc] Added PowerBook HID support for last-gen PowerBook keyboards.
    (Closes: #307327)

  [ Martin Michlmayr ]
  * [mipsel] Fix compilation error in dz serial driver.
  * [mipsel] Update configs.
  * [mipsel] Add a build fix for the Cobalt early console support.
  * [arm/nslu2] Disable SE Linux support for now so the kernel fits into flash.

  [ Christian T. Steigies ]
  * [m68k] Update patches for 2.6.17.
  * [m68k] Add m68k-as and m68k-macro patch which allow building with current binutils.
  * [m68k] Disable all subarches but amiga and mac for official linux-images.

  [ Kyle McMartin ]
  * [hppa] Update patchset (2.6.17-pa6) from parisc-linux.org.
    Which fixes relocation errors in modules with 64-bit kernels, and
    a softlockup on non-SMP flavours with gettimeofday.

 -- Bastian Blank <waldi@debian.org>  Thu, 29 Jun 2006 18:49:35 +0200

linux-2.6 (2.6.17-1) unstable; urgency=low

  [ Frederik Schüler ]
  * New upstream release.
  * [amd64] Use gcc 4.1.
  * [amd64] Drop amd64-generic flavor. We will use amd64-k8 for the
    installer.

  [ Martin Michlmayr ]
  * [mips] Update patches for 2.6.17.
  * [arm] Update configs.
  * [armeb] Update configs.

  [ Thiemo Seufer ]
  * [mips] Fix SWARM FPU detection.
  * [mips] Update configurations.

  [ Kyle McMartin ]
  * [hppa] Set PDC_CHASSIS_WARN to y.
  * [hppa] Update patchset (2.6.17-pa2) from parisc-linux.org.
  * [hppa] Change NR_CPUS to 8 from 32 on both SMP flavours.
  * [hppa] Set PARISC_PAGE_SIZE to 4K on all platforms.

  [ Bastian Blank ]
  * [s390] Use gcc 4.1.
  * [i386] Enable REGPARM.
  * [i386] Use gcc 4.1.
  * [powerpc] Disable prep.

  [ dann frazier ]
  * [ia64] Update configs
  * [ia64] Use gcc 4.1.

  [ maximilian attems ]
  * Add stable release 2.6.17.1:
    - xt_sctp: fix endless loop caused by 0 chunk length (CVE-2006-3085)

 -- Bastian Blank <waldi@debian.org>  Thu, 22 Jun 2006 12:13:15 +0200

linux-2.6 (2.6.16+2.6.17-rc3-0experimental.1) experimental; urgency=low

  [ Frederik Schüler ]
  * New upstream release candidate.
  * Switch HZ from 1000 to 250, following upstreams default.
  * Activate CONFIG_BCM43XX_DEBUG.

  [ maximilian attems ]
  * Disable broken and known unsecure LSM modules: CONFIG_SECURITY_SECLVL,
    CONFIG_SECURITY_ROOTPLUG. Upstream plans to remove them for 2.6.18

 -- Frederik Schüler <fs@debian.org>  Sun,  7 May 2006 17:06:29 +0200

linux-2.6.16 (2.6.16-18) unstable; urgency=high

  [ Sven Luther ]
  * [powerpc] Added console=hvsi0 too to CMDLINE to the powerpc64 flavour,
    for non-virtualized IBM power machines serial console.

  [ dann frazier ]
  * fs-ext3-bad-nfs-handle.patch: avoid triggering ext3_error on bad NFS
    file handle (CVE-2006-3468)
  * cdrom-bad-cgc.buflen-assign.patch: fix buffer overflow in dvd_read_bca
  * usb-serial-ftdi_sio-dos.patch: fix userspace DoS in ftdi_sio driver

  [ Bastian Blank ]
  * Update xen patch to changeset 9762.

 -- Frederik Schüler <fs@debian.org>  Fri, 18 Aug 2006 20:29:17 +0200

linux-2.6.16 (2.6.16-17) unstable; urgency=high

  [ Martin Michlmayr ]
  * Add stable release 2.6.16.22:
    - powernow-k8 crash workaround
    - NTFS: Critical bug fix (affects MIPS and possibly others)
    - JFS: Fix multiple errors in metapage_releasepage
    - SPARC64: Fix D-cache corruption in mremap
    - SPARC64: Respect gfp_t argument to dma_alloc_coherent().
    - SPARC64: Fix missing fold at end of checksums.
    - scsi_lib.c: properly count the number of pages in scsi_req_map_sg()
    - I2O: Bugfixes to get I2O working again
    - Missed error checking for intent's filp in open_namei().
    - tmpfs: time granularity fix for [acm]time going backwards
    - USB: Whiteheat: fix firmware spurious errors
    - fs/namei.c: Call to file_permission() under a spinlock in do_lookup_path()
  * Add stable release 2.6.16.23:
    - revert PARPORT_SERIAL should depend on SERIAL_8250_PCI patch
    - NETFILTER: SCTP conntrack: fix crash triggered by packet without
      chunks (CVE-2006-2934)
  * Add stable release 2.6.16.24:
    - fix prctl privilege escalation and suid_dumpable (CVE-2006-2451)
  * Add stable release 2.6.16.25:
    - Fix nasty /proc vulnerability (CVE-2006-3626)
  * Relax /proc fix a bit (Linus Torvalds)

  * [arm/nslu2] Unset CONFIG_USB_STORAGE_DEBUG.  Closes: #377853.
  * [mips] SGI ip22 RTC was broken, fixed thanks to Julien Blache.
  * [mips] Fix SGI ip22 serial console, thanks to Julien Blache.

  [ Bastian Blank ]
  * Fix vserver patch.

 -- Bastian Blank <waldi@debian.org>  Sat, 15 Jul 2006 17:18:49 +0200

linux-2.6.16 (2.6.16-16) unstable; urgency=low

  [ Sven Luther ]
  * [powerpc] Added console=hvc0 default commandline option to powerpc64 flavour.
  * [powerpc] Now THERM_PM72 and all WINDFARMs are builtin, for better fan control.

  [ Martin Michlmayr ]
  * [arm/nslu2] Disable SE Linux support for now so the kernel fits into
    flash.  Closes: #376926.

  [ Bastian Blank ]
  * [powerpc,powerpc-miboot] Enable OpenFirmware device tree support.
    (closes: #376012)

 -- Bastian Blank <waldi@debian.org>  Sat,  8 Jul 2006 17:57:57 +0200

linux-2.6.16 (2.6.16-15) unstable; urgency=low

  [ maximilian attems ]
  * Add stable release 2.6.16.18:
    - NETFILTER: SNMP NAT: fix memory corruption (CVE-2006-2444)
  * Add stable release 2.6.16.19:
    - NETFILTER: Fix small information leak in SO_ORIGINAL_DST (CVE-2006-1343)
  * Add stable release 2.6.16.20:
    - x86_64: Don't do syscall exit tracing twice
    - Altix: correct ioc4 port order
    - Input: psmouse - fix new device detection logic
    - PowerMac: force only suspend-to-disk to be valid
    - the latest consensus libata resume fix
    - Altix: correct ioc3 port order
    - Cpuset: might sleep checking zones allowed fix
    - ohci1394, sbp2: fix "scsi_add_device failed" with PL-3507 based devices
    - sbp2: backport read_capacity workaround for iPod
    - sbp2: fix check of return value of hpsb_allocate_and_register_addrspace
    - x86_64: x86_64 add crashdump trigger points
    - ipw2200: Filter unsupported channels out in ad-hoc mode
  * Add stable release 2.6.16.21:
    - check_process_timers: fix possible lockup
    - run_posix_cpu_timers: remove a bogus BUG_ON() (CVE-2006-2445)
    - xt_sctp: fix endless loop caused by 0 chunk length (CVE-2006-3085)
    - powerpc: Fix machine check problem on 32-bit kernels (CVE-2006-2448)

  [ Christian T. Steigies ]
  * [m68k] Add mac via patch from Finn Thain.
  * [m68k] Enable INPUT_EVDEV.

  [ Martin Michlmayr ]
  * [mips/b1-bcm91250a] Enable SMP.
  * [mips] Add a compile fix for the Maxine fb.
  * [mipsel] Add a patch that let's you enable serial console on DECstation.
  * [mipsel] Add a patch to get SCSI working on DECstation.
  * [mipsel] Handle memory-mapped RTC chips properly.
  * [mipsel] Add configs for r3k-kn02 and r4k-kn04 DECstation.
  * [arm] Allow RiscPC machines to boot an initrd (tagged list fix).
  * [arm/nslu2] Enable many modules.
  * [arm] Build loop support as a module.
  * [arm] Use the generic netfilter configuration.
  * [arm/footbridge] Enable sound.

  [ Kyle McMartin ]
  * [hppa] Pulled patch from cvs to fix build of kernel/ptrace.c which needs
    {read,write}_can_lock.
  * [hppa] Disable CONFIG_DETECT_SOFTLOCKUP to fix boot on pa8800 machines.

  [ Sven Luther ]
  * [powerpc,prep] Added a new ARCH=ppc PReP flavour, currently mostly a copy
    of the -powerpc one.
  * Upgraded mkvmlinuz dependency to mkvmlinuz 21.

  [ Bastian Blank ]
  * Update vserver patch to 2.0.2-rc21.
  * Bump build-dependency on kernel-package to 10.049.

  [ Jurij Smakov ]
  * Add dcache-memory-corruption.patch to fix the mremap(), occasionally
    triggered on sparc in the form of dpkg database corruption. Affects
    sparc64, mips and generic includes. Thanks to David Miller, original
    patch is included in 2.6.17.
    Ref: http://marc.theaimsgroup.com/?l=linux-sparc&m=114920963824047&w=2
  * Add sparc32-iotlb.patch to fix the DMA errors encountered with latest
    kernels on sparc32, in particularly HyperSparcs. Thanks to Bob Breuer.
    Ref: http://marc.theaimsgroup.com/?l=linux-sparc&m=115077649707675&w=2

 -- Bastian Blank <waldi@debian.org>  Wed, 21 Jun 2006 14:09:11 +0200

linux-2.6 (2.6.16-14) unstable; urgency=low

  [ Bastian Blank ]
  * Add stable release 2.6.16.16:
    - fs/locks.c: Fix lease_init (CVE-2006-1860)
  * Make i386 xen images recommend libc6-xen.
  * Update vserver patch to 2.0.2-rc20.
  * Update xen patch to changeset 9687.

  [ Christian T. Steigies ]
  * [m68k] Add generic m68k ide fix.
  * [m68k] Add cross-compile instructions.
  * [m68k] Enable INPUT_EVDEV for yaird.
  * [m68k] sun3 general compile and scsi fixes, enable sun3 SCSI again.

  [ dann frazier ]
  * cs4281 - Fix the check of timeout in probe to deal with variable HZ.
    (closes: #361197)

  [ Norbert Tretkowski ]
  * [alpha] Readded patch to support prctl syscall, got lost when upgrading
    to 2.6.16.

  [ Frederik Schüler ]
  * Add stable release 2.6.16.17:
    - SCTP: Validate the parameter length in HB-ACK chunk (CVE-2006-1857)
    - SCTP: Respect the real chunk length when walking parameters
      (CVE-2006-1858)
    - ptrace_attach: fix possible deadlock schenario with irqs
    - Fix ptrace_attach()/ptrace_traceme()/de_thread() race
    - page migration: Fix fallback behavior for dirty pages
    - add migratepage address space op to shmem
    - Remove cond_resched in gather_stats()
    - VIA quirk fixup, additional PCI IDs
    - PCI quirk: VIA IRQ fixup should only run for VIA southbridges
    - Fix udev device creation
    - limit request_fn recursion
    - PCI: correctly allocate return buffers for osc calls
    - selinux: check for failed kmalloc in security_sid_to_context()
    - TG3: ethtool always report port is TP.
    - Netfilter: do_add_counters race, possible oops or info leak
      (CVE-2006-0039)
    - scx200_acb: Fix resource name use after free
    - smbus unhiding kills thermal management
    - fs/compat.c: fix 'if (a |= b )' typo
    - smbfs: Fix slab corruption in samba error path
    - fs/locks.c: Fix sys_flock() race
    - USB: ub oops in block_uevent
    - via-rhine: zero pad short packets on Rhine I ethernet cards
    - md: Avoid oops when attempting to fix read errors on raid10

 -- Bastian Blank <waldi@debian.org>  Mon, 22 May 2006 14:56:11 +0200

linux-2.6 (2.6.16-13) unstable; urgency=low

  [ Frederik Schüler ]
  * Add stable release 2.6.16.14:
    - smbfs chroot issue (CVE-2006-1864)

  [ Bastian Blank ]
  * Don't make headers packages depend on images.
  * Bump abiname to 2. (closes: #366291)
  * Update vserver patch to 2.0.2-rc19.
  * Update xen patch to changeset 9668.
  * Remove abi fixes.
  * Add stable release 2.6.16.15:
    - SCTP: Allow spillover of receive buffer to avoid deadlock. (CVE-2006-2275)
    - SCTP: Fix panic's when receiving fragmented SCTP control chunks. (CVE-2006-2272)
    - SCTP: Fix state table entries for chunks received in CLOSED state. (CVE-2006-2271)
    - SCTP: Prevent possible infinite recursion with multiple bundled DATA. (CVE-2006-2274)
  * Switch HZ from 1000 to 250.

  [ Christian T. Steigies ]
  * [m68k] Add patches that allow building images for atari
  * [m68k] Enable atyfb driver for atari

 -- Bastian Blank <waldi@debian.org>  Wed, 10 May 2006 18:58:44 +0200

linux-2.6 (2.6.16-12) unstable; urgency=low

  [ Bastian Blank ]
  * Add stable release 2.6.16.12:
    - dm snapshot: fix kcopyd destructor
    - x86_64: Pass -32 to the assembler when compiling the 32bit vsyscall pages
    - for_each_possible_cpu
    - Simplify proc/devices and fix early termination regression
    - sonypi: correct detection of new ICH7-based laptops
    - MIPS: Fix tx49_blast_icache32_page_indexed.
    - NET: e1000: Update truesize with the length of the packet for packet split
    - i386: fix broken FP exception handling
    - tipar oops fix
    - USB: fix array overrun in drivers/usb/serial/option.c
    - Altix snsc: duplicate kobject fix
    - Alpha: strncpy() fix
    - LSM: add missing hook to do_compat_readv_writev()
    - Fix reiserfs deadlock
    - make vm86 call audit_syscall_exit
    - fix saa7129 support in saa7127 module for pvr350 tv out
    - dm flush queue EINTR
    - get_dvb_firmware: download nxt2002 firmware from new driver location
    - cxusb-bluebird: bug-fix: power down corrupts frontend
    - x86_64: Fix a race in the free_iommu path.
    - MIPS: Use "R" constraint for cache_op.
    - MIPS: R2 build fixes for gcc < 3.4.
    - cs5535_gpio.c: call cdev_del() during module_exit to unmap kobject references and other cleanups
    - MIPS: Fix branch emulation for floating-point exceptions.
    - x86/PAE: Fix pte_clear for the >4GB RAM case
  * Add stable release 2.6.16.13:
    - NETFILTER: SCTP conntrack: fix infinite loop (CVE-2006-1527)
  * Remove merged patches.
  * Rediff xen patch.
  * Bump build-dependency on kernel-package to 10.047.

  [ Martin Michlmayr ]
  * [arm] Enable cramfs for ixp4xx and rpc.

 -- Bastian Blank <waldi@debian.org>  Thu,  4 May 2006 11:37:26 +0200

linux-2.6 (2.6.16-11) unstable; urgency=low

  * Update vserver patch to 2.0.2-rc18.
    - Limit ccaps to root inside a guest (CVE-2006-2110)
  * Conflict with known broken grub versions. (closes: #361308)
  * Enable s390 vserver image.
  * Enable xen and xen-vserver images.
  * Use localversion for kernel-package images. (closes: #365505)

 -- Bastian Blank <waldi@debian.org>  Mon,  1 May 2006 16:38:45 +0200

linux-2.6 (2.6.16-10) unstable; urgency=low

  [ Norbert Tretkowski ]
  * [alpha] Added backport of for_each_possible_cpu() to fix alpha build.
    (closes: #364206)
  * Add stable release 2.6.16.10:
    - IPC: access to unmapped vmalloc area in grow_ary()
    - Add more prevent_tail_call()
    - alim15x3: ULI M-1573 south Bridge support
    - apm: fix Armada laptops again
    - fbdev: Fix return error of fb_write
    - Fix file lookup without ref
    - m41t00: fix bitmasks when writing to chip
    - Open IPMI BT overflow
    - x86: be careful about tailcall breakage for sys_open[at] too
    - x86: don't allow tail-calls in sys_ftruncate[64]()
    - IPV6: XFRM: Fix decoding session with preceding extension header(s).
    - IPV6: XFRM: Don't use old copy of pointer after pskb_may_pull().
    - IPV6: Ensure to have hop-by-hop options in our header of &sk_buff.
    - selinux: Fix MLS compatibility off-by-one bug
    - PPC: fix oops in alsa powermac driver
    - MTD_NAND_SHARPSL and MTD_NAND_NANDSIM should be tristate's
    - i2c-i801: Fix resume when PEC is used
    - Fix hotplug race during device registration
    - Fix truesize underflow
    - efficeon-agp: Add missing memory mask
    - 3ware 9000 disable local irqs during kmap_atomic
    - 3ware: kmap_atomic() fix

  [ maximilian attems ]
  * Add stable release 2.6.16.11:
    -  Don't allow a backslash in a path component (CVE-2006-1863)

 -- Bastian Blank <waldi@debian.org>  Tue, 25 Apr 2006 13:56:19 +0200

linux-2.6 (2.6.16-9) unstable; urgency=low

  [ maximilian attems ]
  * Add stable release 2.6.16.8:
    - ip_route_input panic fix (CVE-2006-1525)
  * Add stable release 2.6.16.9:
    - i386/x86-64: Fix x87 information leak between processes (CVE-2006-1056)

  [ Bastian Blank ]
  * Update vserver patch to 2.0.2-rc17.

 -- Bastian Blank <waldi@debian.org>  Thu, 20 Apr 2006 15:37:28 +0200

linux-2.6 (2.6.16-8) unstable; urgency=low

  * Fix ABI-breakage introduced in -7. (closes: #363032)
  * Add stable release 2.6.16.6:
    - ext3: Fix missed mutex unlock
    - RLIMIT_CPU: fix handling of a zero limit
    - alpha: SMP boot fixes
    - m32r: security fix of {get, put}_user macros
    - m32r: Fix cpu_possible_map and cpu_present_map initialization for SMP kernel
    - shmat: stop mprotect from giving write permission to a readonly attachment (CVE-2006-1524)
    - powerpc: fix incorrect SA_ONSTACK behaviour for 64-bit processes
    - MPBL0010 driver sysfs permissions wide open
    - cciss: bug fix for crash when running hpacucli
    - fuse: fix oops in fuse_send_readpages()
    - Fix utime(2) in the case that no times parameter was passed in.
    - Fix buddy list race that could lead to page lru list corruptions
    - NETFILTER: Fix fragmentation issues with bridge netfilter
    - USB: remove __init from usb_console_setup
    - Fix suspend with traced tasks
    - isd200: limit to BLK_DEV_IDE
    - edac_752x needs CONFIG_HOTPLUG
    - fix non-leader exec under ptrace
    - sky2: bad memory reference on dual port cards
    - atm: clip causes unregister hang
    - powerpc: iSeries needs slb_initialize to be called
    - Fix block device symlink name
    - Incorrect signature sent on SMB Read
  * Add stable release 2.6.16.7:
    - fix MADV_REMOVE vulnerability (CVE-2006-1524 for real this time)

 -- Bastian Blank <waldi@debian.org>  Tue, 18 Apr 2006 16:22:31 +0200

linux-2.6 (2.6.16-7) unstable; urgency=low

  [ Frederik Schüler ]
  * Add stable release 2.6.16.3:
    - Keys: Fix oops when adding key to non-keyring (CVE-2006-1522)

  [ Bastian Blank ]
  * Add stable release 2.6.16.4:
    - RCU signal handling (CVE-2006-1523)

  [ Sven Luther ]
  * [powerpc] Transitioned mkvmlinuz support patch to the 2.6.16 ARCH=powerpc
    tree. PReP is broken in 2.6.16 though.

  [ maximilian attems ]
  * Add stable release 2.6.16.5:
   - x86_64: Clean up execve
   - x86_64: When user could have changed RIP always force IRET (CVE-2006-0744)
  * Disable CONFIG_SECCOMP (adds useless overhead on context-switch) -
    thanks to fs for checking abi.

  [ Christian T. Steigies ]
  * [m68k] update m68k patch and config to 2.6.16, temporarily disable atari

 -- Bastian Blank <waldi@debian.org>  Sat, 15 Apr 2006 13:56:05 +0200

linux-2.6 (2.6.16-6) unstable; urgency=medium

  [ Bastian Blank ]
  * Provide version infos in support package and don't longer rely on the
    changelog.
  * [amd64/i386] Enable cpu hotplug support.

  [ maximilian attems ]
  * Add stable release 2.6.16.2:
    - PCMCIA_SPECTRUM must select FW_LOADER
    - drivers/net/wireless/ipw2200.c: fix an array overun
    - AIRO{,_CS} <-> CRYPTO fixes
    - tlclk: fix handling of device major
    - fbcon: Fix big-endian bogosity in slow_imageblit()
    - Fix NULL pointer dereference in node_read_numastat()
    - USB: EHCI full speed ISO bugfixes
    - Mark longhaul driver as broken.
    - fib_trie.c node freeing fix
    - USB: Fix irda-usb use after use
    - sysfs: zero terminate sysfs write buffers (CVE-2006-1055)
    - USB: usbcore: usb_set_configuration oops (NULL ptr dereference)
    - pcmcia: permit single-character-identifiers
    - hostap: Fix EAPOL frame encryption
    - wrong error path in dup_fd() leading to oopses in RCU
    - {ip, nf}_conntrack_netlink: fix expectation notifier unregistration
    - isicom must select FW_LOADER
    - knfsd: Correct reserved reply space for read requests.
    - Fix module refcount leak in __set_personality()
    - sbp2: fix spinlock recursion
    - powerpc: make ISA floppies work again
    - opti9x - Fix compile without CONFIG_PNP
    - Add default entry for CTL Travel Master U553W
    - Fix the p4-clockmod N60 errata workaround.
    - kdump proc vmcore size oveflow fix

 -- Bastian Blank <waldi@debian.org>  Mon, 10 Apr 2006 16:09:51 +0200

linux-2.6 (2.6.16-5) unstable; urgency=low

  [ Bastian Blank ]
  * Provide real dependency packages for module building.
    - Add linux-headers-$version-$abiname-all and
      linux-headers-$version-$abiname-all-$arch.
  * Rename support package to linux-support-$version-$abiname.
  * Fix module package output.
  * Include .kernelrelease in headers packages. (closes: #359813)
  * Disable Cumana partition support completely. (closes: #359207)
  * Update vserver patch to 2.0.2-rc15.

  [ dann frazier ]
  * [ia64] initramfs-tools works now, no longer restrict initramfs-generators

 -- Bastian Blank <waldi@debian.org>  Mon,  3 Apr 2006 14:00:08 +0200

linux-2.6 (2.6.16-4) unstable; urgency=medium

  [ Martin Michlmayr ]
  * [arm/armeb] Update nslu2 config.
  * Add stable release 2.6.16.1:
    - Fix speedstep-smi assembly bug in speedstep_smi_ownership
    - DMI: fix DMI onboard device discovery
    - cciss: fix use-after-free in cciss_init_one
    - DM: Fix bug: BIO_RW_BARRIER requests to md/raid1 hang.
    - fix scheduler deadlock
    - proc: fix duplicate line in /proc/devices
    - rtc.h broke strace(1) builds
    - dm: bio split bvec fix
    - v9fs: assign dentry ops to negative dentries
    - i810fb_cursor(): use GFP_ATOMIC
    - NET: Ensure device name passed to SO_BINDTODEVICE is NULL terminated.
    - XFS writeout fix
    - sysfs: fix a kobject leak in sysfs_add_link on the error path
    - get_cpu_sysdev() signedness fix
    - firmware: fix BUG: in fw_realloc_buffer
    - sysfs: sysfs_remove_dir() needs to invalidate the dentry
    - TCP: Do not use inet->id of global tcp_socket when sending RST (CVE-2006-1242)
    - 2.6.xx: sata_mv: another critical fix
    - Kconfig: VIDEO_DECODER must select FW_LOADER
    - V4L/DVB (3324): Fix Samsung tuner frequency ranges
    - sata_mv: fix irq port status usage

 -- Bastian Blank <waldi@debian.org>  Tue, 28 Mar 2006 17:19:10 +0200

linux-2.6 (2.6.16-3) unstable; urgency=low

  [ Frederik Schüler ]
  * [amd64] Add asm-i386 to the linux-headers packages.

  [ Jonas Smedegaard ]
  * Tighten yaird dependency to at least 0.0.12-8 (supporting Linux
    2.6.16 uppercase hex in Kconfig and new IDE sysfs naming, and VIA
    IDE on powerpc).

  [ Martin Michlmayr ]
  * [arm/armeb] Enable CONFIG_NFSD on NSLU2 again.  Closes: #358709.
  * [arm/footbridge] CONFIG_NE2K_PCI should be a module, not built-in.
  * [arm/footbridge] Enable CONFIG_BLK_DEV_IDECD=m since the CATS can
    have a CD-ROM drive.
  * [mips/sb1*] Use ttyS rather than duart as the name for the serial
    console since the latter causes problems with debian-installer.

  [ Bastian Blank ]
  * Update vserver patch to 2.0.2-rc14.
    - Fix sendfile. (closes: #358391, #358752)

 -- Bastian Blank <waldi@debian.org>  Mon, 27 Mar 2006 16:08:20 +0200

linux-2.6 (2.6.16-2) unstable; urgency=low

  [ dann frazier ]
  * [ia64] Set unconfigured options:
      CONFIG_PNP_DEBUG=n and CONFIG_NET_SB1000=m
  * [hppa] Update config for 2.6.16

  [ Martin Michlmayr ]
  * [mips/mipsel] Put something in the generic config file because diff
    will otherwise remove the empty file, causing the build to fail.
  * [mipsel/r5k-cobalt] Set CONFIG_PACKET=y.
  * [arm] Set CONFIG_MACLIST=y for ixp4xx because nas100d needs it.

  [ Frederik Schüler ]
  * Add Maximilian Attems to uploaders list.

 -- Martin Michlmayr <tbm@cyrius.com>  Wed, 22 Mar 2006 15:15:14 +0000

linux-2.6 (2.6.16-1) unstable; urgency=low

  [ Bastian Blank ]
  * New upstream release.
  * Default to initramfs-tools 0.55 or higher on s390.

  [ maximilian attems ]
  * Default to initramfs-tools on arm and armeb.

  [ Martin Michlmayr ]
  * [mips/mipsel] Add an image for the Broadcom BCM91480B evaluation board
    (aka "BigSur").
  * [arm, armeb] Enable the netconsole module.
  * [mipsel/cobalt] Enable the netconsole module.
  * [mips] SB1: Fix interrupt disable hazard (Ralf Baechle).
  * [mips] SB1: Support for 1480 ethernet (Broadcom).
  * [mips] SB1: Support for NAPI (Tom Rix).
  * [mips] SB1: DUART support (Broadcom).
  * [mips] Work around bad code generation for <asm/io.h> (Ralf Baechle).
  * [mips] Fix VINO drivers when using a 64-bit kernel (Mikael Nousiainen).
  * [arm/armeb] Update configs for 2.6.16.
  * [mips/mipsel] Update configs for 2.6.16.
  * [arm/armeb] Enable the SMB module on NSLU2.
  * [mipsel] Enable parallel port modules for Cobalt since there are PCI
    cards that can be used in a Qube.
  * [mipsel] Enable the JFS module on Cobalt.

  [ dann frazier ]
  * [ia64] use yaird on ia64 until #357414 is fixed
  * [ia64] Update configs for 2.6.16

 -- Bastian Blank <waldi@debian.org>  Tue, 21 Mar 2006 16:12:16 +0100

linux-2.6 (2.6.15+2.6.16-rc5-0experimental.1) experimental; urgency=low

  [ Frederik Schüler ]
  * New upstream release candidate.

  [ Martin Michlmayr ]
  * Add initial mips/mipsel 2.6 kernels.
  * Important changes compared to the 2.4 kernels:
    - Drop the XXS1500 flavour since there's little interest in it.
    - Drop the LASAT flavour since these machines never went into
      production.
    - Drop the IP22 R5K (Indy, Indigo2) flavour since the IP22 R4K
      image now also works on machines with a R5K CPU.
    - Add an image for SGI IP32 (O2).
    - Rename the sb1-swarm-bn flavour to sb1-bcm91250a.
    - Enable PCI network (and other) modules on Cobalt.  Closes: #315895.
  * Add various MIPS related patches:
    - Fix iomap compilation on machines without COW.
    - Improve gettimeofday on MIPS.
    - Fix an oops on IP22 zerilog (serial console).
    - Improve IDE probing so it won't take so long on Cobalt.
    - Probe for IDE disks on SWARM.
    - Test whether there's a scache (fixes Cobalt crash).
    - Add Tulip fixes for Cobalt.
  * Fix a typo in the description of the linux-doc-* package,
    thanks Justin Pryzby.  Closes: #343424.
  * [arm] Enable nfs and nfsd modules.
  * [arm/footbride] Suggest nwutil (Netwinder utilities).

 -- Frederik Schüler <fs@debian.org>  Thu,  9 Mar 2006 14:13:17 +0000

linux-2.6 (2.6.15+2.6.16-rc4-0experimental.1) experimental; urgency=low

  [ Frederik Schüler ]
  * New upstream release.
  * Activate CONFIG_DVB_AV7110_OSD on alpha amd64 and ia64.
    Closes: #353292
  * Globally enable NAPI on all network card drivers which support it.

  [ maximilian attems ]
  * Drop fdutils from i386 and amd64 Suggests.
  * Swap lilo and grub Suggests for i386 and amd64.

  [ Jurij Smakov ]
  * Make sure that LOCALVERSION environment variable is not
    passed to a shell while invoking make-kpkg, since it
    appends it to the version string, breaking the build.
    Closes: #349472
  * [sparc32] Re-enable the building of sparc32 images.
  * [sparc64] Re-add (partial) sparc64-atyf-xl-gr.patch, since it
    was only partially applied upstream, so the problem (garbled
    screen output on SunBlade 100) is still present. Thanks to
    Luis Ortiz for pointing it out.
  * Bump the build-dep on kernel-package to 10.035, which fixes
    the problem with building documentation packages.

  [ Martin Michlmayr ]
  * [sparc] Add sys_newfstatat -> sys_fstatat64 fix from git.
  * [arm] Update configs for 2.6.16-rc3.
  * [armeb] Update configs for 2.6.16-rc3.
  * [arm/armeb] Fix compilation error on NSLU2 due to recent flash
    changes.
  * [arm/armeb] Fix a compilation error in the IXP4xx beeper support
    (Alessandro Zummo).

  [ Norbert Tretkowski ]
  * [alpha] Update arch/alpha/config* for 2.6.16-rc3.

 -- Bastian Blank <waldi@debian.org>  Fri, 24 Feb 2006 16:02:11 +0000

linux-2.6 (2.6.15-8) unstable; urgency=high

  [ maximilian attems ]
  * Add stable Release 2.6.15.5:
    - Fix deadlock in br_stp_disable_bridge
    - Fix a severe bug
    - i386: Move phys_proc_id/early intel workaround to correct function
    - ramfs: update dir mtime and ctime
    - sys_mbind sanity checking
    - Fix s390 build failure.
    - Revert skb_copy_datagram_iovec() recursion elimination.
    - s390: add #ifdef __KERNEL__ to asm-s390/setup.h
    - netfilter missing symbol has_bridge_parent
    - hugetlbfs mmap ENOMEM failure
    - IB/mthca: max_inline_data handling tweaks
    - it87: Fix oops on removal
    - hwmon it87: Probe i2c 0x2d only
    - reiserfs: disable automatic enabling of reiserfs inode attributes
    - Fix snd-usb-audio in 32-bit compat environment
    - dm: missing bdput/thaw_bdev at removal
    - dm: free minor after unlink gendisk
    - gbefb: IP32 gbefb depth change fix
    - shmdt cannot detach not-alined shm segment cleanly.
    - Address autoconfiguration does not work after device down/up cycle
    - gbefb: Set default of FB_GBE_MEM to 4 MB
    - XFS ftruncate() bug could expose stale data (CVE-2006-0554)
    - sys_signal: initialize ->sa_mask
    - do_sigaction: cleanup ->sa_mask manipulation
    - fix zap_thread's ptrace related problems
    - fix deadlock in ext2
    - cfi: init wait queue in chip struct
    - sd: fix memory corruption with broken mode page headers
    - sbp2: fix another deadlock after disconnection
    - skge: speed setting
    - skge: fix NAPI/irq race
    - skge: genesis phy initialization fix
    - skge: fix SMP race
    - x86_64: Check for bad elf entry address (CVE-2006-0741)
    - alsa: fix bogus snd_device_free() in opl3-oss.c
    - ppc32: Put cache flush routines back into .relocate_code section
    - sys32_signal() forgets to initialize ->sa_mask
    - Normal user can panic NFS client with direct I/O (CVE-2006-0555)
  * Deactivate merged duplicates: s390-klibc-buildfix.patch,
    powerpc-relocate_code.patch.
  * Add stable Release 2.6.15.6:
    - Don't reset rskq_defer_accept in reqsk_queue_alloc
    - fs/nfs/direct.c compile fix
    - mempolicy.c compile fix, make sure BITS_PER_BYTE is defined
    - [IA64] die_if_kernel() can return (CVE-2006-0742)

  [ Sven Luther ]
  * [powerpc] Disabled CONFIG_IEEE1394_SBP2_PHYS_DMA, which was broken on
    powerpc64, as it used the long deprecated bus_to_virt symbol.
    (Closes: #330225)
  * [powerpc] Fixed gettimeofday breakage causing clock drift.

 -- Bastian Blank <waldi@debian.org>  Mon,  6 Mar 2006 11:06:28 +0100

linux-2.6 (2.6.15-7) unstable; urgency=low

  [ Norbert Tretkowski ]
  * [alpha] Disabled CONFIG_ALPHA_LEGACY_START_ADDRESS for -alpha-generic and
    -alpha-smp flavours, and introduced a new -alpha-legacy flavour for MILO
    based machines, which has CONFIG_ALPHA_LEGACY_START_ADDRESS enabled.
    (closes: #352186)
  * [alpha] Added new patch to support prctl syscall. (closes: #349765)
  * [i386] Renamed kernel-image-2.6-486 to kernel-image-2.6-386, it's meant for
    transition only, and kernel-image-2.6-386 is the package name in sarge.

  [ Jurij Smakov ]
  * Bump build-dependency on kernel-package to 10.035, which is fixed
    to build the documentation packages again.
    Closes: #352000, #348332

  [ Frederik Schüler ]
  * Activate CONFIG_DVB_AV7110_OSD on alpha amd64 and ia64.
    Closes: #353292
  * Deactivate CONFIG_FB_ATY_XL_INIT on all architectures: it is broken and
    already removed in 2.6.16-rc.
    Closes: #353310

  [ Christian T. Steigies ]
  * [m68k] build in cirrusfb driver

 -- Bastian Blank <waldi@debian.org>  Tue, 21 Feb 2006 17:35:21 +0000

linux-2.6 (2.6.15-6) unstable; urgency=low

  [ Bastian Blank ]
  * Moved the mkvmlinuz support patch modification to a -1 version of the
    patch.

  [ maximilian attems ]
  * Add stable treee 2.6.15.4
    - PCMCIA=m, HOSTAP_CS=y is not a legal configuration
    - Input: iforce - do not return ENOMEM upon successful allocation
    - x86_64: Let impossible CPUs point to reference per cpu data
    - x86_64: Clear more state when ignoring empty node in SRAT parsing
    - x86_64: Dont record local apic ids when they are disabled in MADT
    - Fix keyctl usage of strnlen_user()
    - Kill compat_sys_clock_settime sign extension stub.
    - Input: grip - fix crash when accessing device
    - Input: db9 - fix possible crash with Saturn gamepads
    - Input: iforce - fix detection of USB devices
    - Fixed hardware RX checksum handling
    - SCSI: turn off ordered flush barriers
    - Input: mousedev - fix memory leak
    - seclvl settime fix
    - fix regression in xfs_buf_rele
    - md: remove slashes from disk names when creation dev names in sysfs
    - d_instantiate_unique / NFS inode leakage
    - dm-crypt: zero key before freeing it
    - bridge: netfilter races on device removal
    - bridge: fix RCU race on device removal
    - SELinux: fix size-128 slab leak
    - __cmpxchg() must really always be inlined
    - emu10k1 - Fix the confliction of 'Front' control
    - Input: sidewinder - fix an oops
  * Deactivate merged alpha-cmpxchg-inline.patch, sparc64-clock-settime.patch.

  [ Christian T. Steigies ]
  * [m68k] Add fix for m68k/buddha IDE and m68k/mac SCSI driver
  * [m68k] Patch by Peter Krummrich to stop flickering pixels with PicassoII
  * [m68k] make Amiga keyboard usable again, patch by Roman Zippel
  * [m68k] prevent wd33c93 SCSI driver from crashing the kernel, patch by Roman Zippel
  * [m68k] remove SBCs from VME descriptions (closes: #351924)

 -- Frederik Schüler <fs@debian.org>  Fri, 10 Feb 2006 15:33:21 +0000

linux-2.6 (2.6.15-5) unstable; urgency=low

  [ Martin Michlmayr ]
  * Add a fix for the input support for the ixp4xx beeper driver from
    2.6.16-rc2.
  * Add stable tree 2.6.15.3:
    - Fix extra dst release when ip_options_echo fails (CVE-2006-0454)

  [ Sven Luther ]
  * [powerpc] Removed -o root -g root option to mkvmlinuz support patch.
    (Closes: #351412)

 -- Sven Luther <luther@debian.org>  Tue,  7 Feb 2006 19:23:14 +0000

linux-2.6 (2.6.15-4) unstable; urgency=low

  [ Jurij Smakov ]
  * [sparc64] Add sparc64-clock-settime.patch to fix the incorrect
    handling of the clock_settime syscall arguments, which resulted
    in a hang when trying to set the date using 'date -s'. Patch
    by David Miller is applied upstream. Thanks to Ludovic Courtes
    and Frans Pop for reporting and testing.
    Ref: http://marc.theaimsgroup.com/?t=113861017400002&r=1&w=2

  [ Christian T. Steigies ]
  * [m68k] update m68k patch and config to 2.6.15
  * [m68k] SCSI drivers need to be built in until ramdisk generator tools
    supports loading scsi modules
  * [m68k] ISCSI and IDE-TAPE don't compile, disabled
  * [m68k] set CC_OPTIMIZE_FOR_SIZE=n
  * [m68k] added vmeints patch which fixes building for vme

  [ maximilian attems ]
  * Use initramfs-tools for ia64 - fixed klibc.
  * Add stable tree 2.6.15.2:
    - Fix double decrement of mqueue_mnt->mnt_count in sys_mq_open
    - (CVE-2005-3356)
    - Mask off GFP flags before swiotlb_alloc_coherent
    - usb-audio: don't use empty packets at start of playback
    - Make second arg to skb_reserved() signed.
    - Input: HID - fix an oops in PID initialization code
    - Fix oops in ufs_fill_super at mount time
    - Kill blk_attempt_remerge()
    - Fix i2o_scsi oops on abort
    - Fix mkiss locking bug
    - Fix timekeeping on sparc64 ultra-IIe machines
    - Someone broke reiserfs v3 mount options and this fixes it
  * Deactivate sparc64-jumping-time.patch, amd64-pppd-fix.patch incl in aboves.
  * Add s390-klibc-buildfix.patch, regression due to header file changes.

  [ Steve Langasek ]
  * [alpha] set __attribute__((always_inline)) on __cmpxchg(), to avoid
    wrong optimizations with -Os (Closes: #347556).

  [ Martin Michlmayr ]
  * Add input support for the ixp4xx beeper driver (Alessandro Zummo).
  * [arm] Add NSLU2 specific portion of ixp4xx beeper driver (Alessandro Zummo).
  * [arm/nslu2] Build PPP as a module.
  * [arm/nslu2] Enable wireless.
  * [arm/nslu2] Enable most USB modules.
  * [arm/nslu2] Enable ALSA and USB sound modules.
  * [arm/nslu2] Set 4 MB as the size of the initrd in the kernel cmd line.
  * [arm/footbridge] Set CONFIG_BLK_DEV_RAM_SIZE to 8192.
  * [armeb] Add support for big-endian ARM.
  * [armeb/nslu2] Use the nslu2 config from arm.

  [ Frederik Schüler ]
  * [amd64] Add amd64-pppd-fix.patch to fix kernel panic when using pppd.
    (Closes: #347711)
  * Add 64bit-vidiocswin-ioctl-fix.patch to fix VIDIOCSWIN ioctl on 64bit
    kernel 32bit userland setups. (Closes: #349338)

  [ Sven Luther ]
  * [powerpc] Adapted apus config file to be more modular and in sync with the
    other powerpc configs. Scsi drivers are disabled as they don't build
    cleanly though (need some esp stuff).
  * [powerpc] Default to initramfs-tools as initramfs generator, as klibc
    build is fixed now.

  [ Bastian Blank ]
  * [powerpc] Fix dependencies of image packages.

 -- maximilian attems <maks@sternwelten.at>  Wed,  1 Feb 2006 11:34:20 +0100

linux-2.6 (2.6.15-3) unstable; urgency=low

  [ Martin Michlmayr ]
  * [arm] Update configs for 2.6.15; closes: #347998.
  * [arm] Activate tmpfs.
  * [arm] Allow modules to be unloaded.
  * [arm] Enable CONFIG_INPUT_EVDEV since yaird needs this module in
    order to generate initrds.
  * [arm/footbridge] Activate IDEPCI so SL82C105 will really be
    compiled in.
  * [arm/footbridge] Activate the right network drivers (Tulip and
    NE2K).
  * [arm/footbridge] Enable more framebuffer drivers.
  * debian/patches/arm-fix-dc21285.patch: Fix compilation of DC21285
    flash driver.
  * [arm/footbridge] Enable MTD and the DC21285 flash driver.
  * [arm/footbridge] Enable RAID and LVM modules.
  * [arm/footbridge] Enable USB modules.
  * [arm/nslu2] Add an image for Network Storage Link for USB 2.0 Disk
    Drives.
  * debian/patches/arm-memory-h-page-shift.patch: Fix error "PAGE_SHIFT
    undeclared" (Rod Whitby).
  * debian/patches/mtdpart-redboot-fis-byteswap.patch: recognise a foreign
    endian RedBoot partition table (John Bowler).
  * debian/patches/maclist.patch: Add support for the maclist interface
    (John Bowler).
  * debian/patches/arm-nslu2-maclist.patch: Add NSLU2 maclist support
    (John Bowler).
  * [arm/nslu2] Activate maclist.

  [ maximilian attems ]
  * Add stable tree 2.6.15.1:
    - arch/sparc64/Kconfig: fix HUGETLB_PAGE_SIZE_64K dependencies
    - moxa serial: add proper capability check
    - fix /sys/class/net/<if>/wireless without dev->get_wireless_stats
    - Don't match tcp/udp source/destination port for IP fragments
    - Fix sys_fstat64() entry in 64-bit syscall table.
    - UFS: inode->i_sem is not released in error path
    - netlink oops fix due to incorrect error code
    - Fix onboard video on SPARC Blade 100 for 2.6.{13,14,15}
    - Fix DoS in netlink_rcv_skb() (CVE-2006-0035)
    - fix workqueue oops during cpu offline
    - Fix crash in ip_nat_pptp (CVE-2006-0036)
    - Fix another crash in ip_nat_pptp (CVE-2006-0037)
    - ppc32: Re-add embed_config.c to ml300/ep405
    - Fix ptrace/strace
    - vgacon: fix doublescan mode
    - BRIDGE: Fix faulty check in br_stp_recalculate_bridge_id()
    - skge: handle out of memory on ring changes
  * Drop merged patch:
    - sparc64-atyfb-xl-gr-final.patch

  [ Simon Horman ]
  * Fix booting on PReP machines
    (Closes: #348040)
    powerpc-relocate_code.patch

 -- Simon Horman <horms@verge.net.au>  Tue, 17 Jan 2006 18:01:17 +0900

linux-2.6 (2.6.15-2) unstable; urgency=low

  [ maximilian attems ]
  * Default to initramfs-tools as initramfs generator for amd64, hppa, i386,
    alpha and sparc. More archs will be added once klibc matures.
    (Closes: #346141, #343147, #341524, #346305)
  * Backport alsa patch for opl3 - Fix the unreleased resources.
    (Closes: #346273)
  * Readd buslogic-pci-id-table.patch.

  [ dann frazier ]
  * [ia64] Update config for 2.6.15.

  [ Frederik Schüler ]
  * Make CONFIG_IPW2100 a per-architecture option and deactivate it on all
    architectures but i386. (Closes: #344515)

  [ Sven Luther ]
  * Removed spurious file from powerpc-apus patch. (Closes: #346159)

  [ Norbert Tretkowski ]
  * Backport the generic irq framework for alpha. (closes: #339080)

  [ Bastian Blank ]
  * Remove pre-sarge conflict with hotplug.
  * Fix hppa diff to apply.
  * Make the latest packages depend on the corect version of the real images.
    (closes: #346366)

 -- Bastian Blank <waldi@debian.org>  Tue, 10 Jan 2006 16:54:21 +0100

linux-2.6 (2.6.15-1) unstable; urgency=low

  [ Sven Luther ]
  * New upstream release.
  * [powerpc] Now use ARCH=powerpc for 64bit powerpc flavours, 32bit still
    stays with ARCH=ppc for now.
  * [powerpc] Readded PReP Motorola PowerStack II Utah IDE interrupt
    (Closes: #345424)
  * [powerpc] Fixed apus patch.
  * Added make-kpkg --arch option support to gencontrol.py.
  * Added debian/bin/kconfig.ml to process config file snipplet, so we can
    preserve the pre 2.6.15 ordering of config file snipplets. Upto 2.6.15
    the kernel Kconfig magic apparently kept the later occuring config options,
    but it seems that this is no more the case. Instead of catting the config
    files together, not use the kconfig.ml script to read in the files from
    more generic to more specific, and keep only the more specific.

  [ Bastian Blank ]
  * [s390] Update configs.

  [ Kyle McMartin ]
  * [hppa] Snag latest hppa.diff from cvs.parisc-linux.org.
  * [hppa] Update configs for 2.6.15.
  * [hppa] Change parisc kernel names to something less ambiguous.

  [ dann frazier ]
  * [ia64] Update ia64 configs

  [ maximilian attems ]
  * Drop modular-ide.patch, nacked by ide upstream.  Prevents udev to load
    ide-generic and those successfull boots with initramfs-tools.
  * Disable CONFIG_USB_BANDWIDTH, causes major trouble for alsa usb cards.

  [ Norbert Tretkowski ]
  * [alpha] Removed conflict with initramfs-tools, thanks vorlon for finding
    the klibc bug!

  [ Jonas Smedegaard ]
  * Adjust short description of transitional package kernel-image-2.6-
    486 to mention 2.6 (not 2.6.12).
  * Clean duplicate Kconfig options.

  [ Frederik Schüler ]
  * Add updated version of drivers-scsi-megaraid_splitup.patch.
  * Deactivate CONFIG_IDE_TASK_IOCTL on alpha and ia64 and make it a global
    option.
  * Make CONFIG_VIDEO_SAA7134 a global option.
  * New option CONFIG_CC_OPTIMIZE_FOR_SIZE set per-arch.
  * Rename i386 368 flavour to 486.
  * Add myself to uploaders.
  * Readdition of qla2xxx drivers, as firmware license has been fixed.
  * Make CONFIG_PACKET, PACKET_MM and UNIX builtin on all architectures:
    statically linked has better performance then modules due to TLB issue.
  * clean up debian-patches dir: remove all obsolete patches:
    - alpha-compile-fix.patch: obsolete
    - amd64-int3-fix.patch: fixed since 2.6.12
    - net-ipconntrack-nat-fix.patch: merged upstream after 2.6.14 release
    - net-nf_queue-oops.patch: merged upstream after 2.6.14 release
    - qla2xxx-removed.patch: obsolete
  * Drop M386 support remains from the i386 386 flavour: built with M486
    from now on.

  [ Martin Michlmayr ]
  * [arm] Don't define "compiler" since GCC 4.x is the default now anyway.
  * [arm] Add descriptions for "class" and "longclass".
  * [arm] Compile CONFIG_BLK_DEV_SL82C105 support into the kernel on
    Footbridge.
  * [arm] Compile ext3 support into the kernel on Footbridge.
  * [arm] Turn on CONFIG_SERIAL_8250 support on Footbridge.

  [ Jurij Smakov ]
  * [sparc] Correct the patch for the atyfb framebuffer driver
    (sparc64-atyfb-xl-gr.patch) to finally fix the console and X
    image defects on Blade 100/150. The new patch is named
    sparc64-atyfb-xl-gr-final.patch to avoid the confusion.
    Thanks to Luis F. Ortiz for fixing the patch and Luigi Gangitano
    for testing it out.
  * Drop tty-locking-fixes9.patch, which was preventing the oops during
    shutdown on some sparc machines with serial console. Proper fix has
    been incorporated upstream.

  [ Simon Horman ]
  * Enable MKISS globally (closes: #340215)
  * Add recommends libc6-i686 to 686 and k7 image packages
    (closes: #278729)
  * Enable OBSOLETE_OSS_USB_DRIVER and USB_AUDIO
    as alsa snd-usb-audio still isn't quite there.
    I expect this to be re-disabled at some stage,
    possibly soon if it proves to be a source of bugs.
    (closes: #340388)

 -- Sven Luther <luther@debian.org>  Tue,  3 Jan 2006 06:48:07 +0000

linux-2.6 (2.6.14-7) unstable; urgency=low

  [ maximilian attems ]
  * Add stable tree 2.6.14.5 fixes:
    - setting ACLs on readonly mounted NFS filesystems (CVE-2005-3623)
    - Fix bridge-nf ipv6 length check
    - Perform SA switchover immediately.
    - Input: fix an OOPS in HID driver
    - Fix hardware checksum modification
    - kernel/params.c: fix sysfs access with CONFIG_MODULES=n
    - Fix RTNLGRP definitions in rtnetlink.h
    - Fix CTA_PROTO_NUM attribute size in ctnetlink
    - Fix unbalanced read_unlock_bh in ctnetlink
    - Fix NAT init order
    - Fix incorrect dependency for IP6_NF_TARGET_NFQUEUE
    - dpt_i2o fix for deadlock condition
    - SCSI: fix transfer direction in sd (kernel panic when ejecting iPod)
    - SCSI: fix transfer direction in scsi_lib and st
    - Fix hardware rx csum errors
    - Fix route lifetime.
    - apci: fix NULL deref in video/lcd/brightness
  * Disable CONFIG_USB_BANDWIDTH, causes major trouble on alsa usb cards.
    (Closes: #344939)

 -- maximilian attems <maks@sternwelten.at>  Tue, 27 Dec 2005 20:50:28 +0100

linux-2.6 (2.6.14-6) unstable; urgency=low

  [ Kyle McMartin ]
  * Change parisc kernel names to something less ambiguous.

  [ maximilian attems ]
  * Drop modular-ide.patch, nacked by ide upstream.  Prevents udev to load
    ide-generic and those successfull boots with initramfs-tools.
  * Add stable tree 2.6.14.4 with the following fixes:
    - drivers/scsi/dpt_i2o.c: fix a user-after-free
    - drivers/message/i2o/pci.c: fix a use-after-free
    - drivers/infiniband/core/mad.c: fix a use-after-free
    - DVB: BUDGET CI card depends on STV0297 demodulator
    - setkeys needs root
    - Fix listxattr() for generic security attributes
    - AGPGART: Fix serverworks TLB flush.
    - Fix crash when ptrace poking hugepage areas
    - I8K: fix /proc reporting of blank service tags
    - i82365: release all resources if no devices are found
    - bonding: fix feature consolidation
    - libata: locking rewrite (== fix)
    - cciss: bug fix for BIG_PASS_THRU
    - ALSA: nm256: reset workaround for Latitude CSx
    - cciss: bug fix for hpacucli
    - V4L/DVB: Fix analog NTSC for Thomson DTT 761X hybrid tuner
    - BRIDGE: recompute features when adding a new device
    - 32bit integer overflow in invalidate_inode_pages2()
    - USB: Adapt microtek driver to new scsi features
    - ide-floppy: software eject not working with LS-120 drive
    - Add try_to_freeze to kauditd
    - V4L/DVB (3135) Fix tuner init for Pinnacle PCTV Stereo
    - NETLINK: Fix processing of fib_lookup netlink messages
    - ACPI: fix HP nx8220 boot hang regression

  [ Norbert Tretkowski ]
  * [alpha] Removed conflict with initramfs-tools, thanks vorlon for finding
    the klibc bug!

  [ Frederik Schüler ]
  * Add updated drivers-scsi-megaraid_splitup.patch. (Closes: #317258)
  * Add ppc64-thermal-overtemp.patch to fix a thermal control bug in G5
    machines. (Closes: #343980)
  * Unpatch the following patches which are included in 2.6.14.4:
    - setkeys-needs-root-1.patch
    - setkeys-needs-root-2.patch
    - mm-invalidate_inode_pages2-overflow.patch
    - net-bonding-consolidation-fix.patch

 -- Frederik Schüler <fs@debian.org>  Tue, 20 Dec 2005 18:50:41 +0000

linux-2.6 (2.6.14-5) unstable; urgency=low

  [ dann frazier ]
  * ia64-new-assembler-fix.patch
    Fix ia64 builds with newer assembler (Closes: #341257)

  [ Sven Luther ]
  * [powerpc] incremented ramdisk size to 24576 from 8192, needed by the
    graphical installer, maybe we can bring this to 16384 later.

  [ Simon Horman ]
  * Add recommends libc6-i686 to 686 and k7 image packages
    (closes: #278729)
  * Enable OBSOLETE_OSS_USB_DRIVER and USB_AUDIO
    as alsa snd-usb-audio still isn't quite there.
    I expect this to be re-disabled at some stage,
    possibly soon if it proves to be a source of bugs.
    (closes: #340388)

  [ dann frazier ]
  * buslogic-pci-id-table.patch
    add a pci device id table to fix initramfs-tools discovery.
    (closes #342057)
  * fix feature consolidation in bonding driver.  (closes #340068)

 -- dann frazier <dannf@debian.org>  Thu,  8 Dec 2005 10:59:31 -0700

linux-2.6 (2.6.14-4) unstable; urgency=low

  [ dann frazier ]
  * setkeys-needs-root-1.patch, setkeys-needs-root-2.patch:
    [SECURITY] Require root privilege to write the current
    function key string entry of other user's terminals.
    See CVE-2005-3257 (Closes: #334113)

  [ Simon Horman ]
  * Enable MKISS globally (closes: #340215)
  * mm-invalidate_inode_pages2-overflow.patch
    [SECURITY] 32bit integer overflow in invalidate_inode_pages2() (local DoS)
  * ctnetlink-check-if-protoinfo-is-present.patch
    [SECURITY] ctnetlink: check if protoinfo is present (local DoS)
  * ctnetlink-fix-oops-when-no-icmp-id-info-in-message.patch
    [SECURITY] ctnetlink: Fix oops when no ICMP ID info in message (local DoS)

  [ Sven Luther ]
  * Re-added powerpc/apus patch, now that Roman Zippel merged it in.
  * Let's create asm-(ppc|ppc64) -> asm-powerpc symlink farm.  (Closes: #340571)

  [ maximilian attems ]
  * Add 2.6.14.3 patch - features changelog:
    - isdn/hardware/eicon/os_4bri.c: correct the xdiLoadFile() signature
    - x86_64/i386: Compute correct MTRR mask on early Noconas
    - PPTP helper: Fix endianness bug in GRE key / CallID NAT
    - nf_queue: Fix Ooops when no queue handler registered
    - ctnetlink: check if protoinfo is present
    - ip_conntrack: fix ftp/irc/tftp helpers on ports >= 32768
    - VFS: Fix memory leak with file leases
    - hwmon: Fix lm78 VID conversion
    - hwmon: Fix missing it87 fan div init
    - ppc64 memory model depends on NUMA
    - Generic HDLC WAN drivers - disable netif_carrier_off()
    - ctnetlink: Fix oops when no ICMP ID info in message
    - Don't auto-reap traced children
    - packet writing oops fix
    - PPTP helper: fix PNS-PAC expectation call id
    - NAT: Fix module refcount dropping too far
    - Fix soft lockup with ALSA rtc-timer
    - Fix calculation of AH length during filling ancillary data.
    - ip_conntrack TCP: Accept SYN+PUSH like SYN
    - refcount leak of proto when ctnetlink dumping tuple
    - Fix memory management error during setting up new advapi sockopts.
    - Fix sending extension headers before and including routing header.
    - hwmon: Fix missing boundary check when setting W83627THF in0 limits
  * Remove ctnetlink-check-if-protoinfo-is-present.patch,
    net-nf_queue-oops.patch - already included in 2.6.14.3.

  [ Frederik Schüler ]
  * Make CONFIG_PACKET, PACKET_MM and UNIX builtin on all architectures:
    statically linked has better performance then modules due to TLB issue.
  * Add myself to uploaders.

 -- Frederik Schüler <fs@debian.org>  Sat, 26 Nov 2005 13:18:41 +0100

linux-2.6 (2.6.14-3) unstable; urgency=low

  [ Norbert Tretkowski ]
  * [alpha] Switch to gcc 4.0.
  * [alpha] Conflict with initramfs-tools, klibc is broken on alpha.
  * [alpha] Enabled CONFIG_KOBJECT_UEVENT in arch/alphaconfig to fix trouble
    with latest udev, thanks to Uwe Schindler for reporting. (closes: #338911)
  * Bumped ABI revision:
    + ABI changes on sparc and alpha because of compiler switch.
    + 2.6.14.1 changes ABI of procfs.

  [ Sven Luther ]
  * Set default TCP congestion algorithm to NewReno + BIC (Closes: #337089)

  [ maximilian attems ]
  * Reenable CONFIG_SOFTWARE_SUSPEND on i386 and ppc, resume=/dev/<other device>
    must be set by boot loader. (Closes: #267600)
  * Set CONFIG_USB_SUSPEND on i386. Usefull for suspend to ram and apm suspend.
  * Add 2.6.14.1 patch:
    - Al Viro: CVE-2005-2709 sysctl unregistration oops
  * Add 2.6.14.2 patch:
    - airo.c/airo_cs.c: correct prototypes
    - fix XFS_QUOTA for modular XFS (closes: #337072)
    - USB: always export interface information for modalias
    - NET: Fix zero-size datagram reception
    - fix alpha breakage
    - Oops on suspend after on-the-fly switch to anticipatory i/o scheduler
    - ipvs: fix connection leak if expire_nodest_conn=1
    - Fix ptrace self-attach rule
    - fix signal->live leak in copy_process()
    - fix de_thread() vs send_group_sigqueue() race
    - prism54 : Fix frame length
    - tcp: BIC max increment too large
  * Remove alpha compile fix as contained in 2.6.14.2
  * Readd CONFIG_XFS_QUOTA=y.
  * Disable ACPI cutoff year on i386, was set to 2001.
    No need for acpi=force on boot.

  [ Jurij Smakov ]
  * Fix the install-image script to correctly include all the necessary
    stuff in scripts. (Closes: #336424)
  * Enable CONFIG_SND_ALI5451 on sparc.
  * Switch sparc to gcc-4.0. Thanks to Norbert for making sure it successfully
    builds a working kernel now.
  * Apply patch to fix ATI framebuffer output corruption on SunBlade 100
    (sparc64-atyfb-xl-gr.patch). Thanks to Luigi Gangitano. (Closes: #321200)
  * Disable CONFIG_PARPORT_PC_FIFO on sparc, since it causes a hang whenever
    something is sent to the parallel port device. Thanks to Attilla
    (boera at rdslink.ro) for pointing that out.

  [ Simon Horman ]
  * [386, AMD64] Set CONFIG_FRAMEBUFFER_CONSOLE=y instead of m.
    As vesadb now built into the kernel, after finally dropping the
    debian-specific patch to make it modular, make fbcons builtin too, else
    all sorts of weird stuff happens which is hard for the inird builders to
    automatically compenste for. (Closes: #336450)
  * Redisable CONFIG_SOFTWARE_SUSPEND on ppc/miboot as it required
    CONFIG_PM to compile.
  * [NETFILTER] nf_queue: Fix Ooops when no queue handler registered
    This is a regression introduced in 2.6.14.
    net-nf_queue-oops.patch. (Closes: #337713)
  * Make manuals with defconfig, as is required for kernel-package 10.008

  [ dann frazier ]
  * net-ipconntrack-nat-fix.patch - fix compilation of
    ip_conntrack_helper_pptp.c when NAT is disabled. (Closes: #336431)

  [ Christian T. Steigies ]
  * update m68k.diff to 2.6.14
  * add m68k-*vme* patches
  * disable macsonic driver until the dma patch is fixed
  * disable IEEE80211 drivers for all of m68k

  [ Frederik Schüler ]
  * activate CONFIG_SECURITY_NETWORK to fix SElinux operation.
    (Closes: #338543)

 -- Norbert Tretkowski <nobse@debian.org>  Mon, 14 Nov 2005 10:23:05 +0100

linux-2.6 (2.6.14-2) unstable; urgency=low

  [ Simon Horman ]
  * [SECURITY] Avoid 'names_cache' memory leak with CONFIG_AUDITSYSCALL
    This fix, included as part of the 2.6.13.4 patch in
    2.6.13+2.6.14-rc4-0experimental.1 is CVE-2005-3181
  * Fix genearation of .extraversion, again (closes: #333842)
  * Add missing kernel-arch and kernel-header-dirs to defines
    so headers get included. (closes: #336521)
    N.B: I only filled in arches where other's hadn't done so alread.
         Please fix if its wrong.
  * Allow powerpc64 to compile with AUDIT enabled but
    AUDITSYSCALL disabled. powerpc64-audit_sysctl-build.patch

  [ dann frazier ]
  * Update hppa.diff to 2.6.14-pa0

  [ Norbert Tretkowski ]
  * [alpha] New patch to include compiler.h in barrier.h, barrier() is used in
    non-SMP case.
  * [alpha] Added kernel-header-dirs and kernel-arch to debian/arch/alpha/defines
    to include asm-alpha in linux-headers package.
  * Added myself to Uploaders.

  [ Frederik Schüler ]
  * [amd64] use DISCONTIGMEM instead of SPARSEMEM on amd64-k8-smp flavour to
    fix bootup kernel panic.
  * [amd64] include asm-x86_64 in linux-headers package.
  * Deactivate AUDITSYSCALL globally, it slows down the kernel and is not
    needed for selinux at all.

 -- Simon Horman <horms@debian.org>  Tue,  1 Nov 2005 15:27:40 +0900

linux-2.6 (2.6.14-1) unstable; urgency=low

  [ Sven Luther ]
  * New upstream release.

  [ Norbert Tretkowski ]
  * [alpha] Update arch/alpha/config* for 2.6.14.

  [ Simon Horman ]
  * Fix misformatting of long description of
    linux-patch-debian-linux-patch-debian-X.Y.Z.
    templates/control.main.in
    (closes: #335088)
  * Make sure version is seeded in apply and unapply scripts.
    Actually changed in some earlier, post 2.6.12, release,
    but the changelog seems to be missing.
    (closes: #324583)

  [ dann frazier ]
  * [ia64] Disable the CONFIG_IA64_SGI_SN_XP module.  This forces
    CONFIG_GENERIC_ALLOCATOR and CONFIG_IA64_UNCACHED_ALLOCATOR to y, which
    appears to break on zx1 systems.

 -- Simon Horman <horms@debian.org>  Fri, 28 Oct 2005 16:26:03 +0900

linux-2.6 (2.6.13+2.6.14-rc5-0experimental.1) experimental; urgency=low

  [ Sven Luther ]
  * Upgraded to 2.6.14-rc5.

  [ Jonas Smedegaard ]
  * Quote variables in debian/rules.real and postinstall (making it
    safer to run with weird characters in path of build environment).

  [ Bastian Blank ]
  * Add some missing files from scripts to headers packages.
  * Add new patch powerpc-build-links.patch: Emit relative symlinks in
    arch/ppc{,64}/include.
  * Include arch/*/include into headers package.

 -- Sven Luther <luther@debian.org>  Tue, 25 Oct 2005 03:56:11 +0000

linux-2.6 (2.6.13+2.6.14-rc4-0experimental.1) experimental; urgency=low

  [ Sven Luther ]
  * Upgraded to 2.6.14-rc4.

  [ Simon Horman ]
  * Fix genearation of .extraversion (closes: #333842)

  [ dann frazier ]
  * Enhance the linux-source description to explain the types of patches
    Debian adds to it.  (closes: #258043)
  * Correct linux-patch-debian description.  It replaces the
    kernel-patch-debian packages, not the kernel-source packages.

  [ Jonas Smedegaard ]
  * Fix building from within a very long dir (all patches was applied at
    once - exhausting shell commandline, now applied one by one).
  * Add Simon Horman, Sven Luther and myself as Uploaders.

  [ Bastian Blank ]
  * Use list of revisions in patch scripts.
  * Use correct names for tarball and scripts.

  [ Jurij Smakov ]
  * [i386] Set the CONFIG_HPET_EMULATE_RTC option to make the clock
    work properly on certain Dell machines. This required setting the
    CONFIG_RTC option to 'y' instead of 'm'. (closes: #309909)
    [i386] Enable VIDEO_CX88 and VIDEO_CX88_DVB (both set to 'm') by
    popular demand. (closes: #330916)

  [ Norbert Tretkowski ]
  * [alpha] Update arch/alpha/config for 2.6.13.

  [ Kyle McMartin ]
  * [hppa] Oops. Fix linux-headers not including asm-parisc by adding
    headers_dirs = parisc to Makefile.inc.

  [ maximilian attems ]
  * Set CONFIG_FB_VESA=y for i386 and amd64 configs. (closes: #333003)

  [ Sven Luther ]
  * [powerpc] Fixed apus build, now use mkvmlinuz too to generate the vmlinuz
    kernel.
  * Fixed control.image.in to depend on :
      initramfs-tools | yaird | linux-ramdisk-tool
    where linux-ramdisk-tools is the virtual package provided by all
    initrd/initramfs generating tools.

  [ Frederik Schüler ]
  * deactivate FB_RIVA on all architectures.
  * deactivate BLK_DEV_IDESCSI on all architectures.
  * Added patch-2.6.13.4:
    - [SECURITY] key: plug request_key_auth memleak
      See CAN-2005-3119
    - [SECURITY] Fix drm 'debug' sysfs permissions
      See CAN-2005-3179
    - [SECURITY] Avoid 'names_cache' memory leak with CONFIG_AUDITSYSCALL
    - [SPARC64] Fix userland FPU state corruption.
    - BIC coding bug in Linux 2.6.13
    - [SECURITY] orinoco: Information leakage due to incorrect padding
      See CAN-2005-3180
    - ieee1394/sbp2: fixes for hot-unplug and module unloading

  [ Christian T. Steigies ]
  * disable CONFIG_EXT2_FS_XIP for m68k like on all(?) other arches
  * deactivate OKTAGON_SCSI for amiga/m68k until it can be compiled again
  * deactivate CONFIG_KEYBOARD_HIL_OLD, CONFIG_KEYBOARD_HIL, CONFIG_MOUSE_HIL,
    CONFIG_HIL_MLC, and CONFIG_HP_SDC for hp/m68k
  * update m68k.diff for 2.6.13
  * split out patches that do not intefere with other arches to
    patches-debian/m68k-*

 -- Bastian Blank <waldi@debian.org>  Fri, 21 Oct 2005 12:17:47 +0000

linux-2.6 (2.6.13-1) experimental; urgency=low

  * New upstream release "git booost":
    - new arch xtensa
    - kexec/kdump
    - execute-in-place
    - inotify (closes: #304387)
    - time-sharing cfq I/O scheduler
    - manual driver binding
    - voluntary preemption
    - user-space I/O initiation for InfiniBand
    - new speedy DES (crypto) implementation
    - uml "almost-skas" mode support
    - 250 HZ default (closes: #320366)
    - fixes all over (alsa, archs, ide, input, ntfs, scsi, swsusp, usb, ..)
    - orinoco driver updates (closes: #291684)
    - md, dm updates (closes: #317787)

  [ Frederik Schüler ]
  * [amd64] Added class and longclass descriptions for amd64 flavours.
  * [amd64] add amd64-tlb-flush-sigsegv-fix.patch: disable tlb flush
    filtering on smp systems to workaround processor errata.
  * backport kernel-api-documentation-generation-fix.diff from git to fix
    documentation build.
  * Added patch-2.6.13.1:
    - raw_sendmsg DoS (CAN-2005-2492)
    - 32bit sendmsg() flaw (CAN-2005-2490)
    - Reassembly trim not clearing CHECKSUM_HW
    - Use SA_SHIRQ in sparc specific code.
    - Fix boundary check in standard multi-block cipher processors
    - 2.6.13 breaks libpcap (and tcpdump)
    - x86: pci_assign_unassigned_resources() update
    - Fix PCI ROM mapping
    - aacraid: 2.6.13 aacraid bad BUG_ON fix
    - Kconfig: saa7134-dvb must select tda1004x

  [ Simon Horman ]
  * Disable BSDv3 accounting on hppa and alpha, it was already
    disabled on all other architectures. Also unify BSD accounting
    config into top level config, rather than per flavour configs.
  * [SECURITY] The seq_file memory leak fix included in 2.6.12-6
    as part of upstream's 2.6.12.6 patchset is now CAN-2005-2800.

  [ Jurij Smakov, Simon Horman ]
  * Ensure that only one kernel-manual/linux-manual package can
    be installed at a time to avoid file conflicts. (closes: #320042)

  [ Bastian Blank ]
  * Move audit, preempt and security settings to core config file.
  * Fix powerpc configuration.
  * Add debian version information to kernel version string.
  * Drop coreutils | fileutils dependencies.
  * Drop modular-vesafb patch. (closes: #222374, #289810)

  [ Christian T. Steigies ]
  * update m68k.diff for linux-2.6.13
  * add m68k-42_dma.patch and m68k-sonic.patch that will be in upstream 2.6.14
    (which makes sun3 build fail, needs fixing)

  [ maximilian attems ]
  * Drop drivers-add-scsi_changer.patch (merged)
  * Drop drivers-ide-dma-blacklist-toshiba.patch (merged)
  * Drop drivers-ide-__devinit.patch (merged)
  * Added patch-2.6.13.2:
    - USB: ftdi_sio: custom baud rate fix
    - Fix up more strange byte writes to the PCI_ROM_ADDRESS config word
    - Fix MPOL_F_VERIFY
    - jfs: jfs_delete_inode must call clear_inode
    - Fix DHCP + MASQUERADE problem
    - Sun HME: enable and map PCI ROM properly
    - Sun GEM ethernet: enable and map PCI ROM properly
    - hpt366: write the full 4 bytes of ROM address, not just low 1 byte
    - forcedeth: Initialize link settings in every nv_open()
    - Lost sockfd_put() in routing_ioctl()
    - lost fput in 32bit ioctl on x86-64
  * Added patch-2.6.13.3:
    - Fix fs/exec.c:788 (de_thread()) BUG_ON
    - Don't over-clamp window in tcp_clamp_window()
    - fix IPv6 per-socket multicast filtering in exact-match case
    - yenta oops fix
    - ipvs: ip_vs_ftp breaks connections using persistence
    - uml - Fix x86_64 page leak
    - skge: set mac address oops with bonding
    - tcp: set default congestion control correctly for incoming connections

  [ Sven Luther ]
  * [powerpc] Added hotplug support to the mv643xx_eth driver :
      powerpc-mv643xx-hotplug-support.patch
    thanks go to Nicolas Det for providing the patch.
  * [powerpc] Modified a couple of configuration options for the powerpc64
    flavour, fixes and enhances Apple G5 support (Closes: #323724, #328324)
  * [powerpc] Added powerpc-miboot flavour to use exclusively with oldworld
    powermac miboot floppies for debian-installer.
  * [powerpc] Checked upgraded version of the apus patches, separated them in
    a part which is safe to apply, and one which needs checking, and is thus
    not applied yet.

  [ Kyle McMartin ]
  * [hppa] Update hppa.diff to 2.6.13-pa4.
  * [hppa] Add space register fix to pacache.S to hppa.diff.

  [ dann frazier ]
  * Add a note to README.Debian that explains where users can find the .config
    files used to generate the linux-image packages.  Closes: #316809
  * [ia64] Workaround #325070 until upstream works out an acceptable solution.
    This bug breaks module loading on non-SMP ia64 kernels.  The workaround
    is to temporarily use an SMP config for the non-SMP kernels.  (Note that
    John Wright is running benchmarks to determine the overhead of running
    an SMP kernel on UP systems to help decide if this should be a
    permanent change).
  * [ia64] Update arch/ia64/config for 2.6.13

 -- Simon Horman <horms@debian.org>  Thu,  6 Oct 2005 15:45:21 +0900

linux-2.6 (2.6.12-6) unstable; urgency=high

  [ Andres Salomon, Bastian Blank ]
  * Change ATM and Classical-IP-over-ATM to be modular, instead of being
    statically included. (closes: #323143)

  [ Sven Luther ]
  * [powerpc] powerpc-pmac-sound-check.patch: Added pmac-sound sanity check.
  * [powerpc] powerpc-apus.patch:
    Added preliminary apus patch to package, not applied to kernel tree yet.

  [ Simon Horman ]
  * Unset CC_OPTIMIZE_FOR_SIZE in i386 config,
    it breaks iproute's (and other netlink users) ability
    to set routes. (closes: #322723)
  * Added 2.6.12.6
    - [SECURITY: CAN-2005-2555] Restrict socket policy loading to
      CAP_NET_ADMIN.
    - [SECURITY] Fix DST leak in icmp_push_reply().  Possible remote
      DoS?
    - [SECURITY] NPTL signal delivery deadlock fix; possible local
      DoS.
    - fix gl_skb/skb type error in genelink driver in usbnet
    - [SECURITY] fix a memory leak in devices seq_file implementation;
      local DoS.
    - [SECURITY] Fix SKB leak in ip6_input_finish(); local DoS.

  [ Andres Salomon ]
  * [hppa] enable discontiguous memory support for 32bit hppa images, so
    they build.

 -- Andres Salomon <dilinger@debian.org>  Tue, 06 Sep 2005 10:14:35 -0400

linux-2.6 (2.6.12-5) unstable; urgency=low

  * Change ARM to use GCC 3.3 to avoid FTBFS errors with GCC 4
   (dann frazier)

  * Remove spurious double quote character from ia64 package descriptions.
    (dann frazier)

  * Add transitional meta packages (kernel-image-2.6-*) for ia64.
    (dann frazier)

  * Change fuzz factor to 1, stricter patch appliance. (Maximilian Attems)

  * Enabled CONFIG_THERM_PM72 on powerpc64 flavour. (Sven Luther)

 -- Bastian Blank <waldi@debian.org>  Tue, 16 Aug 2005 21:43:31 +0200

linux-2.6 (2.6.12-4) unstable; urgency=low

  * Supply correct subarch values for the powerpc images.

 -- Bastian Blank <waldi@debian.org>  Mon, 15 Aug 2005 21:06:18 +0200

linux-2.6 (2.6.12-3) unstable; urgency=low

  * Added reference to old kernel-* package names to make
    transition a little more obvious to end users.
    A Dan Jacobson special. (Simon Horman) Closes: #321167

  * By the time this makes it into the archive, it will
    be handling kernel-image-2.6-* packages. (Simon Horman)
    Closes: #321867

  * Link palinfo statically on ia64. (dann frazier) (Closes: #321885)

  * [hppa] :
    - Add hppa arch specific patch.
    - Build-Depend on binutils-hppa64 and gcc-4.0-hppa64.
    (Kyle McMartin)

  * Fix permissions in source tarball. (Bastian Blank) (Closes: #322409)

  * Enable the CONFIG_IP_ADVANCED_ROUTER and related options on
    sparc64 to sync with other architectures. (Jurij Smakov)
    Closes: #321236

  * Include all executables as well as *.sh and *.pl files found in
    scripts directory in the headers package. (Bastian Blank)
    Closes: #322612, #322680, #322765

  * Include m68k headers into the arch-common headers package on
    powerpc and make sure that all the directories are linked to
    properly from the flavour-specific headers packages. (Jurij Smakov)
    Closes: #322610

  * [powerpc] Enabled the powerpc64 flavour, now that we have a real biarch
    toolchain in sid. Many thanks go to GOTO Masanori and Matthias Klose as
    well as any other who worked on the biarch toolchain to make this happen.

  * Added 2.6.12.5 (Simon Horman)
    - Fix BUG() is triggered by a call to set_mempolicy() with a negativ
      first argument.
    - [amd64] Fix a SRAT handling on systems with dual cores.
    - [amd64] SMP timing problem
    - [security] Zlib fixes See CAN-2005-2458, CAN-2005-2459
      http://sources.redhat.com/ml/bug-gnu-utils/1999-06/msg00183.html
      http://bugs.gentoo.org/show_bug.cgi
    - Add zlib deflateBound()
    - [security] Fix error during session join. See CAN-2005-2098
    - [security] Fix keyring destructor. See CAN-2005-2099
    - Module per-cpu alignment cannot always be met
      http://www.ussg.iu.edu/hypermail/linux/kernel/0409.0/0768.html
    Closes: #323039

 -- Bastian Blank <waldi@debian.org>  Mon, 15 Aug 2005 16:42:05 +0200

linux-2.6 (2.6.12-2) unstable; urgency=low

  * The Kernel Team offers its condolences to the family of Jens Schmalzing
    (jensen@debian), who died Saturday, July 30, 2005 in a tragic accident in
    Munich.  Jens was a member of the Kernel Team, and was instrumental in
    taking the powerpc kernel package to 2.6, as well as maintaining MOL
    and its kernel modules.

  * Add @longclass@ variable to control file autogeneration. (Andres Salomon)

  * Bump build-depends on kernel-package to a fixed version (>= 9.005).
    (Jurij Smakov, Sven Luther) (closes: #319657, #320422, #321625)

  * Change default ramdisk size for sparc to 16,384K to accomodate a fatter
    d-i initrd for netboot installs.
    (Joshua Kwan)

  * Don't build-depend on console-tools on s390. (Bastian Blank)

  * Add ARM support. (Vincent Sanders)

  * Add ia64 descriptions. (dann frazier)

  * Strip down the scripts dir in the headers packages. (Bastian Blank)

  * Add m68k support. (Christian T. Steigies)

  * Added 2.6.12.4 (Frederik Schüler)
    - Fix powernow oops on dual-core athlon
    - Fix early vlan adding leads to not functional device
    - sys_get_thread_area does not clear the returned argument
    - bio_clone fix
    - Fix possible overflow of sock->sk_policy (CAN-2005-2456)
      (closes: #321401)
    - Wait until all references to ip_conntrack_untracked are dropped on
      unload
    - Fix potential memory corruption in NAT code (aka memory NAT)
    - Fix deadlock in ip6_queue
    - Fix signedness issues in net/core/filter.c
    - x86_64 memleak from malicious 32bit elf program
    - rocket.c: Fix ldisc ref count handling
    - kbuild: build TAGS problem with O=

  * Enable CONFIG_6PACK=m for all archs (Andres Salomon)
    (closes: #319646)

  * Overhaul the generation of the control file. Now it is handled
    by debian/bin/gencontrol.py. The debian/control target in rules
    also fails now, since we don't want the control file generated
    during build. Arch-specific Depends and suggests are now generated
    correctly. (Bastian Blank) (Closes: #319896)

  * [powerpc] Fixed typo which made asm-ppc and asm-ppc64 not being included
    in the header package. (Sven Luther) (Closes: #320817)

  * Added list of flavours built to common header package. (Sven Luther)

 -- Bastian Blank <waldi@debian.org>  Tue, 09 Aug 2005 11:12:40 +0200

linux-2.6 (2.6.12-1) unstable; urgency=low

  * New upstream release:
    - "git rocks"
    - address space randomization
    - conversion of ide driver code to the device model
    - restored Philips webcam driver
    - new Broadcom bcm5706 gigabit driver
    - new resource limits for the audio community
    - Multipath device mapper
    - Intel HD Audio alsa driver
    - fixes + arch updates..
    - readdition of tg3 driver, as firmware license has been fixed

  * Dropped the following patches:
    - patch-2.6.11.*.patch (merged)
    - powerpc-ppc64-ibmvscsi.patch (Christoph didn't like it, and it failed
      to build anyways) (Sven Luther)
    - doc-post_halloween.patch (unless someone can come up w/ a valid
      reason for carrying around rapidly bitrotting documentation...)
      (Andres Salomon)
    - sparc32-hypersparc-srmmu.patch (dropped until sparc32 is working
      again, and we can figure out whether it's necessary)
    - fix-alpha-ext3-oops.patch (no longer needed, fixed by compiler)
    - x86-i486_emu.patch (buggy and insecure 80486 instruction emulation
      for 80386; we're no longer supporting this) (closes: #250468)
    - amd64-outs.patch (according to
      http://www.ussg.iu.edu/hypermail/linux/kernel/0502.3/1095.html, this
      is unnecessary for us) (Andres Salomon)
    - sparc64-rtc-mostek.patch (merged)
    - sparc64-compat-nanoseconds.patch (merged)
    - sparc64-sunsu-init-2.6.11.patch (merged)
    - sunsab-uart-update-timeout.patch (merged)
    - alpha-read-trylock.patch (different version got merged)
    - powerpc-prep-motorola-irq-fix.patch (merged)
    - drivers-media-video-saa7134-update.patch (merged)
    - drivers-media-video-saa7134-update-2.patch (merged)
    - drivers-media-video-pll-lib.patch (merged)
    - drivers-media-video-pll-lib-2.patch (merged)
    - drivers-media-video-tuner-update-1.patch (merged)
    - drivers-media-video-tuner-update-2.patch (merged)
    - drivers-media-video-v4l-mpeg-support.patch (merged)
    - drivers-media-video-mt352-update.patch (merged)
    - arch-ppc64-hugepage-aio-panic.patch (merged)
    - drivers-input-serio-nmouse.patch (merged)
    - sparc64-sb1500-clock-2.6.patch (merged)
    - docbook-allow-preprocessor-directives-... (merged)
    - docbook-fix-function-parameter-descriptin-in-fbmem.patch (merged)
    - docbook-move-kernel-doc-comment-next-to-function.patch (merged)
    - powerpc-therm-adt746x-new-i2c-fix.patch (merged)
    - powerpc-mv643xx-enet.patch (merged)
    - powerpc-mv643xx-eth-pegasos.patch (merged)
    - powerpc-pmac-agp-sleep.patch (merged)
    - drivers-input-serio-8042-resume.patch (merged)

  * Premiere of the common-source kernel package
    (Jurij Smakov, Andres Salomon)
    - build all architectures out of kernel source package
    - rename source and binary packages
    - create a common config for different architectures, and management
      tools to allow for easier modification of config options
    - drop default configs, autogenerate them instead; requires
      kernel-package >= 9.002.

  * Add 2.6.12.1 (Maximilian Attems)
    - Clean up subthread exec (CAN-2005-1913)
    - ia64 ptrace + sigrestore_context (CAN-2005-1761)

  * Add 2.6.12.2 (Frederik Schüler)
    - Fix two socket hashing bugs.
    -  ACPI: Make sure we call acpi_register_gsi() even for default PCI
       interrupt assignment
    - Add "memory" clobbers to the x86 inline asm of strncmp and friends
    - e1000: fix spinlock bug
    - fix remap_pte_range BUG
    - Fix typo in drivers/pci/pci-driver.c

  * Add 2.6.12.3 (Joshua Kwan)
    - Fix semaphore handling in __unregister_chrdev
    - Fix TT mode in UML.
    - Check for a null return in tty_ldisc_ref.
    - v4l: cx88 hue offset fix
    - Fix 8139cp breakage that occurs with tpm driver.
    - Fix the 6pack driver in SMP environments.
    - Switch to spinlocks in the shaper driver.
    - ppc32: stop misusing NTP's time_offset value
    - netfilter: go back to dropping conntrack references manually
    - ACPI: don't accept 0 as a PCI IRQ.

  * Enable CONFIG_SCSI_INITIO. (Maximilian Attems) (closes: #318121)

  * [powerpc] :
    - Added powerpc-mkvmlinuz-support patch which allows, together with
      kernel-package 9.0002 to add mkvmlinuz support to hand built packages.
    - Removed powerpc-ppc64-ibmvscsi.patch, FTBFS, and Christoph doesn't like
      it and thinks it is not needed.
    - Disabled swim3 on powerpc-smp, FTBFS.
    - Disabled software-suspend on powerpc-smp, FTBFS, amd64/i386 only smp code.
    - Rediffed and readded the G4 L2 hardware flush assist patch from Jacob Pan.
    (Sven Luther)

  * [sparc]
    - Drop sparc32 flavour for now. sparc32 kernel is currently in the
      category "too buggy for us to support". In spite of numerous efforts
      I still see occasional random filesystem corruptions in my tests.
      That does NOT mean that we are dropping sparc32 support, we will
      work with upstream trying to solve these problems for the next
      kernel release. Those interested in helping/testing are encouraged
      to subscribe to debian-sparc mailing list.
      (Jurij Smakov)

  * [alpha]
    - Renamed resulting binary packages for alpha, kernel-image-x.y.z-generic
      wasn't a generic kernel, it was a generic kernel for alpha machines, so
      we're now using linux-image-x.y.z-alpha-generic (and of course, the same
      change for the smp kernel-image). This change was postponed after the
      sarge release. (closes: #260003)
    (Norbert Tretkowski)

  * [amd64]
    - Now using the default compiler (gcc-4.0), thus we get rid of the
      annoying MAKEFLAGS="CC=gcc-3.4" make-kpkg... invocation for third-party
      modules.
      This release lacks 64bit kernels for i386 userland; support will be
      added in a later release as soon as the toolchain has stabilized again.
      (Frederik Schüler)

 -- Andres Salomon <dilinger@debian.org>  Wed, 20 Jul 2005 17:16:04 -0400
<|MERGE_RESOLUTION|>--- conflicted
+++ resolved
@@ -1,4 +1,3 @@
-<<<<<<< HEAD
 linux-2.6 (3.2~rc6-1~experimental.1) UNRELEASED; urgency=low
 
   * New upstream release candidate
@@ -45,7 +44,7 @@
   * [amd64] reenable rt featureset with 3.2-rc4-rt5
 
  -- Ben Hutchings <ben@decadent.org.uk>  Sat, 03 Dec 2011 23:07:41 +0000
-=======
+
 linux-2.6 (3.1.6-1) UNRELEASED; urgency=low
 
   * New upstream stable update:
@@ -91,7 +90,6 @@
     USB_EG20T as modules
 
  -- Ben Hutchings <ben@decadent.org.uk>  Sun, 11 Dec 2011 05:28:40 +0000
->>>>>>> 2d81d517
 
 linux-2.6 (3.1.4-1) unstable; urgency=low
 
