<<<<<<< HEAD
linux-tools (3.2.1-2) UNRELEASED; urgency=low

  * Add Vcs-{Svn,Browser} fields
  * Reduce minimum version of linux-base to 3.4~ to support backports

 -- Ben Hutchings <ben@decadent.org.uk>  Thu, 19 Jan 2012 14:13:27 +0000

linux-tools (3.2.1-1) unstable; urgency=low

  * New upstream release

 -- Ben Hutchings <ben@decadent.org.uk>  Thu, 19 Jan 2012 04:17:19 +0000

linux-tools (3.2~rc4-1~experimental.1) experimental; urgency=low

  * New upstream release candidate

 -- Ben Hutchings <ben@decadent.org.uk>  Wed, 07 Dec 2011 01:53:15 +0000
=======
linux-tools (3.1.1-3) unstable; urgency=low

  * Fix s390x support.

 -- Aurelien Jarno <aurel32@debian.org>  Sun, 18 Dec 2011 19:32:12 +0100

linux-tools (3.1.1-2) unstable; urgency=low

  * Change the check for stale debian/control to tolerate binNMUs
    (Closes: #649005)
  * Rebuild with perl 5.14 (Closes: #649006)

 -- Ben Hutchings <ben@decadent.org.uk>  Thu, 17 Nov 2011 03:18:03 +0000
>>>>>>> b209b7c7

linux-tools (3.1.1-1) unstable; urgency=low

  * New upstream release

  [ Bastian Blank ]
  * Rename to linux-tools.
  * Use 3.0 (quilt) source format.
  * Properly patch modpost symbol prefix setting.
  * Build linux-tools binary package.

 -- Ben Hutchings <ben@decadent.org.uk>  Mon, 14 Nov 2011 04:57:47 +0000

linux-kbuild-2.6 (3.0.0-2) unstable; urgency=low

  * Include new script depmod.sh (Closes: #635539)

 -- Ben Hutchings <ben@decadent.org.uk>  Fri, 29 Jul 2011 01:00:20 +0200

linux-kbuild-2.6 (3.0.0-1) unstable; urgency=low

  * New upstream release

 -- Ben Hutchings <ben@decadent.org.uk>  Sun, 24 Jul 2011 15:38:35 +0200

linux-kbuild-2.6 (3.0.0~rc5-1~experimental.1) experimental; urgency=low

  * New upstream release candidate

 -- Ben Hutchings <ben@decadent.org.uk>  Wed, 29 Jun 2011 02:32:31 +0100

linux-kbuild-2.6 (3.0.0~rc1-1~experimental.1) experimental; urgency=low

  * New upstream release candidate
  * Remove docproc, no longer required for module builds

 -- Ben Hutchings <ben@decadent.org.uk>  Wed, 01 Jun 2011 10:21:01 +0100

linux-kbuild-2.6 (2.6.39-1) unstable; urgency=low

  * New upstream release

 -- Ben Hutchings <ben@decadent.org.uk>  Fri, 20 May 2011 04:53:57 +0100

linux-kbuild-2.6 (2.6.38-1) unstable; urgency=low

  * New upstream release

 -- Ben Hutchings <ben@decadent.org.uk>  Wed, 16 Mar 2011 13:45:58 +0000

linux-kbuild-2.6 (2.6.37-1) unstable; urgency=low

  * Upload to unstable

 -- Ben Hutchings <ben@decadent.org.uk>  Tue, 15 Feb 2011 14:15:36 +0000

linux-kbuild-2.6 (2.6.37-1~experimental.1) experimental; urgency=low

  * New upstream version
  * Include new script gcc-goto.sh

 -- Ben Hutchings <ben@decadent.org.uk>  Sun, 16 Jan 2011 15:14:34 +0000

linux-kbuild-2.6 (2.6.36-1~experimental.1) experimental; urgency=low

  * New upstream version

 -- Ben Hutchings <ben@decadent.org.uk>  Mon, 15 Nov 2010 00:20:33 +0000

linux-kbuild-2.6 (2.6.35-1~experimental.1) experimental; urgency=low

  * New upstream version
  * Update policy version to 3.9.1; no changes required
  * Fix minor issues reported by lintian:
    - Add ${misc:Depends} to dependencies
    - Add debian/source/format file
    - Remove redundant priority and section fields

 -- Ben Hutchings <ben@decadent.org.uk>  Sun, 08 Aug 2010 22:31:47 +0100

linux-kbuild-2.6 (2.6.34-1~experimental.1) experimental; urgency=low

  * New upstream version

 -- Ben Hutchings <ben@decadent.org.uk>  Thu, 20 May 2010 01:19:43 +0100

linux-kbuild-2.6 (2.6.32-1) unstable; urgency=low

  [ Ben Hutchings ]
  * New upstream version. (closes: #560090)
  * Include new script module-common.lds, thanks to Zoran Dzelajlija.

  [ Bastian Blank ]
  * Move contents of linux-kbuild package to /usr/lib.

 -- Bastian Blank <waldi@debian.org>  Fri, 11 Dec 2009 16:16:12 +0100

linux-kbuild-2.6 (2.6.31.2-1) unstable; urgency=low

  * Upload to unstable.

 -- Ben Hutchings <ben@decadent.org.uk>  Sun, 25 Oct 2009 18:38:44 +0000

linux-kbuild-2.6 (2.6.31.2-1~experimental.1) experimental; urgency=low

  [ Bastian Blank ]
  * New upstream version.

  [ Ben Hutchings ]
  * Include new script gcc-x86_32-has-stack-protector.sh.
  * Add myself to Uploaders.
  * New upstream version (2.6.31.2).

 -- Ben Hutchings <ben@decadent.org.uk>  Sat, 17 Oct 2009 23:05:27 +0100

linux-kbuild-2.6 (2.6.30-1) unstable; urgency=low

  * New upstream version.

 -- Bastian Blank <waldi@debian.org>  Wed, 17 Jun 2009 16:49:57 +0200

linux-kbuild-2.6 (2.6.29-1) unstable; urgency=low

  * New upstream version. 
  * Autogenerate list of supported options in modpost. (closes: #518961)
    - Build-depend against python.
  * Use debhelper compat level 7.

 -- Bastian Blank <waldi@debian.org>  Thu, 26 Mar 2009 12:54:47 +0100

linux-kbuild-2.6 (2.6.28-1) unstable; urgency=low

  * New upstream version.

 -- Bastian Blank <waldi@debian.org>  Sun, 22 Feb 2009 13:45:39 +0100

linux-kbuild-2.6 (2.6.26-3) unstable; urgency=low

  * Fix recursive installation. (closes: #494435)

 -- Bastian Blank <waldi@debian.org>  Sun, 10 Aug 2008 13:01:41 +0200

linux-kbuild-2.6 (2.6.26-2) unstable; urgency=low

  * Include new scripts. (closes: #494435)

 -- Bastian Blank <waldi@debian.org>  Sat, 09 Aug 2008 20:45:12 +0200

linux-kbuild-2.6 (2.6.26-1) unstable; urgency=low

  * New upstream version.
  * modpost: Support new parameters.

 -- Bastian Blank <waldi@debian.org>  Sat, 02 Aug 2008 13:09:54 +0200

linux-kbuild-2.6 (2.6.25-2) unstable; urgency=low

  * modpost: Support new parameters. (closes: #479271)

 -- Bastian Blank <waldi@debian.org>  Mon, 05 May 2008 19:58:40 +0200

linux-kbuild-2.6 (2.6.25-1) unstable; urgency=low

  * New upstream version.

 -- Bastian Blank <waldi@debian.org>  Fri, 02 May 2008 10:32:13 +0200

linux-kbuild-2.6 (2.6.24-1) unstable; urgency=low

  * New upstream version.

 -- Bastian Blank <waldi@debian.org>  Tue, 29 Jan 2008 14:03:06 +0100

linux-kbuild-2.6 (2.6.23-1) unstable; urgency=low

  * New upstream version.
  * modpost: Support -s.

 -- Bastian Blank <waldi@debian.org>  Wed, 05 Dec 2007 08:23:28 +0100

linux-kbuild-2.6 (2.6.22-1) unstable; urgency=low

  * New upstream version.
  * Don't fail if no module is specified.

 -- Bastian Blank <waldi@debian.org>  Tue, 17 Jul 2007 23:14:23 +0200

linux-kbuild-2.6 (2.6.21-1) unstable; urgency=low

  * New upstream version.

 -- Bastian Blank <waldi@debian.org>  Fri, 18 May 2007 23:45:14 +0200

linux-kbuild-2.6 (2.6.20-1) unstable; urgency=low

  * New upstream version.
  * modpost: Support -w.

 -- Bastian Blank <waldi@debian.org>  Thu, 12 Apr 2007 06:53:00 +0200

linux-kbuild-2.6 (2.6.18-1) unstable; urgency=low

  * New upstream version.
  * Use included headers. (closes: #382286, #384211)

 -- Bastian Blank <waldi@debian.org>  Mon, 25 Sep 2006 21:45:50 +0200

linux-kbuild-2.6 (2.6.17-3) unstable; urgency=low

  * Replace own modpost with original one.

 -- Bastian Blank <waldi@debian.org>  Tue,  1 Aug 2006 11:01:18 +0200

linux-kbuild-2.6 (2.6.17-2) unstable; urgency=low

  * Fix uninitialied variable. (closes: #377656)

 -- Bastian Blank <waldi@debian.org>  Tue, 11 Jul 2006 10:10:24 +0200

linux-kbuild-2.6 (2.6.17-1) unstable; urgency=low

  * Initial release. (closes: #368544)

 -- Bastian Blank <waldi@debian.org>  Sat,  1 Jul 2006 19:10:07 +0200<|MERGE_RESOLUTION|>--- conflicted
+++ resolved
@@ -1,4 +1,3 @@
-<<<<<<< HEAD
 linux-tools (3.2.1-2) UNRELEASED; urgency=low
 
   * Add Vcs-{Svn,Browser} fields
@@ -17,7 +16,7 @@
   * New upstream release candidate
 
  -- Ben Hutchings <ben@decadent.org.uk>  Wed, 07 Dec 2011 01:53:15 +0000
-=======
+
 linux-tools (3.1.1-3) unstable; urgency=low
 
   * Fix s390x support.
@@ -31,7 +30,6 @@
   * Rebuild with perl 5.14 (Closes: #649006)
 
  -- Ben Hutchings <ben@decadent.org.uk>  Thu, 17 Nov 2011 03:18:03 +0000
->>>>>>> b209b7c7
 
 linux-tools (3.1.1-1) unstable; urgency=low
 
