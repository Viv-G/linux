--- conflicted
+++ resolved
@@ -1,74 +1,17 @@
-<<<<<<< HEAD
 linux-2.6 (2.6.35~rc6-1~experimental.1) UNRELEASED; urgency=low
-=======
-linux-2.6 (2.6.32-18) UNRELEASED; urgency=low
-
-  [ Ben Hutchings ]
-  * iwlwifi: Allocate pages for RX buffers, reducing the probability of
-    allocation failure (Closes: #580124)
-  * postinst: Remove support for 'default' boot loaders. Warn users on
-    upgrade if the current configuration may rely on this.
-  * rt2860sta, rt2870sta: Apply changes from Linux 2.6.33 and 2.6.34
-    - rt2860sta: Fix WPA(2)PSK issue when group cipher of AP is WEP40
-      or WEP104 (Closes: #574766)
-  * rt3090sta: Replace with rt2860sta (Closes: #588863)
-  * [i386/686] Remove AMD K6 from the list of supported processors; it
-    does not implement the CMOV instruction
-  * drm/i915: Add 'reclaimable' to i915 self-reclaimable page allocations
-    (really closes: #534422, we hope)
-  * Revert "x86, paravirt: Add a global synchronization point for pvclock",
-    included in stable 2.6.32.16 (Closes: #588426)
-  * 3c59x: Fix call to mdio_sync() with the wrong argument (Closes: #589989)
-
-  [ Martin Michlmayr ]
-  * Add some patches from the Orion tree, including support for Marvell's
-    Armada 300 (88F6282):
-    - Kirkwood: update MPP definition.
-    - Kirkwood: fix HP t5325 after updating MPP definitions
-    - leds: leds-gpio: Change blink_set callback to be able to turn off
-      blinking
-    - net/phy/marvell: Expose IDs and flags in a .h and add dns323 LEDs
-      setup flag
-    - orion5x: Base support for DNS-323 rev C1
-    - orion5x: Fix soft-reset for some platforms
-    - mtd: orion/kirkwood: add RnB line support to orion mtd driver
-    - mtd: kirkwood: allow machines to register RnB callback
-    - Kirkwood: add support for rev A1 of the 88f6192 and 88f6180 chips
-    - Kirkwood: Add support for 88f6282
-    - PCI: add platform private data to pci_sys_data
-    - Kirkwood: add support for PCIe1
-    - Kirkwood: more factorization of the PCIe init code
-
-  [ maximilian attems ]
-  * inotify send IN_UNMOUNT events.
-  * inotify fix oneshot support.
-  * sched: Fix over-scheduling bug.
-
- -- Ben Hutchings <ben@decadent.org.uk>  Wed, 14 Jul 2010 01:52:56 +0100
-
-linux-2.6 (2.6.32-17) unstable; urgency=low
-
-  [ maximilian attems ]
-  * agp: add no warn since we have a fallback to vmalloc paths.
-
-  [ Ben Hutchings ]
-  * linux-tools: Fix build for hppa and do not attempt to build for
-    architectures where perf events are not available (Closes: #588409)
-  * linux-tools: Add build-dependency on binutils-dev to enable symbol
-    demangling in perf
-  * drm/i915: Fix memory corruption on resume from hibernation
-    (Closes: #534422)
-
- -- Ben Hutchings <ben@decadent.org.uk>  Sat, 10 Jul 2010 16:40:38 +0100
-
-linux-2.6 (2.6.32-16) unstable; urgency=low
->>>>>>> 6f58ab8b
 
   * New upstream release candidate
-  
+    - drm/i915: Add 'reclaimable' to i915 self-reclaimable page allocations
+      (Closes: #534422)
+
   [ Ben Hutchings ]
   * [!x86] Disable FB_VIA; these GPUs are only found on x86 motherboards
   * ds2782_battery: Fix build failure on several architectures
+  * postinst: Remove support for 'default' boot loaders. Warn users on
+    upgrade if the current configuration may rely on this.
+  * [i386/686] Remove AMD K6 from the list of supported processors; it
+    does not implement the CMOV instruction
+  * 3c59x: Fix call to mdio_sync() with the wrong argument (Closes: #589989)
 
  -- Ben Hutchings <ben@decadent.org.uk>  Tue, 13 Jul 2010 14:01:16 +0100
 
@@ -150,16 +93,7 @@
     bridge.
   * Disable ISDN4Linux drivers.
 
-<<<<<<< HEAD
  -- Ben Hutchings <ben@decadent.org.uk>  Sat, 10 Jul 2010 21:53:57 +0100
-=======
-  [ maximilian attems]
-  * Update openvz patch to 5fd638726a69.
-
- -- Ben Hutchings <ben@decadent.org.uk>  Mon, 05 Jul 2010 22:13:33 +0100
-
-linux-2.6 (2.6.32-15) unstable; urgency=low
->>>>>>> 6f58ab8b
 
 linux-2.6 (2.6.34-1~experimental.2) experimental; urgency=low
 
