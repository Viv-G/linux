<<<<<<< HEAD
linux-2.6 (3.3-1~experimental.1) UNRELEASED; urgency=low

  * New upstream release: http://kernelnewbies.org/Linux_3.3

  [ Ben Hutchings ]
  * [x86] crypto: Enable CRYPTO_SERPENT_SSE2_586, CRYPTO_SERPENT_SSE2_X86_64
  * aufs: Update to aufs3.x-rcN-20120312
  * IB: Enable INFINIBAND_SRPT as module (Closes: #663041)

 -- Ben Hutchings <ben@decadent.org.uk>  Fri, 09 Mar 2012 05:27:29 +0000

linux-2.6 (3.3~rc6-1~experimental.1) experimental; urgency=low

  * New upstream release candidate

  [ Ben Hutchings ]
  * aufs: Update to aufs3.x-rcN-20120123
  * rt: Disable until it is updated for Linux 3.3 or later

 -- Ben Hutchings <ben@decadent.org.uk>  Sun, 04 Mar 2012 20:27:42 +0000
=======
linux-2.6 (3.2.12-1) unstable; urgency=high

  * New upstream stable update:
    http://www.kernel.org/pub/linux/kernel/v3.x/ChangeLog-3.2.11
    http://www.kernel.org/pub/linux/kernel/v3.x/ChangeLog-3.2.12
    - aio: fix io_setup/io_destroy race
    - aio: fix the "too late munmap()" race
    - vfs: fix double put after complete_walk()
    - acer-wmi: No wifi rfkill on Lenovo machines (Closes: #655941)
    - tcp: fix false reordering signal in tcp_shifted_skb
    - r8169: corrupted IP fragments fix for large mtu
    - tcp: don't fragment SACKed skbs in tcp_mark_head_lost()
    - tcp: fix tcp_shift_skb_data() to not shift SACKed data below snd_una
    - block: Fix NULL pointer dereference in sd_revalidate_disk
      (Closes: #649735)
    - block: fix __blkdev_get and add_disk race condition

  [ Ben Hutchings ]
  * [powerpc] Enable KVM_GUEST
  * [s390] Ignore arch_pick_mmap_layout version change; it should not be
    needed by modules (fixes FTBFS)
  * [x86] Disable POHMELFS; this version is obsolete
  * epoll: Don't limit non-nested epoll paths
  * CIFS: Fix a spurious error in cifs_push_posix_locks
  * [rt] bump rt patch to version 3.2.11-rt20
  * aufs: Update to aufs3.2-20120312
  * tcp: fix syncookie regression
  * ipv6: Don't dev_hold(dev) in ip6_mc_find_dev_rcu

  [ Jonathan Nieder ]
  * [x86] Enable RTS5139 as module (Closes: #663912)

 -- Ben Hutchings <ben@decadent.org.uk>  Tue, 20 Mar 2012 04:32:51 +0000

linux-2.6 (3.2.10-1) unstable; urgency=high

  * New upstream stable update:
    http://www.kernel.org/pub/linux/kernel/v3.x/ChangeLog-3.2.10
    - regset: Prevent null pointer reference on readonly regsets
      (CVE-2012-1097)

  [ Uwe Kleine-König ]
  * [rt] bump rt patch to version 3.2.9-rt17
  * [rt] fix conflict between the security restrictions on links introduced in
    3.2.9-1 and rt (Closes: #663269)

  [ Aurelien Jarno ]
  * [mips,mipsel] Mark ext4-modules as provided by the kernel-image udeb, remove
    ide-core-modules provide.

  [ Ben Hutchings ]
  * [x86,ia64] PCI/hotplug: Build-in common hotplug drivers:
    - Change HOTPLUG_PCI, HOTPLUG_PCI_PCIE to built-in
    - [x86] Change HOTPLUG_PCI_ACPI to built-in (Closes: #663433)
    - [ia64] Enable HOTPLUG_PCI_SGI as built-in
  * linux-headers: Remove unused, broken symlinks to Kbuild (Closes: #663597)
  * udeb: Remove dependency of {pcmcia,usb}-storage-modules on ide-core-modules
  * [mips,mipsel] Mark ata-modules as provided by the kernel-image udeb
    for most flavours

 -- Bastian Blank <waldi@debian.org>  Tue, 13 Mar 2012 17:19:32 +0100
>>>>>>> c017dfaf

linux-2.6 (3.2.9-1) unstable; urgency=high

  * New upstream stable update:
    http://www.kernel.org/pub/linux/kernel/v3.x/ChangeLog-3.2.8
    - [i386] i387: move TS_USEDFPU flag from thread_info to task_struct
    - [x86] additional refactoring of FPU/SSE state save and restore
    http://www.kernel.org/pub/linux/kernel/v3.x/ChangeLog-3.2.9
    - vfs: fix d_inode_lookup() dentry ref leak
    - target: Allow control CDBs with data > 1 page
    - epoll: introduce POLLFREE to flush ->signalfd_wqh before kfree()
    - epoll: ep_unregister_pollwait() can use the freed pwq->whead
    - epoll: limit paths (CVE-2011-1083)
    - cdrom: use copy_to_user() without the underscores

  [ Bastian Blank ]
  * [mips,mipsel] Also remove ext4 modules from installer.

  [ Ben Hutchings ]
  * Update debconf template translations:
    - Update Dutch (Willem Kuyn) (Closes: #658736)
    - Add Polish (Michał Kułach) (Closes: #658912)
  * Bump ABI to 2
  * fs: Introduce and enable security restrictions on links:
    - Do not follow symlinks in /tmp that are owned by other users
      (sysctl: fs.protected_symlinks)
    - Do not allow unprivileged users to create hard links to sensitive files
      (sysctl: fs.protected_hardlinks) (Closes: #609455)
      + This breaks the 'at' package in stable, which will be fixed shortly
        (see #597130)
    The precise restrictions are specified in Documentation/sysctl/fs.txt in
    the linux-doc-3.2 and linux-source-3.2 packages.
  * iwlwifi: fix key removal (Closes: #651199)
  * cgroups: Set CGROUP_PERF
  * hid: Enable HID_HOLTEK, HID_PRIMAX, HID_SPEEDLINK, HID_WIIMOTE as modules,
    HID_ACRUX_FF
  * media/rc: Enable RC_ATI_REMOTE as module
  * gspca: Enable USB_GSPCA_TOPRO as module
  * dvb-usb: Enable DVB_USB_PCTV452E, DVB_USB_MXL111SF as modules

  [ Uwe Kleine-König ]
  * [x86] Update rt featureset to 3.2.9-rt15

 -- Ben Hutchings <ben@decadent.org.uk>  Sun, 04 Mar 2012 15:32:20 +0000

linux-2.6 (3.2.7-1) unstable; urgency=low

  * New upstream stable update:
    http://www.kernel.org/pub/linux/kernel/v3.x/ChangeLog-3.2.7

  [ Ben Hutchings ]
  * Add Turkish debconf template translations (Mert Dirik) (Closes: #660117)
  * [amd64] Disable BLK_DEV_IDEPNP, BLK_DEV_OPTI621, IDE_GENERIC
  * Use libata-based drivers for most of the remaining PATA controllers:
    - pata_legacy replaces ide-generic
    - pata_isapnp replaces ide-pnp
    - pata_opti replaces opti621
    - pata_hpt366 and pata_hpt37x replace hpt366
    - pata_ninja32 replaces delkin_cb
    - pata_cs5535 replaces cs5535
    - pata_winbond replaces sl82c105
    - [alpha] pata_cypress replaces cy82c693
    - [hppa] pata_ns87415 replaces ns87415
    - [sparc] Various replacements, as for x86 in 2.6.32-10
  * Disable old IDE subsystem [!ia64,m68k]:
    - Disable BLK_DEV_IT8172, BLK_DEV_IT8213, BLK_DEV_TC86C001, BLK_DEV_TRM290
    - [alpha] Disable BLK_DEV_4DRIVES, BLK_DEV_ALI14XX, BLK_DEV_DTC2278,
      BLK_DEV_HT6560B, BLK_DEV_QD65XX, BLK_DEV_UMC8672
  * fs: Enable EFI_PARTITION in all configurations (Closes: #660582)
  * [i386] Re-enable INTEL_IOMMU, IRQ_REMAP
  * [mips/r5k-ip32] Enable INPUT_SGI_BTNS (previously INPUT_SGIO2_BTNS)
  * [powerpc/powerpc64] Enable IBM_EMAC (previously IBM_NEW_EMAC)
  * [x86] drm/i915: do not enable RC6p on Sandy Bridge (Closes: #660265)
  * ipsec: be careful of non existing mac headers (Closes: #660804)
  * version: Use maintainer rather than uploader address for official
    binary packages

  [ Bastian Blank ]
  * Don't advertise Xen support for rt images. (closes: #659988)
  * [m68k,mips,mipsel] Use ext4 for all ext-variants. (closes: #660446)
  * [m68k,mips,mipsel] Don't built-in ramdisk support.
  * [hppa,mips,mipsel] Don't built-in cramfs support.
  * [alpha,hppa] Don't built-in ext2.
  * Remove IDE trigger for LED support.
  * Remove all framebuffer bootup logos.
  * NFSv4: Fix an Oops in the NFSv4 getacl code.

 -- Bastian Blank <waldi@debian.org>  Tue, 28 Feb 2012 16:00:41 +0100

linux-2.6 (3.2.6-1) unstable; urgency=low

  * New upstream stable update:
    http://www.kernel.org/pub/linux/kernel/v3.x/ChangeLog-3.2.5
    http://www.kernel.org/pub/linux/kernel/v3.x/ChangeLog-3.2.6
    - ALSA: hda - Apply 0x0f-VREF fix to all ASUS laptops with ALC861/660
      (Closes: #657302)
    - [armhf] vfp: flush thread hwstate before restoring context from sigframe
    - proc: mem_release() should check mm != NULL
    - proc: make sure mem_open() doesnt pin the targets memory
    - [arm] sched/rt: Fix task stack corruption under
      __ARCH_WANT_INTERRUPTS_ON_CTXSW
    - eCryptfs: Infinite loop due to overflow in ecryptfs_write()
    - iscsi-target: Fix reject release handling in iscsit_free_cmd()
    - iscsi-target: Fix double list_add with iscsit_alloc_buffs reject
    - pcmcia: fix socket refcount decrementing on each resume

  [ Aurelien Jarno ]
  * hwmon: backport IT8728F support for linux 3.3. 

  [ Uwe Kleine-König ]
  * [amd64] Update rt featureset to 3.2.5-rt12
  * [i386] enable rt featureset for 686-pae

  [ Arnaud Patard ]
  * Merge ixp4xx oops fix when probing mtd.

  [ Ben Hutchings ]
  * Change linux-image dependencies to allow kmod as an alternative to
    module-init-tools
  * relay: prevent integer overflow in relay_open()
  * builddeb: Don't create files in /tmp with predictable names
  * ath9k: fix a WEP crypto related regression (Closes: #659484)

 -- Ben Hutchings <ben@decadent.org.uk>  Thu, 16 Feb 2012 02:38:38 +0000

linux-2.6 (3.2.4-1) unstable; urgency=low

  * New upstream stable update:
    http://www.kernel.org/pub/linux/kernel/v3.x/ChangeLog-3.2.3
    http://www.kernel.org/pub/linux/kernel/v3.x/ChangeLog-3.2.4
    - eCryptfs: Sanitize write counts of /dev/ecryptfs
    - eCryptfs: Make truncate path killable
    - eCryptfs: Check inode changes in setattr
    - drm/i915: paper over missed irq issues with force wake voodoo
    - tpm_tis: add delay after aborting command (Closes: #649033)
    - USB: ftdi_sio: fix initial baud rate (Closes: #658164)
    - USB: Realtek cr: fix autopm scheduling while atomic (Closes: #656724)

  [ Ben Hutchings ]
  * [armel] Add mv78xx0 flavour; thanks to Steve McIntyre for the config
  * net: Disable FIXED_PHY; this driver only causes trouble
  * PCI: Rework ASPM disable code (fixes power usage regression on some
    systems)

  [ Bastian Blank ]
  * Remove unneeded scmversion workaround.

 -- Bastian Blank <waldi@debian.org>  Sun, 05 Feb 2012 15:42:21 +0100

linux-2.6 (3.2.2-1) unstable; urgency=low

  * New upstream stable update:
    http://www.kernel.org/pub/linux/kernel/v3.x/ChangeLog-3.2.2
    - ext4: fix undefined behavior in ext4_fill_flex_info() (CVE-2009-4307)
    - Unused iocbs in a batch should not be accounted as active (CVE-2012-0058)
    - uvcvideo: Fix integer overflow in uvc_ioctl_ctrl_map()
    - [arm] proc: clear_refs: do not clear reserved pages

  [ Ben Hutchings ]
  * Clean up linux-image maintainer scripts:
    - Stop changing 'build' and 'source' symlinks; these now belong to the
      linux-headers packages
    - Remove unused configuration variables
    - prerm: Remove last vestige of /usr/doc transition
    - postrm: Remove modules.*.bin; currently modules.builtin.bin is left
      behind
  * [alpha] Build with gcc-4.5 (Closes: #657112)
  * aufs: Update to aufs3.2-20120109 (fixes FTBFS on m68k)
  * [m68k] Fix assembler constraint to prevent overeager gcc optimisation
  * sdhci-pci: Include driver in installer
  * [armel] udeb: Do not attempt to build lzo-modules udeb as lzo_compress
    is now built-in (fixes FTBFS)
  * [armhf] udeb: Include rt2800usb in nic-modules, replacing rt2870sta
    which was removed from the kernel
  * drm: Fix authentication kernel crash
  * xfs: Fix missing xfs_iunlock() on error recovery path in xfs_readlink()
  * jbd: Issue cache flush after checkpointing
  * crypto: sha512 - make it work, undo percpu message schedule
    - crypto: sha512 - reduce stack usage to safe number
  * [x86] xen: size struct xen_spinlock to always fit in arch_spinlock_t
  * l2tp: l2tp_ip - fix possible oops on packet receive
  * macvlan: fix a possible use after free
  * tcp: fix tcp_trim_head() to adjust segment count with skb MSS
  * [x86] KVM: fix missing checks in syscall emulation (CVE-2012-0045)

  [ Thorsten Glaser ]
  * [m68k] Use gcc-4.6 like (almost) all other architectures
  * Pass the cflags define as CFLAGS_KERNEL and CFLAGS_MODULE to kbuild
  * [m68k] Use cflags -ffreestanding (Closes: #648996)

  [ Aurelien Jarno ]
  * [mips,octeon] Disabled CONFIG_FIXED_PHY as it conflicts with the octeon
    phy driver.

 -- Ben Hutchings <ben@decadent.org.uk>  Wed, 01 Feb 2012 01:44:05 +0000

linux-2.6 (3.2.1-2) unstable; urgency=high

  [ Stefan Lippers-Hollmann ]
  * udeb: Add missing modules to nic-wireless-modules:
    - lib80211 encryption algorithms (lib80211_crypt_{wep,ccmptkip})
      needed for e.g. ipw2x00 wlan modules (Closes: #636259)
    - ath9k_htc, carl9170 and rt2800{pci,usb} drivers
      (Closes: #636321, #636353, #636385)

  [ Ben Hutchings ]
  * Update Vcs-Browser URL for the switch to ViewVC
  * Point Vcs-{Svn,Browser} at trunk branch, since the sid branch does
    not always exist
  * Build linux-libc-dev without multiarch if dpkg does not support it,
    to support backports
  * proc: clean up and fix /proc/<pid>/mem handling (CVE-2012-0056)

  [ Aurelien Jarno ]
  * [x86] Backport KVM nested VMX fixes from 3.3 to fix warnings and
    crashes of L1 guests.

 -- Ben Hutchings <ben@decadent.org.uk>  Mon, 23 Jan 2012 15:10:04 +0000

linux-2.6 (3.2.1-1) unstable; urgency=low

  * New upstream release: http://kernelnewbies.org/Linux_3.2
  * New upstream stable update:
    http://www.kernel.org/pub/linux/kernel/v3.x/ChangeLog-3.2.1

  [ Aurelien Jarno ]
  * [arm, mips, mipsel, sh4] Add a virtio-modules udeb on flavours which
    can be emulated by QEMU.

  [ Ben Hutchings ]
  * media/dvb: Enable DVB_USB_IT913X as module (Closes: #653776)
  * [arm] Remove use of possibly undefined BUILD_BUG_ON in <asm/bug.h>
    (fixes FTBFS)
  * Install /lib/modules/<kernel-version>/modules.builtin in linux-image
    packages
  * [ia64] Add accept4() syscall (Closes: #647825)
  * [x86] staging: Enable STAGING_MEDIA, which various drivers now depend on
    (Closes: #654800)
  * [um,m68k] Register a generic CPU device (fixes regression introduced by
    the fix for #649216)
  * [alpha] add io{read,write}{16,32}be functions, thanks to Michael Cree
  * net: reintroduce missing rcu_assign_pointer() calls
  * Input: ALPS - add support for protocol versions 3 and 4
    (Closes: #618422, #648207)
  * [powerpc/powerpc64] udeb: Drop zlib-modules; ZLIB_DEFLATE is built-in
  * [amd64] iommu: Enable INTEL_IOMMU, INTEL_IOMMU_FLOPPY_WA, IRQ_REMAP
  * [amd64] cpufreq: Enable X86_P4_CLOCKMOD (Closes: #656328)
  * Refresh list of related firmware packages for bug script

  [ Bastian Blank ]
  * [amd64] crypt: Enable some amd64 only ciphers.
  * Packaging updates:
    - Use unicode.
    - Cleanup config handling.
    - Remove support for plain-xen image type.
    - Allow disabling debug infos for unreleased builds.

  [ Arnaud Patard ]
  * [armel] disable tomoyo and apparmor to allow kernel image to fit into flash.
  * [armel] add back ixp4xx gpiolib patch
  * [arm] backport topdown mmap support from rmk's tree
  * [armel] Enable support from LaCIE kirkwood devices, thanks to Simon Guinot
    (Closes: #655344)
  * [armel] Backport 88f6282 A1 support

  [ Jurij Smakov ]
  * [sparc] Add mpt2sas to scsi-common-modules udeb on sparc and sparc64,
    needed by Niagara T3 machines.

 -- Ben Hutchings <ben@decadent.org.uk>  Wed, 18 Jan 2012 16:14:12 +0000

linux-2.6 (3.2~rc7-1~experimental.1) experimental; urgency=low

  * New upstream release candidate
    - [powerpc] pasemi_mac: Fix building as module
    - [x86] mpparse: Account for bus types other than ISA and PCI
      (Closes: #586494)
    - EHCI : Fix a regression in the ISO scheduler (Closes: #651382)
    - [arm] setup: initialize arm_dma_zone_size earlier (Closes: #651215)

  [ Ben Hutchings ]
  * [x86] et131x: Include driver in installer (Closes: #651440)
  * security: Enable APPARMOR (Closes: #598408)

  [ Uwe Kleine-König ]
  * [amd64] Update rt featureset to 3.2-rc5-rt8

  [ Bastian Blank ]
  * Use xz compression for all packages.

 -- Bastian Blank <waldi@debian.org>  Wed, 28 Dec 2011 14:55:38 +0100

linux-2.6 (3.2~rc4-1~experimental.1) experimental; urgency=low

  * New upstream release candidate

  [ Ben Hutchings ]
  * aufs: Update to aufs3.x-rcN-20111114
  * ieee802154: Enable IEEE802154_6LOWPAN as module
  * can: Enable CAN_GW, CAN_EMS_PCMCIA, CAN_PEAK_PCI as modules
  * nfc: enable NFC_NCI as module
  * scsi: Enable MVUMI as module
  * dm: Enable DM_THIN_PROVISIONING as module
  * b43: Enable B43_PHY_HT
  * [ia64,powerpc,sparc,x86] wireless: Enable MWIFIEX_PCIE as module
  * udeb: Update configuration for 3.2:
    - Provide the default configuration instead of including it from the
      kernel-wedge package
    - iwlagn is renamed to iwlwifi
    - blowfish is renamed to blowfish_generic

  [ Uwe Kleine-König ]
  * [amd64] reenable rt featureset with 3.2-rc4-rt5

 -- Ben Hutchings <ben@decadent.org.uk>  Sat, 03 Dec 2011 23:07:41 +0000

linux-2.6 (3.1.8-2) unstable; urgency=high

  * igmp: Avoid zero delay when receiving odd mixture of IGMP queries
    (Closes: #654876) (CVE-2012-0207)

 -- Ben Hutchings <ben@decadent.org.uk>  Tue, 10 Jan 2012 00:14:39 +0000

linux-2.6 (3.1.8-1) unstable; urgency=low

  * New upstream stable update:
    http://www.kernel.org/pub/linux/kernel/v3.x/ChangeLog-3.1.7
    http://www.kernel.org/pub/linux/kernel/v3.x/ChangeLog-3.1.8
    - Revert "clockevents: Set noop handler in clockevents_exchange_device()",
      included in stable update 3.1.5 (Closes: #653398)
    - cfq-iosched: fix cfq_cic_link() race condition
    - binary_sysctl(): fix memory leak
    - cgroups: fix a css_set not found bug in cgroup_attach_proc
    - iwlwifi: allow to switch to HT40 if not associated (Closes: #653423)
    - futex: Fix uninterruptible loop due to gate_area
    - drm/radeon/kms: bail on BTC parts if MC ucode is missing
    - [sparc] sparc64: Fix masking and shifting in VIS fpcmp emulation.
    - llc: llc_cmsg_rcv was getting called after sk_eat_skb.
    - ipv4: reintroduce route cache garbage collector
    - Revert "rtc: Disable the alarm in the hardware" (Closes: #652869)

  [ Ben Hutchings ]
  * snapshot: Implement compat_ioctl (Closes: #502816)
  * drm/radeon: flush read cache for gtt with fence on r6xx and newer GPU
    (Closes: #646376)
  * rtc: Fix alarm rollover when day or month is out-of-range (Closes: #646429)
  * l2tp: ensure sk->dst is still valid (Closes: #652503)
  * Update Russian debconf template translations (Yuri Kozlov)
    (Closes: #653716)
  * v4l2-ioctl: integer overflow in video_usercopy()
  * Restrict ioctl forwarding on partitions and logical volumes (CVE-2011-4127)
  * [x86] KVM: Prevent starting PIT timers in the absence of irqchip support
    (CVE-2011-4622)

  [ Jonathan Nieder ]
  * prerm: Print an error message when aborting removal of the running
    kernel (Closes: #601962)
  
  [ Aurelien Jarno ]
  * [sh4] Remove core-modules udeb as it is empty.
  * [sh4/sh7751r] Disable CONFIG_RTS7751R2D_1. Support for this board 
    implies IRQless IDE, which causes data corruption.

 -- Ben Hutchings <ben@decadent.org.uk>  Sun, 08 Jan 2012 16:31:16 +0000

linux-2.6 (3.1.6-1) unstable; urgency=low

  * New upstream stable update:
    http://www.kernel.org/pub/linux/kernel/v3.x/ChangeLog-3.1.6
    - staging: r8712u: Add new USB ID (Closes: #651622)
    - [arm] setup: initialize arm_dma_zone_size earlier (Closes: #651215)

  [ Ben Hutchings ]
  * [x86] Enable HYPERV, HYPERV_STORAGE, HYPERV_NET, HYPERV_UTILS,
    HYPERV_MOUSE as modules (Closes: #652014)
  * cciss: Add IRQF_SHARED back in for the non-MSI(X) interrupt handler
    (Closes: #650119)
  * udeb: Update configuration:
    - Provide the default configuration instead of including it from the
      kernel-wedge package
    - [x86] Include et131x (Closes: #651440)
    - [x86] Include isci (Closes: #652897)

 -- Bastian Blank <waldi@debian.org>  Fri, 23 Dec 2011 17:02:26 +0100

linux-2.6 (3.1.5-1) unstable; urgency=low

  * New upstream stable update:
    http://www.kernel.org/pub/linux/kernel/v3.x/ChangeLog-3.1.5
    - bridge: correct IPv6 checksum after pull (Closes: #651469)
    - USB: EHCI: fix HUB TT scheduling issue with iso transfer
      (Closes: #651015)
    - [x86] mpparse: Account for bus types other than ISA and PCI
      (Closes: #586494)

  [ Bastian Blank ]
  * Fix generation of revisions for the patch list.

  [ Hector Oron ]
  * regulator: backport fix for nullpointer dereference in core.

  [ Ben Hutchings ]
  * [x86] Enable MEMTEST (Closes: #613321, #646361)
    - If bad RAM is detected, WARN and recommend a more thorough test
  * brcmsmac: Fix I/O functions for MIPS and for big-endian architectures
  * [x86] Enable GPIO_PCH, GPIO_ML_IOH, I2C_EG20T, PCH_CAN, PCH_DMA,
    PCH_GBE, PCH_PHUB, SERIAL_PCH_UART, SPI_TOPCLIFF_PCH, USB_GADGET,
    USB_EG20T as modules

 -- Ben Hutchings <ben@decadent.org.uk>  Sun, 11 Dec 2011 05:28:40 +0000

linux-2.6 (3.1.4-1) unstable; urgency=low

  * New upstream stable updates:
    http://www.kernel.org/pub/linux/kernel/v3.x/ChangeLog-3.1.2
    http://www.kernel.org/pub/linux/kernel/v3.x/ChangeLog-3.1.3
    - TTY: ldisc, wait for ldisc infinitely in hangup (Closes: #645071)
    http://www.kernel.org/pub/linux/kernel/v3.x/ChangeLog-3.1.4

  [ Martin Michlmayr ]
  * [armel] Set the priority of pata-modules to standard since the
    GLAN Tank uses PATA.

  [ Ben Hutchings ]
  * Enable BCMA as module, BCMA_HOST_PCI and B43_BCMA (Closes: #649567)
    but limit these to devices not supported by brcmsmac
  * brcmsmac: Enable as module for all architectures
  * Include module taint flags in bug reports
  * lirc_serial: Fix various bugs that may result in a crash, deadlock or
    other failure (Closes: #645811)
  * amilo-rfkill: Use proper functions to write to the i8042 safely
  * topology: Provide CPU topology in sysfs in !SMP configurations
    (Closes: #649216)

  [ Bastian Blank ]
  * Include generated headers. (closes: #650085)

 -- Bastian Blank <waldi@debian.org>  Tue, 29 Nov 2011 14:14:14 +0100

linux-2.6 (3.1.1-1) unstable; urgency=high

  * New upstream stable update:
    http://www.kernel.org/pub/linux/kernel/v3.x/ChangeLog-3.1.1

  [ Aurelien Jarno ]
  * [s390x] Add s390x udebs, based on linux-kernel-di-s390x-2.6.
  * [sparc64] Sync udebs with sparc.

  [ Ben Hutchings ]
  * [powerpc] Fix module selection for {ata,ide,scsi-core}-modules udebs
  * [alpha] wire up accept4 syscall, thanks to Michael Cree
  * iwlagn: fix modinfo display for 135 ucode (Closes: #647958)
  * [powerpc] ptrace: Fix build with gcc 4.6
  * [arm] add io{read,write}{16,32}be functions (fixes FTBFS)
  * cifs, freezer: add wait_event_freezekillable and have cifs use it
    (Closes: #488794)
  * [alpha] Remove old, broken udeb configuration (Closes: #647586)
  * DFSG: Remove drivers/staging/ft1000/ft1000-*/*.img, non-free
    firmware for drivers we don't build
  * hfs: fix hfs_find_init() sb->ext_tree NULL ptr oops (CVE-2011-2203)
  * vmscan: fix shrinker callback bug in fs/super.c
  * block: Always check length of all iov entries in blk_rq_map_user_iov()
  * [x86] Add amilo-rfkill driver for some Fujitsu-Siemens Amilo laptops
    (Closes: #631664)

  [ Arnaud Patard ]
  * [arm] add missing ioread/write be functions to ixp4xx to fix FTBFS
  * [armhf] allow to build kernel image for iMX51 and iMX53 and enable some
    iMX53 platforms.
  * [armhf] add ahci for iMX53, pata for iMX51

 -- Ben Hutchings <ben@decadent.org.uk>  Sun, 13 Nov 2011 20:08:09 +0000

linux-2.6 (3.1.0-1~experimental.1) experimental; urgency=low

  * New upstream release: http://kernelnewbies.org/Linux_3.1
    - drm/i915: FBC off for ironlake and older, otherwise on by default
      (Closes: #641622)
    - drm/radeon: Update AVIVO cursor coordinate origin before x/yorigin
      calculation (Closes: #585130)
    - crypto: ghash - Avoid null pointer dereference if no key is set

  [ Ben Hutchings ]
  * [powerpc/powerpc64] Add missing #include to LPAR console selection fix
  * Make kernel-wedge package checks non-fatal in experimental builds
  * [x86/!486] Enable INTEL_IDLE
  * aufs: Update to aufs3.1-20111031 (Closes: #644687)

  [ Bastian Blank ]
  * Use xz compression for debug packages.
  * Make gcc-4.6 the default compiler.
  * Use shorter versions in the package names.
  * Remove linux-tools-* binary package.
  * Drop external module packages stuff.
  * Set default security module to Unix Discretionary Access Controls.
    - Remove unneeded selinux boot parameter.

 -- Bastian Blank <waldi@debian.org>  Thu, 03 Nov 2011 20:03:14 +0100

linux-2.6 (3.1.0~rc7-1~experimental.1) experimental; urgency=low

  * New upstream release candidate

  [ Ben Hutchings ]
  * Build udebs for the installer

 -- Ben Hutchings <ben@decadent.org.uk>  Sun, 25 Sep 2011 22:52:50 +0100

linux-2.6 (3.1.0~rc6-1~experimental.1) experimental; urgency=low

  * New upstream release candidate

  [ Ben Hutchings ]
  * [ia64] Disable GENERIC_GPIO (fixes FTBFS)
  * [i386] libertas: prioritize usb8388_olpc.bin firmware on OLPC machines
  * [armel/ixp4xx] Add gpioblib support (fixes FTBFS)
  * [i386] Fix alignment of alternative instruction entries (Closes: #640964)

 -- Ben Hutchings <ben@decadent.org.uk>  Wed, 21 Sep 2011 05:45:40 +0100

linux-2.6 (3.1.0~rc4-1~experimental.1) experimental; urgency=low

  * New upstream release candidate

  [ Ben Hutchings ]
  * aufs: Disable until it is updated for Linux 3.1
  * rt: Disable until it is updated for Linux 3.1
  * nfs: Enable NFSv4.1/pNFS (Closes: #627655)
  * [x86] ACPI: Enable ACPI_APEI_GHES as built-in (no longer modular).
    Enable ACPI_APEI_MEMORY_FAILURE.
  * netfilter: Enable IP_SET_HASH_NETIFACE as module
  * net: Enable NFC, NFC_PN533 as modules
  * video: Enable FB_UDL as module (Closes: #618261)
  * target: Enable ISCSI_TARGET as module
  * skge: Enable SKGE_GENESIS
  * net/wireless: Enable RTL8192DE as module
  * hwmon: Enable SENSORS_EMC2103, SENSORS_LM95245, SENSORS_MAX1668,
    SENSORS_NTC_THERMISTOR, SENSORS_SMM665 as modules
  * [i386] Enable GPIO_CS5535, MFD_CS5535, CS5535_MFGPT,
    CS5535_CLOCK_EVENT_SRC, GPIO_VX855, MFD_VX855 as modules;
    [i386/486] Enable OLPC_XO1_PM, OLPC_XO1_RTC, OLPC_XO1_SCI, OLPC_XO15_SCI
    (Closes: #639113)
  * media/dvb: Enable DVB_NET
  * media/rc: Enable IR_MCE_KBD_DECODER as module
  * gspca: Enable USB_GSPCA_SE401 as module
  * de4x5: Disable on all architectures except alpha (Closes: #639538)
  * wl128x: Disable on all flavours except armhf/omap
  * Make bug script accept failure of lspci (Closes: #639439)
  * [alpha] Disable GENERIC_GPIO (Closes: #638696)

 -- Ben Hutchings <ben@decadent.org.uk>  Mon, 29 Aug 2011 14:48:28 +0100

linux-2.6 (3.0.0-6) unstable; urgency=high

  [ Uwe Kleine-König ]
  * [amd64] Update rt featureset to 3.0.7-rt20

  [ Bastian Blank ]
  * Add stable 3.0.7, including:
    - drm/radeon: Update AVIVO cursor coordinate origin before x/yorigin
      calculation (Closes: #585130)
    - ipv6: fix NULL dereference in udp6_ufo_fragment() (Closes: #643817)
    For the complete list of changes, see:
     http://www.kernel.org/pub/linux/kernel/v3.0/ChangeLog-3.0.7

  [ Ben Hutchings ]
  * [powerpc] Change ATA, PATA_MACIO from module to built-in (Closes: #641210)
  * [powerpc] Change IDE, IDE_GD from built-in to module
  * Add stable 3.0.8, including:
    - cputimer: Cure lock inversion
    - drm/ttm: ensure ttm for new node is bound before calling move_notify()
    - drm/ttm: unbind ttm before destroying node in accel move cleanup
    - CIFS: Fix ERR_PTR dereference in cifs_get_root
    - xfs: start periodic workers later
    - mm: fix race between mremap and removing migration entry
    - x25: Prevent skb overreads when checking call user data
    - crypto: ghash - Avoid null pointer dereference if no key is set
      (CVE-2011-4081)
    - hfsplus: Fix kfree of wrong pointers in hfsplus_fill_super() error path
    For the complete list of changes, see:
     http://www.kernel.org/pub/linux/kernel/v3.0/ChangeLog-3.0.8
  * [{mips,mipsel}/{4,5}kc-malta] Disable X.25, as in all other configurations
  * ark3116: Fix initialisation order (Closes: #640391)
  * Add empty files to trigger generation of kernel-image udebs
  * aufs: Update to aufs3.0-20111031 (Closes: #644687)
  * xfs: Fix possible memory corruption in xfs_readlink (CVE-2011-4077)
  * oom: fix integer overflow of points in oom_badness (CVE-2011-4097)

 -- Ben Hutchings <ben@decadent.org.uk>  Tue, 01 Nov 2011 14:50:06 +0000

linux-2.6 (3.0.0-5) unstable; urgency=low

  [ Ben Hutchings ]
  * Bump ABI to 2
  * kobj_uevent: Ignore if some listeners cannot handle message
    (Closes: #641661)
  * Build udebs for the installer
  * Add stable 3.0.5 and 3.0.6, including:
    - TTY: pty, fix pty counting
    - pata_via: disable ATAPI DMA on AVERATEC 3200
    - atm: br2684: Fix oops due to skb->dev being NULL
    - alarmtimers: Avoid possible null pointer traversal
    - alarmtimers: Memset itimerspec passed into alarm_timer_get
    - alarmtimers: Avoid possible denial of service with high freq periodic
      timers
    - rtc: Fix RTC PIE frequency limit
    - x86, perf: Check that current->mm is alive before getting user callchain
    - xen/smp: Warn user why they keel over - nosmp or noapic and what to use
      instead. (Closes: #637308)
    - drm/nouveau: properly handle allocation failure in nouveau_sgdma_populate
    - net/9p: fix client code to fail more gracefully on protocol error
    - virtio: Fix the size of receive buffer packing onto VirtIO ring.
    - virtio: VirtIO can transfer VIRTQUEUE_NUM of pages.
    - fs/9p: Fid is not valid after a failed clunk.
    - fs/9p: When doing inode lookup compare qid details and inode mode bits.
    - fs/9p: Always ask new inode in create
    - net/9p: Fix the msize calculation.
    - 9p: close ACL leaks
    - fs/9p: Add fid before dentry instantiation
    - net/9p: Fix kernel crash with msize 512K
    - fs/9p: Always ask new inode in lookup for cache mode disabled
    - vfs: restore pinning the victim dentry in vfs_rmdir()/vfs_rename_dir()
    - cifs: fix possible memory corruption in CIFSFindNext (CVE-2011-3191)
    - writeback: introduce .tagged_writepages for the WB_SYNC_NONE sync stage
    - writeback: update dirtied_when for synced inode to prevent livelock
    - fib:fix BUG_ON in fib_nl_newrule when add new fib rule
    - scm: Capture the full credentials of the scm sender
    - vlan: reset headers on accel emulation path
    - xfrm: Perform a replay check after return from async codepaths
    - bridge: Pseudo-header required for the checksum of ICMPv6
    - bridge: fix a possible use after free
    - TPM: Call tpm_transmit with correct size (CVE-2011-1161)
    - TPM: Zero buffer after copying to userspace (CVE-2011-1162)
    - ALSA: fm801: Gracefully handle failure of tuner auto-detect
      (Closes: #641946)
    - btrfs: fix d_off in the first dirent
    - ARM: 7091/1: errata: D-cache line maintenance operation by MVA may not
      succeed
    - ARM: 7099/1: futex: preserve oldval in SMP __futex_atomic_op
    - ALSA: usb-audio: Check for possible chip NULL pointer before clearing
      probing flag
    - cfg80211: Fix validation of AKM suites
    - iwlagn: fix dangling scan request
    - block: Free queue resources at blk_release_queue() (Closes: #631187)
    For the complete list of changes, see:
     http://www.kernel.org/pub/linux/kernel/v3.0/ChangeLog-3.0.5
     http://www.kernel.org/pub/linux/kernel/v3.0/ChangeLog-3.0.6
  * Make taskstats require root access (CVE-2011-2494)

  [ Uwe Kleine-König ]
  * [amd64] Update rt featureset to 3.0.6-rt16 (Closes: #643301)

 -- Ben Hutchings <ben@decadent.org.uk>  Wed, 05 Oct 2011 15:14:34 +0100

linux-2.6 (3.0.0-4) unstable; urgency=low

  [ Ben Hutchings ]
  * Make bug script accept failure of lspci (Closes: #639439)
  * [alpha] Disable GENERIC_GPIO (Closes: #638696)
  * Add stable 3.0.4, including:
    - loop: fix deadlock when sysfs and LOOP_CLR_FD race against each other
    - Btrfs: fix an oops of log replay
    - ext4: Fix ext4_should_writeback_data() for no-journal mode
    - ext4: call ext4_ioend_wait and ext4_flush_completed_IO in ext4_evict_inode
    - ext4: Resolve the hang of direct i/o read in handling
      EXT4_IO_END_UNWRITTEN.
    - ext4: fix nomblk_io_submit option so it correctly converts uninit blocks
    - xen-blkfront: Drop name and minor adjustments for emulated scsi devices
    - xen/x86: replace order-based range checking of M2P table by linear one
    - rt2x00: fix order of entry flags modification
    - Add a personality to report 2.6.x version numbers
    For the complete list of changes, see:
     http://www.kernel.org/pub/linux/kernel/v3.0/ChangeLog-3.0.4
  * sendmmsg/sendmsg: fix unsafe user pointer access
  * rt2x00: fix crash in rt2800usb_write_tx_desc
  * rt2x00: fix crash in rt2800usb_get_txwi (Closes: #636531)
  * [sparc] Only Panther cheetah+ chips have POPC (Closes: #639949)
  * uvcvideo: Fix crash when linking entities (Closes: #637740)
  * Update Spanish debconf template translations (Omar Campagne)
    (Closes: #636242)

  [ Moritz Muehlenhoff ]
  * Update German Debconf translation. Thanks to Holger Wansing
    (Closes: #641487)

  [ Uwe Kleine-König ]
  * [amd64] Update rt featureset to 3.0.4-rt14

 -- Ben Hutchings <ben@decadent.org.uk>  Mon, 19 Sep 2011 14:40:42 +0100

linux-2.6 (3.0.0-3) unstable; urgency=low

  [ Ben Hutchings ]
  * Disable SENSORS_SHT15, unlikely to be usable on any supported platform
    (Closes: #638696)
  * Add stable 3.0.3, including:
    - atm: br2864: sent packets truncated in VC routed mode (Closes: #638656)
    For the complete list of changes, see:
     http://www.kernel.org/pub/linux/kernel/v3.0/ChangeLog-3.0.3
  * netfilter: TCP and raw fix for ip_route_me_harder (fixes case where
    SNAT/masquerading is not done)
  * Remove net device features from bug reports (Closes: #638956)
  * [mips,mipsel] Ignore nfs ABI changes made in 3.0.0-2; fixes FTBFS
  * genirq: Fix wrong bit operation
  * befs: Validate length of long symbolic links (CVE-2011-2928)
  * CIFS: Fix memory corruption on mount (Closes: #635344)
  * x86-32, vdso: On system call restart after SYSENTER, use int $0x80
  * drm/ttm: fix ttm_bo_add_ttm(user) failure path
  * fuse: check size of FUSE_NOTIFY_INVAL_ENTRY message

 -- Ben Hutchings <ben@decadent.org.uk>  Sat, 27 Aug 2011 08:04:02 +0100

linux-2.6 (3.0.0-2) unstable; urgency=high

  [ Aurelien Jarno ]
  * Add configuration files for s390x architecture.

  [ Ben Hutchings ]
  * linux-libc-dev: Install include/asm under arch-specific directory
    (thanks to Aurelien for correcting the directory); mark package as
    multi-arch-coinstallable (Multi-Arch: same)
  * [powerpc] Use libata-based drivers for most PATA controllers
    (Closes: #636854):
    - Various drivers replaced as for x86 in 2.6.32-10
    - pata_macio replaces ide_pmac
  * Add stable 3.0.2, including:
    - net: Cap number of elements for sendmmsg
    - net: Fix security_socket_sendmsg() bypass problem
    - [x86] xen: allow enable use of VGA console on dom0
    - net: Compute protocol sequence numbers and fragment IDs using MD5
    - cifs: cope with negative dentries in cifs_get_root
    - ALSA: snd-usb: avoid dividing by zero on invalid input
    - ipv6: make fragment identifications less predictable (CVE-2011-2699)
    - sch_sfq: fix sfq_enqueue() (Closes: #631945)
    - gre: fix improper error handling
    - ecryptfs: Add mount option to check uid of device being mounted
      = expect uid
    - ecryptfs: Return error when lower file pointer is NULL
    - ext{3,4}: Properly count journal credits for long symlinks
    For the complete list of changes, see:
     http://www.kernel.org/pub/linux/kernel/v3.0/ChangeLog-3.0.2
  * [x86] Enable RTS_PSTOR as module

  [ maximilian attems ]
  * Add stable 3.0.1, including:
    - gro: Only reset frag0 when skb can be pulled (CVE-2011-2723)
    - staging: comedi: fix infoleak to userspace (CVE-2011-2909)
    - rtc: limit frequency
    - CIFS: Fix oops while mounting with prefixpath
    - [SCSI] fix crash in scsi_dispatch_cmd()
    - tracing: Fix bug when reading system filters on module removal
    - tracing: Have "enable" file use refcounts like the "filter" file
    - ext4: fix i_blocks/quota accounting when extent insertion fails
    - ext4: free allocated and pre-allocated blocks when check_eofblocks_fl
      fails
    - ext3: Fix oops in ext3_try_to_allocate_with_rsv()
    - nfsd4: remember to put RW access on stateid destruction
    - nfsd4: fix file leak on open_downgrade
    - NFS: Fix spurious readdir cookie loop messages
    - proc: fix a race in do_io_accounting()
    - ipc/sem.c: fix race with concurrent semtimedop() timeouts and IPC_RMID
    - [armel,armhf,hppa] dm io: flush cpu cache with vmapped io
    - dm snapshot: flush disk cache when merging
    For the complete list of changes, see:
     http://www.kernel.org/pub/linux/kernel/v3.0/ChangeLog-3.0.1

  [ Jonathan Nieder ]
  * perf: do not look at ./config for configuration (Closes: #632923)
    (CVE-2011-2905)

  [ Uwe Kleine-König ]
  * [amd64] Update rt featureset to 3.0.1-rt11

 -- Ben Hutchings <ben@decadent.org.uk>  Tue, 16 Aug 2011 06:08:53 +0100

linux-2.6 (3.0.0-1) unstable; urgency=low

  * New upstream release: http://kernelnewbies.org/Linux_3.0

  [ maximilian attems ]
  * Topconfig enable modular VIDEO_SR030PC30, VIDEO_NOON010PC30,
    SOC_CAMERA_IMX074, SOC_CAMERA_OV2640, SOC_CAMERA_OV6650,
    SOC_CAMERA_OV9740, USB_YUREX.
  * [x86] enable modular VIDEO_VIA_CAMERA.
  * [x86_32] enable modular XO15_EBOOK.
  * ALSA: hda - Enable auto-parser as default for Conexant codecs.

  [ Ben Hutchings ]
  * linux-support, linux-tools: Use dh_python2 instead of dh_pysupport
  * aufs: Update for 3.0
  * [amd64] Enable PCMCIA_AHA152X as module (Closes: #632929)
  * Update debconf template translations:
    - Slovak (Slavko)
  * [x86] comedi: Enable the same drivers as in stable (squeeze), except
    for ISA drivers on amd64 (Closes: #633516)
  * Reduce required initramfs-tools version to 0.99~, to ease backporting
  * [armhf/mx5] Explicitly configure this flavour to support i.MX51; it
    is not currently possible to support other i.MX5x processors as well

  [ Arnaud Patard ]
  * Merge ixp4xx build fix and enable ixp4xx back
 
  [ Aurelien Jarno ]
  * [mips/octeon] Disable MEGARAID_SAS, SUSPEND, HIBERNATION, PM_RUNTIME.
    Enable FUSION, FUSION_SAS, HW_RANDOM, HW_RANDOM_OCTEON, 
    OCTEON_MGMT_ETHERNET, CONFIG_OCTEON_ETHERNET.

  [ Bastian Blank ]
  * [xen] Allow autoloading of backend drivers.

  [ Uwe Kleine-König ]
  * [amd64] Add rt featureset with 3.0-rt2 patch set

 -- Ben Hutchings <ben@decadent.org.uk>  Sun, 24 Jul 2011 02:42:27 +0200

linux-2.6 (3.0.0~rc6-1~experimental.1) experimental; urgency=low

  * New upstream release candidate

  [ maximilian attems ]
  * Topconfig enable modular USB_NET_KALMIA, I2C_DIOLAN_U2C, SMBUS,
    SENSORS_SMBUS, SENSORS_SHT21, SENSORS_EMC6W201, SENSORS_SCH5627,
    SENSORS_ADS1015, SENSORS_W83795, SENSORS_DS620, SENSORS_LINEAGE,
    SENSORS_LTC4151, SENSORS_LTC4261, SENSORS_MAX16065, SENSORS_MAX6639,
    SENSORS_MAX6642, BT_WILINK.
  * [x86_32] enable modular I2C_PXA.
  * [x86] enable modular SENSORS_FAM15H_POWER.
  * drm/i915: Hold struct_mutex during i915_save_state/i915_restore_state.
  * [thinkpad]: Add KEY_MICMUTE and enable it on Lenovo X220.
  * [m68k]: resources: Add lookup_resource().
  * m68k/atari: Reserve some ST-RAM early on for device buffer use.
  * ALSA: hda - Handle -1 as invalid position, too
  * ALSA: hda - Judge playback stream from stream id in azx_via_get_position()

  [ Ben Hutchings ]
  * [x86] Enable SCSI_ISCI as module

 -- maximilian attems <maks@debian.org>  Tue, 05 Jul 2011 11:05:43 +0200

linux-2.6 (3.0.0~rc5-1~experimental.1) experimental; urgency=low

  * New upstream release candidate
    -  fix wrong iput on d_inod. (closes: #631255, #631802)

  [ maximilian attems ]
  * [x86] enable some comedi modules. (closes: #631199)
  * [kirkwood] Enable sound support for the HP t5325 (closes: #631762)

  [ Arnaud Patard ]
  * [armel] disable ixp4xx, until upstream agrees on how to fix
  the build error
  * [armel] Remove configuration options which don't exist anymore
  * [armhf] disable net dma/async tx on mx5 as it can't work

 -- maximilian attems <maks@debian.org>  Tue, 28 Jun 2011 11:55:21 +0200

linux-2.6 (3.0.0~rc4-1~experimental.1) experimental; urgency=low

  * New upstream release candidate
    - drm/i915: Fixes. (closes: #627976)

  [ maximilian attems ]
  * [x86] enable modular INTEL_OAKTRAIL, ACPI_APEI_PCIEAER.
  * Topconfig enable modular RADIO_WL1273, RADIO_WL128X.

  [ Ben Hutchings ]
  * rt2800pci: Add device ID for RT539F device (Closes: #630960)
  * atm: Enable for all architectures except m68k, s390 (Closes: #630900)

 -- maximilian attems <maks@debian.org>  Tue, 21 Jun 2011 15:00:23 +0200

linux-2.6 (3.0.0~rc3-1~experimental.1) experimental; urgency=low

  * New upstream release candidate

  [ Ben Hutchings ]
  * [i386] idle: EXPORT_SYMBOL(default_idle, pm_idle) if
    CONFIG_APM_MODULE (only); fixes FTBFS

  [ maximilian attems ]
  * Update configs.
  * Topconfig enable BPF_JIT. (closes: #630553)
  * Update debconf pt (Américo Monteiro) translations. (closes: #627631)
  * Add kbuild fixes out of linux-next.

 -- maximilian attems <maks@debian.org>  Thu, 16 Jun 2011 15:04:33 +0200

linux-2.6 (3.0.0~rc2-1~experimental.1) experimental; urgency=low

  * New upstream release candidate

  [ maximilian attems ]
  * Newer Standards-Version 3.9.2 without changes.
  
  [ Hector Oron ]
  * [armel/iop32x] Fix FTBFS (Closes: #629342)

  [ Aurelien Jarno ]
  * [mips,mipsel] Update arch/mips/kernel/i8259.c to fix FTBFS.
  * [mips,mipsel] Remove explicit disable of CONFIG_DRM_NOUVEAU and 
    CONFIG_DRM_RADEON_KMS.

  [ Ben Hutchings ]
  * perf: Cancel -Werror compiler option; fixes FTBFS with perl 5.14
  * qla4xxx: Remove our fix for #598503; it has now been fixed upstream
    in a different way and the two changes resulted in FTBFS
  * [ia64] nouveau: Disable ACPI support. It probably wasn't very useful
    on ia64, and now depends on mxm-wmi which is definitely x86-only.
  * Make gcc-4.5 the default compiler (except for alpha, hppa and m68k)
  * Restore xen-linux-system-<version>-<flavour> packages

 -- Ben Hutchings <ben@decadent.org.uk>  Thu, 09 Jun 2011 01:10:53 +0100

linux-2.6 (3.0.0~rc1-1~experimental.1) experimental; urgency=low

  * New upstream release candidate

  [ Ben Hutchings ]
  * [x86] Enable BACKLIGHT_APPLE, replacing BACKLIGHT_MBP_NVIDIA
    (Closes: #627492)
  * cgroups: Disable memory resource controller by default. Allow it
    to be enabled using kernel parameter 'cgroup_enable=memory'.
  * rt2800usb: Enable support for more USB devices including
    Linksys WUSB600N (Closes: #596626) (this change was accidentally
    omitted from 2.6.39-1)
  * fs: Enable FHANDLE
  * cgroups: Enable CGROUP_MEM_RES_CTLR_SWAP but not
    CGROUP_MEM_RES_CTLR_SWAP_ENABLED. Swap accounting can be enabled
    using kernel parameter 'swapaccount'.
  * ipv4: Enable IP_FIB_TRIE_STATS
  * netfilter: Enable IP_SET, IP_SET_BITMAP_IP, IP_SET_BITMAP_IPMAC,
    IP_SET_BITMAP_PORT, IP_SET_HASH_IP, IP_SET_HASH_IPPORT,
    IP_SET_HASH_IPPORTIP, IP_SET_HASH_IPPORTNET, IP_SET_HASH_NET,
    IP_SET_HASH_NETPORT, IP_SET_LIST_SET, NETFILTER_XT_SET as modules
  * net/sched: Enable NET_SCH_QFQ as module
  * can: Enable CAN_SOFTING, CAN_SOFTING_CS as modules
  * mtd: Enable MTD_SWAP as module
  * of, proc: Enable PROC_DEVICETREE
  * dm: Enable DM_RAID, DM_FLAKEY as modules. Note these are currently
    experimental.
  * target: Enable TCM_FC as module
  * net/wireless/ath: Enable CARL9170 as module (carl9170, replacing
    ar9170usb)
  * rtlwifi: Enable RTL8192SE as module (Closes: #590280)
  * net/wireless: Enable MWIFIEX, MWIFIEX_SDIO as modules
  * net/usb: Enable USB_VL600 as module
  * tablet: Enable drivers for all possible architectures and flavours
  * tablet: Enable TABLET_USB_HANWANG as module
  * pps: Enable PPS_CLIENT_PARPORT as module
  * ptp: Enable PTP_1588_CLOCK, PTP_1588_CLOCK_GIANFAR,
    PTP_1588_CLOCK_IXP46X as modules
  * [x86] watchdog: Enable SP5100_TCO, NV_TCO as modules
  * media/rc: Enable IR_REDRAT3, RC_LOOPBACK as module
  * [x86] media/rc: Enable IR_ITE_CIR, IR_FINTEK as modules
  * gspca: Enable USB_GSPCA_KINECT as module
  * [i386] radio: Enable RADIO_MIROPCM20 as module
  * s3fb: Enable FB_S3_DDC
  * viafb: Enable FB_VIA_X_COMPATIBILITY
  * es1968: Enable SND_ES1968_RADIO
  * sound: Enable SND_ISIGHT, SND_LOLA as modules
  * hid: Enable HID_ACRUX, HID_EMS_FF, HID_KEYTOUCH, HID_LCPOWER,
    HID_MULTITOUCH, HID_ROCCAT_ARVO, HID_ROCCAT_KONEPLUS,
    HID_ROCCAT_KOVAPLUS as modules
  * usb-storage: Enable USB_STORAGE_REALTEK, USB_STORAGE_ENE_UB6250 as
    modules
  * mmc: Enable MMC_VUB300, MMC_USHC as modules
  * memstick: Enable MEMSTICK_R592 as module
  * [x86] edac: Enable EDAC_I7300 as module
  * [i386] staging, video: Enable FB_OLPC_DCON as module
  * [x86] staging, drm: Enable DRM_PSB as module
  * crypto, net: Enable CRYPTO_USER_API_HASH, CRYPTO_USER_API_SKCIPHER as
    modules
  * [x86] block, xen: Enable XEN_BLKDEV_BACKEND as module

 -- Ben Hutchings <ben@decadent.org.uk>  Wed, 01 Jun 2011 06:41:14 +0100

linux-2.6 (2.6.39-3) unstable; urgency=low

  [ Ben Hutchings ]
  * [x86] i915: Revert "drm/i915: Enable GMBUS for post-gen2 chipsets"
    (Closes: #627575)
  * linux-source-<version>: Suggest libqt4-dev (for 'make xconfig')
    instead of libqt3-mt-dev (Closes: #631666)
  * [armhf] Add omap flavour, thanks to Sebastian Reichel
  * [armhf] rtc-twl: Switch to using threaded irq
  * bridge/netfilter: provide a cow_metrics method for fake_ops
    (Closes: #629932)
  * Update debconf template translations:
    - Danish (Joe Dalton) (Closes: #632551)
    - Slovak (Slavko) (Closes: #608684)
  * partitions/efi: Fix crash (oops) caused by corrupted GUID partition
    table (CVE-2011-1577)
  * ksm: fix NULL pointer dereference in scan_get_next_rmap_item()
    (CVE-2011-2183)
  * inet_diag: Fix infinite loop in inet_diag_bc_audit() (CVE-2011-2213)
  * taskstats: don't allow duplicate entries in listener mode (CVE-2011-2484)
  * bluetooth: Prevent buffer overflow in l2cap config request
    (CVE-2011-2497)

  [ maximilian attems ]
  * Add stable 2.6.39.2, including:
    - block: Fix crash (oops) in blkdev_get() on failed exclusive open
      (Closes: #631574)
    - nl80211: fix check for valid SSID size in scan operations (CVE-2011-2517)
    - drm/radeon/kms: viewport height has to be even
    - drm/radeon/kms: fix for radeon on systems >4GB without hardware iommu
    - fat: Fix corrupt inode flags when remove ATTR_SYS flag
    - scsi:  Fix oops caused by queue refcounting failure
    - cifs: don't allow cifs_reconnect to exit with NULL socket pointer
    - drm/radeon/kms: do bounds checking for 3D_LOAD_VBPNTR and bump array
      limit
    - TOMOYO: Fix oops in tomoyo_mount_acl() (CVE-2011-2518)
    For the complete list of changes, see:
     http://www.kernel.org/pub/linux/kernel/v2.6/ChangeLog-2.6.39.2

 -- Ben Hutchings <ben@decadent.org.uk>  Mon, 04 Jul 2011 07:08:10 +0100

linux-2.6 (2.6.39-2) unstable; urgency=low

  [ Ben Hutchings ]
  * [x86] Enable BACKLIGHT_APPLE, replacing BACKLIGHT_MBP_NVIDIA
    (Closes: #627492)
  * cgroups: Disable memory resource controller by default. Allow it
    to be enabled using kernel parameter 'cgroup_enable=memory'.
  * rt2800usb: Enable support for more USB devices including
    Linksys WUSB600N (Closes: #596626) (this change was accidentally
    omitted from 2.6.39-1)
  * [x86] Remove Celeron from list of processors supporting PAE. Most
    'Celeron M' models do not.
  * Update debconf template translations:
    - Swedish (Martin Bagge) (Closes: #628932)
    - French (David Prévot) (Closes: #628191)
  * aufs: Update for 2.6.39 (Closes: #627837)
  * Add stable 2.6.39.1, including:
    - ext4: dont set PageUptodate in ext4_end_bio()
    - pata_cmd64x: fix boot crash on parisc (Closes: #622997, #622745)
    - ext3: Fix fs corruption when make_indexed_dir() fails
    - netfilter: nf_ct_sip: validate Content-Length in TCP SIP messages
    - sctp: fix race between sctp_bind_addr_free() and
      sctp_bind_addr_conflict()
    - sctp: fix memory leak of the ASCONF queue when free asoc
    - md/bitmap: fix saving of events_cleared and other state
    - cdc_acm: Fix oops when Droids MuIn LCD is connected
    - cx88: Fix conversion from BKL to fine-grained locks (Closes: #619827)
    - keys: Set cred->user_ns in key_replace_session_keyring (CVE-2011-2184)
    - tmpfs: fix race between truncate and writepage
    - nfs41: Correct offset for LAYOUTCOMMIT
    - xen/mmu: fix a race window causing leave_mm BUG()
    - ext4: fix possible use-after-free in ext4_remove_li_request()
    For the complete list of changes, see:
     http://www.kernel.org/pub/linux/kernel/v2.6/ChangeLog-2.6.39.1
  * Bump ABI to 2
  * netfilter: Enable IP_SET, IP_SET_BITMAP_IP, IP_SET_BITMAP_IPMAC,
    IP_SET_BITMAP_PORT, IP_SET_HASH_IP, IP_SET_HASH_IPPORT,
    IP_SET_HASH_IPPORTIP, IP_SET_HASH_IPPORTNET, IP_SET_HASH_NET,
    IP_SET_HASH_NETPORT, IP_SET_LIST_SET, NETFILTER_XT_SET as modules
    (Closes: #629401)

  [ Aurelien Jarno ]
  * [mipsel/loongson-2f] Disable_SCSI_LPFC to workaround GCC ICE.

 -- Ben Hutchings <ben@decadent.org.uk>  Tue, 07 Jun 2011 12:14:05 +0100

linux-2.6 (2.6.39-1) unstable; urgency=low

  [ maximilian attems ]
  * [x86] Enable CRYPTO_AES_NI_INTEL for all flavours. (closes: #623631)
  * topconfig: Enable SND_USB_6FIRE, SND_FIREWIRE_SPEAKERS,
    MEDIA_CONTROLLER, DVB_USB_TECHNISAT_USB2, USB_GSPCA_NW80X,
    USB_GSPCA_VICAM, XEN_WDT, LOOPBACK_TARGET.
  * [x86] Enable modular XEN_NETDEV_BACKEND.
  * topconfig enable mem cgroup RESOURCE_COUNTERS, CGROUP_MEM_RES_CTLR.
    (closes: #534964)
  * Cleanup configs.

  [ Ben Hutchings ]
  * [!x86] Disable TPM drivers. TPMs are currently only fitted in PCs.
  * rt2800usb: Enable support for more USB devices including
    Linksys WUSB600N (Closes: #596626)
  * mm: Select SLAB allocator again. Although SLUB is currently the
    upstream default, this was set as an experiment rather than a
    recommendation! SLUB generally has poorer performance than SLAB on
    larger systems.
  * postinst: Remove specific support for running a ramdisk creator;
    warn users that specify one in /etc/kernel-img.conf
  * Require initramfs-tools >= 0.99, which installs a postinst hook

  [ Arnaud Patard ]
  * [armel] Disable eeti touchscreen driver due to missing irq_to_gpio on
    several platforms.

 -- maximilian attems <maks@debian.org>  Thu, 19 May 2011 15:34:37 +0200

linux-2.6 (2.6.39~rc7-1~experimental.1) experimental; urgency=low

  * [x86] Enable modular ASUS_WMI and ASUS_NB_WMI. (closes: #626141)
  * [x86] Enable modular DELL_WMI_AIO, HP_ACCEL, INTEL_IPS, ACPI_IPMI.
  * [x86/486] Enable modular XO1_RFKILL, XO15_EBOOK.
  * topconfig: Enable modular NF_CONNTRACK_TIMESTAMP, NF_CONNTRACK_SNMP,
    NETFILTER_XT_TARGET_AUDIT, NETFILTER_XT_MATCH_ADDRTYPE,
    NETFILTER_XT_MATCH_DEVGROUP, NET_SCH_SFB, NET_SCH_MQPRIO, NET_SCH_CHOKE,
    SATA_ACARD_AHCI, PATA_ARASAN_CF, SCSI_BNX2X_FCOE.
  * Add nl debconf template translation. (closes: #622967)
    Thanks willem kuyn <willemkuyn@gmail.com>.
  * topconfig Enable modular RTL8192CU. (closes: #625613)

 -- maximilian attems <maks@debian.org>  Tue, 10 May 2011 15:11:00 +0200

linux-2.6 (2.6.39~rc6-1~experimental.1) experimental; urgency=low

  * New upstream release candidate  

  [ maximilian attems ]
  * Enable SQUASHFS_{LZO,XZ}. (closes: #613658)
  * [x86] Enable EASYCAP. (closes: #624505)

  [ Ben Hutchings
  * xhci-hcd: Include <linux/slab.h> in xhci-pci.c (fixes FTBFS on armel)
  * [x86] Enable BRCMSMAC; the brcmsmac module replaces brcm80211
    (Closes: #625510)

  [ Aurelien Jarno ]
  * drm/nouveau, drm/radeon: remove fix for non-powerpc/sparc/x86.
  * [mips,mipsel] Disabled CONFIG_DRM_NOUVEAU and CONFIG_DRM_RADEON_KMS.
  * [mips/octeon] Disabled CONFIG_HOTPLUG_CPU and CONFIG_PM.

 -- maximilian attems <maks@debian.org>  Sun, 08 May 2011 12:23:15 +0200

linux-2.6 (2.6.39~rc5-1~experimental.1) experimental; urgency=low

  * New upstream release candidate  

  [ Ben Hutchings ]
  * [powerpc] kexec: Fix build failure on 32-bit SMP
  * net/wireless: Adjust config for iwlegacy/iwlwifi split (Closes: #624124)
    - Enable IWLWIFI_LEGACY as module
    - Enable IWL4965 as module; it is no longer part of the iwlagn module
  * [armhf] Actually install zImage into the linux-image package, thanks to
    Sebastian Reichel
  * [armhf] Build a linux-tools package
  * Fix configuration for features that are no longer modular, thanks to
    Sedat Dilek (Closes: #624372):
    - bluetooth: Re-enable BT_L2CAP and BT_SCO as part of bluetooth module
    - leds: Explicitly enable LEDS_CLASS as built-in
    - mfd: Explicitly disable MFD_WM8994

  [ Aurelien Jarno ]
  * drm/nouveau, drm/radeon: fix build failure on mips.

 -- Ben Hutchings <ben@decadent.org.uk>  Fri, 29 Apr 2011 06:04:13 +0100

linux-2.6 (2.6.39~rc4-1~experimental.1) experimental; urgency=low

  * New upstream release candidate

  [ Ben Hutchings ]
  * [i386] Rename '686-bigmem' flavour to '686-pae'; remove '686' flavour.
    For 686-class systems without PAE, the '486' flavour is more efficient
    than the '686' flavour due to optimisation for uniprocessor systems.
  * Add armhf architecture with mx5 flavour, thanks to Hector Oron and
    Vagrant Cascadian (Closes: #621032)

 -- Ben Hutchings <ben@decadent.org.uk>  Sun, 24 Apr 2011 03:21:31 +0100

linux-2.6 (2.6.38-5) unstable; urgency=medium

  [ Thorsten Glaser ]
  * [m68k] atari: Enable and compile in generic RTC
  * [m68k] Backport the most urgent fixes from 2.6.39
    - Add helper functions to handle kernel faults, traps and
      exceptions better (used by the other patches below)
    - Add improved support for running under the ARAnyM emulator
      (its native features interface) and emulated hardware
      + block access (similar to virtio-block)
      + console access (redirection to stdout)
      + network access (Ethernet)  (Closes: #599121)
  * [m68k] Add patch from queue fixing atarifb console output on
    machines with a lot of FastRAM by reserving some ST-RAM early
  * [m68k] Add patch from mm mailing list to fix SLUB breakage

  [ Aurelien Jarno ]
  * [mips/octeon] Disable CONFIG_HOTPLUG_CPU.

  [ Ben Hutchings ]
  * rt2800pci, rt2800usb: Enable experimental support for more recent
    chips (Closes: #623808)
  * [x86] staging: Enable EASYCAP as module (Closes: #624505)
  * Add stable 2.6.38.5, including:
    - p54: Initialize extra_len in p54_tx_80211
    - nfsd4: Fix filp leak (regression introduced in 2.6.38.3)
    - radeon: PLL tweaks for R7xx
    - nouveau: Fix notifier memory corruption bug
    - radeon: Fix bad shift in atom iio table parser
    - [x86] i915: Sanitize the output registers after resume
    - [x86] ideapad: Read brightness setting on brightness key notify
    - ath9k_hw: Partially revert "fix dma descriptor rx error bit parsing"
    - [s390] pfault: fix token handling
    - ACPI/PM: Avoid infinite recurrence while registering power resources
    - [hppa] slub: Disable use with DISCONTIGMEM && !NUMA
    - vfs: avoid large kmalloc()s for the fdtable
    - agp: Fix arbitrary kernel memory writes (CVE-2011-1745)
    - agp: Fix OOM and buffer overflow (CVE-2011-1746)
    For the complete list of changes, see:
     http://www.kernel.org/pub/linux/kernel/v2.6/ChangeLog-2.6.38.5
  * [hppa] Bump ABI to 2a
  * mpt2sas: Prevent heap overflows and unchecked reads
    (CVE-2011-1494, CVE-2011-1495)
  * [armel] Prevent heap corruption in OABI semtimedop
  * can: Add missing socket check in can/bcm release (CVE-2011-1598)
  * ldm: Disable broken support for VBLK fragments (CVE-2011-1017)

 -- Ben Hutchings <ben@decadent.org.uk>  Sat, 07 May 2011 21:24:55 +0100

linux-2.6 (2.6.38-4) unstable; urgency=low

  * usb-audio: Define another USB ID for a buggy USB MIDI cable
    (Closes: #617743)
  * net: Enable BATMAN_ADV as module (Closes: #622361)
  * Add stable 2.6.38.3, including:
    - eCryptfs: Unlock page in write_begin error path
    - irda: validate peer name and attribute lengths (CVE-2011-1180)
    - irda: prevent heap corruption on invalid nickname
    - nilfs2: fix data loss in mmap page write for hole blocks
    - ALSA: pcm: fix infinite loop in snd_pcm_update_hw_ptr0()
    - inotify: fix double free/corruption of stuct user
    - perf: Fix task_struct reference leak
    - ROSE: prevent heap corruption with bad facilities (CVE-2011-1493)
    - [x86] mtrr, pat: Fix one cpu getting out of sync during resume
    - Input: synaptics - fix crash in synaptics_module_init()
    - ath9k: fix a chip wakeup related crash in ath9k_start
    - mac80211: fix a crash in minstrel_ht in HT mode with no supported MCS
      rates
    - UBIFS: fix oops on error path in read_pnode
    - quota: Don't write quota info in dquot_commit()
    - mm: avoid wrapping vm_pgoff in mremap()
    - wl12xx: fix potential buffer overflow in testmode nvs push
    - Bluetooth: sco: fix information leak to userspace (CVE-2011-1078)
    - bridge: netfilter: fix information leak (CVE-2011-1080)
    - Bluetooth: bnep: fix buffer overflow (CVE-2011-1079)
    - netfilter: ip_tables: fix infoleak to userspace (CVE-2011-1171)
    - netfilter: arp_tables: fix infoleak to userspace (CVE-2011-1170)
    - [x86] Revert "x86: Cleanup highmap after brk is concluded"
      (Closes: #621072)
    - Squashfs: handle corruption of directory structure
    - ext4: fix a double free in ext4_register_li_request
    - ext4: fix credits computing for indirect mapped files
    - nfsd: fix auth_domain reference leak on nlm operations
    - nfsd4: fix oops on lock failure
    - char/tpm: Fix unitialized usage of data buffer (CVE-2011-1160)
    - ipv6: netfilter: ip6_tables: fix infoleak to userspace (CVE-2011-1172)
    - econet: 4 byte infoleak to the network (CVE-2011-1173)
    - sound/oss: remove offset from load_patch callbacks
      (CVE-2011-1476, CVE-2011-1477)
    - inotify: fix double free/corruption of stuct user (CVE-2011-1479)
    For the complete list of changes, see:
     http://www.kernel.org/pub/linux/kernel/v2.6/ChangeLog-2.6.38.3
  * Add stable 2.6.38.4, including:
    - vm: Fix vm_pgoff wrap in stack expansion
    - cifs: Always do is_path_accessible check in cifs_mount
    - cifs: Check for private_data before trying to put it
    - sn9c102: Restrict world-wirtable sysfs files
    - UBIFS: Restrict world-writable debugfs files
    - vm: Fix mlock() on stack guard page
    - UBIFS: Fix assertion warnings
    - perf: Fix task context scheduling
    - fib: Add rtnl locking in ip_fib_net_exit
    - l2tp: Fix possible oops on l2tp_eth module unload
    - ipv6: Fix duplicate /proc/sys/net/ipv6/neigh directory entries.
    - net_sched: fix ip_tos2prio
    - pppoe: drop PPPOX_ZOMBIEs in pppoe_flush_dev
    - xfrm: Refcount destination entry on xfrm_lookup
    - vlan: Take into account needed_headroom
    - bridge: Reset IPCB when entering IP stack on NF_FORWARD
    - futex: Set FLAGS_HAS_TIMEOUT during futex_wait restart setup
    - oom-kill: Remove boost_dying_task_prio()
    - UBIFS: Fix oops when R/O file-system is fsync'ed
    - sched: Fix erroneous all_pinned logic
    - vmscan: all_unreclaimable() use zone->all_unreclaimable as a name
    - next_pidmap: fix overflow condition
    - proc: Do proper range check on readdir offset
    - [powerpc] Fix oops if scan_dispatch_log is called too early
    - ehci: Unlink unused QHs when the controller is stopped
    - USB: Fix formatting of SuperSpeed endpoints in /proc/bus/usb/devices
    - xhci: Fix math in xhci_get_endpoint_interval()
    - xhci: Also free streams when resetting devices
    - USB: Fix unplug of device with active streams
    - bluetooth: Fix HCI_RESET command synchronization
    - bridge: Reset IPCB in br_parse_ip_options
    - ip: ip_options_compile() resilient to NULL skb route
    For the complete list of changes, see:
     http://www.kernel.org/pub/linux/kernel/v2.6/ChangeLog-2.6.38.4
  * [s390] pfault: fix token handling (Closes: #622570)

 -- Ben Hutchings <ben@decadent.org.uk>  Sat, 23 Apr 2011 03:17:53 +0100

linux-2.6 (2.6.38-3) unstable; urgency=low

  [ Ben Hutchings ]
  * [ppc64] Add to linux-tools package architectures (Closes: #620124)
  * [amd64] Save cr4 to mmu_cr4_features at boot time (Closes: #620284)
  * appletalk: Fix bugs introduced when removing use of BKL
  * ALSA: Fix yet another race in disconnection
  * cciss: Fix lost command issue
  * ath9k: Fix kernel panic in AR2427
  * ses: Avoid kernel panic when lun 0 is not mapped
  * PCI/ACPI: Report ASPM support to BIOS if not disabled from command line

  [ Aurelien Jarno ]
  * rtlwifi: fix build when PCI is not enabled.

  [ Martin Michlmayr ]
  * rtlwifi: Eliminate udelay calls with too large values (Closes: #620204)

 -- Ben Hutchings <ben@decadent.org.uk>  Wed, 06 Apr 2011 13:53:30 +0100

linux-2.6 (2.6.38-2) unstable; urgency=low

  [ Ben Hutchings ]
  * kconfig: Avoid buffer underrun in choice input (fixes FTBFS on mips)
  * rt2800usb: Disable powersaving by default (Closes: #618930)
  * b43: Enable B43_PHY_N (Closes: #619070)
  * net/wireless: Enable RTL8192CE as module (Closes: #619051)
  * Add configuration for Debian architecture ppc64, matching the
    powerpc/powerpc64 flavour (Closes: #618976)
  * Enable BOOT_PRINTK_DELAY (support for the boot_delay kernel parameter)
  * [x86/!486] Enable TRANSPARENT_HUGEPAGE, TRANSPARENT_HUGEPAGE_MADVISE
    (Closes: #618924)
  * [x86/486] Enable X86_32_IRIS (IRIS power-off support) (Closes: #619493)
  * Add stable 2.6.38.1, including:
    - RDMA/cma: Fix crash in request handlers (CVE-2011-0695)
    For the complete list of changes, see:
     http://www.kernel.org/pub/linux/kernel/v2.6/ChangeLog-2.6.38.1
  * radeon: Add some sanity checks to obj info record parsing, thanks
    to John Lindgren (Closes: #618847)
  * [x86] KVM: remove isr_ack logic from PIC (Closes: #612105)
  * Add stable 2.6.38.2, including:
    - cgroups: If you list_empty() a head then don't list_del() it
    - oom: Fix various bugs in victim task selection
    - xen-kbdfront: Advertise either absolute or relative coordinates
    - signal: Prevent rt_sigqueueinfo and rt_tgsigqueueinfo from spoofing
      the signal code (CVE-2011-1182)
    - ext3: Skip orphan cleanup on rocompat fs
    - sysctl: Restrict write access to dmesg_restrict
    - proc: Protect mm start_code/end_code in /proc/pid/stat
    - nfsd: Fix internal NFSv4.1 operation flags to be non-overlapping
    - nfsd: Fix wrong limit used in NFSv4 session creation
    - USB: Do not pass negative length to snoop_urb()
    - cdc-acm: Fix various bugs that can lead to a crash or memory corruption
    - fs: Fix deadlock in pivot_root()
    - fs: Assign sb->s_bdi to default_backing_dev_info if the bdi is going away
    - x86: Cleanup highmap after brk is concluded
    - NFS: Fix a hang/infinite loop in nfs_wb_page()
    - ext4: Skip orphan cleanup if fs has unknown ROCOMPAT features
    For the complete list of changes, see:
     http://www.kernel.org/pub/linux/kernel/v2.6/ChangeLog-2.6.38.2
  * [amd64] media/rc: Enable IR_NUVOTON as module (Closes: #619937)
  * [x86] media/rc: Enable IR_WINBOND_CIR as module
  * [x86] Enable DEBUG_SET_MODULE_RONX (Closes: #619838)
  * SCSI: Enable TARGET_CORE and related modules (Closes: #619298)
  * [hppa] Remove .size directive for flush_alias_page (should fix FTBFS)

  [ Jurij Smakov ]
  * Bump CONFIG_NR_CPUS on sparc to 256 to accomodate T2+ machines
    (Closes: #619435)
  * Bump ABI to 2

 -- Ben Hutchings <ben@decadent.org.uk>  Tue, 29 Mar 2011 05:31:03 +0100

linux-2.6 (2.6.38-1) unstable; urgency=low

  * New upstream release: http://kernelnewbies.org/Linux_2_6_38

  [ Ben Hutchings ]
  * Move firmware-linux-free to separate source package (firmware-free)
  * Move linux-base to separate source package
  * net/can: Enable CAN_SLCAN as module (Closes: #617629)
  * sound: Enable SND_ALOOP as module (Closes: #617869)
  * Remove the Big Kernel Lock:
    - adfs,appletalk,i810,ufs,usbip: Refactor locking
    - hpfs: Disable HPFS_FS
  * ext4: Disable FS_IOC_FIEMAP ioctl temporarily (together with fixes
    for btrfs in 2.6.38, closes: #615035)
  * sched: Build with SCHED_AUTOGROUP, but do not enable autogrouping by
    default (use sysctl kernel.sched_autogroup_enabled=1) (Closes: #618486)
  * Set ABI to 1

  [ Aurelien Jarno]
  * mips/malta-[45]kc: 
    - disable ATM, TR, WAN.
    - synchronize options in malta-4kc and malta-5kc.

 -- Ben Hutchings <ben@decadent.org.uk>  Wed, 16 Mar 2011 04:47:57 +0000

linux-2.6 (2.6.38~rc8-1~experimental.1) experimental; urgency=low

  * New upstream release candidate

  [ Ben Hutchings ]
  * [sparc] Fix .size directive for do_int_load
  * [arm] Fix .size directive for xscale_dma_a0_map_area

 -- Ben Hutchings <ben@decadent.org.uk>  Sat, 12 Mar 2011 03:31:52 +0000

linux-2.6 (2.6.38~rc7-1~experimental.1) experimental; urgency=low

  [ maximilian attems ]
  * New upstream release candidate
    - swiotlb: Fix wrong panic (Closes: #615990)
  * x86: Set DRM_I915_KMS on request by xorg team.

  [ Ben Hutchings ]
  * [x86] Correct typos in label names in two asm functions (Closes: #616426)
  * [x86] Enable VT6656, loading firmware from a separate file (requires
    firmware-linux-nonfree 0.29) (Closes: #568454)
  * perf: Build with libdwarf for improved analysis capabilities
  * perf: Build with newt for improved user interface (Closes: #615868)
  * aufs: Update for 2.6.38
  * aufs: Fix device numbers passed to security_path_mknod()
  * dib0700/dib7000m: Add pid filtering (Closes: #614837)
  * [powerpc] Revert fb module changes (Closes: #614221)

 -- Ben Hutchings <ben@decadent.org.uk>  Tue, 08 Mar 2011 02:34:04 +0000

linux-2.6 (2.6.38~rc6-1~experimental.1) experimental; urgency=low

  [ Ben Hutchings ]
  * New upstream release candidate
    - drm/radeon/kms: hopefully fix pll issues for real (v3) (Closes: #614566)
    - r8169: Keep firmware in memory (Closes: #609538)
    - [sparc] Fix misaligned tracing information which the module loader
      does not support (Closes: #609371)
    - [sh4] Export cpu_core_map to fix build failure with CONFIG_SFC=m.
    - [armel] Support for Buffalo LS-CHL (Closes: #590105).
    - btrfs: Prevent heap corruption in btrfs_ioctl_space_info()
      (CVE-2011-0699)
    - [s390] Remove task_show_regs (CVE-2011-0710)
  * DFSG: Remove drivers/staging/ft1000/ft1000-pcmcia/boot.h, non-free
    firmware for a driver we don't build (Closes: #609448)
  * module,bug: Add TAINT_OOT_MODULE flag for modules that weren't built
    in-tree

  [ maximilian attems ]
  * [x86] linux-images suggest extlinux, s/grub/grub-pc/. (closes: #613909)

  [ Aurelien Jarno]
  * mips/swarm: enable PATA drivers that have been lost during IDE -> PATA
    conversion.
  * mips/malta-[45]kc: set VIRTUALIZATION.

 -- maximilian attems <maks@debian.org>  Tue, 22 Feb 2011 14:36:33 +0100

linux-2.6 (2.6.37-2) unstable; urgency=low

  [ Ben Hutchings ]
  * Add stable 2.6.37.1:
    - libata: Set queue DMA alignment to sector size for ATAPI too
    - USB: serial: add missing .usb_driver field in serial drivers
    - USB: EHCI: fix scheduling while atomic during suspend
    - zram: Fix data corruption issue
    - brcm80211: Fix suspend/resume issue
    - ath9k: Fix system hang when resuming from S3/S4
    - SCSI: Fix medium error problems with some arrays which can cause
      data corruption
    - libsas: Fix runaway error handler problem
    - NFS: Don't use vm_map_ram() in readdir
    - NFS: Fix NFSv3 exclusive open semantics
    - /proc/kcore: Fix seeking
    - mm: Fix migration hangs on anon_vma lock
    - writeback: Stop background/kupdate works from livelocking other works
    - writeback: Avoid livelocking WB_SYNC_ALL writeback
    - ext4: Fix trimming of a single group
    - af_unix: Avoid socket->sk NULL OOPS in stream connect security hooks
    - virtio_net: Add schedule check to napi_enable call
    - ptrace: Use safer wake up on ptrace_detach()
    - net: Fix ip link add netns oops
    - SMP: Fix smp_call_function_many() SMP race
    - md: Ensure no IO request to get md device before it is properly
      initialised
    - PM/runtime: Don't enable interrupts while running in_interrupt
    - [x86] mm: Avoid possible bogus TLB entries by clearing prev
      mm_cpumask after switching mm
  * Kbuild: Include localversion file in linux-headers-*; fixes output
    of 'make kernelrelease'
  * Add stable 2.6.37.2:
    - nfsd: Memory corruption due to writing beyond the stat array
    - xen: p2m: Correctly initialize partial p2m leaf
    - av7110: Check for negative array offset (CVE-2011-0521)
    - cred: Fix kernel panic upon security_file_alloc() failure
    - btrfs: Prevent heap corruption in btrfs_ioctl_space_info()
      (CVE-2011-0699)
    - cred: Fix BUG() upon security_cred_alloc_blank() failure
    - cred: Fix memory and refcount leaks upon security_prepare_creds()
      failure
    - PCI: Use security_capable() when checking capablities during config
      space read
    - [s390] Remove task_show_regs (CVE-2011-0710)
    - PM/hibernate: Return error code when alloc_image_page() fails
    - fs/partitions: Validate map_count in Mac partition tables
    - workqueue: Wake up a worker when a rescuer is leaving a gcwq
    - ALSA: caiaq - Fix possible string-buffer overflow
  * Set ABI to 2

  [ Martin Michlmayr ]
  * [armel/orion5x] Re-enable all devices.
  * [armel/kirkwood] Re-enable Seagate FreeAgent DockStar support.

 -- Ben Hutchings <ben@decadent.org.uk>  Sat, 26 Feb 2011 03:16:16 +0000

linux-2.6 (2.6.37-1) unstable; urgency=low

  [ Ben Hutchings ]
  * [arm] ixp4xx: Revert build fix, now applied upstream which resulted
    in another build failure
  * r8169: Keep firmware in memory (Closes: #609538)
  * r8712u: Firmware filename is rtlwifi/rtl8712u.bin (Closes: #602450)
  * [sparc] Fix misaligned tracing information which the module loader
    does not support (Closes: #609371)
  * Set ABI to 1
  * Add aufs2.1, marked as staging (Closes: #573189, #613248)
  * fs/notify: Enable FANOTIFY (Closes: #599877)
  * acer-wmi, aic94xx, asus_acpi, iscsi, janz-ican3, rtc-ds1511, tc1100-wmi:
    Restrict write permissions on files in procfs/sysfs
  * nbd: Remove module-level ioctl mutex mistakenly introduced in 2.6.37
  * [x86] crypto: Re-enable AES_NI_INTEL as module (Closes: #597658)
  * [powerpc] video/fb: Enable FB_VGA16 as built-in; build FB_CT65550,
    FB_NVIDIA, FB_MATROX, FB_RADEON, FB_ATY128, FB_ATY, FB_SIS, FB_3DFX
    as modules (Closes: #609615)

  [ Aurelien Jarno ]
  * [sh4] Export cpu_core_map to fix build failure with CONFIG_SFC=m.
  * [mips/5kc-malta] Enable CONFIG_VGA_CONSOLE.

  [ Bastian Blank ]
  * Enable CIFS fscache and ACL support.
  * Enable Xen PCI frontend.

 -- Ben Hutchings <ben@decadent.org.uk>  Tue, 15 Feb 2011 04:14:09 +0000

linux-2.6 (2.6.37-1~experimental.1) experimental; urgency=low

  * New upstream release: http://kernelnewbies.org/Linux_2_6_37
    - starfire: Fix dma_addr_t size test for MIPS (fixes FTBFS)
    - watchdog: Improve failure message and documentation (Closes: #608138)

  [ Ben Hutchings ]
  * i2c-i801: Include <linux/slab.h> (fixes FTBFS on alpha)
  * [x86] Staging: Enable R8712U as module (r8712u, replacing r8192s_usb)
    - Enable loading external firmware, thanks to Stefan Lippers-Hollmann
  * linux-base: Look for GRUB 1 configuration in both /boot/grub and
    /boot/boot/grub (Closes: #607863)
  * btrfs: Require CAP_SYS_ADMIN for filesystem rebalance (Closes: #608185)
  * r8169: Change RTL8111D/RTL8168D initialisation and firmware loading to
    match upstream version (Closes: #596390 with firmware-realtek 0.28)

 -- Ben Hutchings <ben@decadent.org.uk>  Wed, 05 Jan 2011 02:44:28 +0000

linux-2.6 (2.6.37~rc7-1~experimental.1) experimental; urgency=low
  
  * New upstream release candidate
    - [mips] Rename mips_dma_cache_sync back to dma_cache_sync (fixes FTBFS)

  [ Ben Hutchings ]
  * debian/copyright: Add explanation of indirect linking of perf to
    OpenSSL (Closes: #606520)
  * [powerpc,x86] Enable PATA_PCMCIA (Closes: #606324)
  * Disable BLK_DEV_IDECS
  * [alpha] Use libata-based drivers for most PATA controllers
  * [powerpc] linux-base: Run ybin after updating yaboot.conf
    (Closes: #607284)
  * Update debconf template translations:
    - Add Catalan (Jordi Mallach)
    - Update Danish (Joe Hansen)
    - Update Spanish (Omar Campagne, Javier Fernández-Sanguino)
    - Add Italian (Luca Bruno)
    - Update Japanese (Nobuhiro Iwamatsu)
    - Add Brazilian Portugese (Flamarion Jorge)
    - Update Vietnamese (Clytie Siddall)
  * debian/bin/test-patches: Restrict patches to featureset when building
    with a featureset (thanks to Tim Small)
  * Recommend use of 'make deb-pkg' to build custom kernel packages
  * [ia64] drm/nouveau: Revert unnecessary exclusion of ACPI support code

 -- Ben Hutchings <ben@decadent.org.uk>  Sat, 25 Dec 2010 16:21:09 +0000

linux-2.6 (2.6.37~rc5-1~experimental.3) experimental; urgency=low

  * Really apply patches added in the previous version

 -- Ben Hutchings <ben@decadent.org.uk>  Sat, 11 Dec 2010 16:27:21 +0000

linux-2.6 (2.6.37~rc5-1~experimental.2) experimental; urgency=low

  * Second attempt to fix FTBFS on various architectures:
    - [alpha] Do not use -Werror for arch/alpha
    - [arm/ixp4xx] Rename FREQ macro to avoid collisions (v2)
    - drm/nouveau: Only select ACPI_VIDEO if its dependencies are met
    - [mips] Change mips_sc_is_activated() to do what the comment says

 -- Ben Hutchings <ben@decadent.org.uk>  Sat, 11 Dec 2010 06:27:51 +0000

linux-2.6 (2.6.37~rc5-1~experimental.1) experimental; urgency=low

  * New upstream release candidate

  [ Ben Hutchings ]
  * Attempt to fix FTBFS on various architectures:
    - [alpha] Do not use -Werror for arch/alpha/kernel
    - [arm/ixp4xx] Rename FREQ macro to avoid collisions
    - [mips] Add the necessary parameter to mips_sc_is_activated()

 -- Ben Hutchings <ben@decadent.org.uk>  Fri, 10 Dec 2010 02:59:12 +0000

linux-2.6 (2.6.37~rc4-1~experimental.1) experimental; urgency=low

  * New upstream release candidate

  [ maximilian attems ]
  * Newer Standards-Version 3.9.1 without changes.

  [ Martin Michlmayr ]
  * Add ixp4xx build fix from Arnaud Patard (Closes: #602669)
  * [armel/kirkwood] Enable sound.
  * ASoC: Add support for OpenRD Ultimate (Arnaud Patard).

  [ Ben Hutchings ]
  * Enable PM_ADVANCED_DEBUG (Closes: #603254)
  * Disable X.25 protocol and related drivers.  This 10 year old experiment
    has stalled and is a source of security bugs.
  * Disable Econet protocol.  It is unmaintained upstream, probably broken,
    and of historical interest only.
  * af_802154,decnet,rds: Disable auto-loading as mitigation against local
    exploits.  These protocol modules are not widely used and can be
    explicitly loaded or aliased on systems where they are wanted.
  * debian/rules: Change 'clean' rule to remove package build directories
    even after a version bump, thanks to Timo Juhani Lindfors
  * dm: Deal with merge_bvec_fn in component devices better (Closes: #604457)
  * 9p: Enable 9P_FS_POSIX_ACL
  * netfilter/ipvs: Enable IP_VS_PE_SIP as module
  * net/sched: Enable NET_ACT_CSUM as module
  * can: Enable CAN_SJA1000_ISA, CAN_TSCAN1 as modules
  * block: Enable BLK_DEV_RBD (Rados) as module
  * sensors: Enable AD525X_DPOT_SPI, APDS9802ALS, ISL29020, SENSORS_BH1780,
    SENSORS_BH1770, SENSORS_APDS990X, HMC6352, BMP085 as modules
  * scsi: Enable SCSI_CXGB4_ISCSI as module
  * net/ppp: Enable PPTP as module
  * net: Enable BNA, SMCTR, USB_NET_CX82310_ETH as modules
  * IR: Enable IR_RC5_SZ_DECODER as module
  * [i386] IR: Enable IR_NUVOTON as module
  * V4L: Enable GSPCA_KONICA, GSPCA_XIRLINK_CIT as modules
  * DVB: Enable USB_LME2510 as module
  * [i386] sound/isa: Enable SND_AZT1605, SND_AZT2316, SND_JAZZ16,
    SND_MSND_PINNACLE, SND_MSND_CLASSIC as modules
  * HID: Enable HID_UCLOGIC, HID_WALTOP, HID_ROCCAT_PYRA as modules
  * hid-logitech: Enable LOGIWII_FF
  * Enable USB_UAS (USB-attached SCSI) as module
  * serial: Enable USB_SERIAL_SAMBA as module
  * drm/nouveau: Enable DRM_I2C_SIL164 as module
  * perf: Use libiberty, not libbfd, for symbol demangling
    (Closes: #604750, #606050)
  * firmware: Correct copyright information and add source for CIS files
    (accidentally omitted when merging from sid branch)

 -- Ben Hutchings <ben@decadent.org.uk>  Sun, 05 Dec 2010 23:19:38 +0000

linux-2.6 (2.6.36-1~experimental.1) experimental; urgency=low

  * New upstream release: http://kernelnewbies.org/Linux_2_6_36
    - writeback: always use sb->s_bdi for writeback purposes (Closes: #599466)
    - i7core_edac: fix panic in udimm sysfs attributes registration
      (Closes: #600528)

  [ Ben Hutchings ]
  * qla4xxx: Fix build on some architectures lacking 64-bit I/O
    (Closes: #598503)
  * [x86] Enable modular TM6000, TM6000_ALSA, TM6000_DVB
  * [x86] Staging: fix Makefile so brcm80211 will actually build
    (Closes: #599465)
  * [x86] Enable modular IDEAPAD_ACPI (Closes: #599444)
  * perf: Enable Perl and Python scripting
    - Move scripts to /usr/share/perf_<version>-core (Closes: #599624)
  * crypto: Explicitly enable algorithm self-tests (Closes: #599441)
  * [x86] Skip looking for ioapic overrides when ioapics are not present
    (Closes: #598533)
  * [x86] ata_piix: Add device ID for ICH4-L
  * [armel/iop32x,ia64,x86] Disable BLK_DEV_PIIX as obsolete
  * [amd64] Disable DRM_I810; i81x chipsets do not support 64-bit processors
  * [x86] Disable DRM_I830; the i915 driver is now used instead

  [ Martin Michlmayr ]
  * Kirkwood: restrict the scope of the PCIe reset workaround

 -- maximilian attems <max@stro.at>  Wed, 27 Oct 2010 13:23:11 +0200

linux-2.6 (2.6.36~rc6-1~experimental.1) experimental; urgency=low

  * New upstream release candidate
    - drm/i915: Ensure that the crtcinfo is populated during mode_fixup()
      (Closes: #592415)
    - USB: fix bug in initialization of interface minor numbers
      (Closes: #598207)

  [ Ben Hutchings ]
  * linux-base: Remove dependency on libapt-pkg-perl (Closes: #589996, really)
  * Disable INTEL_IDLE.  It can no longer be built as a module and so was
    actually disabled by the previous version, but I do not consider it ready
    to build-in yet.
  * Enable modular NETFILTER_XT_TARGET_CHECKSUM, NETFILTER_XT_TARGET_IDLETIMER,
    NETFILTER_XT_MATCH_CPU, NETFILTER_XT_MATCH_IPVS
  * Reenable LOCKUP_DETECTOR, accidentally disabled by the previous version
  * Enable modular AD525X_DPOT_I2C, ATM_NICSTAR, CAN_ESD_USB2, CHELSIO_T4VF,
    FIREWIRE_NOSY, HID_ACRUX_FF, HID_ELECOM, INFINIBAND_CXGB4, INFINIBAND_QIB,
    MTD_PCMCIA, ORINOCO_USB, PPS_CLIENT_LDISC, RAMOOPS, SERIAL_MFD_HSU,
    UIO_NETX, USB_GSPCA_SPCA1528, USB_GSPCA_SQ930X, USB_SERIAL_SSU100,
    USB_SERIAL_ZIO, WL1271_SDIO, WL1271_SPI
  * Enable BT_HCIUART_ATH3K, USB_SERIAL_MOS7715_PARPORT
  * [x86] Enable modular SENSORS_PKGTEMP
  * Enable modular IR_CORE, RC_MAP, all IR decoders, IR_IMON, IR_MCEUSB,
    IR_ENE, IR_STREAMZAP
  * [x86] Enable modular LIRC drivers

 -- Ben Hutchings <ben@decadent.org.uk>  Sun, 03 Oct 2010 21:18:41 +0100

linux-2.6 (2.6.36~rc5-1~experimental.1) experimental; urgency=low

  * New upstream release candidate
    - 3c59x: Fix deadlock in vortex_error() (Closes: #595554)

  [ Ben Hutchings ]
  * speakup: Update to match Debian package version 3.1.5.dfsg.1-1
  * [x86] Add brcm80211 driver for Broadcom 802.11n wireless network
    controllers
  * [x86] Set XEN_PLATFORM_PCI=y

 -- Ben Hutchings <ben@decadent.org.uk>  Tue, 21 Sep 2010 02:15:33 +0100

linux-2.6 (2.6.35-1~experimental.3) experimental; urgency=low

  [ Ritesh Raj Sarraf ]
  * Add .gnu_debuglink information into kernel modules (Closes: #555549)
  
  [ Ben Hutchings ]
  * linux-base: Remove dependency on libapt-pkg-perl (Closes: #589996)
  * Update debconf template translations:
    - Czech (Michal Simunek) (Closes: #590546)
    - Portugese (Américo Monteiro) (Closes: #590557)
    - French (David Prévot) (Closes: #591149)
    - Russian (Yuri Kozlov) (Closes: #591241)
    - Swedish (Martin Bagge) (Closes: #592045)
    - German (Holger Wansing) (Closes: #592226)
  * [x86] Enable samsung-laptop driver
  * [sparc] Enable XVR1000 driver (Closes: #574243)
  * Change BLK_CGROUP from module to built-in so that cfq can be the
    default I/O scheduler again (Closes: #593720)
  * [mipsel/loongson-2f] Enable smtcfb (FB_SM7XX) driver (Closes: #594642)

  [ Ian Campbell ]
  * Fixes/overrides for Linitan warnings:
    - Add "(meta package)" to short description of linux-headers
      metapackages, resolves empty-binary-package.
    - Add dependency on ${misc:Depends} to all packages, resolves
      debhelper-but-no-misc-depends. Required update to gencontrol.py to
      augment rather than override headers_arch_depends read from templates.
    - Override dbg-package-missing-depends for linux-image-*-dbg. It is not
      necessary to install the kernel image package to use the dbg package
      since the dbg package already contains a complete image with symbols.

  [ Bastian Blank ]
  * Disable Ralink staging drivers, the in-tree ones reached "works-for-me"
    status.

  [ Aurelien Jarno ]
  * Fix netfilter CONFIG_COMPAT support.
  * [sh4] set VIRTUALIZATION.
  * [mips] Add an octeon flavour.

  [ maximilian attems]
  * Add stable 2.6.35.3 and 2.6.35.4.

 -- maximilian attems <maks@debian.org>  Mon, 06 Sep 2010 15:16:17 +0200

linux-2.6 (2.6.35-1~experimental.2) experimental; urgency=low

  * images: Nuke modules.devname on removal. (closes: #590607)
  * Add stable 2.6.35.1 and 2.6.35.2.
  * mm: fix page table unmap for stack guard page properly.
  * mm: fix up some user-visible effects of the stack guard page.
  * config.loongson-2f: Enable USB and RTC for loongson-2f.
    Thanks Geert Stappers <stappers@stappers.nl> (closes: #583689)

 -- maximilian attems <maks@debian.org>  Mon, 16 Aug 2010 23:49:32 +0200

linux-2.6 (2.6.35-1~experimental.1) experimental; urgency=low

  * New upstream release: http://kernelnewbies.org/Linux_2_6_35
    - [ia64] Fix crash when gcore reads gate area (Closes: #588574)
    - tpm_tis: fix subsequent suspend failures (Closes: #591031)

  * topconfig enable BLK_CGROUP, NETFILTER_XT_TARGET_TEE, VMWARE_BALLOON,
    ATH9K_HTC, TOUCHSCREEN_HAMPSHIRE, TOUCHSCREEN_TPS6507X, SND_ASIHPI,
    SQUASHFS_XATTRS, RCU_FAST_NO_HZ, COMPACTION, IP_MROUTE_MULTIPLE_TABLES,
    IPV6_MROUTE_MULTIPLE_TABLES, NET_DCCPPROBE, NET_SCTPPROBE, L2TP,
    BT_L2CAP_EXT_FEATURES, MTD_NAND_RICOH, ATA_BMDMA, KEYBOARD_QT2160,
    N_GSM, SENSORS_SHT15, SENSORS_EMC1403, SENSORS_ADS7871, SENSORS_TMP102,
    SND_ES1968_INPUT, SND_MAESTRO3_INPUT, LEDS_LT3593, LEDS_MC13783.
  * x86 enable INTEL_IDLE, ACPI_HED, ACPI_APEI, ACPI_APEI_GHES,
    PCI_CNB20LE_QUIRK.

 -- maximilian attems <maks@debian.org>  Tue, 03 Aug 2010 16:21:16 +0200

linux-2.6 (2.6.35~rc6-1~experimental.1) experimental; urgency=low

  * New upstream release candidate
    - drm/i915: Add 'reclaimable' to i915 self-reclaimable page allocations
      (Closes: #534422)

  [ Ben Hutchings ]
  * [!x86] Disable FB_VIA; these GPUs are only found on x86 motherboards
  * ds2782_battery: Fix build failure on several architectures
  * postinst: Remove support for 'default' boot loaders. Warn users on
    upgrade if the current configuration may rely on this.
  * [i386/686] Remove AMD K6 from the list of supported processors; it
    does not implement the CMOV instruction
  * 3c59x: Fix call to mdio_sync() with the wrong argument (Closes: #589989)

 -- Ben Hutchings <ben@decadent.org.uk>  Sat, 24 Jul 2010 01:00:26 +0100

linux-2.6 (2.6.35~rc5-1~experimental.1) experimental; urgency=low

  * New upstream release candidate
  
  [ Ben Hutchings ]
  * Consistently name the linux-tools package and perf binary using the
    upstream version without any -rcN suffix

 -- Ben Hutchings <ben@decadent.org.uk>  Tue, 13 Jul 2010 01:09:27 +0100

linux-2.6 (2.6.35~rc4-1~experimental.1) experimental; urgency=low
  
  * New upstream snapshot
    - [hppa] clear floating point exception flag on SIGFPE signal
      (Closes: #559406)
    - Add mantis and hopper DVB drivers (Closes: #577264)
    - eeepc-laptop: Disable wireless hotplug on more models where the
      controller is not at the expected address (Closes: #576199)
    - qcserial: Add support for Qualcomm Gobi 2000 devices
      (Closes: #585661)
    - radeon: Fix MacBook Pro connector quirk (Closes: #585943)
    - r8169: Fix MDIO timing (Closes: #583139)
    - asix: fix setting mac address for AX88772 (Closes: #587580)
    - Update Marvell CESA (mv_cesa) driver (Closes: #585790):

  [ Ben Hutchings ]
  * ipr: add writeq definition if needed (Closes: #584840)
  * [mips] Fix boot from ATA hard drives (Closes: #584784):
    - Set io_map_base for several PCI bridges lacking it
    - Replace per-platform built-in IDE drivers with libata-based drivers
    - Enable BLK_DEV_SD as built-in on all platforms
  * Update Spanish debconf templates, thanks to Omar Campagne
    (Closes: #580538)
  * [powerpc] Enable pata_amd driver, replacing amd74xx
  * linux-base: Don't identify LVM2 PVs by UUID (Closes: #585852)
  * Move NEWS to linux-latest-2.6 (Closes: #586401)
  * 3c59x: Change locking to avoid use of disable_irq() (Closes: #586967)
  * Enable IPv6 support for IPVS (IP_VS_IPV6) (Closes: #584549)
  * linux-base: If the disk ID update process fails, give the user a
    chance to retry or change their answers (Closes: #585609)
  * ipv6: Clamp reported valid_lft to a minimum of 0 (Closes: #514644)
  * ipv6: Use interface max_desync_factor instead of static default
    (Closes: #514646)
  * [ia64, powerpc, sparc, x86] Enable KPROBES and KRETPROBES
    (Closes: #584130)
  * r8192s_usb: Fix various bugs:
    - Clean up in case of an error in module initialisation
    - Rename and remove proc directories correctly if an interface is
      not called wlan0 (Closes: #582972)
    - Correct device ID table (Closes: #584945, #587985)
  * [x86] Enable r8192u_usb driver
  * Add linux-tools-<version> package containing the perf tool
    (Closes: #548715)
  * Enable SERIAL_USB_TI (Closes: #588096) and SERIAL_USB_WHITEHEAT
  * [x86] Enable EDAC_I7CORE

  [ maximilian attems ]
  * Enable DRM_RADEON_KMS.

  [ Martin Michlmayr ]
  * OpenRD-Base: revert patch "allow SD/UART1 selection" since it
    never made it upstream.
  * ARM: update mach types.
  * Add support for OpenRD-Ultimate.
  * QNAP TS-11x/TS-21x: Add MPP44 (board ID).
  * Add support for the HP t5325 Thin Client.
  * m25p80: Add support for Macronix 25L8005.
  * [armel/kirkwood] Enable FB_XGI and FRAMEBUFFER_CONSOLE.
  * [armel] Make MOUSE_PS2 modular.
  * [armel] Build INPUT_UINPUT for all flavours.
  * [armel/kirkwood] Enable FB_UDL.
  * [armel] Disable PARPORT_PC (Closes: #588164)

  [ Bastian Blank ]
  * Disable mISDN support for NETJet cards. The driver binds a generic PCI
    bridge.
  * Disable ISDN4Linux drivers.

 -- Ben Hutchings <ben@decadent.org.uk>  Sat, 10 Jul 2010 21:53:57 +0100

linux-2.6 (2.6.34-1~experimental.2) experimental; urgency=low

  [ Ben Hutchings ]
  * [x86] Reenable rtl8192su, accidentally disabled in previous version
    (Closes: #580740)
  * writeback: Update dirty flags in two steps
  * writeback: ensure that WB_SYNC_NONE writeback with sb pinned is sync
    (Closes: #582808)
  * writeback: fix non-integrity write-back
  * [mipsel] Add a loongson-2f flavour
  * [mipsel] Loongson: Define rtc device on MC146818-equipped systems
  * Make gcc-4.4 the default compiler
  * [ia64] Hardcode the output of the scripts under arch/ia64/scripts so
    that we can build out-of-tree modules correctly (refresh and re-add
    dropped patch) (Closes: #392592)
  * [ia64] Enable SGI SN support and mspec driver (Closes: #582224)
  * iwlwifi: Disable QoS when connected to a non-QoS-capable AP
    (Closes: #578262)
  * [x86] Disable e_powersaver cpufreq driver as unsafe. It has already
    been blacklisted by cpufrequtils. The acpi-cpufreq driver can be used
    instead on some VIA C7 systems. (Closes: #566208)
  * [amd64] ext4: Fix compat EXT4_IOC_ADD_GROUP (used by online resize)
  * Install debug kernel image in /usr/lib/debug/boot (Closes: #582810)
  * Build inet_lro as a module
  * [sparc] Enable CONFIG_FB_XVR500, CONFIG_FB_XVR2500 (Closes: #508108)

  [ maximilian attems ]
  * topconfig enable CFQ_GROUP_IOSCHED, MFD_WM8994, REGULATOR_MAX8649,
    REGULATOR_WM8994, VHOST_NET, BT_ATH3K, CRYPTO_PCRYPT.
  * [x86] Enable X86_PCC_CPUFREQ, VGA_SWITCHEROO (closes: #582637).

  [ Martin Michlmayr ]
  * QNAP TS-419P: Export GPIO indicating jumper setting of JP1.

  [ dann frazier ]
  * [hppa] clear floating point exception flag on SIGFPE signal
    (Closes: #559406)

  [ Aurelien Jarno ]
  * [sh4] fix sh_tmu clocksource following recent nohz changes.

  [ Moritz Muehlenhoff ]
  * Enable X86 board specific fixups for reboot (Closes: #536537)

 -- Ben Hutchings <ben@decadent.org.uk>  Sun, 06 Jun 2010 18:53:04 +0100

linux-2.6 (2.6.34-1~experimental.1) experimental; urgency=low

  * New upstream release: http://kernelnewbies.org/Linux_2_6_34

  * New upstream release
    - rtl8192su: Add IDs for several more devices (Closes: #580740)

  [ maximilian attems ]
  * topconfig enable IPV6_SIT_6RD, NETFILTER_XT_TARGET_CT, IP_VS_PROTO_SCTP,
    NF_CONNTRACK_ZONES, CAN_PLX_PCI, TI_DAC7512, SCSI_HPSA, PATA_TOSHIBA,
    MACVTAP, CHELSIO_T4, IXGBEVF, QLCNIC, LIBERTAS_MESH,
    USB_NET_SMSC75XX, USB_SIERRA_NET, VIDEO_CX18_ALSA, USB_GSPCA_BENQ,
    USB_GSPCA_CPIA1, USB_GSPCA_OV534_9, USB_GSPCA_SN9C2028, RADIO_TEF6862,
    RADIO_SAA7706H, SND_USB_UA101, CEPH_FS, MICREL_PHY, KSZ884X_PCI,
    SENSORS_ADT7411, SENSORS_ASC7621, VIDEO_TLG2300, DVB_USB_AZ6027,
    DVB_NGENE, HID_3M_PCT, LOGIG940_FF, HID_MAGICMOUSE, HID_MOSART,
    HID_NTRIG, HID_QUANTA, HID_STANTUM, HID_WACOM, USB_SERIAL_QCAUX,
    USB_SERIAL_VIVOPAY_SERIAL, MMC_RICOH_MMC, LEDS_DELL_NETBOOKS, LOGFS.
  * [x86] Enable EEEPC_WMI.
  * Fix backlight support on some recent Thinkpads.
  * acpi: Fall back to manually changing SCI_EN.
  * Explicitly pass in whether sb is pinned or not.
  
  [ Ben Hutchings ]
  * Prepare debconf templates for translation (Closes: #576758)
  * [x86] Enable r8187se driver, previously named rtl8187se

  [ Aurelien Jarno ]
  * mips/swarm: fix boot from IDE based media (Sebastian Andrzej Siewior)
    (closes: #466977).
  * mips/*: remove SND_* options, as they are already enabled in topconfig.

 -- maximilian attems <maks@debian.org>  Wed, 19 May 2010 17:06:13 +0200

linux-2.6 (2.6.33-1~experimental.5) experimental; urgency=low

  [ Ian Campbell ]
  * Include Xen hypervisor in reportbug "related to" list.

  [ maximilian attems]
  * Add stable 2.6.33.2.

  [ Ben Hutchings ]
  * [x86] Enable ramzswap driver (Closes: #573912)
  * [x86] Re-enable rt2860sta and rt2870sta drivers which were accidentally
    disabled when moving to Linux 2.6.33 (Closes: #576723)
  * Add stable 2.6.33.3:
    - ACPI: EC: Allow multibyte access to EC; fixes temperature monitoring
      on some Dell laptops (Closes: #563313)

  [ Aurelien Jarno ]
  * Add support for sh4 architecture, patch by Nobuhiro Iwamatsu
    (Closes: #569034)
  * [mips*/*malta] Remove options that are present in topconfig.

 -- maximilian attems <maks@debian.org>  Wed, 05 May 2010 16:38:53 +0200

linux-2.6 (2.6.33-1~experimental.4) experimental; urgency=low

  [ Ben Hutchings ]
  * Include aufs2, marked as staging (Closes: #573189)
  * Remove /usr/include/drm from linux-libc-dev; let libdrm-dev provide it
    again (Closes: #572067)
  * [x86] Enable rtl8192su driver using external firmware

  [ maximilian attems]
  * Add stable 2.6.33.1.

 -- maximilian attems <maks@debian.org>  Wed, 17 Mar 2010 18:13:53 +0100

linux-2.6 (2.6.33-1~experimental.3) experimental; urgency=low

  [ Ben Hutchings ]
  * Fix regexp for binNMU versions in modules/rules.include (Closes: #524632)
  * linux-base: Fix bugs and improve libata transition code:
    - Fix calls to disk_id_to_path (renamed to id_to_path) (Closes: #572283)
    - Don't show empty list of devices to be relabelled
    - Don't update udev CD rules unnecessarily
    - Show the device paths to be added to udev CD rules
    - Ignore nonexistent devices and properly handle devices of unknown
      filesystem type (Closes: #572341, #572445)
    - Don't accept empty filesystem labels as identifiers (Closes: #572438)
    - For consistency with fresh installations, use or assign UUIDs rather
      than labels where both are available (Closes: #572376)
    - Replace CD/DVD/BD device names with udev-provided persistent aliases
    - Fix update of boot device name for LILO and related loaders
    - Update uswsusp resume device name

 -- maximilian attems <maks@debian.org>  Thu, 11 Mar 2010 05:58:02 +0100

linux-2.6 (2.6.33-1~experimental.2) experimental; urgency=low

  [ Ben Hutchings ]
  * Add missing debconf templates for linux-base (Closes: #571558)
  * Fix libata transition code for GRUB 1 config (Closes: #571662)

 -- maximilian attems <maks@debian.org>  Sun, 28 Feb 2010 17:48:11 +0100

linux-2.6 (2.6.33-1~experimental.1) experimental; urgency=low

  * New upstream release: http://kernelnewbies.org/Linux_2_6_33

  [ maximilian attems]
  * [topconfig] set BLK_DEV_DRBD, DRM_NOUVEAU, DRM_NOUVEAU_BACKLIGHT,
    DRM_VMWGFX, SENSORS_LM73, SENSORS_AMC682, SENSORS_LIS3_I2C,
    SENSORS_MC13783_ADC, TOUCHSCREEN_DYNAPRO, TOUCHSCREEN_MC13783,
    GIGASET_CAPI, LEDS_DAC124S085, LEDS_INTEL_SS4200, LEDS_INTEL_SS4200,
    DVB_FIREDTV, DVB_USB_EC168, SOC_CAMERA_MT9T112, SOC_CAMERA_OV9640,
    USB_GSPCA_PAC7302, USB_GSPCA_STV0680, AD525X_DPOT, CAN_MCP251X,
    RT2800PCI, REGULATOR_MAX8660, RTC_DRV_BQ32K, RTC_DRV_MSM6242,
    RTC_DRV_RP5C01, VMWARE_PVSCSI, SCSI_PM8001, WIMAX_IWMC3200_SDIO,
    INPUT_SPARSEKMAP, SERIO_ALTERA_PS2, MANTIS_CORE, DVB_MANTIS,
    DVB_HOPPER.
  * [x86] set CS5535_MFGPT, SENSORS_K10TEMP, GEODE_WDT, MSI_WMI,
    TOSHIBA_BT_RFKILL, ACPI_CMPC, CRYPTO_GHASH_CLMUL_NI_INTE.

  [ Ben Hutchings ]
  * Use libata-based drivers for most PATA controllers (Closes: #444182):
    - pata_triflex replaces triflex
    - pata_atiixp replaces atiixp
    - pata_ns87415 replaces ns87415
    - pata_sc1200 replaces sc1200
    - pata_cs5536 replaces cs5536
    - pata_amd replaces amd74xx
    - pata_sis replaces sis5513
    - pata_rz1000 replaces rz1000
    - pata_efar replaces slc90e66
    - pata_pdc202xx_old replaces pdc202xx_old
    - pata_pdc2027x replaces pdc202xx_new
    - pata_cs5520 replaces cs5520
    - pata_cs5530 replaces cs5530
    - pata_cmd64x replaces cmd64x
    - pata_sil680 replaces siimage
    - pata_ali replaces alim15x3
    - pata_via replaces via82cxxx
    - pata_serverworks replaces serverworks
    - pata_artop replaces aec62xx
    - pata_it821x replaces it821x
    - ata_piix, pata_oldpiix, pata_mpiix mostly replace piix
    - ata_generic, pata_ns87410, pata_netcell replace ide-pci-generic
  * Add libata transition script

 -- maximilian attems <maks@debian.org>  Thu, 25 Feb 2010 15:21:38 +0100

linux-2.6 (2.6.32-30) unstable; urgency=high

  [ Ben Hutchings ]
  * mpt2sas: Fix incorrect scsi_dma_map error checking (Closes: #606968)
  * Update Spanish debconf template translation (Omar Campagne, Javier
    Fernández-Sanguino) (Really closes: #600694)
  * intel-iommu: Force-disable IOMMU for iGFX on broken Cantiga revisions
    (Closes: #607095)
  * [powerpc] linux-base: Run ybin after updating yaboot.conf
    (Closes: #607284)
  * tehuti: Firmware filename is tehuti/bdx.bin
  * iwlwifi: Reduce a failure-prone memory allocation (Closes: #599345)
  * linux-base: Look for GRUB 1 configuration in both /boot/grub and
    /boot/boot/grub (Closes: #607863)
  * rt28x0: Add ieee80211_regdom module parameter mimicking cfg80211 as a
    workaround for incorrect region code in NVRAM (Closes: #594561)
  * btrfs: Require CAP_SYS_ADMIN for filesystem rebalance (Closes: #608185)
  * [x86] dell-laptop: Enable for some newer Dell models
  * r8169: Change RTL8111D/RTL8168D initialisation and firmware loading to
    match upstream version (Closes: #596390 with firmware-realtek 0.28)
  * Add stable 2.6.32.28:
    - NFS: Fix panic after nfs_umount()
    - usb-storage/libusual: Add support for Samsung YP-CP3 MP4 Player,
      thanks to Vitaly Kuznetsov (Closes: #555835)
    - bfa: Fix system crash when reading sysfs fc_host statistics
      (CVE-2010-4343)
    - IB/uverbs: Handle large number of entries in poll CQ (CVE-2010-4649)
    - orinoco: Fix TKIP countermeasure behaviour (CVE-2010-4648)
    - mm: Add security_file_mmap check to install_special_mapping
      (CVE-2010-4346)
    - sctp: Fix a race between ICMP protocol unreachable and connect()
      (CVE-2010-4526)
    - hvc_console: Fix race between hvc_close and hvc_remove (CVE-2010-2653)
      (previously applied as an isolated fix in 2.6.32-25)
    - fuse/cuse: Verify ioctl retries (CVE-2010-4650)
  * [powerpc] Restore device tree source files to linux-image packages
    (Closes: #609155)

  [ maximilian attems ]
  * [openvz] Reenable NF_CONNTRACK_IPV6. (closes: #580507)
  * cifs: fix another memleak, in cifs_root_iget.
  * b43: Fix warning at drivers/mmc/core/core.c:237 in mmc_wait_for_cmd.
  * drm/radeon/kms: MC vram map needs to be >= pci aperture size.
  * drm/radeon/kms: make sure blit addr masks are 64 bit.
  * drm/radeon/kms: fix handling of tex lookup disable in cs checker on r2xx.
  * drm/i915: Free hardware status page on unload when physically mapped.
  * drm/i915/overlay: Ensure that the reg_bo is in the GTT prior to writing.
  * drm/radeon/kms/atom: set sane defaults in atombios_get_encoder_mode().
  * drm/radeon/kms: fix typos in disabled vbios code.
  * drm/radeon/kms: add workaround for dce3 ddc line vbios bug.
  * drm/radeon/kms: fix interlaced and doublescan handling.
  * drm/i915/sdvo: Always add a 30ms delay to make SDVO TV detection reliable.
  * wireless: b43: fix error path in SDIO.
  * drm/radeon/kms: don't apply 7xx HDP flush workaround on AGP.

  [ Ian Campbell ]
  * xen: backport TTM patches to use PCI API. Fixes PCIe GPU (specifically
    Radeon and Nouveau) on Xen (Closes: #601341).
  * xen: netback: drop SKBs which are GSO but do not have a partial
    checksum set (Closes: #608144).

  [ dann frazier ]
  * exec: make argv/envp memory visible to oom-killer (CVE-2010-4243)
  * irda: Fix information leak in IRLMP_ENUMDEVICES (CVE-2010-4529)
  * af_unix: limit unix_tot_inflight (CVE-2010-4249)

  [ Moritz Muehlenhoff ]
  * net: ax25: fix information leak to userland (CVE-2010-3875)
  * net: packet: fix information leak to userland (CVE-2010-3876)	
  * net: tipc: fix information leak to userland (CVE-2010-3877)
  * inet_diag: Make sure we actually run the same bytecode we audited
    (CVE-2010-3880)
  * econet: Fix crash in aun_incoming() (CVE-2010-4342)

 -- Ben Hutchings <ben@decadent.org.uk>  Tue, 11 Jan 2011 05:42:11 +0000

linux-2.6 (2.6.32-29) unstable; urgency=high

  [ Ben Hutchings ]
  * megaraid_sas: Add support for 'entry-level' SAS controllers including
    the 9240 family (Closes: #604083)
  * tcp: Make TCP_MAXSEG minimum more correct (refinement of fix for
    CVE-2010-4165)
  * l2tp: Fix UDP socket reference count bugs in the pppol2tp driver
    (Closes: #604748)
  * USB: Retain device power/wakeup setting across reconfiguration;
    don't enable remote wakeup by default (Closes: #605246)
  * dm: Deal with merge_bvec_fn in component devices better (Closes: #604457)
  * Update Spanish debconf template translation (Aaron H Farias Martinez)
    (Closes: #600694)
  * perf: Use libiberty, not libbfd, for symbol demangling
    (Closes: #590226, #606050)
  * [x86] Add support for Fintek hardware watchdogs (Closes: #601187)
    - resource: Add shared I/O region support
    - hwmon: f71882fg: Use a muxed resource lock for the Super I/O port
    - watchdog: Add f71808e_wdt driver
  * bcm5974: Add reporting of multitouch events (Closes: #605450)
  * fusion: Set FUSION_MAX_SGE=128, the upstream default (Closes: #606096)
  * Add stable 2.6.32.27:
    - block: limit vec count in bio_kmalloc() and bio_alloc_map_data()
    - block: take care not to overflow when calculating total iov length
    - block: check for proper length of iov entries in blk_rq_map_user_iov()
      (CVE-2010-4163)
    - net: clear heap allocation for ETHTOOL_GRXCLSRLALL (CVE-2010-3861)
    - asus_oled: fix up some sysfs attribute permissions
    - ipc: initialize structure memory to zero for compat functions
      (CVE-2010-4073)
    - ipc/shm: fix information leak to userland (CVE-2010-4072)
    - ipc/sem: sys_semctl: fix kernel stack information leakage (CVE-2010-4083)
    - tty: prevent DOS in the flush_to_ldisc
    - [x86] KVM: VMX: Fix host userspace gsbase corruption (Closes: #604956)
    - KVM: VMX: fix vmx null pointer dereference on debug register access
      (CVE-2010-0435)
    - KVM: x86: fix information leak to userland (CVE-2010-3881)
    - firewire/cdev: fix information leak
    - firewire-core: fix an information leak
    - firewire-ohci: fix buffer overflow in AR split packet handling
    - bio: take care not overflow page count when mapping/copying user data
      (CVE-2010-4162)
    - sisusbvga: fix information leak to userland
    - iowarrior: fix information leak to userland
    - usb: core: fix information leak to userland
    - usb-storage/sierra_ms: fix sysfs file attribute
    - ueagle-atm: fix up some permissions on the sysfs files
    - cypress_cy7c63: fix up some sysfs attribute permissions
    - usbled: fix up some sysfs attribute permissions
    - trancevibrator: fix up a sysfs attribute permission
    - usbsevseg: fix up some sysfs attribute permissions
    - do_exit(): make sure that we run with get_fs() == USER_DS (CVE-2010-4258)
    - DECnet: don't leak uninitialized stack byte
    - perf_events: Fix perf_counter_mmap() hook in mprotect() (CVE-2010-4169)
    - frontier: fix up some sysfs attribute permissions
    - net/sched: fix kernel information leak in act_police
    - can-bcm: fix minor heap overflow (CVE-2010-3874)
    - ivtvfb: prevent reading uninitialized stack memory (CVE-2010-4079)
    - net/sched: fix some kernel information leaks
  * TTY: Fix error return from tty_ldisc_open() (regression in 2.6.32.27)
  * filter: make sure filters dont read uninitialized memory (CVE-2010-4158)
  * posix-cpu-timers: workaround to suppress the problems with mt exec
    (CVE-2010-4248)

  [ Ian Campbell ]
  * xen: disable ACPI NUMA for PV guests and allow IRQ desc allocation on any
    node (Closes: #603632)
  * xen: handle potential time discontinuity on resume (Closes: #602273)
  * xen: don't bother to stop other cpus on shutdown/reboot (Closes: #605448)
  * xen: Add cpu hotplug support to prevent crash while parsing ACPI processor
    tables (Closes: #602109)

  [ Martin Michlmayr ]
  * Kirkwood: Add support for 6282 based QNAP devices.

 -- Ben Hutchings <ben@decadent.org.uk>  Fri, 10 Dec 2010 05:45:11 +0000

linux-2.6 (2.6.32-28) unstable; urgency=high

  [ maximilian attems ]
  * ipc: initialize structure memory to zero for shmctl.
  * drm/i915: set DIDL using the ACPI video output device _ADR method return.
  * images: Nuke modules.devname on removal. (closes: #590607)
  * Newer Standards-Version 3.9.1 without changes.
  * drm/ttm: Clear the ghost cpu_writers flag on ttm_buffer_object_transfer.
  * [openvz] Update upstream patch to 2.6.32-dzhanibekov.
  * [openvz] ubc: Fix orphan count checks after merge.

  [ Martin Michlmayr ]
  * Update udlfb to 2.6.37:
    - udlfb: minor cleanups
    - udlfb: fix coding style issues
    - udlfb: fbdev character read and write support
    - udlfb: add DPMS support
    - udlfb: remove metrics_misc sysfs attribute
    - udlfb: revamp reference handling to insure successful shutdown
    - udlfb: enhance EDID and mode handling support
    - udlfb: fix big endian rendering error
    - udlfb: support for writing backup EDID to sysfs file
    - udlfb: add module options for console and fb_defio
    - udlfb: fix incorrect fb_defio implementation for multiple framebuffers
    - udlfb: fix checkpatch and style

  [ Ben Hutchings ]
  * Update debconf template translations:
    - Update Japanese (Nobuhiro Iwamatsu) (Closes: #602152)
    - Update Catalan (Jordi Mallach) (Closes: #602520)
    - Add Italian (Luca Bruno) (Closes: #602945)
  * sunrpc: Fix NFS client over TCP hangs due to packet loss (Closes: #589945)
  * brcm80211: Update to 2.6.37-rc1
  * [powerpc] ALSA: Fix headphone and line-out detection on PowerMac G4 DA
    (Closes: #603419)
  * [x86] snd-hda-codec-cirrus: Add quirks for IMac 27", MacBookPro 5,5 and 7,1
  * [x86] btusb: Add device IDs for MacBookPro 6,2 and 7,1 (Closes: #603651)
  * [x86] applesmc: Add support for iMac 9,1 and MacBookPro 2,2, 5,3, 5,4, 6,*
    and 7,*
  * [x86] applesmc, bcm5974, btusb, HID, mbp_nvidia_bl, snd-hda-codec-cirrus:
    Add support for MacBookAir 3,1 and 3,2 (Closes: #603395)
  * [x86] mbp_nvidia_bl: Add support for MacBookPro 7,1
  * x25: Fix remote denial-of-service vulnerabilities:
    - x25 accesses fields beyond end of packet
    - memory corruption in X.25 facilities parsing (CVE-2010-3873)
    - Prevent crashing when parsing bad X.25 facilities (CVE-2010-4164)
  * tcp: Increase TCP_MAXSEG socket option minimum (CVE-2010-4165)
  * rds: Fix integer overflow in RDS cmsg handling
  * af_802154,decnet,econet,rds,x25: Disable auto-loading as mitigation
    against local exploits.  These protocol modules are not widely used
    and can be explicitly loaded or aliased on systems where they are
    wanted.
  * atl1c: Add support for Atheros AR8151 and AR8152 (Closes: #599771)
  * Add stable 2.6.32.26:
    - synclink_cs: Fix information leak to userland
    - bluetooth: Fix missing NULL check
    - [x86] KVM: VMX: Fix host GDT.LIMIT corruption
    - [x86] KVM: Fix fs/gs reload oops with invalid ldt (CVE-2010-3698)
    - gdth: Fix integer overflow in ioctl (CVE-2010-4157)
  * [x86] KVM: SVM: Fix wrong intercept masks for KVM_{GET,SET}_VCPU_EVENTS
    on 32 bit, thanks to Philipp Matthias Hahn (Closes: #599507)

  [ dann frazier ]
  * [vserver] Update patch to 2.6.32.25-vs2.3.0.36.29.6
  * add qlcnic driver
  * econet: Avoid stack overflow w/ large msgiovlen (CVE-2010-3848)
  * econet: disallow NULL remote addr for sendmsg() (CVE-2010-3849)
  * econet: Add mising CAP_NET_ADMIN check in SIOCSIFADDR (CVE-2010-3850)

 -- Ben Hutchings <ben@decadent.org.uk>  Thu, 25 Nov 2010 01:20:50 +0000

linux-2.6 (2.6.32-27) unstable; urgency=high
  
  * The "We'll Always Have Paris" release

  [ Ben Hutchings ]
  * rndis_host: Restrict fix for #576929 to specific devices
    (Closes: #589403, #600660)
  * Add stable 2.6.32.25:
    - rme9652: prevent reading uninitialized stack memory
      (CVE-2010-4080, CVE-2010-4081)
    - ocfs2: Don't walk off the end of fast symlinks
    - ip: fix truesize mismatch in ip fragmentation
    - net: clear heap allocations for privileged ethtool actions
    - execve: setup_arg_pages: diagnose excessive argument size
    - execve: improve interactivity with large arguments
    - execve: make responsive to SIGKILL with large arguments
    - rose: Fix signedness issues wrt. digi count. (CVE-2010-3310)
    - ALSA: prevent heap corruption in snd_ctl_new() (CVE-2010-3442)
    - setup_arg_pages: diagnose excessive argument size (CVE-2010-3858)
  * btrfs: add a "df" ioctl for btrfs (Closes: #600190)
  * Update debconf template translations:
    - Add Catalan (Jordi Mallach) (Closes: #601146)
    - Add Brazilian Portugese (Flamarion Jorge) (Closes: #601102)
    - Update Vietnamese (Clytie Siddall) (Closes: #601534)
  * phonet: device notifier only runs on initial namespace
    (Really closes: #597904)
  * net/socket: Limit sendto()/recvfrom() length (CVE-2010-1187)
    [Original reference is incorrect; should be CVE-2010-3859.]

  [ Ian Campbell ]
  * xen: import additional fixes for disabling netfront smartpoll mode
    (Closes: #600992).

  [ dann frazier ]
  * e1000e: Reset 82577/82578 PHY before first PHY register read
    (Closes: #601017)

  [ Martin Michlmayr ]
  * Kirkwood: reset PCIe unit on boot
  * Kirkwood: restrict the scope of the PCIe reset workaround

  [ maximilian attems ]
  * Update abi files, readd Xen as ABI stable.
  * 2.6.33.stable-queue: drm/radeon: fix PCI ID 5657 to be an RV410.
  * Add drm changes from 2.6.32.24+drm33.11:
    - i915: return -EFAULT if copy_to_user fails.
    - drm/i915: Prevent double dpms on
    - drm: Only decouple the old_fb from the crtc is we call mode_set*
    - drm/i915: Unset cursor if out-of-bounds upon mode change (v4)
    - drm/i915,agp/intel: Add second set of PCI-IDs for B43
  * net: Limit socket I/O iovec total length to INT_MAX. (CVE-2010-1187)
    [Original reference is incorrect; should be CVE-2010-3859.]
  * numa: fix slab_node(MPOL_BIND).

 -- maximilian attems <maks@debian.org>  Sat, 30 Oct 2010 12:24:37 +0200

linux-2.6 (2.6.32-26) unstable; urgency=high

  [ Ian Campbell ]
  * xen: fix PVHVM hang at boot when Xen does not support vector callbacks.
  * xen: fix race between PV drivers and xenstore initialisation which caused
    breakage in drivers for both regular PV and PVHVM guests.

  [ maximilian attems ]
  * [openvz] Enable ioprio. (closes: #596772)
    Thanks Daniel Hahler <debian-bugs@thequod.de>

  [ Ben Hutchings ]
  * [x86] radeon: Add quirks to make HP nx6125 and dv5000 laptops resume
    (Closes: #583968)
  * dm-crypt: Add 'plain64' IV; this avoids watermarking attacks that are
    possible with 'plain' IV on devices larger than 2TB (Closes: #600384)
  * [x86] ahci,ata_generic: let ata_generic handle new MBP w/ MCP89
    (Closes: #600305)
  * debian/.../patches.py: Open files as needed, rather than all at once
    (Closes: #600423)
  * [openvz] printk: Handle global log buffer reallocation (Closes: #600299)
  * debian/bin/test-patches: Restrict patches to featureset when building
    with a featureset (thanks to Tim Small)
  * sata_via: Delay on vt6420 when starting ATAPI DMA write (Closes: #488566)
  * r6040: Fix various bugs in r6040_multicast_list() (Closes: #600155)

  [ dann frazier ]
  * Force enable DMA on MBP w/ MCP 7,1
  * RDS sockets: remove unsafe kmap_atomic optimization (CVE-2010-3904)
  * v4l: disable dangerous buggy compat function (CVE-2010-2963)

 -- dann frazier <dannf@debian.org>  Tue, 19 Oct 2010 07:50:55 -0600

linux-2.6 (2.6.32-25) unstable; urgency=high

  [ Ben Hutchings ]
  * mmc: build fix: mmc_pm_notify is only available with CONFIG_PM=y
  * Add stable 2.6.32.24 (trivial fix, already applied)
  * ipg: Remove device claimed by dl2k from pci id table (Closes: #599021)
  * linux-image: Include modules.order in image packages (Closes: #598518)
  * [x86] isdn/i4l: Reenable ISDN4Linux drivers, but mark them as staging
    (Closes: #588551)
    - hisax: Disable device aliases that conflict with mISDN
  * Update Danish debconf template translation (Joe Hansen) (Closes: #599457)
  * [x86] KVM: SVM: Fix wrong intercept masks on 32 bit (Closes: #599507)
  * e1000: fix Tx hangs by disabling 64-bit DMA (Closes: #518182)
  * rt2x00: Fix calculation of required TX headroom (Closes: #599395)
  * Add drm changes from 2.6.32.22+drm33.10:
    - i915: Don't touch PORT_HOTPLUG_EN in intel_dp_detect()
    - i915: Kill dangerous pending-flip debugging
    - radeon: release AGP bridge at suspend
    - radeon: initialize set_surface_reg for rs600 asic
  * [x86] toshiba_acpi: Add full hotkey support (Closes: #599768)

  [ Stephen R. Marenka ]
  * m68k: fix missing io macros.
  * m68k: modular swim on mac.
  * m68k: never build staging drivers on m68k.
  * m68k: build in rtc class on atari.

  [ Ian Campbell ]
  * xen: do not truncate machine address on gnttab_copy_grant_page hypercall
    (Closes: #599089)

  [ dann frazier ]
  * drm/i915: Sanity check pread/pwrite (CVE-2010-2962)
  * drm/i915: Rephrase pwrite bounds checking to avoid any potential overflow
  * GFS2: Fix writing to non-page aligned gfs2_quota structures (CVE-2010-1436)
  * hvc_console: Fix race between hvc_close and hvc_remove (CVE-2010-2653)
  * net sched: fix some kernel memory leaks (CVE-2010-2942)
  * niu: Fix kernel buffer overflow for ETHTOOL_GRXCLSRLALL (CVE-2010-3084)
  * rose: Fix signedness issues wrt. digi count (CVE-2010-3310)
  * Fix pktcdvd ioctl dev_minor range check (CVE-2010-3437)
  * ALSA: prevent heap corruption in snd_ctl_new() (CVE-2010-3442)
  * net sched: fix kernel leak in act_police (CVE-2010-3477)
  * sctp: Fix out-of-bounds reading in sctp_asoc_get_hmac() (CVE-2010-3705)

 -- dann frazier <dannf@debian.org>  Thu, 14 Oct 2010 01:08:05 -0600

linux-2.6 (2.6.32-24) unstable; urgency=high

  [ Ben Hutchings ]
  * speakup: Update to match Debian package version 3.1.5.dfsg.1-1
  * scsi_dh_emc: Fix mode select request setup (Closes: #591540)
  * snd-hda-codec-via: Fix syntax error when CONFIG_SND_HDA_POWER_SAVE is
    disabled (Closes: #597043)
  * Add stable 2.6.32.22:
    - [vserver] Revert sched changes since they conflict.
  * Recommend use of 'make deb-pkg' to build custom kernel packages
  * [x86] Revert "i915: Blacklist i830, i845, i855 for KMS". The current X
    driver (xserver-xorg-video-intel version 2.12.0+shadow-1) should work
    properly with KMS on these chips. (Closes: #596453)
  * phonet: Restrict to initial namespace (Closes: #597904)
  * Add stable 2.6.32.23:
    - serial/mos*: prevent reading uninitialized stack memory
    - net: Fix oops from tcp_collapse() when using splice()
    - rds: fix a leak of kernel memory
    - hso: prevent reading uninitialized memory (CVE-2010-3298)
    - cxgb3: prevent reading uninitialized stack memory (CVE-2010-3296)
    - eql: prevent reading uninitialized stack memory (CVE-2010-3297)
    - vt6655: fix buffer overflow
    - net/llc: make opt unsigned in llc_ui_setsockopt()
    - sisfb: prevent reading uninitialized stack memory
    - aio: check for multiplication overflow in do_io_submit (CVE-2010-3067)
    - xfs: prevent reading uninitialized stack memory (CVE-2010-3078)
    - viafb: prevent reading uninitialized stack memory
    - [hppa,ia64] mm: guard page for stacks that grow upwards (CVE-2010-2240)
    - sctp: Do not reset the packet during sctp_packet_config()
      (CVE-2010-3432)
  * xen: Fix typo in xen_percpu_chip definition
  * 3c59x: Remove incorrect locking (Closes: #598103)
  * f71882fg: Add support for the f71889fg (Closes: #597820)
  * drm/radeon: Fix regressions introduced in 2.6.34.3 (Closes: #597636)
  * mmc: fix hangs related to mmc/sd card insert/removal during suspend/resume
    (Closes: #598147)

  [ Martin Michlmayr ]
  * ARM: update mach types.
  * [armel/config.kirkwood] Enable MACH_DOCKSTAR.

  [ Ian Campbell ]
  * [x86/xen] Disable netfront's smartpoll mode by default. (Closes: #596635)

  [ maximilian attems ]
  * [openvz] Update upstream patch to 2.6.32-dyomin.

 -- Ben Hutchings <ben@decadent.org.uk>  Thu, 30 Sep 2010 00:46:16 +0100

linux-2.6 (2.6.32-23) unstable; urgency=low

  [ Ben Hutchings ]
  * cgroupfs: create /sys/fs/cgroup to mount cgroupfs on (Closes: #595964)
  * r8169: Fix MDIO timing (Closes: #583139; mistakenly reverted in 2.6.32-19)
  * gro: Fix bogus gso_size on the first fraglist entry (Closes: #596802)
  * vgaarb: Fix VGA arbiter to accept PCI domains other than 0 (from stable
    2.6.32.12; mistakenly omitted in 2.6.32-12)

  [ maximilian attems ]
  * openvz: cfq-iosched: do not force idling for sync workload.

  [ Stephen R. Marenka ]
  * m68k: switch to generic siginfo layout.
  * m68k: NPTL support.

  [ dann frazier ]
  * compat: Make compat_alloc_user_space() incorporate the access_ok()
    (CVE-2010-3081)
  * x86-64, compat (CVE-2010-3301):
    - Retruncate rax after ia32 syscall entry tracing
    - Test %rax for the syscall number, not %eax
  * wireless extensions: fix kernel heap content leak (CVE-2010-2955)
  * KEYS (CVE-2010-2960):
    - Fix RCU no-lock warning in keyctl_session_to_parent()
    - Fix bug in keyctl_session_to_parent() if parent has no session keyring

 -- dann frazier <dannf@debian.org>  Fri, 17 Sep 2010 15:27:04 -0600

linux-2.6 (2.6.32-22) unstable; urgency=low

  [ Ian Campbell ]
  * xen: backport pvhvm drivers from upstream.
  * Fixes/overrides for Lintian warnings:
    - Add "(meta package)" to short description of linux-headers
      metapackages, resolves empty-binary-package.
    - Add dependency on ${misc:Depends} to all packages, resolves
      debhelper-but-no-misc-depends. Required update to gencontrol.py to
      augment rather than override headers_arch_depends read from templates.
    - Override dbg-package-missing-depends for linux-image-*-dbg. It is not
      necessary to install the kernel image package to use the dbg package
      since the dbg package already contains a complete image with symbols.

  [ Ben Hutchings ]
  * [x86/xen] Restore stack guard page (CVE-2010-2240)
  * Add stable 2.6.32.21:
    - ext4: consolidate in_range() definitions (CVE-2010-3015)
    - mm: make the mlock() stack guard page checks stricter
      (avoids regression for Xen tools; closes: 594756)
    - [sparc] sunxvr500: Ignore secondary output PCI devices
      (Closes: #594604)
    - ocfs2: fix o2dlm dlm run purgelist (Closes: #593679)
    - Avoid ABI change in mm
    - Ignore ABI change in snd-emu10k1
  * Add drm changes from stable 2.6.34.6:
    - drm: stop information leak of old kernel stack (CVE-2010-2803)
  * rt2870sta: Add more device IDs from vendor drivers
  * rt2860sta, rt2870sta: Enable channels 12-14 (Closes: #594561)
  * SCSI/mptsas: fix hangs caused by ATA pass-through (Closes: #594690)
  * sky2: Apply fixes and new hardware support from 2.6.33-2.6.35
    (Closes: #571526)
  * postinst: Really warn users on upgrade if the current configuration may
    rely on running a default boot loader.
  * input: add compat support for sysfs and /proc capabilities output
    (Closes: #579017)
  * snd-hda-intel: Add support for VIA V1708S, VT1718S, VT1828S, VT2020,
    VT1716S, VT2002P, VT1812, VT1818S
  * hwmon/w83627ehf: Add support for W83667HG-B
  * 3c59x: Fix deadlock in vortex_error() (Closes: #595554)
  * [x86] paravirt: Add a global synchronization point for pvclock (from
    2.6.32.16; reverted due to a regression which was addressed in 2.6.32.19)
  * sched, cputime: Introduce thread_group_times() (from 2.6.32.19; reverted
    due to the potential ABI change which we now carefully avoid)
  * net/{tcp,udp,llc,sctp,tipc,x25}: Add limit for socket backlog
    (Closes: #592187)
  * tun: Don't add sysfs attributes to devices without sysfs directories
    (Closes: #594845)
  * [x86] Add brcm80211 driver for Broadcom 802.11n wireless network
    controllers
  * r8169: Remove MODULE_FIRMWARE declarations since the firmware is
    non-essential and we do not distribute it
  * [x86] HPET: unmap unused I/O space
  * ipheth: add support for iPhone 4
  * ipheth: remove incorrect devtype of WWAN
  * ALSA: emux: Add trivial compat ioctl handler (Closes: #596478)
  * hostap_pci: set dev->base_addr during probe (Closes: #595802)
  * ethtool: allow non-netadmin to query settings (see #520724)
  * ACPI: add boot option acpi=copy_dsdt to fix corrupt DSDT, and enable this
    automatically for known-bad Toshiba models (Closes: #596709)

  [ Bastian Blank ]
  * Use Breaks instead of Conflicts.

  [ Aurelien Jarno ]
  * [mips,mipsel] Fix computation of DMA flags from device's 
    coherent_dma_mask.

  [ Martin Michlmayr ]
  * Add some patches from the Orion tree:
    - OpenRD: Enable SD/UART selection for serial port 1
    - kirkwood: Unbreak PCIe I/O port
    - Kirkwood: support for Seagate DockStar

  [ dann frazier ]
  * netxen_nic: add support for loading unified firmware images
  * irda: Correctly clean up self->ias_obj on irda_bind() failure.
    (CVE-2010-2954)

  [ maximilian attems ]
  * [powerpc] Enable WINDFARM_PM121. (closes: #596515)
    Thanks Étienne BERSAC <bersace03@gmail.com>
  * nouveau: disable acceleration on NVA3/NVA5/NVA8 by default.
  * openvz: disable KSM. Thanks Dietmar Maurer <dietmar@proxmox.com>.
    (closes: #585864)
  * Update openvz patch to d38b56fd0dca.
  * openvz: enalbe modular VZ_EVENT.

 -- maximilian attems <maks@debian.org>  Tue, 14 Sep 2010 14:17:11 +0200

linux-2.6 (2.6.32-21) unstable; urgency=high

  [ Ben Hutchings ]
  * Add stable 2.6.32.19:
    - ext4: Make sure the MOVE_EXT ioctl can't overwrite append-only files
      (CVE-2010-2066)
    - mm: keep a guard page below a grow-down stack segment (CVE-2010-2240)
      (not applied to xen featureset)
    - md/raid10: fix deadlock with unaligned read during resync
      (Closes: #591415)
    - Revert "sched, cputime: Introduce thread_group_times()" which would
      result in an ABI change
  * Add stable 2.6.32.20:
    - Fix regressions introduced by original fix for CVE-2010-2240
  * Add drm and other relevant changes from stable 2.6.34.4
  * Add 'breaks' relation from image packages to boot loader packages that
    do not install required hooks (Closes: #593683)
  * [x86] i915: Blacklist i830, i845, i855 for KMS
    (Closes: #568207, #582105, #593432, #593507)

  [ Bastian Blank ]
  * Update Xen patch.
    - Notify Xen on crash.
    - Several blktap fixes.

  [ Ritesh Raj Sarraf ]
  * Add .gnu_debuglink information into kernel modules (Closes: #555549)

  [ Ian Campbell ]
  * [x86/xen] temporarily remove stack guard page, it breaks the xen
    toolstack.

  [ Aurelien Jarno ]
  * [mips,mipsel] Fix 64-bit atomics.

 -- Ben Hutchings <ben@decadent.org.uk>  Wed, 25 Aug 2010 01:06:18 +0100

linux-2.6 (2.6.32-20) unstable; urgency=low

  [ Moritz Muehlenhoff ]
  * Backport XVR1000 driver (Closes: #574243)

  [ Ben Hutchings ]
  * Add stable 2.6.32.18:
    - CIFS: Fix compile error with __init in cifs_init_dns_resolver()
      definition (FTBFS for most architectures)
    - GFS2: rename causes kernel Oops (CVE-2010-2798)
    - xfs: prevent swapext from operating on write-only files
      (CVE-2010-2226)
  * Update debconf template translations:
    - Swedish (Martin Bagge) (Closes: #592045)
    - German (Holger Wansing) (Closes: #592226)
  * [i386/openvz-686] Remove AMD Geode LX and VIA C3 "Nehemiah" from the
    list of supported processors; they do not implement PAE
  * V4L/DVB: Add Elgato EyeTV Diversity to dibcom driver (Closes: #591710)
  * [s390] dasd: use correct label location for diag fba disks
    (Closes: #582281)
  * Add drm changes from stable 2.6.34.2 (thanks to Stefan Bader) and
    2.6.34.3
  * drm/i915: disable FBC when more than one pipe is active
    (Closes: #589077)
  * IB/ipath: Fix probe failure path (Closes: #579393)
  * ext4: fix freeze deadlock under IO (regression introduced in 2.6.32.17)
  * xen: Completely disable use of XSAVE (Closes: #592428)

  [ Martin Michlmayr ]
  * [armel/orion5x] Add a missing #include to fix a build issue.
  * [armel/kirkwood, armel/orion5x] Build-in support for more devices.

  [ dann frazier ]
  * can: add limit for nframes and clean up signed/unsigned variables

 -- Ben Hutchings <ben@decadent.org.uk>  Thu, 12 Aug 2010 03:26:39 +0100

linux-2.6 (2.6.32-19) unstable; urgency=low

  [ maximilian attems ]
  * inotify send IN_UNMOUNT events.
  * inotify fix oneshot support.

  [ Ben Hutchings ]
  * linux-base: Remove dependency on libapt-pkg-perl (Closes: #589996)
  * pata_pdc202xx_old: Fix UDMA mode for PDC2024x and PDC2026x controllers
    (Closes: #590532)
  * Update debconf template translations:
    - Czech (Michal Simunek) (Closes: #590546)
    - Portugese (Américo Monteiro) (Closes: #590557)
    - French (David Prévot) (Closes: #591149)
    - Russian (Yuri Kozlov) (Closes: #591241)
  * Add stable 2.6.32.17:
    - ethtool: Fix potential kernel buffer overflow in ETHTOOL_GRXCLSRLALL
      (CVE-2010-2478)
    - GFS2: Fix up system xattrs (CVE-2010-2525)
    - Revert ABI changes in firmware_class and ssb
    - Ignore ABI changes in acpi_processor, hostap and jbd2
  * Add drm changes from stable 2.6.33.7:
    - drm/i915: Enable low-power render writes on GEN3 hardware (915, 945,
      G33 and Atom "Pineview") (Closes: #590193, maybe others)
  * [i386/xen-686] Remove AMD Geode LX and VIA C3 "Nehemiah" from the list
    of supported processors; they do not implement PAE
  * [x86] Add samsung-laptop driver

  [ dann frazier ]
  * [ia64] Fix crash when gcore reads gate area (Closes: #588574)

  [ Bastian Blank ]
  * Update Xen patch.
    - Ignore ABI changes.

 -- Ben Hutchings <ben@decadent.org.uk>  Thu, 05 Aug 2010 02:43:19 +0100

linux-2.6 (2.6.32-18) unstable; urgency=low

  [ Ben Hutchings ]
  * iwlwifi: Allocate pages for RX buffers, reducing the probability of
    allocation failure (Closes: #580124)
  * postinst: Remove support for 'default' boot loaders. Warn users on
    upgrade if the current configuration may rely on this.
  * rt2860sta, rt2870sta: Apply changes from Linux 2.6.33 and 2.6.34
    - rt2860sta: Fix WPA(2)PSK issue when group cipher of AP is WEP40
      or WEP104 (Closes: #574766)
  * rt3090sta: Replace with rt2860sta (Closes: #588863)
  * [i386/686] Remove AMD K6 from the list of supported processors; it
    does not implement the CMOV instruction
  * drm/i915: Add 'reclaimable' to i915 self-reclaimable page allocations
    (really closes: #534422, we hope)
  * Revert "x86, paravirt: Add a global synchronization point for pvclock",
    included in stable 2.6.32.16 (Closes: #588426)
  * 3c59x: Fix call to mdio_sync() with the wrong argument (Closes: #589989)

  [ Martin Michlmayr ]
  * Add some patches from the Orion tree, including support for Marvell's
    Armada 300 (88F6282):
    - Kirkwood: update MPP definition.
    - Kirkwood: fix HP t5325 after updating MPP definitions
    - leds: leds-gpio: Change blink_set callback to be able to turn off
      blinking
    - net/phy/marvell: Expose IDs and flags in a .h and add dns323 LEDs
      setup flag
    - orion5x: Base support for DNS-323 rev C1
    - orion5x: Fix soft-reset for some platforms
    - mtd: orion/kirkwood: add RnB line support to orion mtd driver
    - mtd: kirkwood: allow machines to register RnB callback
    - Kirkwood: add support for rev A1 of the 88f6192 and 88f6180 chips
    - Kirkwood: Add support for 88f6282
    - PCI: add platform private data to pci_sys_data
    - Kirkwood: add support for PCIe1
    - Kirkwood: more factorization of the PCIe init code

  [ maximilian attems ]
  * sched: Fix over-scheduling bug.

 -- Ben Hutchings <ben@decadent.org.uk>  Fri, 23 Jul 2010 03:48:08 +0100

linux-2.6 (2.6.32-17) unstable; urgency=low

  [ maximilian attems ]
  * agp: add no warn since we have a fallback to vmalloc paths.

  [ Ben Hutchings ]
  * linux-tools: Fix build for hppa and do not attempt to build for
    architectures where perf events are not available (Closes: #588409)
  * linux-tools: Add build-dependency on binutils-dev to enable symbol
    demangling in perf
  * drm/i915: Fix memory corruption on resume from hibernation
    (Closes: #534422)

 -- Ben Hutchings <ben@decadent.org.uk>  Sat, 10 Jul 2010 16:40:38 +0100

linux-2.6 (2.6.32-16) unstable; urgency=low

  [ dann frazier ]
  * [hppa] clear floating point exception flag on SIGFPE signal
    (Closes: #559406)

  [ Ben Hutchings ]
  * Add stable 2.6.32.15
  * Add mantis and hopper DVB drivers with mb86a16 and tda665x DVB
    front-ends, backported by Bjørn Mork (Closes: #577264)
  * Build inet_lro as a module
  * [sparc] Enable CONFIG_FB_XVR500, CONFIG_FB_XVR2500 (Closes: #508108)
  * Update Spanish debconf templates, thanks to Omar Campagne
    (Closes: #580538)
  * Revert "Add EC path for Thinkpad X100."; it is incomplete and broken
  * sctp: fix append error cause to ERROR chunk correctly (regression due
    to fix for CVE-2010-1173)
  * [powerpc] Enable pata_amd driver, replacing amd74xx
  * eeepc-laptop: Disable wireless hotplug on more models where the
    controller is not at the expected address (Closes: #576199)
  * [mips] Fix boot from ATA hard drives (Closes: #584784):
    - Set io_map_base for several PCI bridges lacking it
    - Replace per-platform built-in IDE drivers with libata-based drivers
    - Enable BLK_DEV_SD as built-in on all platforms
  * Revert "vlan/macvlan: propagate transmission state to upper layers"
    (Closes: #585770)
  * linux-base: Don't identify LVM2 PVs by UUID (Closes: #585852)
  * usb-serial: Add generic USB WWAN code, backported by Mark Hymers
    (Closes: #585661)
    - option, qcserial: Use generic USB WWAN code
    - qcserial: Add support for Qualcomm Gobi 2000 devices
  * radeon: Fix MacBook Pro connector quirk (Closes: #585943)
  * r8169: Fix MDIO timing (Closes: #583139)
  * Move NEWS to linux-latest-2.6 (Closes: #586401)
  * 3c59x: Change locking to avoid use of disable_irq() (Closes: #586967)
  * Enable IPv6 support for IPVS (IP_VS_IPV6) (Closes: #584549)
  * Revert "tpm: autoload tpm_tis based on system PnP IDs", included in
    stable 2.6.32.12 (Closes: #584273)
  * linux-base: If the disk ID update process fails, give the user a
    chance to retry or change their answers (Closes: #585609)
  * asix: fix setting mac address for AX88772 (Closes: #587580)
  * ipv6: Clamp reported valid_lft to a minimum of 0 (Closes: #514644)
  * ipv6: Use interface max_desync_factor instead of static default
    (Closes: #514646)
  * Add stable 2.6.32.16:
    - Fixes CVE-2010-1641, CVE-2010-1187, CVE-2010-1148, CVE-2010-1173
      and CVE-2010-2071
    - libata: disable ATAPI AN by default (Closes: #582737, #582903)
  * Add drm changes from stable 2.6.33.6
  * [ia64, powerpc, sparc, x86] Enable KPROBES and KRETPROBES
    (Closes: #584130)
  * r8192s_usb: Fix various bugs:
    - Check for skb allocation failure in 2 more places
    - Update LED control code
    - Clean up in case of an error in module initialisation
    - Rename and remove proc directories correctly if an interface is
      not called wlan0 (Closes: #582972)
    - Correct device ID table (Closes: #584945, #587985)
  * Add r8192u_usb driver
  * Add linux-tools-<version> package containing the perf tool
    (Closes: #548715)
  * Enable USB_SERIAL_TI (Closes: #588096) and USB_SERIAL_WHITEHEAT

  [ Aurelien Jarno ]
  * [sh4] optimize runtime disabling of trapped I/O. 
  * [mips] backport mips/swarm: fix M3 TLB exception handler.

  [ Moritz Muehlenhoff ]
  * Enable X86 board specific fixups for reboot (Closes: #536537)

  [ Martin Michlmayr ]
  * OpenRD-Base: revert patch "allow SD/UART1 selection" since it
    never made it upstream.
  * ARM: update mach types.
  * Add support for OpenRD-Ultimate.
  * QNAP TS-11x/TS-21x: Add MPP36 (RAM) and MPP44 (board ID).
  * Add support for the HP t5325 Thin Client.
  * m25p80: Add support for Macronix 25L8005.
  * Add framebuffer driver for XGI chipsets.
  * [armel/kirkwood] Enable FB_XGI and FRAMEBUFFER_CONSOLE.
  * [armel] Make MOUSE_PS2 modular.
  * [armel] Build INPUT_UINPUT for all flavours.
  * Update Marvell CESA (mv_cesa) driver (Closes: #585790):
    - Invoke the user callback from a softirq context
    - Remove compiler warning in mv_cesa driver
    - Fix situation where the dest sglist is organized differently than...
    - Fix situations where the src sglist spans more data than the reques...
    - Enqueue generic async requests
    - Rename a variable to a more suitable name
    - Execute some code via function pointers rathr than direct calls
    - Make the copy-back of data optional
    - Support processing of data from previous requests
    - Add sha1 and hmac(sha1) async hash drivers
  * Update DisplayLink (udlfb) driver:
    - add dynamic modeset support
    - checkpatch cleanup
    - reorganize function order
    - pre-allocated urb list helpers
    - clean up function naming
    - Add functions to expose sysfs metrics and controls
    - Rework startup and teardown to fix race conditions
    - improved rendering performance
    - Support for fbdev mmap clients (defio)
    - explicit dependencies and warnings
    - remove printk and small cleanup
  * [armel/kirkwood] Enable FB_UDL.
  * [armel] Disable PARPORT_PC (Closes: #588164)

  [ Bastian Blank ]
  * Disable mISDN support for NETJet cards. The driver binds a generic PCI
    bridge.
  * Disable ISDN4Linux drivers.

  [ maximilian attems]
  * Update openvz patch to 5fd638726a69.

 -- Ben Hutchings <ben@decadent.org.uk>  Mon, 05 Jul 2010 22:13:33 +0100

linux-2.6 (2.6.32-15) unstable; urgency=low

  [ Ben Hutchings ]
  * [hppa] Ignore ABI change caused by disabling CONFIG_IDE_TIMINGS
  * [powerpc] Fix unnecessary ABI change

  [ Bastian Blank ]
  * xen: Fix crash in netback.

 -- Ben Hutchings <ben@decadent.org.uk>  Tue, 01 Jun 2010 01:31:05 +0100

linux-2.6 (2.6.32-14) unstable; urgency=low

  [ Ben Hutchings ]
  * [ia64] Hardcode the output of the scripts under arch/ia64/scripts so
    that we can build out-of-tree modules correctly (refresh and re-add
    dropped patch) (Closes: #392592)
  * vlan/macvlan: propagate transmission state to upper layers
  * macvlan: add GRO bit to features mask
  * macvlan: allow multiple driver backends
  * Add macvtap driver (Closes: #568755)
  * [ia64] Enable SGI SN support and mspec driver (Closes: #582224)
  * iwlwifi: Disable QoS when connected to a non-QoS-capable AP
    (Closes: #578262)
  * [x86] Disable e_powersaver cpufreq driver as unsafe. It has already
    been blacklisted by cpufrequtils. The acpi-cpufreq driver can be used
    instead on some VIA C7 systems. (Closes: #566208)
  * nouveau: Fix fbcon corruption with font width not divisible by 8
    (Closes: #583162)
  * [amd64] ext4: Fix compat EXT4_IOC_ADD_GROUP (used by online resize)
  * Install debug kernel image in /usr/lib/debug/boot (Closes: #582810)
  * net: sysfs: Check for null ethtool_ops before getting speed/duplex
  * Add stable 2.6.32.14:
    - [hppa] Revert "parisc: Set PCI CLS early in boot.", erroneously
      included in 2.6.32.13 causing FTBFS
    - btrfs: check for read permission on src file in the clone ioctl
      (CVE-2010-1636)

  [ Bastian Blank ]
  * Update Xen patch.
    - Fix checksum offloading in netback. (closes: #583366)

  [ maximilian attems]
  * Add drm changes from stable 2.6.33.5:
    - i915: Disable FBC on 915GM and 945GM (Closes: #582427)
  * Update openvz patch to e7399c239fad.

  [ Martin Michlmayr ]
  * QNAP TS-419P: Export GPIO indicating jumper setting of JP1.

 -- Ben Hutchings <ben@decadent.org.uk>  Sat, 29 May 2010 00:32:44 +0100

linux-2.6 (2.6.32-13) unstable; urgency=low

  [ Frederik Schueler ]
  * sparc: Fix use of uid16_t and gid16_t in asm/stat.h

  [ Moritz Muehlenhoff ]
  * Enable tomoyo (Closes: #562486)

  [ maximilian attems]
  * backport KVM: x86: Extend KVM_SET_VCPU_EVENTS with selective updates.
    (closes: #580652)
  * KEYS: find_keyring_by_name() can gain access to a freed keyring.
    CVE-2010-1437
  * hppa, sparc, powerpc disable BLK_DEV_CMD64X.
  * topconfig enable PATA_CMD64X. (closes: #580799)
  * x86: Disable CRYPTO_AES_NI_INTEL as it causes boot failures on T410.
  * Add stable 2.6.32.13:
    - [SCSI] Enable retries for SYNCRONIZE_CACHE commands to fix I/O error.
    - [SCSI] Retry commands with UNIT_ATTENTION sense codes to fix ext3/ext4
      I/O errors.
    - [SCSI] skip sense logging for some ATA PASS-THROUGH cdbs
      (Closes: #578129)
    - raid6: fix recovery performance regression.
    - raid456: Enable error-correction on singly-degraded RAID6
      (Closes: #581392)
    - r8169: fix broken register writes (Closes: #407217, #573007)
    - V4L/DVB: budget: Fix crash in case of failure to attach frontend
      (Closes: #575207)
  * drm/edid: Fix 1024x768@85Hz.

  [ Ben Hutchings ]
  * linux-base: Fix typo in disk relabelling code (Closes: #580467)
  * linux-base: Don't quote boot device name in elilo.conf
    (Closes: #580710; works-around: #581173)
  * rtl8192su: Add IDs for several more devices (Closes: #580740)
  * Add drm and sfc changes from stable 2.6.33.4
  * Improve workaround for HPAs (Host Protected Areas) overlapping
    partitions, thanks to Tejun Heo:
    - SCSI/libata: Disable HPA if it overlaps a partition (Closes: #572618)
    - buffer: Make invalidate_bdev() drain all percpu LRU add caches
    - block: Rescan partition tables after HPA is disabled
    - libata: Disable HPA if it is only enabled after suspend
  * V4L/DVB: budget: Select correct frontend drivers (Closes: #575223)
  * 3c503: Fix IRQ probing (Closes: #566522)
  * sis-agp: Remove SIS 760, handled by amd64-agp
  * amd64-agp: Probe unknown AGP devices the right way (Closes: #548090)

  [ Aurelien Jarno ]
  * mips/swarm: fix boot from IDE based media (Sebastian Andrzej Siewior)
    (closes: #466977).
  * backport mips/swarm: fix M3 TLB exception handler.
    [This patch was actually reverted and never applied in version 2.6.32-13]
  * backport MIPS FPU emulator: allow Cause bits of FCSR to be writeable
    by ctc1. (closes: #580602).
  * mips/swarm: enable adm* hwmon drivers.
  * backport Input: Add support of Synaptics Clickpad device (Closes: #572842)

  [ Bastian Blank ]
  * Fix symlinks in several packages.
  * Update Xen patch.
  * [amd64, i386/{686-bigmem,openvz-686,vserver-686-bigmem,xen-686}]
    Build debugging symbols. (closes: #365349)
  * Ignore crypto ABI changes.

  [ Martin Michlmayr ]
  * Backport GuruPlug support.

  [ Christian Perrier ]
  * Update debconf templates:
    - English revised by the debian-l10n-english team as part of the Smith
      review project (Closes: #578349)
    - Vietnamese (Clytie Siddall) (Closes: #579234)
    - German (Holger Wansing) (Closes: #579864)
    - Russian (Yuri Kozlov) (Closes: #578994)
    - Estonian (mihkel) (Closes: #579019)
    - Czech (Michal Simunek) (Closes: #579268)
    - Swedish (Martin Bagge) (Closes: #579308)
    - French (David Prévot) (Closes: #579763)
    - Spanish (Omar Campagne) (Closes: #580538)
    - Portuguese (Américo Monteiro) (Closes: #577227)
    - Japanese (Kenshi Muto) (Closes: #580855)
    - Danish (Joe Hansen) (Closes: #580915)
    - Czech (Michal Simunek) (Closes: #581399)

 -- maximilian attems <maks@debian.org>  Mon, 17 May 2010 15:29:27 +0200

linux-2.6 (2.6.32-12) unstable; urgency=low

  * The "Microwave Background" release

  [ Ben Hutchings ]
  * Prepare debconf templates for translation. (closes: #576758)
  * [x86] PCI/forcedeth: Disable MSI for MCP55 on P5N32-E SLI
    (Closes: #552299)
  * phylib: Fix typo in bcm63xx PHY driver table
  * linux-base: Fix bugs and improve libata transition code:
    - Fix scope of _system() function (Closes: #576925)
    - Fix case where a file may wrongly be listed as automatically converted
      (Closes: #577047)
    - Check device IDs in mdadm.conf rather than assuming it needs manual
      conversion
    - Use vol_id if available since the version of blkid in lenny does not
      support the output format we need (Closes: #576608)
    - Fix missing line breaks in updated crypttab (Closes: #577735)
  * i915: Stop trying to use ACPI lid status to determine LVDS connection
    (Closes: #577724)
  * forcedeth: Fix hardware version check for TX bug workaround
    (Closes: #572201)
  * rndis_host: Poll status channel before control channel (Closes: #576929)
  * megaraid_sas: Fix copying of sense data for 32-bit management tools on
    64-bit kernel (Closes: #578398)
  * Add ipheth driver for iPhone tethering
  * virtio_net: Make delayed refill more reliable (Closes: #576838)

  [ maximilian attems]
  * [ia64] Built in fbcon.
  * Update openvz patch to c05f95fcb04e. (closes: #574598)
  * Reenable nouveau autoloading.
  * reiserfs: Fix permissions on .reiserfs_priv. CVE-2010-1146
  * libata,ata_piix: detect and clear spurious IRQs.
  * libata/SCSI: fix locking around blk_abort_request().
  * topconfig enable NET_DROP_MONITOR. (closes: #578568)
  * Add stable 2.6.32.12:
    - ACPI: EC: Allow multibyte access to EC; fixes temperature monitoring
      on some Dell laptops (Closes: #563313)
    - [x86] KVM: disable paravirt mmu reporting (Closes: #573071)
    - thinkpad-acpi: lock down video output state access (Closes: #565790)
    - xfs update (closes: #579410)
  * Add drm changes from stable 2.6.33.3:
    - drm/radeon: R300 AD only has one quad pipe (Closes: #575681)
  * libata: Fix accesses at LBA28 boundary (old bug, but nasty) (v2)
  * Add EC path for Thinkpad X100.
  * Bump ABI to 5, apply:
    - hrtimer: Tune hrtimer_interrupt hang logic
  * Add libata TRIM support.
  * Backport radeon r800 modesetting support.
  * drm/radeon/kms: further spread spectrum fixes.
  * Backport p54 fixes.
  * net: export device speed and duplex via sysfs.
  * postrm: rm modules.softdep. (closes: #579175)
  * Backport KVM: Xen PV-on-HVM guest support.
  * Backport KVM: x86: Add KVM_GET/SET_VCPU_EVENTS.
  * hugetlb: fix infinite loop in get_futex_key() when backed by huge pages
  * ext4: Issue the discard operation *before* releasing the blocks to be
    reused.
  * libiscsi: regression: fix header digest errors.
  * Revert module.c and module.h changes from -stable update.

  [ dann frazier ]
  * Add DRBD backport
  * sctp: Fix skb_over_panic resulting from multiple invalid parameter
    errors (CVE-2010-1173)
  * [CIFS] Allow null nd (as nfs server uses) on create (CVE-2010-1148)
  * tipc: Fix oops on send prior to entering networked mode (CVE-2010-1187)
  * [powerpc] KGDB: don't needlessly skip PAGE_USER test for Fsl booke
    Note: KGDB is not currently enabled in debian builds (CVE-2010-1446)

  [ Aurelien Jarno ]
  * [sh4] Add a sh7751r flavour.
  * [mips/*malta] Remove options that are present in topconfig.

  [ Martin Michlmayr ]
  * dns323-setup.c: fix WARN() when booting (Arnaud Patard).
  * mips: enable PATA platform on SWARM and LITTLESUR (Sebastian Andrzej
    Siewior).
  * [mips/sb1-bcm91250a] Enable PATA_PLATFORM.

  [ Bastian Blank ]
  * Update Xen patch.

 -- Ben Hutchings <ben@decadent.org.uk>  Sat, 01 May 2010 02:58:31 +0100

linux-2.6 (2.6.32-11) unstable; urgency=low

  [ Ben Hutchings ]
  * [sparc] Provide io{read,write}{16,32}be() (Closes: #574421)
  * Use libata-based drivers for most PATA controllers on all architectures
    (previously applied only to x86)
  * linux-base: Fix bugs and improve libata transition code:
    - Handle duplicates in /etc/udev/rules.d/70-persistent-cd.rules
      (Closes: #574630)
    - Always attempt conversion if $DEBCONF_RECONFIGURE is set
    - Never attempt conversion during a fresh installation (Closes: #576243)
    - Convert disk IDs in crypttab (Closes: #575056)
    - Redirect stdin and stdout of child processes to avoid interfering with
      debconf (Closes: #574987)
    - Report when hdparm.conf or mdadm.conf may need to be updated
      (Closes: #576442)
    - Where a device has both a UUID and a label, prefer to identify it by
      UUID, consistent with fresh installations
    - Do not use device labels including certain unsafe characters
      (Closes: #576537)
  * iwlwifi: Fix repeated warnings about tfds_in_queue (Closes: #574526)
  * eeepc-laptop: Disable CPU speed control on 701 and 702 since it can
    cause the system to hang (Closes: #559578)
  * eeepc-laptop: Disable wireless hotplug on 1005HA, 1201N and 1005PE
    since it disconnects the wrong device (Closes: #573607)
  * linux-headers-*: Support postinst hooks in /etc/kernel/header_postinst.d,
    thanks to Michael Gilbert (Closes: #569724)
  * rt2860sta: Fix argument to linux_pci_unmap_single() (Closes: #575726)
  * nouveau: nv50: Implement ctxprog/state generation
  * phylib: Support PHY module autoloading (Closes: #553024)
  * [x86] Add ramzswap driver (Closes: #573912)

  [ maximilian attems]
  * [alpha, hppa] Disable oprofile as tracing code is unsupported here.
    (closes: #574368)
  * Update openvz patch to 14a9729fab67. (closes: #574598, #575189)
  * [x86]: Disable FB_INTEL. (closes: #447575, #503766, #574401)
  * ssb: do not read SPROM if it does not exist.
  * ssb: Avoid null pointer dereference by aboves.
  * Add stable 2.6.32.11.
    - MIPS: Cleanup forgotten label_module_alloc in tlbex.c (Closes: #571305) 	
    - ath5k: fix setup for CAB queue (closes: #576213)
    - NFS: Prevent another deadlock in nfs_release_page() (Closes: #574348)
  * Revert to keep ABI:
    - hrtimer: Tune hrtimer_interrupt hang logic

  [ Moritz Muehlenhoff ]
  * Add support for sh4 architecture, patch by Nobuhiro Iwamatsu
  (Closes: #569034)

  [ Bastian Blank ]
  * Update Xen patch.
    - Fix free interrupt problem on uni-processor machines.

  [ Ian Campbell ]
  * Include Xen hypervisor in reportbug "related to" list.

 -- maximilian attems <maks@debian.org>  Mon, 05 Apr 2010 20:31:15 +0200

linux-2.6 (2.6.32-10) unstable; urgency=low
  
  * The "Big Bang" release

  [ maximilian attems]
  * tcp: fix ICMP-RTO war.
  * Add stable 2.6.32.10.
    - net/via-rhine: Fix scheduling while atomic bugs (closes: #549606)
    - HID: remove TENX iBuddy from blacklist (Closes: #551312)
    - USB: SIS USB2VGA DRIVER: support KAIREN's USB VGA adaptor
      USB20SVGA-MB-PLUS (Closes: #565857)
  * Bump ABI to 4.
  * [x86] Add openvz flavour.
    - adds ppp support (closes: #550975)
  * Prevent nouveau from autoloading until xserver-xorg-video-nouveau lands.
 
  [ Moritz Muehlenhoff ]
  * Enable CONFIG_KEYS_DEBUG_PROC_KEYS (Closes: #400932)
  * Amend README.source with documentation on how to generate a 
    source tree with all patches applied (Closes: #509156)
  * Document needed packages for preparatory packaging
    steps (Closes: #548028)

  [ Aurelien Jarno ]
  * Fix signal stack alignement on sparc64 (Closes: #569797)
  
  [ Bastian Blank ]
  * Add support for Xen dom0 into its featureset.
    (Closes: #499745, #503857, #504805, #505545, #506118, #507785, #509085,
     #509733, #511963, #513835, #514511, #516223, #516374, #516635, #517048,
     #519586, #520702, #522452, #524571, #524596, #526695, #533132, #533432,
     #534880, #534978, #541227, #542299, #542614, #543489, #544525, #548345,
     #554564, #554621, #559175, #559634)
  * [alpha, amd64, i386, amd64, powerpc] Make all AGP driver built-in to
    workaround race-condition between DRM and AGP.

  [ Ben Hutchings ]
  * drm: Apply all changes from 2.6.33 and 2.6.33.1:
    - Add nouveau driver
    - i915: Fix disappearing mouse pointer (Closes: #551330)
    - i915: Restore video overlay support (Closes: #560033)
    - i915: Fix DDC on some systems by clearing BIOS GMBUS (Closes: #567747)
    - radeon: Enable KMS support
  * qla2xxx: Disable MSI/MSI-X on some chips or as selected by module parameter
    (Closes: #572322)
    - MSI is disabled on QLA24xx chips other than QLA2432 (MSI-X already was)
    - MSI-X is disabled if qlx2enablemsix=2
    - MSI and MSI-X are disabled if qlx2enablemsix=0
  * [sparc64] Make prom entry spinlock NMI safe (Closes: #572442)
  * firmware: Correct copyright information and add source for CIS files
  * Fix first line of kernel-doc for a few functions so that they get valid
    manual pages
  * Remove /usr/include/drm from linux-libc-dev; let libdrm-dev provide it
    again
  * [x86] Enable rtl8192su driver using external firmware
  * [x86] Use libata-based drivers for most PATA controllers (Closes: #444182):
    - pata_triflex replaces triflex
    - pata_atiixp replaces atiixp
    - pata_ns87415 replaces ns87415
    - pata_sc1200 replaces sc1200
    - pata_cs5536 replaces cs5536
    - pata_amd replaces amd74xx
    - pata_sis replaces sis5513
    - pata_rz1000 replaces rz1000
    - pata_efar replaces slc90e66
    - pata_pdc202xx_old replaces pdc202xx_old
    - pata_pdc2027x replaces pdc202xx_new
    - pata_cs5520 replaces cs5520
    - pata_cs5530 replaces cs5530
    - pata_cmd64x replaces cmd64x
    - pata_sil680 replaces siimage
    - pata_ali replaces alim15x3
    - pata_via replaces via82cxxx
    - pata_serverworks replaces serverworks
    - pata_artop replaces aec62xx
    - pata_it821x replaces it821x
    - ata_piix, pata_oldpiix, pata_mpiix mostly replace piix
    - ata_generic, pata_ns87410, pata_netcell replace ide-pci-generic
  * linux-base: Add libata transition script
  * Hide sensitive information when including network configuration in bug
    reports and running a different kernel version

  [ Martin Michlmayr ]
  * Add some ARM patches from git:
    - Update mach types
    - eSATA SheevaPlug: basic board support
    - eSATA SheevaPlug: configure SoC SATA interface
    - eSATA SheevaPlug: correlate MPP to SD CD and SD WP
  * [armel/kirkwood] Enable MACH_ESATA_SHEEVAPLUG.

 -- maximilian attems <maks@debian.org>  Tue, 16 Mar 2010 23:39:05 +0100

linux-2.6 (2.6.32-9) unstable; urgency=high

  [ Ben Hutchings ]
  * Do not build obsolete lgs8gl5 driver
  * [x86] Enable USB IP drivers (Closes: #568903)
  * Ignore failure of lsusb when gathering information for bug reports
    (Closes: #569725)
  * macvlan: Add bridge, VEPA and private modes (Closes: #568756)
  * [sparc] sunxvr500: Support Intergraph graphics chips again
    (Closes: #508108)
  * sfc: Apply fixes from 2.6.33
  * ath9k: Add support for AR2427
  * fs/exec.c: fix initial stack reservation (regression in 2.6.32.9)

  [ maximilian attems]
  * Postinst don't refercence k-p related manpage. (closes: #542208)
  * Postinst only write kernel-img.conf for palo boxes.
  * Enable VT_HW_CONSOLE_BINDING for unbinding efifb. (closes: #569314)
  * hwmon: Add driver for VIA CPU core temperature.
  * wireless: report reasonable bitrate for MCS rates through wext.
  * efifb: fix framebuffer handoff. (bugzilla.k.o #15151)
  * Add stable 2.6.32.9:
    - drm/i915: Fix DDC on some systems by clearing BIOS GMBUS setup.
      (closes: #567747)
    - futex: Handle futex value corruption gracefully. (CVE-2010-0623)
    - futex_lock_pi() key refcnt fix. (CVE-2010-0623)
    - Staging: fix rtl8187se compilation errors with mac80211.
      (closes: #566726)
  * r8169 patch for rx length check errors. (CVE-2009-4537)
  * vgaarb: fix incorrect dereference of userspace pointer.
  * Bump ABI to 3.
  * drm/i915: give up on 8xx lid status.
  * vgaarb: fix "target=default" passing.
  * drm/radeon: block ability for userspace app to trash 0 page and beyond.
    (closes: #550562)

  [ Bastian Blank ]
  * Restrict access to sensitive SysRq keys by default.
  * debian/rules.real: Install arch specific scripts.

  [ Moritz Muehlenhoff ]
  * Set source format to 1.0

  [ Martin Michlmayr ]
  * [armel/iop32x] Enable ARCH_IQ80321 and ARCH_IQ31244 (Thanks Arnaud
    Patard).
  * [armel/kirkwood] Disable MTD_NAND_VERIFY_WRITE to avoid errors
    with ubifs on OpenRD (Thanks Gert Doering) (Closes: #570407)
  * OpenRD-Base: allow SD/UART1 selection (Closes: #571019)
  * D-Link DNS-323 revision A1: implement power LED (Closes: 503172).

 -- maximilian attems <maks@debian.org>  Wed, 24 Feb 2010 17:06:27 +0100

linux-2.6 (2.6.32-8) unstable; urgency=high

  [ Bastian Blank ]
  * Don't let default compiler flags escape into build.

  [ dann frazier ]
  * KVM: PIT: control word is write-only (CVE-2010-0309)
  * Fix potential crash with sys_move_pages (CVE-2010-0415)

  [ Ben Hutchings ]
  * Build lgs8gxx driver along with cxusb (Closes: #568414)
  * Revert incorrect change to powerpc clocksource setup (Closes: #568457)
  * Add stable release 2.6.32.8:
    - Remove TIF_ABI_PENDING bit from x86, sparc & powerpc, fixing
      32-bit userland/64-bit kernel breakage (Closes: #568416)
    - connector: Delete buggy notification code. (CVE-2010-0410)
  * [x86] KVM: Add IOPL/CPL checks to emulator, to prevent privilege
    escalation within a guest. (CVE-2010-0298, CVE-2010-0306)

  [ Martin Michlmayr ]
  * Implement power-off for D-Link DNS-323 rev B1 and fix the blinking
    power LED (Erik Benada) (Closes: #503172).

  [ Aurelien Jarno ]
  * Enable CONFIG_FB_CIRRUS and CONFIG_LOGO on 4kc-malta and 5kc-malta.

 -- Ben Hutchings <ben@decadent.org.uk>  Thu, 11 Feb 2010 02:17:17 +0000

linux-2.6 (2.6.32-7) unstable; urgency=low

  [ maximilian attems]
  * [x86] Disable deprecated X86_CPU_DEBUG, causes boot failures.
  * Newer Standards-Version 3.8.4 without changes.

  [ Ben Hutchings ]
  * clocksource/events: Fix fallout of generic code changes
    (Closes: #568030)
  * Set ABI to 2.

  [ dann frazier ]
  * Disable FUNCTION_TRACER due to performance/build issues.
    (Closes: #568025)
  * Split 'flush_old_exec' into two functions (CVE-2010-0307)

 -- dann frazier <dannf@debian.org>  Wed, 03 Feb 2010 18:35:21 -0700

linux-2.6 (2.6.32-6) unstable; urgency=high

  [ Ben Hutchings ]
  * Documentation/3c509: document ethtool support (Closes: #564743)
  * Add MODULE_FIRMWARE declarations to several drivers that lacked them
  * [x86] Update rt2860sta/rt2870sta firmware loader patch
    - Accept 8K versions of rt2870.bin
    - Fix hang on resume
  * [x86] Enable rt3090sta using firmware loader
  * Add stable release 2.6.32.4:
    - untangle the do_mremap() mess (CVE-2010-0291)
    - fasync: split 'fasync_helper()' into separate add/remove functions
      (CVE-2009-4141)
    - kernel/signal.c: fix kernel information leak with print-fatal-signals=1
      (CVE-2010-0003)
    - netfilter: ebtables: enforce CAP_NET_ADMIN (CVE-2010-0007)
    - quota: Fix dquot_transfer for filesystems different from ext4
      (Closes: #566532)
    - audit: Fix memory management bugs (Closes: #562815)
      + fix braindamage in audit_tree.c untag_chunk()
      + fix more leaks in audit_tree.c tag_chunk()
    - ipv6: skb_dst() can be NULL in ipv6_hop_jumbo(). (CVE-2010-0006)
    - Fix DMA mapping for i915 driver (Closes: #558237, #567352)
      + drm: remove address mask param for drm_pci_alloc()
      + agp/intel-agp: Clear entire GTT on startup
  * e1000,e1000e: Discard all fragments of received over-length packets
    (CVE-2009-4536, CVE-2009-4538)
  * Enable the '686' configuration options in '686-vserver' packages and
    the '686-bigmem' configuration options in '686-bigmem-vserver' packages
    (Closes: #566213)
  * Add stable release 2.6.32.5:
    - inotify: do not reuse watch descriptors (Closes: #561880)
    - megaraid_sas: remove sysfs poll_mode_io world writeable permissions
      (CVE-2009-3939) (Closes: #562975)
  * Force distribution=UNRELEASED in debian/bin/test-patches so that it
    works in released source packages
  * Add stable release 2.6.32.6
  * postinst: Enable escape sequences in debconf notes (Closes: #566539)
  * Add 3w-sas driver for LSI 3ware 9750 SAS controllers
  * aufs2: Update to snapshot from 2010-01-25 (Closes: #567391)
  * cdc_ether: Do not set link down initially; not all devices send link
    change interrupts (Closes: #567689)
  * Add stable release 2.6.32.7:
    - clockevent: Don't remove broadcast device on halt or CPU hotplug
      (Closes: #566547)
  * sfc: Apply fixes from 2.6.33-rc{5,6}
  * Set ABI to 1.

  [ Ian Campbell ]
  * xen: Enable up to 32G of guest memory on i386.

  [ Julien Cristau ]
  * drm/i915: disable powersave by default (closes: #564807)

  [ Bastian Blank ]
  * Enable all NCP file system options.
  * [amd64] Make AGP support again built-in to fullfill the not completely
    documented dependency with GART IOMMU support. (closes: #561552)
  * Enable dynamic minor allocations for ALSA, DVB and USB. (closes: #510593)

  [ maximilian attems ]
  * [topconfig] set MEMORY_FAILURE, 9P_FSCACHE, INFINIBAND_IPOIB_CM
    (closes: #565494), ITCO_VENDOR_SUPPORT (closes: #525232), PCIEASPM
    (closes: #545417), HWPOISON_INJECT.
  * Enable easier debugging of Power Managment code. (closes: #478315)
  * Pass `DEB_MAINT_PARAMS' to hook scripts. (closes: #563161)
  * Enable more mobile IPv6 needs. (closes: #528834)

  [ dann frazier ]
  * [vserver] explicitly disable CFS_HARD_LIMITS
  * Enable FUNCTION_TRACER and STACK_TRACER (Closes: #563847)

 -- Ben Hutchings <ben@decadent.org.uk>  Sun, 31 Jan 2010 23:09:28 +0000

linux-2.6 (2.6.32-5) unstable; urgency=low

  [ Ben Hutchings ]
  * sfc: Apply fixes from 2.6.33-rc3
  * ath5k: Fix eeprom checksum check for custom sized eeproms
    (Closes: #563136)

  [ maximilian attems ]
  * topconfig unset USB_ISP1362_HCD FTBFS on armel and useless.
    (closes: #564156)
  * topconfig set PATA_ATP867X, PATA_RDC, SND_CS5535AUDIO, PM_RUNTIME,
    ATA_VERBOSE_ERROR, RTC_DRV_WM831X, RTC_DRV_PCF2123, RTC_DRV_AB3100,
    SND_HDA_PATCH_LOADER, DEVTMPFS (closes: #560040).
  * [x86] set RTL8192E, TOPSTAR_LAPTOP, I2C_SCMI.
  * Explicitly disable diverse staging drivers.

 -- Ben Hutchings <ben@decadent.org.uk>  Sun, 10 Jan 2010 03:22:23 +0000

linux-2.6 (2.6.32-4) unstable; urgency=low

  [ Ben Hutchings ]
  * Correct comments referring to dpkg --print-installation-architecture
    in maintainer scripts (Closes: #558077)
  * modules: Skip empty sections when exporting section notes
    (Closes: #563036)
  * via-velocity: Give RX descriptors to the NIC later on open or MTU change
    (Closes: #508527)
  * dmfe/tulip: Let dmfe handle DM910x except for SPARC on-board chips
    (Closes: #515533)
  * Add stable release 2.6.32.3:
    - ath5k: fix SWI calibration interrupt storm (may fix #563466)
    - iwl3945: disable power save (Closes: #563693)
    - rt2x00: Disable powersaving for rt61pci and rt2800pci (may fix #561087)

  [ maximilian attems ]
  * topconfig set CAN_EMS_USB, BT_MRVL, BT_MRVL_SDIO, BE2ISCSI, SCSI_PMCRAID,
    SCSI_BFA_FC, USB_GL860, USB_GSPCA_JEILINJ, I2C_SI4713, RADIO_SI4713,
    RADIO_SI470X, DVB_USB_FRIIO, EDAC_I3200, SENSORS_TMP421, SENSORS_WM8350,
    SBC_FITPC2_WATCHDOG, TOUCHSCREEN_MCS5000, UIO_PCI_GENERIC, KSZ8842,
    KS8851, KS8851_MLL, MISDN_AVMFRITZ, MISDN_SPEEDFAX, MISDN_INFINEON,
    MISDN_W6692, MISDN_NETJET, INPUT_WINBOND_CIR, BATTERY_DS2782, MFD_WM831X,
    MFD_MC13783, MTD_SST25L, TOUCHSCREEN_USB_E2I, INPUT_WM831X_ON,
    SENSORS_WM831X, WM831X_WATCHDOG, AB3100_OTP, REGULATOR_WM831X,
    REGULATOR_MC13783, REGULATOR_AB3100, REGULATOR_TPS65023,
    REGULATOR_TPS6507X, VIDEO_SAA7164, DVB_PT1, BACKLIGHT_WM831X,
    SND_HDA_CODEC_CIRRUS, USB_ISP1362_HCD, LEDS_WM831X_STATUS,
    MTD_ONENAND_GENERIC, B43_SDIO, B43_PHY_LP, KEYBOARD_ADP5588, QT2160,
    KEYBOARD_LM8323, KEYBOARD_MAX7359, KEYBOARD_OPENCORES, MOUSE_PS2_SENTELIC,
    WM831X_POWER.
  * [x86] set ACPI_POWER_METER, ACPI_PROCESSOR_AGGREGATOR, SFI,
    EDAC_DECODE_MCE.
  * Set MOUSE_PS2_ELANTECH for various EeePc. (closes: #522920)

  [ dann frazier ]
  * Fix vserver build on ia64 (Closes: #563356)
  * Fix vserver build on s390 (Closes: #563355)

  [ Martin Michlmayr ]
  * Report model information on armel when filing a bug.
  * ARM: Add an earlyprintk debug console (Catalin Marinas)
  * [armel] Enable EARLY_PRINTK.

 -- Ben Hutchings <ben@decadent.org.uk>  Thu, 07 Jan 2010 03:33:39 +0000

linux-2.6 (2.6.32-3) unstable; urgency=high

  * The "Not a Suitable Christmas Present" release

  [ Martin Michlmayr ]
  * [armel/orion5x] Build MTD_CFI_AMDSTD into the kernel again since
    it's needed on the D-Link DNS-323 (thanks Manuel Roeder).
    (Closes: #562205)

  [ dann frazier ]
  * Input: ALPS - add support for touchpads with 4-directional button
  * Input: ALPS - add interleaved protocol support (Dell E6x00 series)
    (Closes: #561589)
  * Re-enable vserver

  [ Ben Hutchings ]
  * sfc: Apply changes from 2.6.33-rc1 adding support for SFC9000 family
  * Add stable release 2.6.32.2:
    - KVM: x86 emulator: limit instructions to 15 bytes (CVE-2009-4031)
    - hfs: fix a potential buffer overflow (CVE-2009-4020)
  * radeon: fix crtc vblank update for r600 (regression in 2.6.32.2)
  * ia64: Include <linux/personality.h> header in <asm/fcntl.h>; fixes
    FTBFS
  * r8169: Allow RTL8168D v1 and v2 to be used without firmware files
    (Closes: #561309)
  * Enable vmxnet3 (VMware guest paravirt net driver) (Closes: #562046)

 -- Ben Hutchings <ben@decadent.org.uk>  Thu, 24 Dec 2009 04:28:55 +0000

linux-2.6 (2.6.32-2) unstable; urgency=high

  [ Bastian Blank ]
  * Allow memory hot-add and -remove if possible.
  * Enable USB suspend.
  * Enable kernel samepage merging. (closes: #558200)
  * [s390]
    - Enable SECCOMP.
    - Enable z/VM Watchdog Timer.

  [ Moritz Muehlenhoff ]
  * Disable cryptoloop (Closes: #559755)
  * Initial work on a README.source file as suggested by current policy

  [ Ben Hutchings ]
  * aufs2: Update to snapshot from 2009-12-05
  * postinst: Fix failure paths in check for missing firmware
    (Closes: #560263)
  * atl1c: Fix system hang when link drops (Closes: #559577)
  * netfilter: xtables: fix conntrack match v1 ipt-save output
    (Closes: #556587)

  [ Aurelien Jarno ]
  * Add support for the sparc64 architecture.

  [ dann frazier ]
  * Add stable release 2.6.32.1:
    - ext4: Fix double-free of blocks with EXT4_IOC_MOVE_EXT (CVE-2009-4306)
    - ext4: avoid divide by zero when trying to mount a corrupted file system
      (CVE-2009-4307)
    - ext4: Fix insufficient checks in EXT4_IOC_MOVE_EXT (CVE-2009-4131)

 -- Ben Hutchings <ben@decadent.org.uk>  Wed, 16 Dec 2009 21:42:49 +0000

linux-2.6 (2.6.32-1) unstable; urgency=low

  * New upstream release candidate:
  - Fixes wifi with rt73usb (Closes: #555640)

  [ Martin Michlmayr ]
  * [armel/kirkwood] Turn on USB_SUSPEND (on the request of a SheevaPlug
    user).
  * [mips/4kc-malta, mips/5kc-malta] Compile USB as a module rather than
    into the kernel.

  [ Bastian Blank ]
  * Enable PCI_MSI.
  * [powerpc] Properly enable Apple PMU battery.
  * [mips/mipsel] Drop remaining OSS drivers.
  * [powerpc] Enable PCIe support.
  * Move contents of linux-support package to /usr/share.
  * Make linux-patch package depend against python.
  * Use python-support instead of python-central.
  * Always enable software watchdog support.
  * Always enable complete USB mass storage support.
  * [amd64, powerpc, sparc] Build USB support as module.
  * [amd64] Build AGP support as module.
  * Always enable dummy net driver support.
  * Drop linux-tree package, it have no users left.

  [ Ben Hutchings ]
  * Re-enable accidentally omitted drivers, thanks to Uwe Kleine-König
    (Closes: #558011):
    - Atheros wireless drivers (ar9170, ath5k, ath9k)
    - TI wl12xx wireless drivers (wl1251_spi, wl1251_sdio and wl1271
      replace wl12xx)
    - Silicon Labs Si470x FM Radio Receiver driver (radio-usb-si470x)
  * Add 'removable' option to the mmc module. Setting this to 0 causes
    MMC/SD cards to be assumed non-removable, and filesystems on them
    will remain mounted over a suspend/resume cycle. (Closes: #504391)
  * Add MODULE_FIRMWARE declarations to many drivers that lacked them, so
    that missing firmware will be reported automatically during upgrades
  * atl1e: Remove broken implementation of TSO for TCP/IPv6
    (Closes: #558426) and allow other hardware offloads to be disabled in
    case they are also buggy
  * usbnet: Set link down initially for drivers that update link state
    (Closes: #444043)
  * aufs2: Update to snapshot from 2009-11-29
  * i915: Enable auto-loading even though CONFIG_DRM_I915_KMS is not set

  [ dann frazier ]
  * mac80211 (CVE-2009-4026, CVE-2009-4027):
    - fix two remote exploits
    - fix spurious delBA handling

 -- Bastian Blank <waldi@debian.org>  Sun, 06 Dec 2009 18:17:39 +0100

linux-2.6 (2.6.32~rc8-1~experimental.1) unstable; urgency=low

  [ Ben Hutchings ]
  * New upstream release candidate.
    - slip: Clean up create and destroy	 (Closes: #408635)
    - signal: Fix alternate signal stack check (Closes: #544905)
  * README.Debian: Add brief information about building specific binary
    packages (Closes: #546182)
  * lgs8gxx: Remove firmware for lgs8g75 and use request_firmware() to
    load it
  * r8169: Remove firmware for RTL8168D v1 and v2 and use
    request_firmware() to load it
  * DocBook: Fix build breakage
  * Hide WPA authentication parameters and comments when including network
    configuration in bug reports

  [ Bastian Blank ]
  * [mips] Don't force EMBEDDED on.
  * [sparc] Don't builtin Ext2 support.
  * Enable PERF_EVENTS, EVENT_PROFILE, CRYPTO_VMAC, CRYPTO_GHASH, TREE_RCU.
  * Use SLUB as default SLAB allocator.

  [ Martin Michlmayr ]
  * [armel] Make some options modular (since there's no reason for them
    to be built in): FTL, NFTL, MTD_CFI_AMDSTD, MTD_CFI_STAA.
  * [armel/orion5x, armel/kirkwood] Enable ISDN (requested by Markus
    Krebs).
  * Add patch from Albin Tonnerre to add HAVE_KERNEL_LZMA to arm.
  * [armel] Enable KERNEL_LZMA, i.e. compress kernels with lzma to get
    much better compression.
  * [armel] Re-enable options that were turned off recently because of
    size constraints: DEBUG_USER, DEBUG_KERNEL, BOOT_TRACER, ARM_UNWIND,
    BLK_DEV_IO_TRACE and SECURITY_SELINUX.

  [ maximilian attems ]
  * Simplify postinst nuke reverse symlinks handling. Patch from
    Sebastian Andrzej Siewior <sebastian@breakpoint.cc>.

 -- Bastian Blank <waldi@debian.org>  Sat, 21 Nov 2009 21:41:45 +0100

linux-2.6 (2.6.31-2) unstable; urgency=low

  [ Martin Michlmayr ]
  * [armel/orion5x, armel/kirkwood] Make sure VGA_CONSOLE is disabled,
    otherwise the kernel won't boot.
  * [armel/kirkwood] Enable CRYPTO_DEV_MV_CESA (Closes: #552270).
  * [armel/kirkwood, armel/orion5x] Enable ORION_WATCHDOG (the
    name of the config variable changed).
  * Add OpenRD-Client support again.
  * Add QNAP TS-41x support.
  * [armel/orion5x, armel/kirkwood] Enable ISDN (requested by Markus
    Krebs).
  * Fix a build failure of the ISDN hisax elsa driver on ARM.
  * mips: fix build of vmlinux.lds (Closes: #552422).

  [ Ben Hutchings ]
  * postinst: Accept absolute paths in modules.dep generated by the
    lenny version of module-init-tools (Closes: #552610)
  * aufs2: Remove incorrect static assertion (Closes: #554120)
  * Add stable release 2.6.31.6:
    - fs: pipe.c null pointer dereference (CVE-2009-3547)
    - KEYS: get_instantiation_keyring() should inc the keyring refcount
      in all cases (CVE-2009-3624)
    - netlink: fix typo in initialization (CVE-2009-3612)
  * Undo PCMCIA ABI change in 2.6.31.6
  * Hide wireless keys and wake-on-LAN password when including network
    configuration in bug reports
  * Add Geode LX/NX to list of 686-class processors

  [ Bastian Blank ]
  * [powerpc] Remove SMP warning from PowerMac cpufreq (Closes: #554124)

  [ maximilian Attems ]
  * Really fix making a debian kernel installable without kernel-img.conf.
    Thanks for patch to Sebastian Andrzej Siewior <sebastian@breakpoint.cc>.
    (closes: #555093).

 -- Ben Hutchings <ben@decadent.org.uk>  Sun, 15 Nov 2009 18:47:49 +0000

linux-2.6 (2.6.31-1) unstable; urgency=low

  [ Ben Hutchings ]
  * Include aufs2, marked as staging (Closes: #541828)
  * Include speakup modules under staging
  * Add stable release 2.6.31.5
  * [x86_64] Enable NUMA_EMU (Closes: #541389)

  [ Martin Michlmayr ]
  * CPUidle: always return with interrupts enabled.
  * [armel/orion5x, armel/kirkwood] Enable FB since some Kirkwood
    machines have a VGA chip (e.g. OpenRD-Client) and because it's
    possible to use a DisplayLink USB virtual graphics adapter.

  [ maximilian attems ]
  * [alpha] Disable SND_MIXART, causes gcc ICE.
  * [x86] Enable modular X86_MCE_INJECT.
  * [x86_32] Set LSM_MMAP_MIN_ADDR to zero to unbreak dosemu and 16-bit Wine,
    ia64 and x86_64 to 65536 otherwise default to 32768.
  * Unset UEVENT_HELPER_PATH to save some boot cycles.

  [ Bastian Blank ]
  * Set ABI to 1.
  * Enable Apple PMU battery. (closes: #544264)

 -- Bastian Blank <waldi@debian.org>  Sat, 24 Oct 2009 19:17:30 +0200

linux-2.6 (2.6.31-1~experimental.2) experimental; urgency=low

  [ Ben Hutchings ]
  * Include more information in bug reports:
    - Model information
    - Firmware package status
    - Network configuration and status (optional)
    - USB device list
  * nfs: Avoid overrun when copying client IP address string
    (Closes: #549002)
  * Add support for DEB_BUILD_OPTIONS=parallel=N (Closes: #458560)
  * sfc: Fix initial link state
  * Improve package descriptions
    - Clarify the differences between i386 flavours (Closes: #414690)
    - Simplify wording of the description template
  * Add stable release 2.6.31.3
  * Remove /usr/include/scsi from linux-libc-dev; these headers are
    provided by libc6-dev (Closes: #550130)
  * Remove dummy dot-files from linux-libc-dev
  * hfsplus: Refuse to mount volumes larger than 2TB, which may otherwise
    be corrupted (Closes: #550010)
  * Add stable release 2.6.31.4
    - x86: Don't leak 64-bit kernel register values to 32-bit processes
      (CVE-2009-2910)
    - appletalk: Fix skb leak when ipddp interface is not loaded
      (CVE-2009-2903)

  [ maximilian attems ]
  * Add stable release 2.6.31.2
    - ax25: Fix signed comparison in the sockopt handler (CVE-2009-2909)
    - PM / yenta: Fix cardbus suspend/resume regression (Closes: #522828)

  [ dann frazier ]
  * [sparc] build zImage by default, fixes build
  * [ia64] Fix call to elilo in postinst

 -- maximilian attems <maks@debian.org>  Mon, 12 Oct 2009 23:54:52 +0200

linux-2.6 (2.6.31-1~experimental.1) experimental; urgency=low

  * New upstream release.
    - Support for W83627DHG-P (closes: #535646).
    - Restore MAC address and MTU change operations on Orinoco and others
      (Closes: #536455)
    - Remove incorrect ACPI blacklisting of ASUS P4B266 mainboards
      (Closes: #525625)
    - atl1c fixes for Eee PC model 1005HA-H. (closes: #538410)
    - parisc64-smp boot fix on J5600. (closes: #539369)
    - parisc: Fix GOT overflow during module load on 64bit kernel
      (closes: #539378)
    - xfs: fix freeing of inodes not yet added to the inode cache
      (Closes: #527517)
    - IPv6: add "disable" module parameter support to ipv6.ko.
      (closes: #542470)
    - IPv6: avoid wraparound for expired preferred lifetime
      (Closes: #518710)
    - Fixes lockups with older dual-CPU machines (Closes: #542551)
    - x86, pat: Allow ISA memory range uncacheable mapping requests
      (Closes: #538159)
    - drm/i915: Hook connector to encoder during load detection
      (Closes: #522358)
    - module: workaround duplicate section names (Closes: #545229)
    - b43: Add fw capabilities (Closes: #533357)
    - procfs: Fix idle time in uptime (Closes: #545981)
    - e1000, e1000e, igb, ixgb, ixgbe: Fix initial link state
      (Closes: #546041)
    - CIFS: Handle port= mount option correctly (Closes: #524142)
    - i915: Prevent screen flickering in X11 (Closes: #545377)
    - hppa: Ensure broadcast tlb purge runs single threaded
      (Closes: #539215)

  [ maximilian attems ]
  * [powerpc64] Enable modular RTC_DRV_PS3, PS3_VRAM.
    (Closes: #528694)
  * Set new NETFILTER_XT_MATCH_OSF, FIREWIRE_NET, SND_CTXFI, USB_XHCI_HCD,
    IEEE802154, CAN_DEV, EEPROM_MAX6875, DM_LOG_USERSPACE, DM_MULTIPATH_QL,
    DM_MULTIPATH_ST, LIBERTAS_SPI, CAN_SJA1000, CAN_SJA1000_PLATFORM,
    CAN_EMS_PCI, CAN_KVASER_PCI, CB710_CORE, CNIC, RT2800USB,
    USB_NET_INT51X1, SND_LX6464ES, BLK_DEV_OSD, SCSI_BNX2_ISCSI, IWM,
    IEEE802154_DRIVERS, TOUCHSCREEN_EETI, TOUCHSCREEN_W90X900,
    BATTERY_MAX17040, SENSORS_TMP401, REGULATOR_USERSPACE_CONSUMER,
    REGULATOR_MAX1586, REGULATOR_LP3971, MEDIA_SUPPORT, CUSE,
    WL12XX, PPS, AB3100_CORE, SND_HDA_INPUT_JACK,MMC_SDHCI_PLTFM,
    MMC_CB710, MMC_VIA_SDMMC, LEDS_LP3944, RTC_DRV_RX8025,
    SMARTJOYPLUS_FF, USB_CDC_PHONET, USB_GSPCA_SN9C20X, MOUSE_SYNAPTICS_I2C,
    PCIEAER_INJECT.
  * Disable v4l1 ov511 and quickcam_messenger drivers.
  * [x86_64] Enable HW_RANDOM_VIA.
  * [x86] Keep divers staging stuff enabled.
  * [x86] Enable RT3070, COMEDI_PCMCIA_DRIVERS, ACERHDF, EDAC_AMD64,
    XEN_DEV_EVTCHN, XEN_SYS_HYPERVISOR, PERF_COUNTERS,
    CC_STACKPROTECTOR, DEFAULT_MMAP_MIN_ADDR=65536.
  * rtl8192su: remove firmware and disable.
  * Newer Standards-Version 3.8.2 without changes.
  * Allow install in chroot without do_initrd check for piuparts.
  * Cleanup Maintainer scripts from ancient pre linux-2.6 assumptions.
    (Also closes: #536333)
  * Disable DEVKMEM.
  * [ppc, sparc] Enable EFI_PARTITION. (closes: #540486)
  * Disable old USB_DEVICE_CLASS. (Closes: #510279)
  * Drop yaird initramfs generator support.
  * Add stable release 2.6.31.1.
  * Enable PREEMPT_VOLUNTARY.

  [ Ben Hutchings ]
  * mga: remove unnecessary change from firmware-loading patch
  * cxgb3: remove PHY firmware and use request_firmware() to load it
  * Add firmware-linux-free package containing DFSG-free firmware
  * av7110: include firmware source and binary
  * snd-cs46xx: reenable using external firmware (closes: #464197,
    but note that Debian cannot currently distribute the firmware),
    thanks to Kalle Olavi Niemitalo <kon@iki.fi>
  * ib_ipath: remove firmware for QLogic IBA7220 and use
    request_firmware() to load it
  * dvb-usb-af9005: remove initialisation script derived from Windows
    driver and use request_firmware() to extract it at run-time
    (closes: #494119)
  * Add warning on upgrade to a new upstream version where the system
    appears to be missing necessary firmware files (closes: #541702)
  * qla1280: Release spinlock when requesting firmware (closes: #543244)
  * r128: Add test for initialisation to all ioctls that require it
    (closes: #541630)
  * rt{2860,2870,3070}sta: Use existing CCITT CRC implementation on
    firmware rather than adding an equivalent variant of ITU-T CRC
  * rd: Build as a module since we do not require initrd support
  * x86: Fix crash in text_poke_early() on 486-class processors
    (Closes: #515982)
  * intel-agp: Fix cache flushing on i8xx chipsets, avoiding graphics
    corruption and GPU lock-ups (Closes: #541307)
  * Generate architecture-qualified package relations as needed for
    flavours that exist for multiple architectures (Closes: #278729)
  * Prompt bug reporters to run the kernel version they're reporting on
    or otherwise record boot messages
  * Include PCI device list in bug reports even if the running kernel
    doesn't match

  [ Martin Michlmayr ]
  * [armel/orion5x, armel/kirkwood] Set GPIO_SYSFS=y since these
    platforms have been converted to GPIOLIB.
  * [armel/orion5x, armel/kirkwood] Disable MARVELL_PHY since it may
    lead to conflicts with the built-in Ethernet.
  * Add features from 2.6.32:
    - crypto: mv_cesa - Add support for Orion5X crypto engine
  * [armel/orion5x] Enable CRYPTO_DEV_MV_CESA.
  * Disable SYS_HAS_EARLY_PRINTK on SGI IP22 to work around a hang
    during bootup (Closes: #507557)
  * [armel] Enable BPQETHER (on the request of Iain Young) and some
    other AX25 drivers.

  [ Bastian Blank ]
  * Disable staging drivers by default.
  * Force all bugs against images to be reported to linux-2.6.
    (closes: #539176)
  * [arm] Remove old arm architecture.
  * Use kernel architecture for libc-dev build.

  [ Moritz Muehlenhoff ]
  * Fix Linus' name in copyright file (Closes: #530620)
  * More verbose explanation on difference between Alpha flavour
    (Closes: #497230)
  * Add Vcs-Svn and Vcs-Browser stanzas pointing to the SVN branch
    used for development in unstable. There are other branches
    used for experimental (trunk), oldstable and stable, but Vcs-*
    doesn't yet provide the ability to distinguish branches in a
    more fine-grained manner. (Closes: #471495)
  * Update Standards-Version to 3.8.3, no changes needed
  * Disable PROM console support (Closes: #525958)
  * Make the description of linux-support a little more verbose
    (Closes: #400825)
  * This upload fixes the following security issues:
    - CVE-2009-3290 (2.6.31)
    - CVE-2009-3288 (2.6.31.1)
    - CVE-2009-3280 (2.6.31.1)
    - CVE-2009-3234 (2.6.31.1)
    - CVE-2009-3043 (2.6.31)
    - CVE-2009-3002 (2.6.31)
    - CVE-2009-3001 (2.6.31)
    - CVE-2009-2844 (2.6.31)
    - CVE-2009-2695 (2.6.31)
    - CVE-2009-2691 (2.6.31)

  [ dann frazier ]
  * n_tty: Fix echo race
  * [ia64] Stop disabling CONFIG_HOTPLUG_CPU, which was blocking
    CONFIG_KEXEC from being enabled
  * [hppa] Disable CONFIG_AB3100_CORE, it fails to build

 -- maximilian attems <maks@debian.org>  Sun, 04 Oct 2009 20:27:05 +0200

linux-2.6 (2.6.30-8) unstable; urgency=low

  [ Martin Michlmayr ]
  * Disable SYS_HAS_EARLY_PRINTK on SGI IP22 to work around a hang
    during bootup (Closes: #507557)
  * module: workaround duplicate section names to fix a panic on
    boot on hppa (Closes: #545229).
  * Add stable release 2.6.30.8.
  * [armel/kirkwood] Add Marvell OpenRD-Client support (Dhaval Vasa).
    Thanks Stefan Kaltenbrunner.

 -- Bastian Blank <waldi@debian.org>  Fri, 25 Sep 2009 23:47:56 +0200

linux-2.6 (2.6.30-7) unstable; urgency=low

  [ Martin Michlmayr ]
  * [armel/kirkwood] Enable eSATA on QNAP TS-219P (John Holland).
  * [armel/kirkwood] Marvell OpenRD-Base board support (Dhaval Vasa).
  * [armel/kirkwood] Initialise SATA for OpenRD-Base (Ron Lee).
  * [armel/kirkwood] Enable SATA_AHCI.

  [ Ben Hutchings ]
  * qla1280: Release spinlock when requesting firmware (closes: #543244)
  * r128: Add test for initialisation to all ioctls that require it
    (closes: #541630)
  * [i386] Fix crash in text_poke_early() on 486-class processors
    (Closes: #515982)
  * intel-agp: Fix cache flushing on i8xx chipsets, avoiding graphics
    corruption and GPU lock-ups (Closes: #541307)
  * [i386] Allow ISA memory range uncacheable mapping requests
    (Closes: #538159)
  * Fix idle time in /proc/uptime (Closes: #545981)
  * e1000, e1000e, igb, ixgb, ixgbe, sfc: Fix initial link state
    (Closes: #546041)

  [ Bastian Blank ]
  * Add stable release 2.6.30.5.
    - drm/i915: Hook connector to encoder during load detection
      (fixes tv/vga detect) (Closes: #522358)
  * Add stable release 2.6.30.6.
    - x86: Fix lock-up on SMP Pentium Pro, Pentium 2, Pentium 3, and
      Athlon MP systems (Closes: #542551)
    - NET: Fix information leaks from getsockname() (CVE-2009-3001,
      CVE-2009-3002)
    - iwl3945/rfkill: Reenable radio when hardware switch turned back on
      (Closes: #530554)
  * Bump ABI to 2.
  * Apply missing fixes:
    - block: fix sg SG_DXFER_TO_FROM_DEV regression.
    - sched_rt: Fix overload bug on rt group scheduling.
  * Add stable release 2.6.30.7.
  * [sparc] Disable PROM console. (closes: #525958)

 -- Bastian Blank <waldi@debian.org>  Wed, 16 Sep 2009 17:23:13 +0200

linux-2.6 (2.6.30-6) unstable; urgency=high

  [ Bastian Blank ]
  * Set default low address space protection to default value.

  [ dann frazier ]
  * Make sock_sendpage() use kernel_sendpage() (CVE-2009-2692)
  * flat: fix uninitialized ptr with shared libs
  * [parisc] isa-eeprom - Fix loff_t usage
  * do_sigaltstack: avoid copying 'stack_t' as a structure to user space
  * posix-timers: Fix oops in clock_nanosleep() with CLOCK_MONOTONIC_RAW

 -- Bastian Blank <waldi@debian.org>  Sat, 15 Aug 2009 15:50:02 +0200

linux-2.6 (2.6.30-5) unstable; urgency=high

  [ maximilian attems ]
  * Add stable release 2.6.30.4.
    - cifs: fix regression with O_EXCL creates and optimize away lookup
      (closes: #536426)
    - ecryptfs: check tag 11 literal data buffer size (CVE-2009-2406)
    - ecryptfs: check tag 3 package encrypted size (CVE-2009-2407)
  * Ignore nf_conntrack ABI change.
  * Revert to keep ABI:
    - block: fix sg SG_DXFER_TO_FROM_DEV regression.
    - sched_rt: Fix overload bug on rt group scheduling.
  * [hppa]: Ignore any ABI (broke on 2.6.30.2).

 -- maximilian attems <maks@debian.org>  Mon, 03 Aug 2009 12:08:56 +0200

linux-2.6 (2.6.30-4) unstable; urgency=low

  [ Bastian Blank ]
  * Add stable release 2.6.30.2.
  * Fix pci access in x86 startup code. (closes: #537783)
  * Ignore ABI changes.
  * Include all plattform and mach specific headers on arm.

  [ maximilian attems ]
  * Add stable release 2.6.30.3.

 -- Bastian Blank <waldi@debian.org>  Thu, 30 Jul 2009 11:55:11 +0200

linux-2.6 (2.6.30-3) unstable; urgency=low

  [ Bastian Blank ]
  * Build-Depend against cpio. (closes: #536196)

  [ Martin Michlmayr ]
  * [arm] Export __cpu_flush_dcache_page.

  [ Aurelien Jarno ]
  * [ia64] Fix asm/fpu.h includes.

  [ dann frazier ]
  * Fix NULL pointer dereference in tun_chr_pool() (CVE-2009-1897)
  * personality: fix PER_CLEAR_ON_SETID (CVE-2009-1895)
  * Add -fno-delete-null-pointer-checks to CFLAGS

 -- Bastian Blank <waldi@debian.org>  Sat, 18 Jul 2009 10:00:01 +0200

linux-2.6 (2.6.30-2) unstable; urgency=low

  [ dann frazier ]
  * [powerpc] Use generic rtc (closes: #535354)
  * [parisc]
    - ensure broadcast tlb purge runs single threaded
    - fix ldcw inline assembler
    (closes: #535844)

  [ Bastian Blank ]
  * Add stable release 2.6.30.1:
    - KVM: x86: check for cr3 validity in ioctl_set_sregs (CVE-2009-2287)
    - ALSA: intel8x0 - Fix PCM position craziness (closes: #533780)
    - ide-cd: prevent null pointer deref via cdrom_newpc_intr (closes: #535342)
  * Ignore ABI changes.

  [ maximilian attems ]
  * [alpha] Add upstream smp buildfix.
  * [parisc] Disable vxge and niu.

 -- Bastian Blank <waldi@debian.org>  Tue, 07 Jul 2009 14:45:43 +0200

linux-2.6 (2.6.30-1) unstable; urgency=low

  * New upstream release.
    - radeonfb: suspend/resume for ATI Mobility Radeon RV350.
      (closes: #506964)
    - tcp: fix MSG_PEEK race check (closes: #513695)
    - e100 fixes (closes: #527056)
    - mos7840: fix miscalculation of minor numbers (closes: #498293)
    - reiserfs update (closes: #531804)
    - bluetooth stack suspend/resume (closes: #508426, #529785)
    - e1000e: Remove mutex_trylock and associated WARN on failure
      (closes: #524699)

  [ maximilian attems ]
  * [sparc] Enable BLK_DEV_CRYPTOLOOP. (closes: #521829)
  * Enable PATA_JMICRON instead of legacy BLK_DEV_JMICRON.
    (closes: #431500, #458493)
  * Set new NILFS2, AT76C50X_USB, MWL8K, P54_SPI, AR9170_USB,
    NETFILTER_XT_MATCH_CLUSTER, RDS, SCSI_MPT2SAS, SCSI_OSD_INITIATOR,
    ETHOC, IGBVF, VXGE, TOUCHSCREEN_AD7877, SENSORS_ATK0110,
    NETFILTER_XT_TARGET_LED, 3C359, HW_RANDOM_TIMERIOMEM, SENSORS_G760A,
    SENSORS_LTC4215, SENSORS_LM95241, USB_GSPCA_MR97310A, USB_GSPCA_SQ905,
    USB_GSPCA_SQ905C, USB_PWC_INPUT_EVDEV, DVB_USB_CE6230, SND_INDIGOIOX,
    SND_INDIGODJX, USB_SERIAL_CP210X, USB_SERIAL_QUALCOMM,
    USB_SERIAL_SYMBOL, ISL29003, SERIAL_MAX3100, VIDEO_HDPVR, VIDEO_CX231XX,
    DRAGONRISE_FF, LEDS_LP5521, LEDS_DAC124S085, LEDS_BD2802,
    UIO_AEC, CRYPTO_ZLIB, REGULATOR_FIXED_VOLTAGE, NOP_USB_XCEIV,
    POHMELFS, FSCACHE, CACHEFILES, EXOFS, NFS_FSCACHE, AFS_FSCACHE,
    MTD_NAND_NANDSIM, STRIP_ASM_SYMS, FCOE_FNIC, USB_NET_CDC_EEM,
    PCI_IOV, ASYNC_TX_DMA, ROMFS_BACKED_BY_BOTH, DETECT_HUNG_TASK.
  * [amd64, i386] Set new DELL_WMI, EDAC_AMD8131, EDAC_AMD8111, X86_PAT, DMAR,
    X86_CPU_DEBUG, CRYPTO_AES_NI_INTEL, X86_X2APIC.
  * Newer Standards-Version 3.8.1 without changes.
  * xfs: fix freeing memory in xfs_getbmap().

  [ Ben Hutchings ]
  * Remove firmware from drivers/staging (closes: #521553)
    - make rt2860sta and rt2870sta use request_firmware(),
      thanks to Darren Salt
  * Remove some sourceless firmware not included in Debian kernel images

  [ Martin Michlmayr ]
  * [mipsel/r5k-cobalt] Enable SCSI_SYM53C8XX_2 (closes: #526836).
  * [arm/iop32x, arm/ixp4xx, arm/orion5x] Turn off BOOT_TRACER,
    BLK_DEV_IO_TRACE, CONTEXT_SWITCH_TRACER, ARM_UNWIND and
    SECURITY_SELINUX because of size constraints.
  * [mips/sb1-bcm91250a] There is a platform PATA driver for SWARM IDE
    these days, so disable IDE and build in ATA, SCSI and BLK_DEV_SD.
  * [mips/sb1-bcm91250a, mips/sb1a-bcm91480b] Compile in SB1250_MAC and
    BROADCOM_PHY.
  * [mips/r4k-ip22] Enable NET_ISA and various ISA network modules on
    the request of Damian Dimmich since they might be useful on the
    SGI Indigo2.
  * Add patches from git.marvell.com:
    - alternative copy_to_user: more precise fallback threshold
    - lower overhead with alternative copy_to_user for small copies
    - Kirkwood: Add CPU idle driver
    - Kirkwood: clock gating for unused peripherals

  [ Aurelien Jarno ]
  * [mips(el)/sb1-bcm91250a] Set CONFIG_SCSI_AIC7XXX=y, it is needed
    on the build daemons.
  * topconfig set CONFIG_RD_GZIP, CONFIG_RD_BZIP2, CONFIG_RD_LZMA.

  [ Bastian Blank ]
  * [i386] Disable PentiumPro errata workaround.
  * [i386] Enable support for big SMP systems.
  * Disable OSS.
  * [s390] Use Sparse Memory layout.
  * [amd64, i386, powerpc, sparc] Make IPv6 support built-in.
  * Centralize Sound core options.
  * Centralize Power Management options.
  * Centralize CPU Frequency scaling options.
  * [sparc] Enable CPU Frequency scaling.
  * Enable Network console logging support.
  * [s390/s390x-tape] Add image.
  * [s390/s390, s390/s390-tape] Remove images.
  * [i386/486] Enable High Memory Support.
  * [i386] Allocate pagetables from High Memory.
  * [amd64, i386] Write protect kernel read-only data structures.
  * [amd64, i386] Make kernel relocatable.
  * Move images and headers into kernel section.

  [ dann frazier ]
  * Enable bnx2x, using firmware-split patches from net-next and mirroring
    the per-subarch config settings used for bnx2

 -- Bastian Blank <waldi@debian.org>  Sun, 14 Jun 2009 11:45:08 +0200

linux-2.6 (2.6.29-5) unstable; urgency=low

  [ dann frazier ]
  * [ia64] Backport rtc-efi driver from mainline

  [ maximilian attems ]
  * qla1280: Fix off-by-some error in firmware loading. (closes: #527265)

  [ Martin Michlmayr ]
  * Broadcom SB: fix locking in set_irq_affinity.
  * mmc: load mvsdio automatically when it's a platform device.
  * mmc: mvsdio: ignore high speed timing requests from the core
  * USB: ftdi_sio: add vendor/product id for the Marvell SheevaPlug.

  [ Bastian Blank ]
  * Add stable release 2.6.29.3:
    - ath9k: Fix FIF_BCN_PRBRESP_PROMISC handling
    - tracing: x86, mmiotrace: fix range test
    - sched: account system time properly
    - rndis_wlan: fix initialization order for workqueue&workers
    - mm: fix Committed_AS underflow on large NR_CPUS environment
    - Ignore madvise(MADV_WILLNEED) for hugetlbfs-backed regions
    - clockevents: prevent endless loop in tick_handle_periodic()
    - intel-iommu: Avoid panic() for DRHD at address zero.
    - intel-iommu: Fix oops in device_to_iommu() when devices not found.
    - intel-iommu: Fix device-to-iommu mapping for PCI-PCI bridges.
    - cs5536: define dma_sff_read_status() method
    - proc: avoid information leaks to non-privileged processes
    - ath5k: fix buffer overrun in rate debug code
    - mv643xx_eth: OOM handling fixes
    - mv643xx_eth: 64bit mib counter read fix
    - check_unsafe_exec: s/lock_task_sighand/rcu_read_lock/
    - do_execve() must not clear fs->in_exec if it was set by another thread
    - check_unsafe_exec() doesn't care about signal handlers sharing
    - New locking/refcounting for fs_struct
    - Take fs_struct handling to new file (fs/fs_struct.c)
    - Get rid of bumping fs_struct refcount in pivot_root(2)
    - Kill unsharing fs_struct in __set_personality()
    - Annotate struct fs_struct's usage count restriction
    - fix setuid sometimes wouldn't
    - fix setuid sometimes doesn't
    - compat_do_execve should unshare_files
    - powerpc: Sanitize stack pointer in signal handling code
    - ACPI: Revert conflicting workaround for BIOS w/ mangled PRT entries
    - USB: serial: fix lifetime and locking problems
    - ptrace: ptrace_attach: fix the usage of ->cred_exec_mutex
    - kbuild: fix Module.markers permission error under cygwin
    - pagemap: require aligned-length, non-null reads of /proc/pid/pagemap
    - drm/i915: allow tiled front buffers on 965+
    - bio: fix memcpy corruption in bio_copy_user_iov()
    - PCI quirk: disable MSI on VIA VT3364 chipsets
    - ASoC: Fix offset of freqmode in WM8580 PLL configuration
    - x86/PCI: don't call e820_all_mapped with -1 in the mmconfig case
    - x86-64: fix FPU corruption with signals and preemption
    - drm/i915: add support for G41 chipset
    - unreached code in selinux_ip_postroute_iptables_compat() (CVE-2009-1184)
    - PCI: fix incorrect mask of PM No_Soft_Reset bit
    - exit_notify: kill the wrong capable(CAP_KILL) check (CVE-2009-1337)
    - crypto: ixp4xx - Fix handling of chained sg buffers
    - block: include empty disks in /proc/diskstats
    - b44: Use kernel DMA addresses for the kernel DMA API
    - virtio-rng: Remove false BUG for spurious callbacks
    - USB: Unusual Device support for Gold MP3 Player Energy
    - KVM: x86: release time_page on vcpu destruction
    - KVM: Fix overlapping check for memory slots
    - KVM: MMU: disable global page optimization
    - KVM: MMU: Fix off-by-one calculating large page count
    - mac80211: fix basic rate bitmap calculation
    - ALSA: us122l: add snd_us122l_free()
    - thinkpad-acpi: fix LED blinking through timer trigger
    - b43: Refresh RX poison on buffer recycling
    - b43: Poison RX buffers
    - mac80211: Fix bug in getting rx status for frames pending in reorder
      buffer
    - forcedeth: Fix resume from hibernation regression.
  * Ignore ABI change.

  [ Jurij Smakov ]
  * [sparc] Fix build

 -- Bastian Blank <waldi@debian.org>  Sun, 17 May 2009 12:45:13 +0200

linux-2.6 (2.6.29-4) unstable; urgency=low

  [ maximilian attems ]
  * drm/i915: allow tiled front buffers on 965+.

  [ Martin Michlmayr ]
  * Extend erase timeout in M25P80 SPI Flash driver (Peter Horton).
  * Add driver for GMT G760A fan speed PWM controller chip.
  * [arm/orion5x] Enable SENSORS_G760A.
  * Add patches from git.marvell.com:
    - allow for alternative __copy_to_user/__clear_user implementations
    - alternative copy_to_user/clear_user implementation copy_user
  * [arm/orion5x, armel/kirkwood] Enable UACCESS_WITH_MEMCPY.
  * [MMC] give Sandisk/Kingston SDHC cards some slack before the SWITCH
    command.

  [ dann frazier ]
  * [parisc] Fix macro expansion in atomic.h fixing PHONET compilation issue
  * [parisc] reenable PHONET
  * Btrfs: fix __ucmpdi2 compile bug on 32 bit builds

  [ Stephen R. Marenka ]
  * [m68k] Add 2.6.29 patches.
  * [m68k] Enable RTC for aranym (2.6.29 solution).

  [ Bastian Blank ]
  * Add stable release 2.6.29.2:
    - Bonding: fix zero address hole bug in arp_ip_target list
    - skge: fix occasional BUG during MTU change
    - scsi: mpt: suppress debugobjects warning
    - hugetlbfs: return negative error code for bad mount option
    - NFS: Fix the XDR iovec calculation in nfs3_xdr_setaclargs
    - gso: Fix support for linear packets
    - agp: zero pages before sending to userspace
    - virtio: fix suspend when using virtio_balloon
    - Revert "console ASCII glyph 1:1 mapping"
    - Input: gameport - fix attach driver code
    - x86, PAT: Remove page granularity tracking for vm_insert_pfn maps
    - KVM: is_long_mode() should check for EFER.LMA
    - KVM: VMX: Update necessary state when guest enters long mode
    - KVM: fix kvm_vm_ioctl_deassign_device
    - KVM: MMU: handle compound pages in kvm_is_mmio_pfn
    - KVM: Reset PIT irq injection logic when the PIT IRQ is unmasked
    - KVM: Interrupt mask notifiers for ioapic
    - KVM: Add CONFIG_HAVE_KVM_IRQCHIP
    - KVM: Fix missing smp tlb flush in invlpg
    - USB: usb-storage: augment unusual_devs entry for Simple Tech/Datafab
    - USB: fix oops in cdc-wdm in case of malformed descriptors
    - USB: ftdi_sio: add vendor/project id for JETI specbos 1201 spectrometer
    - usb gadget: fix ethernet link reports to ethtool
    - x86: disable X86_PTRACE_BTS for now
    - SCSI: sg: fix q->queue_lock on scsi_error_handler path
    - SCSI: sg: avoid blk_put_request/blk_rq_unmap_user in interrupt
    - SCSI: sg: fix races with ioctl(SG_IO)
    - SCSI: sg: fix races during device removal
    - mm: pass correct mm when growing stack
    - pata_hpt37x: fix HPT370 DMA timeouts
    - hpt366: fix HPT370 DMA timeouts
    - powerpc: Fix data-corrupting bug in __futex_atomic_op
    - ALSA: hda - Fix the cmd cache keys for amp verbs
    - sfc: Match calls to netif_napi_add() and netif_napi_del()
    - tty: Fix leak in ti-usb
    - spi: spi_write_then_read() bugfixes
    - add some long-missing capabilities to fs_mask
    - hrtimer: fix rq->lock inversion (again)
    - x86: fix broken irq migration logic while cleaning up multiple vectors
    - sched: do not count frozen tasks toward load
    - dm kcopyd: fix callback race
    - dm kcopyd: prepare for callback race fix
    - posix-timers: fix RLIMIT_CPU && setitimer(CPUCLOCK_PROF)
    - posix-timers: fix RLIMIT_CPU && fork()
    - posixtimers, sched: Fix posix clock monotonicity
    - cap_prctl: don't set error to 0 at 'no_change'
    - SCSI: libiscsi: fix iscsi pool error path
    - SCSI: libiscsi: fix iscsi pool error path
    - sparc64: Fix bug in ("sparc64: Flush TLB before releasing pages.")
    - ALSA: hda - add missing comma in ad1884_slave_vols
    - splice: fix deadlock in splicing to file
    - netfilter: {ip, ip6, arp}_tables: fix incorrect loop detection
    - kprobes: Fix locking imbalance in kretprobes
    - acer-wmi: Blacklist Acer Aspire One
    - crypto: shash - Fix unaligned calculation with short length
    - net/netrom: Fix socket locking
    - af_rose/x25: Sanity check the maximum user frame size
    - dm table: fix upgrade mode race
    - dm: path selector use module refcount directly
    - dm target: use module refcount directly
    - dm snapshot: avoid having two exceptions for the same chunk
    - dm snapshot: avoid dropping lock in __find_pending_exception
    - dm snapshot: refactor __find_pending_exception
    - dm io: make sync_io uninterruptible
    - dm raid1: switch read_record from kmalloc to slab to save memory
    - vfs: skip I_CLEAR state inodes
    - dm: preserve bi_io_vec when resubmitting bios
    - ixgbe: Fix potential memory leak/driver panic issue while setting up Tx &
      Rx ring parameters
    - mm: do_xip_mapping_read: fix length calculation
    - mm: define a UNIQUE value for AS_UNEVICTABLE flag
    - sysctl: fix suid_dumpable and lease-break-time sysctls
    - cpumask: fix slab corruption caused by alloc_cpumask_var_node()
    - ide-atapi: start DMA after issuing a packet command
    - ide: drivers/ide/ide-atapi.c needs <linux/scatterlist.h>
    - V4L/DVB (10943): cx88: Prevent general protection fault on rmmod
    - r8169: Reset IntrStatus after chip reset
    - md/raid1 - don't assume newly allocated bvecs are initialised.
    - SCSI: sg: fix iovec bugs introduced by the block layer conversion
    - drm/i915: fix TV mode setting in property change
    - drm/i915: only set TV mode when any property changed
    - drm: Use pgprot_writecombine in GEM GTT mapping to get the right bits for
      !PAT.
    - drm/i915: check for -EINVAL from vm_insert_pfn
    - drm/i915: Check for dev->primary->master before dereference.
    - drm/i915: Sync crt hotplug detection with intel video driver
    - drm/i915: Read the right SDVO register when detecting SVDO/HDMI.
    - drm/i915: Change DCC tiling detection case to cover only mobile parts.
    - dock: fix dereference after kfree()
    - ACPI: cap off P-state transition latency from buggy BIOSes
    - x86, setup: mark %esi as clobbered in E820 BIOS call
    - tracing/core: fix early free of cpumasks
    - rt2x00: Fix SLAB corruption during rmmod
    - ext4: fix locking typo in mballoc which could cause soft lockup hangs
    - ext4: fix typo which causes a memory leak on error path
    - MIPS: Compat: Zero upper 32-bit of offset_high and offset_low.
    - PCI/x86: detect host bridge config space size w/o using quirks
    - ide: Fix code dealing with sleeping devices in do_ide_request()
    - fbdev: fix info->lock deadlock in fbcon_event_notify()
    - fbmem: fix fb_info->lock and mm->mmap_sem circular locking dependency
    - security/smack: fix oops when setting a size 0 SMACK64 xattr
  * Bump ABI to 2.
  * [sparc] Make the kernels again 64bit. (closes: #525926)

 -- Bastian Blank <waldi@debian.org>  Sun, 03 May 2009 09:38:42 +0200

linux-2.6 (2.6.29-3) unstable; urgency=low

  [ maximilian attems ]
  * [powerpc] Pipe mkimage postinst call to stderr for debconf.
    Thanks Jordi Mallach <jordi@debian.org> for the patch. (closes: #518231)
  * [parisc] Disable PHONET.
  * [sparc] Disable BTRFS.

  [ Bastian Blank ]
  * [alpha] Fix location of kernel image.
  * Add source link to headers packages. (closes: #523726)

  [ Martin Michlmayr ]
  * Add some sata_mv fixes for Kirkwood from Marvell:
    - use new sata phy register settings for new devices
    - increate the IORDY timeout for the soc controllers

 -- maximilian attems <maks@debian.org>  Fri, 17 Apr 2009 10:36:03 +0200

linux-2.6 (2.6.29-2) unstable; urgency=low

  [ Martin Michlmayr ]
  * [arm/ixp4xx] Build in LEDS_TRIGGER_TIMER (closes: #521141).
  * [mips*/4kc-malta, mips*/5kc-malta] Build in RTC_DRV_CMOS.

  [ maximilian attems ]
  * linux-libc-dev: Bump versioned replaces libdrm-dev.
  * parisc: hardcode gcc-4.3 usage.
  * Postrm cleanup new module-init-tools 3.7 files.

  [ Bastian Blank ]
  * Install all needed Makefiles into common headers package.
    (closes: #521472)
  * Add stable release 2.6.29.1:
    - V4L: v4l2-common: remove incorrect MODULE test
    - sparc64: Fix reset hangs on Niagara systems.
    - sparc64: Flush TLB before releasing pages.
    - sparc64: Fix MM refcount check in smp_flush_tlb_pending().
    - KVM: MMU: Fix another largepage memory leak
    - cfg80211: fix incorrect assumption on last_request for 11d
    - lguest: fix spurious BUG_ON() on invalid guest stack.
    - lguest: wire up pte_update/pte_update_defer
    - VM, x86, PAT: Change is_linear_pfn_mapping to not use vm_pgoff
    - x86: mtrr: don't modify RdDram/WrDram bits of fixed MTRRs
    - x86: ptrace, bts: fix an unreachable statement
    - x86: fix 64k corruption-check
    - x86, uv: fix cpumask iterator in uv_bau_init()
    - x86, PAT, PCI: Change vma prot in pci_mmap to reflect inherited prot
    - Add a missing unlock_kernel() in raw_open()
    - fuse: fix fuse_file_lseek returning with lock held
    - ARM: 5435/1: fix compile warning in sanity_check_meminfo()
    - ARM: twl4030 - leak fix
    - ARM: fix leak in iop13xx/pci
    - ARM: cumana: Fix a long standing bogon
    - ARM: 5428/1: Module relocation update for R_ARM_V4BX
    - ARM: pxa: fix overlay being un-necessarily initialized on pxa25x
    - DVB: firedtv: FireDTV S2 problems with tuning solved
    - cfg80211: force last_request to be set for OLD_REG if regdom is EU
    - CIFS: Fix memory overwrite when saving nativeFileSystem field during mount
    - ath5k: warn and correct rate for unknown hw rate indexes
    - ath5k: disable MIB interrupts
    - b43: fix b43_plcp_get_bitrate_idx_ofdm return type
    - ath9k: fix dma mapping leak of rx buffer upon rmmod
    - ath5k: use spin_lock_irqsave for beacon lock
    - cifs: fix buffer format byte on NT Rename/hardlink
    - ath9k: downgrade xmit queue full message to xmit debug
    - KVM: SVM: set accessed bit for VMCB segment selectors
    - KVM: VMX: Don't allow uninhibited access to EFER on i386
    - USB: add quirk to avoid config and interface strings
    - USB: gadget: fix rndis regression
    - USB: usb-storage: increase max_sectors for tape drives
    - USB: fix USB_STORAGE_CYPRESS_ATACB
    - USB: EHCI: add software retry for transaction errors
    - xfrm: spin_lock() should be spin_unlock() in xfrm_state.c
    - ipv6: Plug sk_buff leak in ipv6_rcv (net/ipv6/ip6_input.c)
    - GRO: Disable GRO on legacy netif_rx path (closes: #521691)
    - bridge: bad error handling when adding invalid ether address
    - dnet: drivers/net/dnet.c needs <linux/io.h>
    - udp: Wrong locking code in udp seq_file infrastructure
    - netfilter: nf_conntrack_tcp: fix unaligned memory access in tcp_sack

  [ dann frazier ]
  * bnx2: correct firmware revisions (closes: #522049)
  * [mips] Zero upper 32-bits of compat llseek (closes: #521016)

 -- Bastian Blank <waldi@debian.org>  Sat, 04 Apr 2009 15:13:33 +0200

linux-2.6 (2.6.29-1) unstable; urgency=low

  * New upstream release
    - tg3 use request_firmware and firmware nuked.
    - acenic use request_firmware and firmware nuked.
    - e100 use request_firmware and firmware nuked. (closes: #494308)
    - cassini use request_firmware and firmware nuked.
    - starfire use request_firmware and firmware nuked. (closes: #501152)
    - cxgb3 use request_firmware and firmware nuked.
    - NR_CPUS setting no longer affects size of modules. (closes: #516709)
    - orinoco: use KERN_DEBUG for link status messages. (closes: #447549)
    - [CIFS] Fix oops in cifs_strfromUCS_le mounting to servers which do
      not specify their OS. (closes: #463402)
    - fixes conflict between <asm/byteorder.h> and <endian.h> on mips
      (closes: #519761)

  [ maximilian attems ]
  * topconfig set new NET_NS, NET_SCH_DRR, NET_CLS_CGROUP, LIB80211,
    SCSI_CXGB3_ISCSI, NATIONAL_PHY, STE10XP, LSI_ET1011C_PHY, BTRFS_FS,
    SQUASHFS, PCI_STUB, WIMAX, MTD_LPDDR, EEPROM_AT24, EEPROM_AT25,
    EEPROM_LEGACY, BLK_DEV_IT8172, SMSC9420, WIMAX_I2400M_USB,
    WIMAX_I2400M_SDIO, MISDN_HFCUSB, SENSORS_ADT7475, SENSORS_LTC4245,
    RADIO_TEA5764, SND_HDA_CODEC_INTELHDMI, RT2860, RT2870, RTL8187SE,
    LIBFC, FCOE, ATL1C, JOYSTICK_WALKERA0701, TOUCHSCREEN_WACOM_W8001,
    TOUCHSCREEN_TSC2007, W1_SLAVE_DS2431, WM8350_POWER, SOC_CAMERA_MT9T031,
    SOC_CAMERA_TW9910, SOC_CAMERA_OV772X, USB_STV06XX, USB_GSPCA_OV534,
    DVB_LGDT3304, WM8350_WATCHDOG, SMSC_SCH311X_WDT, SND_HRTIMER,
    SND_HDA_RECONFIG, GREENASIA_FF, USB_SERIAL_SIEMENS_MPI,
    USB_SERIAL_OPTICON, LEDS_ALIX2, LEDS_WM8350, OCFS2_FS_POSIX_ACL,
    BTRFS_FS_POSIX_ACL, ATM_SOLOS, MFD_PCF50633, PCF50633_ADC, PCF50633_GPIO,
    REGULATOR_PCF50633, DVB_S921, EDAC_I5400, RTC_DRV_PCF50633,
    INPUT_PCF50633_PMU, CHARGER_PCF50633, DEVPTS_MULTIPLE_INSTANCES,
    SCHED_OMIT_FRAME_POINTER, DCB, IXGBE_DCB, SFC_MTD, BE2NET, DNET.
  * topconfig enable SND_HDA_HWDEP for sound debugging purpose.
  * topconfig enable USB_HIDDEV (closes: #517771)
  * [x86] set DELL_LAPTOP, COMEDI, X86_PTRACE_BTS, XENFS, XEN_COMPAT_XENFS,
    X86_REROUTE_FOR_BROKEN_BOOT_IRQS, OPTIMIZE_INLINING.
  * [x86] unset DRM_I915_KMS due to upgrade path from Lenny override with
    modeset module param.
  * temp.image.plain/preinst: Consistent output.
  * [x86_64] set SPARSE_IRQ, NUMA_MIGRATE_IRQ_DESC, TREE_RCU.
  * [x86_32] set BLK_DEV_CS5536.
  * [powerpc] set PHANTOM, HP_ILO, MV643XX_ETH, MOUSE_BCM5974, VIRTUALIZATION.
  * topconfig unset legacy SCSI_PROC_FS, PCMCIA_IOCTL, ACPI_PROCFS_POWER,
    ACPI_PROC_EVENT.

  [ Bastian Blank ]
  * Use external source directory for all builds.
  * Use external source directory for all header packages.
  * Use dh_prep.
  * Update copyright file.
  * [s390/s390] Disable BTRFS.
  * [sparc] Use sparc as kernel architecture.
  * Update kconfig report changes patch.
  * [s390] Enable KVM.
  * Use debhelper compat level 7.

  [ Martin Michlmayr ]
  * [mips/r4k-ip22] Build in RTC_DRV_DS1286.
  * [mips/r5k-ip32] Build in RTC_DRV_CMOS (Closes: #516775).
  * [arm/versatile, arm/iop32x, arm/ixp4xx] Make LLC2 modular.
  * [arm, mips, mipsel] Make MII modular.
  * [arm/ixp4xx] Make IXP4XX_WATCHDOG modular.
  * topconfig: Disable NET_DSA since this hardware is special purpose and
    the option cannot be made modular at the moment and bloats the kernel
    image too much.
  * [arm, armel] Enable various V4L USB devices. (Closes: #518582)
  * [arm/orion5x] Build the SENSORS_LM75 module since it's needed on the
    D-Link DNS-323.
  * [arm/iop32x, arm/ixp4xx, arm/orion5x] Enable INPUT_TOUCHSCREEN.
  * [arm/iop32x, arm/ixp4xx, arm/orion5x] Enable INPUT_JOYDEV, GAMEPORT
    and INPUT_JOYSTICK (Closes: #520433).
  * [arm/iop32x, arm/ixp4xx, arm/orion5x] Add a size check to ensure that
    the kernel will fit in flash.
  * Add patches from git.marvell.com to improve Kirkwood support:
    - make gpio /input/output validation separate
    - MPP initialization code
    - SDIO driver for Marvell SoCs
    - SDIO driver registration for DB6281 and RD6281
    - register internal devices in a common place
    - Marvell SheevaPlug support
    - SheevaPlug USB Power Enable setup
    - SheevaPlug LED support
    - Hook up I2C on Kirkwood
    - Add support for QNAP TS-119/TS-219 Turbo NAS
  * [armel/kirkwood] Add an image for Marvell's Kirkwood platform.

  [ Ben Hutchings ]
  * Remove firmware from drivers and make them use request_firmware():
    - mga (closes: #502666)
    - qla1280 (closes: #502667)
    - r128 (closes: #494007)
    - radeon (closes: #494009)
    - tehuti (closes: #501153)
    - typhoon (closes: #502669)

 -- Bastian Blank <waldi@debian.org>  Tue, 24 Mar 2009 14:32:11 +0100

linux-2.6 (2.6.28-1) unstable; urgency=low

  * New upstream release
    - new btusb. (closes: #505184)
    - iwlagn driver for Intel Wifi Link 5100 and 5300. (closes: #501157)
    - drm git branch vblank-rework merged. (closes: #456219)
    - netfilter.h got in.h include. (closes: #487103)
    - netlink errno propageted. (closes: #489340)
    - agp g41 support (closes: #513228)
    - Includes atl2 driver (Closes: #500065)
    - Fixes loading of video module on Samsung systems
      (Closes: #475319, #495697)
    - Fix rf_kill handling of iwl3945 driver (Closes: #503688)
    - Fix adjtimex frequency offset (Closes: #432877)
    - Fix oopses with Canon PIXMA MP150 (Closes: #487725)
    - Fix excessive interrrupts with compiz (Closes: #456219)
    - dsp56k: use request_firmware and firmware nuked (closes: #494010)
    - dabusb: use request_firmware and firmware nuked (closes: #502663)
    - kaweth: use request_firmware and firmware nuked (closes: #502665)

  [ maximilian attems ]
  * Reenable new Juju firewire stack.
  * topconfig set ATH9K, IWL5000, IP_NF_SECURITY, IP6_NF_SECURITY,
    BRIDGE_EBT_IP6, BT_HCIBTUSB, TOUCHSCREEN_INEXIO, TOUCHSCREEN_TOUCHIT213,
    VIRTIO_CONSOLE, VIDEO_ZORAN_ZR36060, USB_VIDEO_CLASS_INPUT_EVDEV,
    USB_GSPCA, USB_S2255, OCFS2_FS_STATS, OMFS_FS, CRYPTO_RMD128,
    CRYPTO_RMD160, CRYPTO_RMD256, CRYPTO_RMD320, VLAN_8021Q_GVRP, HP_WMI,
    COMPAL_LAPTOP, SCSI_DH, SCSI_DH_RDAC, SCSI_DH_HP_SW, SCSI_DH_EMC,
    SCSI_DH_ALUA, MAC80211_HWSIM, USB_HSO, BLK_DEV_INTEGRITY, SGI_XP, SGI_GRU,
    TLAN, ATM_IA, ATM_FORE200E, MISDN, I2C_HELPER_AUTO, I2C_ISCH,
    I2C_NFORCE2_S4985, AT24, SENSORS_AD7414, SENSORS_ADCXX,
    SOC_CAMERA_PLATFORM, VIDEO_SH_MOBILE_CEU, DVB_USB_DW2102, DVB_USB_ANYSEE,
    DVB_SIANO_SMS1XXX, DVB_DRX397XD, MMC_SDHCI_PCI (closes: #507150),
    MMC_SDRICOH_CS (closes: #509979), EDAC_I5100, RTC_DRV_M41T94,
    RTC_DRV_DS1305, UBIFS, EXT4 (closes: #512266), CGROUP_FREEZER,
    NETFILTER_TPROXY, NETFILTER_XT_TARGET_TPROXY, NETFILTER_XT_MATCH_RECENT,
    NETFILTER_XT_MATCH_SOCKET, NET_ACT_SKBEDIT, PHONET, NET_9P_RDMA, ATL2, JME,
    ENIC, MLX4_EN, USB_NET_SMSC95XX, I7300_IDLE, NET_SCH_MULTIQ, ICS932S401,
    PANASONIC_LAPTOP, QLGE, LIBERTAS_THINFIRM, LIBERTAS_THINFIRM_USB,
    INPUT_CM109, W1_SLAVE_BQ27000, SENSORS_ADT7462, SENSORS_MAX1111,
    SENSORS_LIS3LV02D, MFD_WM8400, MFD_WM8350_I2C, SOC_CAMERA_MT9M111,
    USB_M5602, USB_GSPCA_CONEX, USB_GSPCA_ETOMS, USB_GSPCA_FINEPIX,
    USB_GSPCA_MARS, USB_GSPCA_OV519, USB_GSPCA_PAC207, USB_GSPCA_PAC7311,
    USB_GSPCA_SONIXB, USB_GSPCA_SONIXJ, USB_GSPCA_SPCA500, USB_GSPCA_SPCA501,
    USB_GSPCA_SPCA505, USB_GSPCA_SPCA506, USB_GSPCA_SPCA508, USB_GSPCA_SPCA561,
    USB_GSPCA_STK014, USB_GSPCA_SUNPLUS, USB_GSPCA_T613, USB_GSPCA_TV8532,
    USB_GSPCA_VC032X, USB_GSPCA_ZC3XX, C2PORT, C2PORT_DURAMAR_2150,
    W83697UG_WDT, USB_MR800, DVB_USB_CINERGY_T2, DVB_USB_DTV5100,
    DVB_USB_AF9015, DVB_DM1105, DVB_LGS8GL5, DVB_DUMMY_FE,
    SND_HDA_CODEC_NVHDMI, SND_USB_US122L, USB_VST, LEDS_PCA9532, LEDS_HP_DISK,
    LEDS_PCA955X, LEDS_TRIGGER_BACKLIGHT, EDAC_X38, RTC_DRV_RX8581,
    RTC_DRV_DS1390, RTC_DRV_DS3234, RTC_DRV_DS1286, RTC_DRV_M48T35,
    RTC_DRV_BQ4802, RTC_DRV_WM8350, UNEVICTABLE_LRU, MAC80211_RC_MINSTREL,
    BATTERY_BQ27x00, REGULATOR, REGULATOR_BQ24022, REGULATOR_WM8350,
    REGULATOR_WM8400, FB_VIA, FB_METRONOME, FB_MB862XX, UIO_SERCOS3,
    CORE_DUMP_DEFAULT_ELF_HEADERS, NET_DSA, NET_DSA_MV88E6060,
    NET_DSA_MV88E6131, NET_DSA_MV88E6123_61_65, IT87_WDT,
    BACKLIGHT_MBP_NVIDIA, SND_HDA_INPUT_BEEP, USB_WUSB, USB_TMC, IDE_GD,
    IDE_GD_ATA, IDE_GD_ATAPI, PCMCIA_IBMTR, USB_EMI62, USB_EMI26, USB_SEVSEG,
    UWB, UWB_WLP, UWB_I1480U, UWB_I1480U_WLP, CRYPTO_FIPS, ANSI_CPRNG,
    CRC_T10DIF, STAGING, ET131X, CRYPTO_ANSI_CPRNG, PRISM2_USB, HID_COMPAT,
    SYSCTL_SYSCALL_CHECK, BOOT_TRACER.
  * [x86] set MOUSE_BCM5974, X86_RESERVE_LOW_64K, OPROFILE_IBS,
    MICROCODE_INTEL, MICROCODE_AMD, X86_VERBOSE_BOOTUP, MTRR_SANITIZER,
    CRYPTO_CRC32C_INTEL, STRICT_DEVMEM.
  * [x86_64] set AMD_IOMMU, INTR_REMAP.
  * [x86_32] set TOUCHSCREEN_HTCPEN, MOUSE_PS2_OLPC.
  * Add stable releases 2.6.28.1-6.
  * Turn off SYSFS_DEPRECATED* for newer udev and proper /sys/.
  * linux-libc-dev: Add versioned replaces libdrm-dev. (closes: #513604)
  * topconfig: Enable MACVLAN. (closes: #504611)
  * [ppc] BAYCOM_PAR, BAYCOM_EPP.
  * [x86_64] set NR_CPUS to 512. (closes: #491309)
  * [686-bigmem] set modular XEN_FBDEV_FRONTEND.
  * Newer Standards-Version 3.8.0 without changes.
  * Use update-initramfs for initramfs-tools.
  * Fix preinst and postinst call to not use deprecated mkinitramfs-kpkg
    interfaces.

  [ Martin Michlmayr ]
  * [mips/r4k-ip22, mips/sb1-bcm91250a] Don't build in ISO9660.
  * [mipsel/r5k-cobalt] Enable INPUT_COBALT_BTNS.
  * [mipsel/r5k-cobalt] Enable the new Cobalt LCD driver (FB_COBALT).
  * [mips/r4k-ip22] Enable the new ALSA sound driver (SND_SGI_HAL2).
  * [arm/iop32x, arm/ixp4xx] Don't build in KEYBOARD_ATKBD, MOUSE_PS2,
    SERIO, JFFS2_FS, and CRAMFS.
  * [arm/iop32x, arm/ixp4xx] Unset DEBUG_KERNEL so the kernel will
    fit in flash.
  * [arm/orion5x] Unset FIXED_PHY to work around a clash with fixed
    mdio bus and mv643xx_eth.
  * Migrate arm, armel, mips and mipsel away from kernel-package.

  [ Ian Campbell ]
  * [x86]: Enable Xen guest support in amd64 flavour. (closes: #495590)

  [ dann frazier ]
  * [x86, ia64] Enable ACPI_PCI_SLOT

  [ Bastian Blank ]
  * Make gcc-4.3 the default compiler. (closes: #463295)
  * Add optional image size check.
  * debian/rules.real: Setup image installation rules for alpha, hppa,
    ia64 and sparc.
  * Remove support to build images using kernel-package.

 -- maximilian attems <maks@debian.org>  Wed, 18 Feb 2009 16:36:04 +0100

linux-2.6 (2.6.26-12) unstable; urgency=high

  [ Ian Campbell ]
  * xen: fix ACPI processor throttling for when processor id is -1. (closes: #502849)

  [ dann frazier ]
  * Make sendmsg() block during UNIX garbage collection (CVE-2008-5300)
  * Fix race conditions between inotify removal and umount (CVE-2008-5182)
  * Fix DoS when calling svc_listen twice on the same socket while reading
    /proc/net/atm/*vc (CVE-2008-5079)

  [ Bastian Blank ]
  * [openvz, vserver] Fix descriptions.
  * [sparc] Enable Sun Logical Domains support. (closes: #501684)
  * Fix coexistence of pata_marvell and ahci. (closes: #507432)
  * [sparc] Support Intergraph graphics chips. (closes: #508108)

 -- Bastian Blank <waldi@debian.org>  Mon, 15 Dec 2008 12:57:18 +0100

linux-2.6 (2.6.26-11) unstable; urgency=low

  [ Bastian Blank ]
  * [sparc] Reintroduce dummy PCI host controller to workaround broken X.org.
  * [sparc] Fix size checks in PCI maps.
  * Add stable release 2.6.26.8:
    - netfilter: restore lost ifdef guarding defrag exception
    - netfilter: snmp nat leaks memory in case of failure
    - netfilter: xt_iprange: fix range inversion match
    - ACPI: dock: avoid check _STA method
    - ACPI: video: fix brightness allocation
    - sparc64: Fix race in arch/sparc64/kernel/trampoline.S
    - math-emu: Fix signalling of underflow and inexact while packing result.
    - tcpv6: fix option space offsets with md5
    - net: Fix netdev_run_todo dead-lock
    - scx200_i2c: Add missing class parameter
    - DVB: s5h1411: Power down s5h1411 when not in use
    - DVB: s5h1411: Perform s5h1411 soft reset after tuning
    - DVB: s5h1411: bugfix: Setting serial or parallel mode could destroy bits
    - V4L: pvrusb2: Keep MPEG PTSs from drifting away
    - ACPI: Always report a sync event after a lid state change
    - ALSA: use correct lock in snd_ctl_dev_disconnect()
    - file caps: always start with clear bprm->caps_*
    - libertas: fix buffer overrun
    - net: Fix recursive descent in __scm_destroy().
    - SCSI: qla2xxx: Skip FDMI registration on ISP21xx/22xx parts.
      (Closes: #502552)
    - edac cell: fix incorrect edac_mode
    - ext[234]: Avoid printk floods in the face of directory corruption
      (CVE-2008-3528)
    - gpiolib: fix oops in gpio_get_value_cansleep()
  * Override ABI changes.
  * [xen] Update description. (closes: #505961)
  * Revert parts of 2.6.26.6 to fix resume breakage. (closes: #504167)
    - clockevents: prevent multiple init/shutdown
    - clockevents: broadcast fixup possible waiters

  [ dann frazier ]
  * Fix buffer overflow in hfsplus (CVE-2008-4933)
  * Fix BUG() in hfsplus (CVE-2008-4934)
  * Fix stack corruption in hfs (CVE-2008-5025)
  * Fix oops in tvaudio when controlling bass/treble (CVE-2008-5033)

  [ Martin Michlmayr ]
  * [arm/iop32x, arm/ixp4xx, arm/orion5x] Enable support for more partition
    tables, including MAC_PARTITION (requested by Benoît Knecht).
  * leds-pca9532: Fix memory leak and properly handle errors (Sven Wegener)
  * leds-pca9532: Move i2c work to a workqueque (Riku Voipio). (closes:
    #506116)

 -- Bastian Blank <waldi@debian.org>  Wed, 26 Nov 2008 11:43:48 +0100

linux-2.6 (2.6.26-10) unstable; urgency=low

  [ dann frazier ]
  * sctp: Fix possible kernel panic in sctp_sf_abort_violation (CVE-2008-4618)

  [ Martin Michlmayr ]
  * DNS-323: add support for revision B1 machines (Matthew Palmer).
  * ext3/ext4: Add support for non-native signed/unsigned htree hash
    algorithms (Theodore Ts'o). (closes: #493957)
  * [arm/ixp4xx] Enable USB_ACM (closes: #504723).

  [ Bastian Blank ]
  * agp: Fix stolen memory counting on Intel G4X. (closes: #502606)
  * Add stable release 2.6.26.7:
    - security: avoid calling a NULL function pointer in drivers/video/tvaudio.c
    - DVB: au0828: add support for another USB id for Hauppauge HVR950Q
    - drm/i915: fix ioremap of a user address for non-root (CVE-2008-3831)
    - ACPI: Ignore _BQC object when registering backlight device
    - hwmon: (it87) Prevent power-off on Shuttle SN68PT
    - Check mapped ranges on sysfs resource files
    - x86: avoid dereferencing beyond stack + THREAD_SIZE
    - PCI: disable ASPM on pre-1.1 PCIe devices
    - PCI: disable ASPM per ACPI FADT setting
    - V4L/DVB (9053): fix buffer overflow in uvc-video
    - V4L/DVB (8617): uvcvideo: don't use stack-based buffers for USB transfers.
    - V4L/DVB (8498): uvcvideo: Return sensible min and max values when querying
      a boolean control.
    - V4L: zr36067: Fix RGBR pixel format
    - V4L: bttv: Prevent NULL pointer dereference in radio_open
    - libata: fix EH action overwriting in ata_eh_reset()
    - libata: always do follow-up SRST if hardreset returned -EAGAIN
    - fbcon_set_all_vcs: fix kernel crash when switching the rotated consoles
    - modules: fix module "notes" kobject leak
    - b43legacy: Fix failure in rate-adjustment mechanism
    - CIFS: make sure we have the right resume info before calling CIFSFindNext
    - sched_rt.c: resch needed in rt_rq_enqueue() for the root rt_rq
    - tty: Termios locking - sort out real_tty confusions and lock reads
    - x86, early_ioremap: fix fencepost error
    - x86: improve UP kernel when CPU-hotplug and SMP is enabled
    - x86: Reserve FIRST_DEVICE_VECTOR in used_vectors bitmap.
  * [xen] Remove pte file workaround.

  [ Ian Campbell ]
  * [xen] Disable usage of PAT. (closes: #503821)

 -- Bastian Blank <waldi@debian.org>  Sat, 08 Nov 2008 10:50:58 +0100

linux-2.6 (2.6.26-9) unstable; urgency=low

  [ Bastian Blank ]
  * Add stable release 2.6.26.6:
    - mm owner: fix race between swapoff and exit
    - rtc: fix kernel panic on second use of SIGIO nofitication
    - fbcon: fix monochrome color value calculation
    - ALSA: snd-powermac: HP detection for 1st iMac G3 SL
    - ALSA: snd-powermac: mixers for PowerMac G4 AGP
    - sparc64: Fix missing devices due to PCI bridge test in
      of_create_pci_dev().
    - sparc64: Fix disappearing PCI devices on e3500.
    - sparc64: Fix OOPS in psycho_pcierr_intr_other().
    - sparc64: Fix interrupt register calculations on Psycho and Sabre.
    - sparc64: Fix PCI error interrupt registry on PSYCHO.
    - udp: Fix rcv socket locking
    - sctp: Fix oops when INIT-ACK indicates that peer doesn't support AUTH
      (CVE-2008-4576)
    - sctp: do not enable peer features if we can't do them.
    - ipsec: Fix pskb_expand_head corruption in xfrm_state_check_space
    - netlink: fix overrun in attribute iteration
    - niu: panic on reset
    - ipv6: Fix OOPS in ip6_dst_lookup_tail().
    - XFRM,IPv6: initialize ip6_dst_blackhole_ops.kmem_cachep
    - af_key: Free dumping state on socket close
    - pcmcia: Fix broken abuse of dev->driver_data
    - clockevents: remove WARN_ON which was used to gather information
    - ntp: fix calculation of the next jiffie to trigger RTC sync
    - x86: HPET: read back compare register before reading counter
    - x86: HPET fix moronic 32/64bit thinko
    - clockevents: broadcast fixup possible waiters
    - HPET: make minimum reprogramming delta useful
    - clockevents: prevent endless loop lockup
    - clockevents: prevent multiple init/shutdown
    - clockevents: enforce reprogram in oneshot setup
    - clockevents: prevent endless loop in periodic broadcast handler
    - clockevents: prevent clockevent event_handler ending up handler_noop
    - x86: fix memmap=exactmap boot argument
    - x86: add io delay quirk for Presario F700
    - ACPI: Avoid bogus EC timeout when EC is in Polling mode
    - x86: fix SMP alternatives: use mutex instead of spinlock, text_poke is
      sleepable
    - rtc: fix deadlock
    - mm: dirty page tracking race fix
    - x86-64: fix overlap of modules and fixmap areas
    - x86: PAT proper tracking of set_memory_uc and friends
    - x86: fix oprofile + hibernation badness
    - x86: fdiv bug detection fix
    - rt2x00: Use ieee80211_hw->workqueue again
    - x86: Fix 27-rc crash on vsmp due to paravirt during module load
    - sg: disable interrupts inside sg_copy_buffer
    - ocfs2: Increment the reference count of an already-active stack.
    - APIC routing fix
    - sched: fix process time monotonicity
    - block: submit_bh() inadvertently discards barrier flag on a sync write
    - x64, fpu: fix possible FPU leakage in error conditions
    - x86-64: Clean up save/restore_i387() usage
    - KVM: SVM: fix guest global tlb flushes with NPT
    - KVM: SVM: fix random segfaults with NPT enabled
    - ALSA: remove unneeded power_mutex lock in snd_pcm_drop
    - ALSA: fix locking in snd_pcm_open*() and snd_rawmidi_open*()
    - ALSA: oxygen: fix distorted output on AK4396-based cards
    - ALSA: hda - Fix model for Dell Inspiron 1525
    - SCSI: qla2xxx: Defer enablement of RISC interrupts until ISP
      initialization completes.
    - USB: fix hcd interrupt disabling
    - smb.h: do not include linux/time.h in userspace
    - pxa2xx_spi: fix build breakage
    - pxa2xx_spi: chipselect bugfixes
    - pxa2xx_spi: dma bugfixes
    - mm: mark the correct zone as full when scanning zonelists
    - async_tx: fix the bug in async_tx_run_dependencies
    - drivers/mmc/card/block.c: fix refcount leak in mmc_block_open()
    - ixgbe: initialize interrupt throttle rate
    - i2c-dev: Return correct error code on class_create() failure
    - x86-32: AMD c1e force timer broadcast late
  * [x86] Update patch to detect not properly announced cmos RTC devices.
  * [xen] Overtake hvc console by default.

  [ maximilian attems ]
  * [openvz] ip: NULL pointer dereferrence in tcp_v(4|6)_send_ack
    (closes: #500472)
  * [openvz] unset NF_CONNTRACK_IPV6 for now until abi bump.

  [ Stephen R. Marenka ]
  * [m68k] add patches to fix atari ethernec per Michael Schmitz:
    atari-ethernec-IRQF_SHARED.diff and atari-ethernec-fixes.diff.
  * [m68k] add mac-esp-fix-for-quadras-with-two-esp-chips.diff to fix macs
    with dual scsi busses and a problem with xorg, per Finn Thain.
  * [m68k] add atari-atari_keyb_init-operator-precedence.diff per
    Michael Schmitz.
  * [m68k] more mac patches, per Finn Thain.

  [ Martin Michlmayr ]
  * [arm/ixp4xx] Enable USB_ATM and USB_SPEEDTOUCH (closes: #502182).
  * [arm/iop32x, arm/orion5x] Likewise.
  * DNS-323: read MAC address from flash (Matthew Palmer).

  [ dann frazier ]
  * Restrict access to the DRM_I915_HWS_ADDR ioctl (CVE-2008-3831)
  * Don't allow splicing to files opened with O_APPEND (CVE-2008-4554)

 -- Bastian Blank <waldi@debian.org>  Sat, 18 Oct 2008 12:14:22 +0200

linux-2.6 (2.6.26-8) unstable; urgency=medium

  [ dann frazier ]
  * [x86] Fix broken LDT access in VMI (CVE-2008-4410)
  * ata: Fix off-by-one-error that causes errors when reading a
    block on the LBA28-LBA48 boundary
  * [s390] prevent ptrace padding area read/write in 31-bit mode
    (CVE-2008-1514)

  [ Bastian Blank ]
  * Fix generation of i386 Xen image information.
  * [i386] Restrict the usage of long NOPs. (closes: #464962)
  * Fix access to uninitialized user keyring. (closes: #500279)
  * [x86] Fix detection of non-PNP RTC devices. (closes: #499230)

 -- Bastian Blank <waldi@debian.org>  Thu, 09 Oct 2008 12:07:21 +0200

linux-2.6 (2.6.26-7) unstable; urgency=low

  [ Bastian Blank ]
  * [xen] Add SuSE Xen patch. (closes: #495895)
  * Only register notifiers in braille console if used, fixes Insert key.
    (closes: #494374)
  * Fix ACPI EC GPE storm detection. (closes: #494546)
  * Disable useless support for ISP1760 USB host controller.
    (closes: #498304)
  * rt61pci: Add a sleep after firmware upload. (closes: #498828)

  [ Stephen R. Marenka ]
  * [m68k] Set CONFIG_ATARI_ETHERNEC=m for atari, since it only works
    in modular form.
  * [m68k] Enable CONFIG_ADB_PMU68K=y for mac.
  * [m68k] Add atari-aranym-nf-wrappers.diff patch to fix atari LBD
    problems, set CONFIG_LBD=y for atari.

  [ Martin Michlmayr ]
  * [arm/orion5x] Enable CONFIG_ATALK (requested by Ben Schwarz).
  * [arm/versatile] Enable CONFIG_VFP. (closes: #499463)
  * ath5k: Fix bad udelay calls on AR5210 code (Nick Kossifidis).
  * [arm] No longer disable ATH5K.

  [ dann frazier ]
  * Add missing capability checks in sbni_ioctl (CVE-2008-3525)

 -- Bastian Blank <waldi@debian.org>  Wed, 01 Oct 2008 09:02:30 +0200

linux-2.6 (2.6.26-6) unstable; urgency=low

  [ maximilian attems ]
  * [openvz] Enable checkpointing. (closes: #497292)

  [ Bastian Blank ]
  * Allow forced module loading again. (closes: #494144)
  * Set IEEE 802.11 (wireless) regulatory domain default to EU.
    (closes: #497971)
  * [i386] Enable IDE ACPI support. Override ABI changes. (closes: #470528)
  * [i386/686-bigmem] Promote to generic subarch. (closes: #476120)

  [ Martin Michlmayr ]
  * Fix dead 21041 ethernet after ifconfig down (Thomas Bogendoerfer).

  [ dann frazier ]
  * [hppa] Enable the FPU before using it, fixes booting on A500s
    with our CONFIG_PRINTK_TIME=y setting. (closes: #499458)

 -- Bastian Blank <waldi@debian.org>  Wed, 24 Sep 2008 12:06:47 +0200

linux-2.6 (2.6.26-5) unstable; urgency=low

  [ Martin Michlmayr ]
  * Backport power-off method for Kurobox Pro.
  * [arm/versatile] Really enable CONFIG_RTC_DRV_PL031 (closes: #484432).

  [ Stephen R. Marenka ]
  * [m68k] Set CONFIG_LBD=n for atari, since it conflicts with nfblock.

  [ Bastian Blank ]
  * Reenable SiS SATA support. (closes: #496603)
  * [amd64,i386] Disable new-style SiS PATA support.
  * Add stable release 2.6.26.4:
    - sata_mv: don't issue two DMA commands concurrently
    - KVM: MMU: Fix torn shadow pte
    - x86: work around MTRR mask setting, v2
    - nfsd: fix buffer overrun decoding NFSv4 acl (CVE-2008-3915)
    - sunrpc: fix possible overrun on read of /proc/sys/sunrpc/transports
      (CVE-2008-3911)
    - r8169: balance pci_map / pci_unmap pair
    - tg3: Fix firmware event timeouts
    - crypto: authenc - Avoid using clobbered request pointer
    - sparc64: Fix cmdline_memory_size handling bugs.
    - sparc64: Fix overshoot in nid_range().
    - ipsec: Fix deadlock in xfrm_state management. (closes: #497796)
    - sctp: fix random memory dereference with SCTP_HMAC_IDENT option.
    - sctp: correct bounds check in sctp_setsockopt_auth_key
    - sch_prio: Fix nla_parse_nested_compat() regression
    - sctp: add verification checks to SCTP_AUTH_KEY option
    - sctp: fix potential panics in the SCTP-AUTH API.
    - udp: Drop socket lock for encapsulated packets
    - pkt_sched: Fix actions referencing
    - pkt_sched: Fix return value corruption in HTB and TBF.
    - netns: Add network namespace argument to rt6_fill_node() and
      ipv6_dev_get_saddr()
    - ipv6: Fix OOPS, ip -f inet6 route get fec0::1, linux-2.6.26,
      ip6_route_output, rt6_fill_node+0x175 (CVE-2008-3686)
    - AX.25: Fix sysctl registration if !CONFIG_AX25_DAMA_SLAVE
    - mm: make setup_zone_migrate_reserve() aware of overlapping nodes
    - 8250: improve workaround for UARTs that don't re-assert THRE correctly
    - rtc_time_to_tm: fix signed/unsigned arithmetic
    - drivers/char/random.c: fix a race which can lead to a bogus BUG()
    - cifs: fix O_APPEND on directio mounts
    - atl1: disable TSO by default
    - forcedeth: fix checksum flag
    - bio: fix bio_copy_kern() handling of bio->bv_len
    - bio: fix __bio_copy_iov() handling of bio->bv_len
    - ALSA: oxygen: prevent muting of nonexistent AC97 controls
    - S390 dasd: fix data size for PSF/PRSSD command
    - x86: fix "kernel won't boot on a Cyrix MediaGXm (Geode)"
    - x86: work around MTRR mask setting
    - USB: cdc-acm: don't unlock acm->mutex on error path
    - binfmt_misc: fix false -ENOEXEC when coupled with other binary handlers
    - fbdefio: add set_page_dirty handler to deferred IO FB
    - eeepc-laptop: fix use after free
    - PCI: fix reference leak in pci_get_dev_by_id()
    - cramfs: fix named-pipe handling
  * Override ABI changes.
  * [hppa] Disable new-style RTC support. Override ABI changes.

  [ maximilian attems ]
  * openvz: Add upstream fixes up to 24cebf40278cb071ff8b. (closes: #497528)

 -- Bastian Blank <waldi@debian.org>  Wed, 10 Sep 2008 12:55:16 +0200

linux-2.6 (2.6.26-4) unstable; urgency=low

  [ maximilian attems ]
  * x86: Reset ACPI_PROCFS_POWER for Lenny as buggy apps depend on it.
    (closes: #495541)
  * x86: ACPI: Fix thermal shutdowns
  * openvz: Add upstream fixes up to 0f14912e3d2251aff. (closes: #494384)
  * Add stable release 2.6.26.3:
    - USB: fix interface unregistration logic
    - usb-storage: unusual_devs entries for iRiver T10 and Datafab CF+SM reader
    - usb-serial: don't release unregistered minors
    - usb-storage: revert DMA-alignment change for Wireless USB
    - usb-storage: automatically recognize bad residues
    - USB: ftdi_sio: Add USB Product Id for ELV HS485
    - qla2xxx: Set an rport's dev_loss_tmo value in a consistent manner.
    - dccp: change L/R must have at least one byte in the dccpsf_val field
      (CVE-2008-3276)
    - KVM: Avoid instruction emulation when event delivery is pending
    - cs5520: add enablebits checking
    - acer-wmi: Fix wireless and bluetooth on early AMW0 v2 laptops
    - USB: usb-storage: quirk around v1.11 firmware on Nikon D4
    - radeonfb: fix accel engine hangs
    - radeon: misc corrections
    - sparc64: Fix global reg snapshotting on self-cpu.
    - sparc64: Do not clobber %g7 in setcontext() trap.
    - sparc64: Fix end-of-stack checking in save_stack_trace().
    - sparc64: Fix recursion in stack overflow detection handling.
    - sparc64: Make global reg dumping even more useful.
    - sparc64: Implement IRQ stacks.
    - sparc64: Handle stack trace attempts before irqstacks are setup.
    - PCI: Limit VPD length for Broadcom 5708S
    - ide: it821x in pass-through mode segfaults in 2.6.26-stable
    - syncookies: Make sure ECN is disabled
    - USB: ftdi_sio: add support for Luminance Stellaris Evaluation/Development
      Kits
    - i2c: Fix NULL pointer dereference in i2c_new_probed_device
    - SCSI: hptiop: add more PCI device IDs
    - SCSI: ses: fix VPD inquiry overrun
    - SCSI: scsi_transport_spi: fix oops in revalidate
    - CIFS: Fix compiler warning on 64-bit
    - x86: fix spin_is_contended()
    - matrox maven: fix a broken error path
    - i2c: Let users select algorithm drivers manually again
    - CIFS: properly account for new user= field in SPNEGO upcall string
      allocation
    - x86: fix setup code crashes on my old 486 box
    - KVM: ia64: Fix irq disabling leak in error handling code
    - mlock() fix return values
    - rtl8187: Fix lockups due to concurrent access to config routine
    - KVM: task switch: segment base is linear address
    - KVM: task switch: use seg regs provided by subarch instead of reading
      from GDT
    - KVM: task switch: translate guest segment limit to virt-extension byte
      granular field
    - r8169: avoid thrashing PCI conf space above RTL_GIGA_MAC_VER_06
    - sparc64: FUTEX_OP_ANDN fix
    - posix-timers: do_schedule_next_timer: fix the setting of ->si_overrun
    - posix-timers: fix posix_timer_event() vs dequeue_signal() race
    - vt8623fb: fix kernel oops
    - ide-cd: fix endianity for the error message in cdrom_read_capacity
    - qla2xxx: Add dev_loss_tmo_callbk/terminate_rport_io callback support.
    - random32: seeding improvement
    - CIFS: mount of IPC$ breaks with iget patch
    - CIFS: if get root inode fails during mount, cleanup tree connection
    - crypto: padlock - fix VIA PadLock instruction usage with
      irq_ts_save/restore()
    - ipvs: Fix possible deadlock in estimator code
    - SCSI: block: Fix miscalculation of sg_io timeout in CDROM_SEND_PACKET
      handler.
    - ALSA: asoc: restrict sample rate and size in Freescale MPC8610 sound
      drivers
    - ALSA: ASoC: fix SNDCTL_DSP_SYNC support in Freescale 8610 sound drivers
    - USB: pl2023: Remove USB id (4348:5523) handled by ch341
    - relay: fix "full buffer with exactly full last subbuffer" accounting
      problem
    - ipv6: Fix ip6_xmit to send fragments if ipfragok is true
    - x86: amd opteron TOM2 mask val fix

  [ dann frazier ]
  * [ia64] Fix boot-time hang w/ PRINTK_TIME by ensuring that cpu0 can access
    per-cpu vars in early boot
  * delay calls to sched_clock() until after sched_clock_init() to prevent
    inaccurate printk timings on ia64 and presumably other architectures

  [ Ian Campbell ]
  * [xen] import upstream fix to fb-defio driver used by Xen framebuffer.

  [ Bastian Blank ]
  * [powerpc] Enable proper RTC support. (closes: #484693)

  [ Martin Michlmayr ]
  * Add Marvell Orion fixes:
    - sata_mv: add the Gen IIE flag to the SoC devices.
    - sata_mv: don't avoid clearing interrupt status on SoC host adapters

  [ dann frazier ]
  * Fix overflow condition in sctp_setsockopt_auth_key (CVE-2008-3526)
  * Fix panics that may occur if SCTP AUTH is disabled (CVE-2008-3792)
  * [x86] Fix memory leak in the copy_user routine
    (CVE-2008-0598, closes: #490910)

 -- Bastian Blank <waldi@debian.org>  Thu, 28 Aug 2008 08:46:42 +0200

linux-2.6 (2.6.26-3) unstable; urgency=low

  [ Bastian Blank ]
  * Disable Emagic Audiowerk 2 soundcard support. The PCI IDs clashes with
    many DVB cards.
  * Update VServer patch to 2.3.0.35.
  * [armel/versatile] Override ABI changes.
  * [i386/686-bigmem] Add VServer image.

  [ Aurelien Jarno ]
  * [armel/versatile] Disable CONFIG_NO_HZ, CONFIG_HIGH_RES_TIMERS for
    dynticks. (closes: #494842)

  [ Martin Michlmayr ]
  * Fix PCIe on the Kurobox Pro (Lennert Buytenhek).
  * Fix regressions caused by the "use software GSO for SG+CSUM capable
    netdevices" patch:
    - loopback: Enable TSO (Herbert Xu)
    - net: Preserve netfilter attributes in skb_gso_segment using
      __copy_skb_header (Herbert Xu)

  [ dann frazier ]
  * [amd64] Fix typo in TOM2 mask value, preventing a hang on some opteron
    systems. (closes: #494365)

 -- Bastian Blank <waldi@debian.org>  Mon, 18 Aug 2008 15:34:38 +0200

linux-2.6 (2.6.26-2) unstable; urgency=low

  [ Bastian Blank ]
  * [powerpc] Install arch/powerpc/lib/crtsavres.o into the headers, it is
    used during module linking.
  * Add stable release 2.6.26.1:
    - Fix off-by-one error in iov_iter_advance()
    - ath5k: don't enable MSI, we cannot handle it yet
    - b43legacy: Release mutex in error handling code
    - cpufreq acpi: only call _PPC after cpufreq ACPI init funcs got called already
    - VFS: increase pseudo-filesystem block size to PAGE_SIZE
    - markers: fix markers read barrier for multiple probes
    - tmpfs: fix kernel BUG in shmem_delete_inode
    - mpc52xx_psc_spi: fix block transfer
    - ixgbe: remove device ID for unsupported device
    - UML - Fix boot crash
    - eCryptfs: use page_alloc not kmalloc to get a page of memory
    - x86: fix kernel_physical_mapping_init() for large x86 systems
    - DVB: cx23885: SRAM changes for the 885 and 887 silicon parts
    - DVB: cx23885: Reallocated the sram to avoid concurrent VIDB/C issues
    - DVB: cx23885: DVB Transport cards using DVB port VIDB/TS1 did not stream
    - DVB: cx23885: Ensure PAD_CTRL is always reset to a sensible default
    - V4L: cx23885: Bugfix for concurrent use of /dev/video0 and /dev/video1
    - V4L: saa7134: Copy tuner data earlier to avoid overwriting manual tuner type
    - V4L: uvcvideo: Add support for Medion Akoya Mini E1210 integrated webcam
    - V4L: uvcvideo: Make input device support optional
    - V4L: uvcvideo: Don't free URB buffers on suspend
    - V4L: uvcvideo: Use GFP_NOIO when allocating memory during resume
    - V4L: uvcvideo: Fix a buffer overflow in format descriptor parsing
    - DVB: dib0700: add support for Hauppauge Nova-TD Stick 52009
    - V4L: cx18: Upgrade to newer firmware & update documentation
    - ALSA: trident - pause s/pdif output
    - myri10ge: do not use mgp->max_intr_slots before loading the firmware
    - myri10ge: do not forget to setup the single slice pointers
    - iop-adma: fix platform driver hotplug/coldplug
    - sparc64: Do not define BIO_VMERGE_BOUNDARY.
    - sparc64: Fix cpufreq notifier registry.
    - sparc64: Fix lockdep issues in LDC protocol layer.
    - tcp: Clear probes_out more aggressively in tcp_ack().
    - ARM: fix fls() for 64-bit arguments
    - vmlinux.lds: move __attribute__((__cold__)) functions back into final .text section
    - rtc-at91rm9200: avoid spurious irqs
    - ide-cd: fix oops when using growisofs
    - x86: fix crash due to missing debugctlmsr on AMD K6-3
    - cpusets: fix wrong domain attr updates
    - proc: fix /proc/*/pagemap some more
    - Fix build on COMPAT platforms when CONFIG_EPOLL is disabled
    - markers: fix duplicate modpost entry
    - x86, suspend, acpi: enter Big Real Mode
    - USB: fix usb serial pm counter decrement for disconnected interfaces
    - x86 reboot quirks: add Dell Precision WorkStation T5400
    - Fix typos from signal_32/64.h merge
    - rcu: fix rcu_try_flip_waitack_needed() to prevent grace-period stall
    - Patch Upstream: x86 ptrace: fix PTRACE_GETFPXREGS error
    - KVM: MMU: Fix potential race setting upper shadow ptes on nonpae hosts
    - KVM: MMU: nuke shadowed pgtable pages and ptes on memslot destruction
    - KVM: x86 emulator: Fix HLT instruction
    - KVM: VMX: Add ept_sync_context in flush_tlb
    - KVM: mmu_shrink: kvm_mmu_zap_page requires slots_lock to be held
    - KVM: SVM: fix suspend/resume support
    - KVM: VMX: Fix a wrong usage of vmcs_config
    - isofs: fix minor filesystem corruption
    - quota: fix possible infinite loop in quota code
    - hdlcdrv: Fix CRC calculation.
    - ipv6: __KERNEL__ ifdef struct ipv6_devconf
    - ipv6: use timer pending
    - udplite: Protection against coverage value wrap-around
    - pxamci: trivial fix of DMA alignment register bit clearing
  * [sparc] Install asm-sparc headers again.
  * Force RTC on by default and set clock on startup. Override ABI changes.
  * [i386, amd64] Make the CMOS RTC support builtin. (closes: #493567)
  * Add stable release 2.6.26.2:
    - sound: ensure device number is valid in snd_seq_oss_synth_make_info
    - Ath5k: kill tasklets on shutdown
    - Ath5k: fix memory corruption
    - vfs: fix lookup on deleted directory
    - ALSA: emu10k1 - Fix inverted Analog/Digital mixer switch on Audigy2
    - ALSA: hda - Add missing Thinkpad Z60m support
    - ALSA: hda - Fix DMA position inaccuracy
    - ALSA: hda - Fix wrong volumes in AD1988 auto-probe mode
    - Add compat handler for PTRACE_GETSIGINFO
    - Bluetooth: Signal user-space for HIDP and BNEP socket errors
    - Input: i8042 - add Acer Aspire 1360 to nomux blacklist
    - Input: i8042 - add Gericom Bellagio to nomux blacklist
    - Input: i8042 - add Intel D845PESV to nopnp list
    - jbd: fix race between free buffer and commit transaction
    - NFS: Ensure we zap only the access and acl caches when setting new acls
    - SCSI: ch: fix ch_remove oops
    - linear: correct disk numbering error check
    - netfilter: xt_time: fix time's time_mt()'s use of do_div()
    - Kprobe smoke test lockdep warning
    - Close race in md_probe
    - x86: io delay - add checking for NULL early param
    - x86: idle process - add checking for NULL early param
    - SCSI: bsg: fix bsg_mutex hang with device removal
    - netfilter: nf_nat_sip: c= is optional for session
    - romfs_readpage: don't report errors for pages beyond i_size
    - ftrace: remove unneeded documentation

  [ Martin Michlmayr ]
  * METH: fix MAC address setup (Thomas Bogendoerfer)
  * Export the reset button of the QNAP TS-409.
  * net: use software GSO for SG+CSUM capable netdevices (Lennert Buytenhek)

  [ dann frazier ]
  * device_create interface changed between 2.6.26 and 2.6.27; adjust hpilo
    backport appropriately. Fixes a NULL pointer dereference in ilo_probe().

 -- Bastian Blank <waldi@debian.org>  Fri, 08 Aug 2008 08:09:00 +0200

linux-2.6 (2.6.26-1) unstable; urgency=low

  * New upstream release see http://kernelnewbies.org/Linux_2_6_26
    - UDF 2.50 support. (closes: #480910)
    - mmc: increase power up delay (closes: #481190)
    - snd-hda-intel suspend troubles fixed. (closes: #469727, #481613, #480034)
    - cifs QueryUnixPathInfo fix (closes: #480995)
    - r8169 oops in r8169_get_mac_version (closes: #471892)
    - netfilter headers cleanup (closes: #482331)
    - iwlwifi led support (closes: #469095)
    - ath5k associates on AR5213A (closes: #463785)
    - T42 suspend fix (closes: #485873)
    - cpuidle acpi driver: fix oops on AC<->DC (closes: #477201)
    - opti621 ide fixes (closes: #475561)
    - ssh connection hangs with mac80211 (closes: #486089)
    - ocfs2: Allow uid/gid/perm changes of symlinks (closes: #479475)
    - xircom_tulip_cb: oboslete driver removed (closes: #416900)
    - r8169 properly detect link status (closes: #487586)
    - iwl3945 connection + support fixes (closes: #481436, #482196)
    - longrun cpufreq min freq fix (closes: #468149)
    - emux midi synthesizer SOFT_PEDAL-release event (closes: #474312)
    - vmemmap fixes to use smaller pages (closes: #483489)
    - x86 freeze fixes (closes: #482100, #482074)
    - xen boot failure fix (closes: #488284)
    - gdb read floating-point and SSE registers (closes: #485375)
    - USB_PERSIST is default on (closes: #489963)
    - alsa snd-hda Dell Inspiron fix (closes: #490649)
    - ipw2200: queue direct scans (closes: #487721)
    - better gcc-4.3 support (closes: #492301)
    - iwl3945 monitor mode. (closes: #482387)

  [ maximilian attems ]
  * topconfig set CRYPTO_CTS, SND_PCSP, SND_AW2, IWL4965_LEDS, IWL3945_LEDS,
    RT2400PCI_LEDS, RT2500PCI_LEDS, RT61PCI_LEDS, RT2500USB_LEDS,
    RT73USB_LEDS, NF_CT_PROTO_DCCP, BRIDGE_EBT_NFLOG, IWLWIFI_RFKILL,
    USB_SERIAL_SPCP8X5, USB_STORAGE_CYPRESS_ATACB, DVB_ISL6405, DVB_AU8522,
    VIDEO_EM28XX_DVB, VIDEO_CX18, VIDEO_AU0828, SOC_CAMERA_MT9M001,
    SOC_CAMERA_MT9V022, DVB_TUNER_ITD1000, VIDEO_PVRUSB2_DVB, USB_C67X00_HCD,
    USB_ISP1760_HCD, HTC_PASIC3, I2C_PCA_PLATFORM, TOUCHSCREEN_WM97XX,
    JOYSTICK_ZHENHUA, SFC, ACCESSIBILITY, UIO_SMX, LOGIRUMBLEPAD2_FF,
    A11Y_BRAILLE_CONSOLE, EDS_TRIGGER_DEFAULT_ON, VIDEO_ALLOW_V4L1, ATA_ACPI,
    SATA_PMP, ATA_SFF, USB_SERIAL_MOTOROLA, USB_WDM, MAC80211_MESH,
    IPV6_MROUTE, IPV6_PIMSM_V2, MTD_AR7_PARTS, SENSORS_IBMAEM, PATA_SCH,
    CGROUP_DEVICE, USB_ISIGHTFW, HW_RANDOM_VIRTIO, RTC_DRV_FM3130,
    USB_VIDEO_CLASS, CIFS_DFS_UPCALL.
  * [amd64, i386]: KVM_CLOCK, KVM_GUEST, ISCSI_IBFT_FIND, ISCSI_IBFT, THERMAL,
    EEEPC_LAPTOP, FB_N411, THERMAL_HWMON.
  * [amd64]: Enable SCSI_DPT_I2O as 64 bit now.
  * Reenable USB_SERIAL_EDGEPORT, USB_SERIAL_EDGEPORT_TI. (closes: #480195)
  * Enable TCP_MD5SIG for BGP sessions. (closes: #443742)
  * Add recognised alsa cards to bug report.
  * topconfig: Enable HYSDN, no longer broken on smp.
  * Add request_firmware patch for keyspan. (closes: #448900)
  * [x86]: Enable dma engine. (closes: #473331)
  * [ppc64]: Enable IBMEBUS and EHEA. (closes: #484888)
  * topconfig: Enable PROFILING across all flavours. (closes: #484885)
  * 486: enable OLPC support thanks Andres Salomon for merge.
    Kconfig variable patch by Robert Millan (closes: #485063).
  * Add request_firmware patch for ip2.
  * Add request_firmware patch for acenic. (closes: #284221)
  * [x86, ia64]: Set HPET_RTC_IRQ. (closes: #479709, #476970)
  * [ppc]: Set SND_VIRMIDI. (closes: #290090)
  * Fallback for userspace compatibility to old IEEE 1394 FireWire stack.
    (closes: #451367, #475295, #478419)
  * [x86]: Enable modular FB_UVESA. (closes: #473180)
  * JFFS2 enable summary and compressor support. (closes: #488242)
  * Add OLPC sdhci quirks. Thanks Andres Salomon <dilinger@debian.org>
    (closes: #485192)
  * [ppc]: Enable RTC_DRV_PPC. (closes: #484693) Thanks for the patch to
    Geoff Levand <geoffrey.levand@am.sony.com>.
  * Enable BLK_DEV_BSG for SG v4 support.
  * [amd64] Enable default disabled memtest boot param.
  * topconfig: Enable PATA_SIS instead of SATA_SIS. (closes: #485609)
  * Add OpenVZ countainer flavour for amd64, i386. (closes: #392015)
  * atl1e driver for Atheros(R) L1e Fast Ethernet. (closes: #492029)
  * [ALSA] hda - Add ICH9 controller support (8086:2911)
  * [ALSA] hda - support intel DG33 motherboards
  * HP iLO driver
  * Input: i8042 - add Arima-Rioworks HDAMB board to noloop list
    (closes: #489190) thanks Guillaume Morin <guillaume@morinfr.org>

  [ Martin Michlmayr ]
  * [arm/orion5x] Update the config to reflect upstream renaming this
    subarch.
  * [arm/orion5x] Add some patches from Marvell's Orion tree:
    - Feroceon: speed up flushing of the entire cache
    - support for 5281 D0 stepping
    - cache align destination pointer when copying memory for some processors
    - cache align memset and memzero
    - DMA engine driver for Marvell XOR engine
    - Orion hardware watchdog support
  * [arm/orion5x] Enable NETCONSOLE.
  * [arm/orion5x] Disable more SCSI drivers.
  * [arm/ixp4xx] Disable most ATA and more SCSI and network drivers.
  * [arm/versatile] Enable CONFIG_RTC_DRV_PL031 (closes: #484432).
  * [arm/iop32x, arm/ixp4xx, arm/versatile] Enable ARM_THUMB (closes: #484524).
  * [arm/iop32x] Add LED driver for Thecus N2100 (Riku Voipio).
  * [mips/r5k-ip32] Enable USB.
  * [arm/orion5x, arm/iop32x, arm/ixp4xx, mipsel/r5k-cobalt] Enable HAMRADIO
    on the request of Heinz Janssen.
  * [arm/orion5x] Add support for QNAP TS-409 and HP mv2120; thanks
    Sylver Bruneau.
  * [mips] Add patches from Thomas Bogendoerfer:
    - gbefb: fix cmap FIFO timeout (closes: #487257)
    - IP32: Enable FAST-20 for onboard scsi
    - IP32: SGI O2 sound driver
  * [arm/ixp4xx] Add support for Freecom FSG-3 (Rod Whitby).
  * [arm/ixp4xx] Enable CONFIG_MACH_DSMG600.
  * [arm/iop32x] Unset NET_DMA since it actually leads to worse network
    performance.
  * [arm/orion5x] Fix a boot crash on the Kurobox Pro.
  * [arm/orion5x] use better key codes for the TS-209/TS-409 buttons
  * [arm/orion5x] export red SATA lights on TS-409, fix SATA presence/activity
  * [arm] Enable KEXEC (closes: #492268).
  * [arm/orion5x] Enable USB_PRINTER, requested by Mike Arthur.
  * [arm/orion5x] Enable binfmt aout, x25, wireless and ATM.
  * [arm/iop32x, arm/orion5x] Enable USB_SISUSBVGA.
  * [arm] xfs: pack some shortform dir2 structures for the ARM old ABI
    architecture (closes: #414932).

  [ Ian Campbell ]
  * Readme.build updated on how to generate orig tarballs.
  * Forward port vmlinuz-target.patch.
  * Enable Xen save/restore and memory ballooning for Xen enabled kernels.

  [ Bastian Blank ]
  * [powerpc/powerpc-miboot] Disable. (closes: #481358)
  * [powerpc/powerpc64] Support IBM Cell based plattforms and PS3.
    (closes: #462529)
  * [s390] Synchronize block device, network bridge, network scheduler and CRC
    support.
  * [s390] Enable support for PCI-attached cryptographic adapters.
  * Use control group as base for group CPU scheduler. This reenabled
    traditional nice behaviour. (closes: #489223)
  * Bump yaird dependencies to at least 0.0.13.
  * Reenable SECCOMP. There is no longer additional overhead.
    (closes: #474648)
  * Export symbol required for MOL again. (closes: #460667)
  * [powerpc/powerpc64] Fix console selection in LPAR environment.
    (closes: #492703)
  * Fix several userspace compatibility problems.

  [ Christian T. Steigies ]
  * [m68k] enable SERIAL_CONSOLE for amiga and atari

  [ Thiemo Seufer ]
  * [mips] Fix logic bug in atomic_sub_if_positive.

  [ Stephen R. Marenka ]
  * [m68k] Update pending m68k patches.
  * [m68k] Enable nfcon and nfblock for atari.
  * [m68k] Change compiler to default.

  [ Aurelien Jarno ]
  * [arm/versatile] Switch scsi/ext3/smc91x to modules now that we have proper
    d-i support. Remove options defined in toplevel config file.

 -- Bastian Blank <waldi@debian.org>  Wed, 30 Jul 2008 10:17:29 +0200

linux-2.6 (2.6.25-7) unstable; urgency=high

  * Add stable release 2.6.25.10:
    - TTY: fix for tty operations bugs (CVE-2008-2812)
    - sched: fix cpu hotplug
    - IB/mthca: Clear ICM pages before handing to FW
    - DRM: enable bus mastering on i915 at resume time
    - x86: shift bits the right way in native_read_tscp
    - x86_64 ptrace: fix sys32_ptrace task_struct leak (CVE-2008-3077)
    - ptrace GET/SET FPXREGS broken
    - futexes: fix fault handling in futex_lock_pi
    - x86: fix cpu hotplug crash
  * Add stable release 2.6.25.11:
    - x86: fix ldt limit for 64 bit

 -- maximilian attems <maks@debian.org>  Mon, 14 Jul 2008 10:58:14 +0200

linux-2.6 (2.6.25-6) unstable; urgency=high

  [ maximilian attems ]
  * Add stable release 2.6.25.7:
    - double-free of inode on alloc_file() failure exit in create_write_pipe()
    - m68k: Add ext2_find_{first,next}_bit() for ext4
    - bluetooth: fix locking bug in the rfcomm socket cleanup handling
    - serial: fix enable_irq_wake/disable_irq_wake imbalance in serial_core.c
    - bttv: Fix a deadlock in the bttv driver (closes: #487594)
    - forcedeth: msi interrupts
    - CPUFREQ: Fix format string bug.
    - mmc: wbsd: initialize tasklets before requesting interrupt
    - ecryptfs: fix missed mutex_unlock
    - mac80211: send association event on IBSS create
    - bluetooth: rfcomm_dev_state_change deadlock fix
    - sunhv: Fix locking in non-paged I/O case.
    - cassini: Only use chip checksum for ipv4 packets.
    - ipwireless: Fix blocked sending
    - net: Fix call to ->change_rx_flags(dev, IFF_MULTICAST) in
      dev_change_flags()
    - fbdev: export symbol fb_mode_option
    - ipsec: Use the correct ip_local_out function
    - tcp: fix skb vs fack_count out-of-sync condition
    - tcp FRTO: Fix fallback to conventional recovery
    - tcp FRTO: SACK variant is errorneously used with NewReno
    - tcp FRTO: work-around inorder receivers
    - tcp: Fix inconsistency source (CA_Open only when !tcp_left_out(tp))
    - l2tp: avoid skb truesize bug if headroom is increased
    - l2tp: Fix possible WARN_ON from socket code when UDP socket is closed
    - l2tp: Fix possible oops if transmitting or receiving when tunnel goes down
    - ax25: Fix NULL pointer dereference and lockup.
    - sound: emu10k1 - fix system hang with Audigy2 ZS Notebook PCMCIA card
    - tcp: Allow send-limited cwnd to grow up to max_burst when gso disabled
    - tcp: Limit cwnd growth when deferring for GSO
    - af_key: Fix selector family initialization.
    - hgafb: resource management fix
    - cifs: fix oops on mount when CONFIG_CIFS_DFS_UPCALL is enabled
    - b43: Fix controller restart crash
    - ssb: Fix context assertion in ssb_pcicore_dev_irqvecs_enable
    - eCryptfs: protect crypt_stat->flags in ecryptfs_open()
    - cciss: add new hardware support
    - ecryptfs: add missing lock around notify_change
    - ecryptfs: clean up (un)lock_parent
    - Add 'rd' alias to new brd ramdisk driver
    - net_sched: cls_api: fix return value for non-existant classifiers
    - vlan: Correctly handle device notifications for layered VLAN devices
    - IB/umem: Avoid sign problems when demoting npages to integer
    - x86: fix recursive dependencies
    - can: Fix copy_from_user() results interpretation
    - Kconfig: introduce ARCH_DEFCONFIG to DEFCONFIG_LIST
    - tcp: TCP connection times out if ICMP frag needed is delayed
    - ALSA: hda - Fix resume of auto-config mode with Realtek codecs
    - netlink: Fix nla_parse_nested_compat() to call nla_parse() directly
  * Add stable release 2.6.25.9:
    - Add return value to reserve_bootmem_node()
    - x86: use BOOTMEM_EXCLUSIVE on 32-bit
    - sctp: Make sure N * sizeof(union sctp_addr) does not overflow.
    - hwmon: (lm85) Fix function RANGE_TO_REG()
    - hwmon: (adt7473) Initialize max_duty_at_overheat before use
    - x86: set PAE PHYSICAL_MASK_SHIFT to 44 bits.
    - Reinstate ZERO_PAGE optimization in 'get_user_pages()' and fix XIP
    - watchdog: hpwdt: fix use of inline assembly
    - Fix ZERO_PAGE breakage with vmware
    - atl1: relax eeprom mac address error check

  [ Martin Michlmayr]
  * [arm/orion5x] Enable INPUT_EVDEV and KEYBOARD_GPIO.

  [ Steve Langasek ]
  * Enable CONFIG_CIFS_EXPERIMENTAL and CONFIG_CIFS_UPCALL, required for
    CIFS mounts to be able to use Kerberos authentication.  Closes: #480663.

  [ Bastian Blank ]
  * Add stable release 2.6.25.8:
    - x86: disable mwait for AMD family 10H/11H CPUs
    - x86: remove mwait capability C-state check
    - nf_conntrack_h323: fix memory leak in module initialization error path
    - nf_conntrack_h323: fix module unload crash
    - nf_conntrack: fix ctnetlink related crash in nf_nat_setup_info()
    - SCSI: sr: fix corrupt CD data after media change and delay
    - ACPICA: Ignore ACPI table signature for Load() operator
    - scsi_host regression: fix scsi host leak
    - b43: Fix possible NULL pointer dereference in DMA code
    - b43: Fix noise calculation WARN_ON
    - virtio_net: Fix skb->csum_start computation
    - opti621: remove DMA support
    - opti621: disable read prefetch
    - Fix tty speed handling on 8250
    - x86-64: Fix "bytes left to copy" return value for copy_from_user()
   * Fix alpha build due too inconsistent kallsyms data.

 -- maximilian attems <maks@debian.org>  Fri, 27 Jun 2008 00:33:53 +0200

linux-2.6 (2.6.25-5) unstable; urgency=low

  [ maximilian attems ]
  [ Bastian Blank ]
  * Reenable VServer images.

  [ maximilian attems ]
  * Add stable release 2.6.25.5:
    - asn1: additional sanity checking during BER decoding (CVE-2008-1673)
  * Add stable release 2.6.25.6:
    - atl1: fix 4G memory corruption bug
    - capabilities: remain source compatible with 32-bit raw legacy capability
      support.
    - usb-serial: Use ftdi_sio driver for RATOC REX-USB60F
    - cpufreq: fix null object access on Transmeta CPU
    - Smack: fuse mount hang fix
    - cgroups: remove node_ prefix_from ns subsystem
    - XFS: Fix memory corruption with small buffer reads
    - x86: don't read maxlvt before checking if APIC is mapped
    - USB: option: add new Dell 5520 HSDPA variant
    - md: do not compute parity unless it is on a failed drive
    - md: fix uninitialized use of mddev->recovery_wait
    - md: fix prexor vs sync_request race
    - HID: split Numlock emulation quirk from HID_QUIRK_APPLE_HAS_FN.
    - USB: do not handle device 1410:5010 in 'option' driver
    - USB: unusual_devs: Add support for GI 0401 SD-Card interface
    - USB: add Telstra NextG CDMA id to option driver
    - USB: fix build errors in ohci-omap.c and ohci-sm501.c
    - USB: add TELIT HDSPA UC864-E modem to option driver
    - memory_hotplug: always initialize pageblock bitmap
    - x86: fix bad pmd ffff810000207xxx(9090909090909090)
    - USB: add Zoom Telephonics Model 3095F V.92 USB Mini External modem to
      cdc-acm
    - x86: prevent PGE flush from interruption/preemption
    - IPoIB: Test for NULL broadcast object in ipiob_mcast_join_finish()
    - i386: fix asm constraint in do_IRQ()
    - i2c-nforce2: Disable the second SMBus channel on the DFI Lanparty NF4
      Expert
    - i2c/max6875: Really prevent 24RF08 corruption
    - brk: make sys_brk() honor COMPAT_BRK when computing lower bound
    - Revert "PCI: remove default PCI expansion ROM memory allocation"
    - PS3: gelic: fix memory leak
    - eCryptfs: remove unnecessary page decrypt call
    - netfilter: nf_conntrack_expect: fix error path unwind in
      nf_conntrack_expect_init()
    - netfilter: xt_connlimit: fix accouning when receive RST packet in
      ESTABLISHED state
    - netfilter: nf_conntrack_ipv6: fix inconsistent lock state in
      nf_ct_frag6_gather()
    - POWERPC Bolt in SLB entry for kernel stack on secondary cpus
    - netfilter: xt_iprange: module aliases for xt_iprange
    - x86: user_regset_view table fix for ia32 on 64-bit
    - x86: if we cannot calibrate the TSC, we panic.
    - CIFS: Fix UNC path prefix on QueryUnixPathInfo to have correct slash
    - x86, fpu: fix CONFIG_PREEMPT=y corruption of application's FPU stack
    - libata: force hardreset if link is in powersave mode
    - x86: fix setup of cyc2ns in tsc_64.c
    - x86: distangle user disabled TSC from unstable
    - x86: disable TSC for sched_clock() when calibration failed
    - pagemap: fix bug in add_to_pagemap, require aligned-length reads of
      /proc/pid/pagemap
    - ext3/4: fix uninitialized bs in ext3/4_xattr_set_handle()
    - proc: calculate the correct /proc/<pid> link count
    - CPUFREQ: Make acpi-cpufreq more robust against BIOS freq changes behind
      our back.
    - USB: remove PICDEM FS USB demo (04d8:000c) device from ldusb
    - types.h: don't expose struct ustat to userspace

  [ Bastian Blank ]
  * Ignore ABI change in internal XFS symbol.

 -- Bastian Blank <waldi@debian.org>  Thu, 12 Jun 2008 08:47:11 +0200

linux-2.6 (2.6.25-4) unstable; urgency=low

  [ maximilian attems ]
  * Fix arm Kconfig logic disabling random drivers. (closes: #481410)
  * Add stable release 2.6.25.4:
    - OHCI: fix regression upon awakening from hibernation
    - V4L/DVB (7473): PATCH for various Dibcom based devices
    - {nfnetlink, ip, ip6}_queue: fix skb_over_panic when enlarging packets
    - dccp: return -EINVAL on invalid feature length
    - md: fix raid5 'repair' operations
    - sparc: Fix SA_ONSTACK signal handling.
    - sparc: Fix fork/clone/vfork system call restart.
    - sparc64: Stop creating dummy root PCI host controller devices.
    - sparc64: Fix wedged irq regression.
    - SPARC64: Fix args to 64-bit sys_semctl() via sys_ipc().
    - serial: Fix sparc driver name strings.
    - sparc: Fix ptrace() detach.
    - sparc: Fix mremap address range validation.
    - sparc: Fix debugger syscall restart interactions.
    - sparc32: Don't twiddle PT_DTRACE in exec.
    - r8169: fix oops in r8169_get_mac_version
    - SCSI: aha152x: Fix oops on module removal
    - SCSI: aha152x: fix init suspiciously returned 1, it should follow
      0/-E convention
    - sch_htb: remove from event queue in htb_parent_to_leaf()
    - i2c-piix4: Blacklist two mainboards
    - SCSI: qla1280: Fix queue depth problem
    - ipvs: fix oops in backup for fwmark conn templates
    - USB: airprime: unlock mutex instead of trying to lock it again
    - rtc: rtc_time_to_tm: use unsigned arithmetic
    - SCSI: libiscsi regression in 2.6.25: fix nop timer handling
    - SCSI: libiscsi regression in 2.6.25: fix setting of recv timer
    - can: Fix can_send() handling on dev_queue_xmit() failures
    - macvlan: Fix memleak on device removal/crash on module removal
    - nf_conntrack: padding breaks conntrack hash on ARM
    - sparc: sunzilog uart order
    - r8169: fix past rtl_chip_info array size for unknown chipsets
    - x86: use defconfigs from x86/configs/*
    - vt: fix canonical input in UTF-8 mode
    - ata_piix: verify SIDPR access before enabling it
    - serial: access after NULL check in uart_flush_buffer()
    - x86: sysfs cpu?/topology is empty in 2.6.25 (32-bit Intel system)
    - XFRM: AUDIT: Fix flowlabel text format ambibuity.
  * Update userspace merged HZ alpha fixed version.
  * Backport netfilter: Move linux/types.h inclusions outside of #ifdef
    __KERNEL__. (closes: #479899)
  * types.h: don't expose struct ustat to userspace. (closes: #429064)

  [ Bastian Blank ]
  * Fix ABI changes from: ipvs: fix oops in backup for fwmark conn templates

 -- maximilian attems <maks@debian.org>  Tue, 27 May 2008 11:46:11 +0200

linux-2.6 (2.6.25-3) unstable; urgency=low

  [ Bastian Blank ]
  * Add stable release 2.6.25.3:
    - sit: Add missing kfree_skb() on pskb_may_pull() failure.
    - sparc: Fix mmap VA span checking.
    - CRYPTO: eseqiv: Fix off-by-one encryption
    - CRYPTO: authenc: Fix async crypto crash in crypto_authenc_genicv()
    - CRYPTO: cryptd: Correct kzalloc error test
    - CRYPTO: api: Fix scatterwalk_sg_chain
    - x86 PCI: call dmi_check_pciprobe()
    - b43: Fix some TX/RX locking issues
    - kprobes/arm: fix decoding of arithmetic immediate instructions
    - kprobes/arm: fix cache flush address for instruction stub
    - b43: Fix dual-PHY devices
    - POWERPC: mpc5200: Fix unterminated of_device_id table
    - reiserfs: Unpack tails on quota files
    - sched: fix hrtick_start_fair and CPU-Hotplug
    - vfs: fix permission checking in sys_utimensat
    - md: fix use after free when removing rdev via sysfs
    - mm: fix usemap initialization
    - 2.6.25 regression: powertop says 120K wakeups/sec

  [ maximilian attems ]
  * Redisable old dup prism54 driver.
  * Reenable accidentaly disabled SIS190. (closes: #478773)
  * Add lmkl patch to unbreak HZ userspace aka perl5.10 build fix.
    (closes: #480130)

  [ Martin Michlmayr ]
  * [armel] Disable some SCSI drives (that are disabled on arm) so the
    ramdisk will fit in flash on NSLU2 (closes: #480310).

 -- maximilian attems <maks@debian.org>  Wed, 14 May 2008 11:16:56 +0200

linux-2.6 (2.6.25-2) unstable; urgency=low

  [ maximilian attems ]
  * Add stable release 2.6.25.1:
    - Fix dnotify/close race (CVE-2008-1375)
    - V4L: Fix VIDIOCGAP corruption in ivtv
    - USB: log an error message when USB enumeration fails
    - USB: OHCI: fix bug in controller resume
    - SCSI: qla2xxx: Correct regression in relogin code.
    - rose: Socket lock was not released before returning to user space
    - x86, pci: fix off-by-one errors in some pirq warnings
    - hrtimer: timeout too long when using HRTIMER_CB_SOFTIRQ
    - RDMA/nes: Fix adapter reset after PXE boot
    - rtc-pcf8583 build fix
    - JFFS2: Fix free space leak with in-band cleanmarkers
    - SELinux: no BUG_ON(!ss_initialized) in selinux_clone_mnt_opts
    - tehuti: check register size (CVE-2008-1675)
    - IPSEC: Fix catch-22 with algorithm IDs above 31
    - alpha: unbreak OSF/1 (a.out) binaries
    - tehuti: move ioctl perm check closer to function start (CVE-2008-1675)
    - aio: io_getevents() should return if io_destroy() is invoked
    - mm: fix possible off-by-one in walk_pte_range()
    - TCP: Increase the max_burst threshold from 3 to tp->reordering.
    - ssb: Fix all-ones boardflags
    - cgroup: fix a race condition in manipulating tsk->cg_list
    - drivers/net/tehuti: use proper capability check for raw IO access
    - tg3: 5701 DMA corruption fix
    - V4L: tea5761: bugzilla #10462: tea5761 autodetection code were broken
    - b43: Workaround invalid bluetooth settings
    - b43: Add more btcoexist workarounds
    - b43: Workaround DMA quirks
    - dm snapshot: fix chunksize sector conversion
    - x86: Fix 32-bit x86 MSI-X allocation leakage
    - RTNETLINK: Fix bogus ASSERT_RTNL warning
    - net: Fix wrong interpretation of some copy_to_user() results.
    - dz: test after postfix decrement fails in dz_console_putchar()
    - RDMA/nes: Free IRQ before killing tasklet
    - S2io: Fix memory leak during free_tx_buffers
    - S2io: Version update for memory leak fix during free_tx_buffers
    - USB: Add HP hs2300 Broadband Wireless Module to sierra.c
    - V4L: cx88: enable radio GPIO correctly
    - hrtimer: raise softirq unlocked to avoid circular lock dependency
    - tcp: tcp_probe buffer overflow and incorrect return value
  * [ide] Add upstream piix patch for asus eee pc. (closes: #479217)

  [ Christian T. Steigies ]
  * [m68k] Add patches for 2.6.25.
  * [m68k] Disable EXT4DEV_FS for now.
  * [m68k] Enable SCSI_MAC_ESP for mac.

  [ Ian Campbell ]
  * [x86]: Enable Xen guest support in all i386 flavours.

  [ Bastian Blank ]
  * Add stable release 2.6.25.2:
    - fix SMP ordering hole in fcntl_setlk() (CVE-2008-1669)

 -- Bastian Blank <waldi@debian.org>  Thu, 08 May 2008 14:46:48 +0200

linux-2.6 (2.6.25-1) unstable; urgency=low

  * New upstream release (closes: #456799, #468440, #475161, #475134, #475441)
    - Add oabi shim for fstatat64 (closes: #462677)

  [ maximilian attems ]
  * topconfig set NOZOMI, CRYPTO_SEQIV, CRYPTO_CTR, CRYPTO_GCM, CRYPTO_CCM,
    CRYPTO_SALSA20, CRYPTO_LZO, CRYPTO_DEV_HIFN_795X, USB_SI470X,
    USB_STKWEBCAM, VIDEO_PVRUSB2_ONAIR_USB2, VIDEO_PVRUSB2_ONAIR_CREATOR,
    VIDEO_EM28XX_ALSA, CRYPTO_DEV_HIFN_795X_RNG, PCF8575, TPS65010, RTL8180,
    ENC28J60, R6040, CAN, NETFILTER_XT_MATCH_OWNER, MAC80211_RC_DEFAULT_PI,
    NETFILTER_XT_TARGET_RATEEST, NETFILTER_XT_TARGET_TCPOPTSTRIP,
    NETFILTER_XT_MATCH_IPRANGE, NETFILTER_XT_MATCH_RATEEST, SND_OXYGEN,
    SND_HIFIER, SND_VIRTUOSO, USB_NET_RNDIS_WLAN, USB_ANNOUNCE_NEW_DEVICES,
    USB_SERIAL_IUU, NET_CLS_FLOW, INFINIBAND_NES, RTC_DRV_R9701,
    RTC_DRV_DS1511, MEMSTICK, SENSORS_W83L786NG, SENSORS_ADS7828, IPWIRELESS,
    RISCOM8, IGB, UTS_NS, IPC_NS, IPV6_ROUTE_INFO, ENCLOSURE_SERVICES,
    SCSI_ENCLOSURE, SENSORS_ADT7473, SCSI_MVSAS, REALTEK_PHY, RTC_DRV_S35390A,
    MEMSTICK_JMICRON_38X, IWL4965_HT.
  * [amd64] Enable CRYPTO_SALSA20_X86_64, EDAC_I3000, EFI, EFI_VARS, I8K,
    PARAVIRT_GUEST, PARAVIRT, VIRTIO_PCI, VIRTIO_BALLOON, SPARSEMEM_VMEMMAP.
  * [amd64, i386]: Enable LEDS_CLEVO_MAIL, INPUT_APANEL, ACER_WMI,
    THINKPAD_ACPI_HOTKEY_POLL, HP_WATCHDOG, THINKPAD_ACPI_VIDEO,
    VIRTION_CONSOLE, ACPI_WMI, IO_DELAY_0X80.
  * topconfig disable PARPORT_PC_FIFO due to instabilities.
    (closes: #366165, #388309, #406056, #407816, #453911)
  * [amd64, i386]: Enable SONYPI_COMPAT for better sony laptop support.
  * topconfig: Enable HID_FF for some HID devices. (closes: #441348)
  * topconfig: Enable IPV6_ROUTER_PREF for multi-homed net. (closes: #449247)
  * topconfig: Set UTF8 as default encoding. (closes: #417324)
  * Tighten yaird dependency. (closes: #403171)
  * Configs general cleanup, centralize USB_NET, disable IRDA_DEBUG.
  * postinst: Nuke confusing postinst message. (closes: #465512)
  * [sparc]: Enable SCSI_SCAN_ASYNC.
  * [i386]: Enable TC1100_WMI, SND_SIS7019, CRYPTO_SALSA20_586.
  * topconfig: Centralize old IEEE80211 stack options. (closes: #470558)
  * control.source.in: Newer standard version without changes.
  * copyright: adapt to latest lintian recommendation.
  * input: Add 4 additional exports for modular speakup and braille support.
  * firewire: Add firewire-git.patch for latest firewire tree features.
  * 686: Set USB_PERSIST for eee pc suspend support. (closes: #468213)
  * topconfig disable PATA_SIS as sis5513 enabled. (closes: #475525)
  * [xen]: Support direct load of bzImage under Xen. (closes: #474509)
    Thanks Ian Campbell <ijc@hellion.org.uk> for patches.
  * [xen]: Module autoprobing support for frontend drivers.
  * [arm]: Don't ovverride topconfig SENSORS_W83792D setting.
    (closes: #477745)

  [ Martin Michlmayr ]
  * [arm/armel] Add a kernel for Orion based devices, such as the QNAP
    TS-109/TS-209.
  * [mips(el)/sb1*] Enable SB1250_MAC (thanks Thomas Bogendoerfer).
  * [mipsel/r5k-cobalt] Enable DUMMY_CONSOLE since this might
    fix the debian-installer startup hang on Qube 2700.
  * [arm/footbridge] Disable KEYS and SECURITY for smaller d-i image.
  * [arm/footbridge] Build NFS as a module to make the image smaller.
  * [mips/r5k-ip32] Don't build in NFS.
  * [mips/r5k-ip32] Use the generic config options for NFS, which will
    enable NFSv4. (closes: #471007)
  * [mips/r5k-ip32] Enable R8169, requested by Giuseppe Sacco.
  * [arm/iop32x] Enable MACH_EM7210. (closes: #473136)
  * [arm/orion] Add patch to set the MAC address on QNAP TS-109/TS-209
    (Lennert Buytenhek).
  * [arm/orion] Add support for Buffalo Linkstation Pro/Live (Byron Bradley).
  * [arm/orion] Fix hang when Write Allocate is enabled (Lennert Buytenhek).
  * [arm/orion] Add support for QNAP TS-409 (Sylver Bruneau).
  * [arm/orion] Add preliminary support for HP mv2120.

  [ Daniel Baumann ]
  * Added patch from unionfs upstream to export release_open_intent symbol.

  [ Gordon Farquharson ]
  * [arm/ixp4xx] Use GPIO LED driver as opposed to ixp4xx LED driver.
  * [arm/ixp4xx] Fix ixp4xx-beeper module so that udev loads it
    automatically.
  * [arm/iop32x] Enable support for the GLAN Tank flash chip (M29W400DB).
  * [arm/iop32x] Do not build the ARTOP PATA driver (PATA_ARTOP).
  * [arm/iop32x] Register the F75375 device in the GLAN Tank platform code.
  * Prevent physmap from calling request_module() too early.
  * [arm/ixp4xx] Fix used_sram_bitmap corruption in qmgr_release_queue().

  [ Aurelien Jarno ]
  * [mips/mipsel] Enable CONFIG_NO_HZ, CONFIG_HIGH_RES_TIMERS for dynticks
    and true high-resolution timers on 4kc-malta and 5kc-malta flavours.
  * [i386, amd64] Set modular VIRTIO, VIRTIO_RING, VIRTIO_BLK, VIRTIO_NET.

  [ Bastian Blank ]
  * Remove binary only firmwares for:
    - Broadcom NetXtremeII 10Gb support
  * Disable now broken drivers:
    - Broadcom NetXtremeII 10Gb support
  * Fix broken drivers:
    - Broadcom NetXtremeII support
  * [powerpc] Use new wrapper install support.
  * [s390] Enable DM_MULTIPATH_EMC.
  * Enable AF_RXRPC, RXKAD, PRINTK_TIME, DEBUG_KERNEL, SCHED_DEBUG,
    TIMER_STATS, DEBUG_FS.
  * Disable R3964, USB_GADGET.
  * [hppa] Enable several filesystems.
  * Make NLS modular.
  * [i386/486] Make ext2 modular.
  * [alpha,amd64,i386] Make ATM modular.
  * [powerpc/powerpc64] Support PA Semi based plattforms. (closes: #463200)
  * Follow upstream change for default TCP congestion control.
    (closes: #477589)

  [ Steve Langasek ]
  * topconfig: Enable CONFIG_CIFS_WEAK_PW_HASH, required for compatibility
    with legacy (pre-NTLM) fileservers.

  [ Christian Perrier ]
  * Debconf template rewrite + mark them as translatable.
    Thanks to Justin B Rye <jbr@edlug.org.uk> for review.

 -- Bastian Blank <waldi@debian.org>  Fri, 25 Apr 2008 16:27:23 +0200

linux-2.6 (2.6.24-6) unstable; urgency=high

  [ Martin Michlmayr ]
  * [armel] Fix FTBFS on armel by enabling CONFIG_USB_USBNET=m in
    armel/config, as it was done for arm/config already.
  * [armel] Add oabi shim for fstatat64 (Riku Voipio)

  [ Gordon Farquharson ]
  * [arm/iop32x] Do not build the ARTOP PATA driver (PATA_ARTOP).
  * [arm/iop32x] Enable MTD_CMDLINE_PARTS.

  [ Kyle McMartin ]
  * [hppa] fix pdc_console panic at boot (closes: #476292).
  * [hppa] properly flush user signal tramps
  * [hppa] special case futex cmpxchg on kernel space NULL (closes: 476285).

 -- Bastian Blank <waldi@debian.org>  Fri, 18 Apr 2008 19:41:30 +0200

linux-2.6 (2.6.24-5) unstable; urgency=low

  [ Gordon Farquharson ]
  * [arm] Enable asix driver (USB_NET_AX8817X).
  * [arm] Enable CONFIG_USB_CATC, CONFIG_USB_KAWETH, CONFIG_USB_PEGASUS,
          and CONFIG_USB_RTL8150.
  * [arm/ixp4xx] Update Ethernet driver (closes: #471062).
  * [arm/ixp4xx] Add HSS driver.

  [ Bastian Blank ]
  * [s390/s390-tape]: Override localversion correctly.
  * Add stable release 2.6.24.3:
    - x86_64: CPA, fix cache attribute inconsistency bug
    - bonding: fix NULL pointer deref in startup processing
    - POWERPC: Revert chrp_pci_fixup_vt8231_ata devinit to fix libata on pegasos
    - PCMCIA: Fix station address detection in smc
    - SCSI: gdth: scan for scsi devices
    - USB: fix pm counter leak in usblp
    - S390: Fix futex_atomic_cmpxchg_std inline assembly.
    - genirq: do not leave interupts enabled on free_irq
    - hrtimer: catch expired CLOCK_REALTIME timers early
    - hrtimer: check relative timeouts for overflow
    - SLUB: Deal with annoying gcc warning on kfree()
    - hrtimer: fix *rmtp/restarts handling in compat_sys_nanosleep()
    - hrtimer: fix *rmtp handling in hrtimer_nanosleep()
    - Disable G5 NAP mode during SMU commands on U3
    - Be more robust about bad arguments in get_user_pages()
    - AUDIT: Increase skb->truesize in audit_expand
    - BLUETOOTH: Add conn add/del workqueues to avoid connection fail.
    - INET: Prevent out-of-sync truesize on ip_fragment slow path
    - INET_DIAG: Fix inet_diag_lock_handler error path.
    - IPCOMP: Fetch nexthdr before ipch is destroyed
    - IPCOMP: Fix reception of incompressible packets
    - IPV4: fib: fix route replacement, fib_info is shared
    - IPV4: fib_trie: apply fixes from fib_hash
    - PKT_SCHED: ematch: oops from uninitialized variable (resend)
    - SELinux: Fix double free in selinux_netlbl_sock_setsid()
    - TC: oops in em_meta
    - TCP: Fix a bug in strategy_allowed_congestion_control
    - SCSI: sd: handle bad lba in sense information
    - Fix dl2k constants
    - XFS: Fix oops in xfs_file_readdir()
    - hugetlb: add locking for overcommit sysctl
    - inotify: fix check for one-shot watches before destroying them
    - NFS: Fix a potential file corruption issue when writing
    - NETFILTER: nf_conntrack_tcp: conntrack reopening fix
    - SPARC/SPARC64: Fix usage of .section .sched.text in assembler code.
  * Add stable release 2.6.24.4:
    - S390 futex: let futex_atomic_cmpxchg_pt survive early functional tests.
    - slab: NUMA slab allocator migration bugfix
    - relay: fix subbuf_splice_actor() adding too many pages
    - BLUETOOTH: Fix bugs in previous conn add/del workqueue changes.
    - SCSI advansys: Fix bug in AdvLoadMicrocode
    - async_tx: avoid the async xor_zero_sum path when src_cnt > device->max_xor
    - aio: bad AIO race in aio_complete() leads to process hang
    - jbd: correctly unescape journal data blocks
    - jbd2: correctly unescape journal data blocks
    - zisofs: fix readpage() outside i_size
    - NETFILTER: nfnetlink_log: fix computation of netlink skb size
    - NETFILTER: nfnetlink_queue: fix computation of allocated size for netlink skb
    - NETFILTER: xt_time: fix failure to match on Sundays
    - sched_nr_migrate wrong mode bits
    - nfsd: fix oops on access from high-numbered ports
    - sched: fix race in schedule()
    - SCSI: mpt fusion: don't oops if NumPhys==0
    - SCSI: gdth: fix to internal commands execution
    - SCSI: gdth: bugfix for the at-exit problems
    - Fix default compose table initialization
    - x86: don't use P6_NOPs if compiling with CONFIG_X86_GENERIC
    - SCSI: fix BUG when sum(scatterlist) > bufflen
    - USB: ehci: handle large bulk URBs correctly (again)
    - USB: ftdi_sio - really enable EM1010PC
    - USB: ftdi_sio: Workaround for broken Matrix Orbital serial port
    - VT notifier fix for VT switch
    - eCryptfs: make ecryptfs_prepare_write decrypt the page
    - ioat: fix 'ack' handling, driver must ensure that 'ack' is zero
    - macb: Fix speed setting
    - x86: move out tick_nohz_stop_sched_tick() call from the loop
    - atmel_spi: fix clock polarity
    - b43: Backport bcm4311 fix
    - arcmsr: fix IRQs disabled warning spew
    - e1000e: Fix CRC stripping in hardware context bug
    - PCI x86: always use conf1 to access config space below 256 bytes
    - moduleparam: fix alpha, ia64 and ppc64 compile failures
    - pata_hpt*, pata_serverworks: fix UDMA masking
    - SCSI advansys: fix overrun_buf aligned bug
    - NETFILTER: fix ebtable targets return
    - NETFILTER: Fix incorrect use of skb_make_writable
    - NETFILTER: nfnetlink_queue: fix SKB_LINEAR_ASSERT when mangling packet data
    - spi: pxa2xx_spi clock polarity fix
    - ufs: fix parenthesisation in ufs_set_fs_state()
    - hugetlb: ensure we do not reference a surplus page after handing it to buddy
    - file capabilities: simplify signal check
    - futex: runtime enable pi and robust functionality
    - futex: fix init order
    - ARM pxa: fix clock lookup to find specific device clocks
    - x86: replace LOCK_PREFIX in futex.h
    - SCSI aic94xx: fix REQ_TASK_ABORT and REQ_DEVICE_RESET
    - SCSI gdth: don't call pci_free_consistent under spinlock
    - SCSI ips: fix data buffer accessors conversion bug
    - usb-storage: don't access beyond the end of the sg buffer
    - fuse: fix permission checking
    - CRYPTO xts: Use proper alignment
    - CRYPTO xcbc: Fix crash with IPsec
    - SCSI ips: handle scsi_add_host() failure, and other err cleanups
    - x86: adjust enable_NMI_through_LVT0()
    - drivers: fix dma_get_required_mask
    - iov_iter_advance() fix
    - x86: Clear DF before calling signal handler (closes: #469058)
    - ub: fix up the conversion to sg_init_table()
    - MIPS: Mark all but i8259 interrupts as no-probe.
    - IRQ_NOPROBE helper functions
    - IPCOMP: Disable BH on output when using shared tfm
    - IPCONFIG: The kernel gets no IP from some DHCP servers
    - IPV4: Remove IP_TOS setting privilege checks.
    - IPV6: dst_entry leak in ip4ip6_err.
    - IPV6: Fix IPsec datagram fragmentation
    - NET: Fix race in dev_close(). (Bug 9750)
    - NET: Messed multicast lists after dev_mc_sync/unsync (closes: #466719)
    - NIU: Bump driver version and release date.
    - NIU: Fix BMAC alternate MAC address indexing.
    - NIU: More BMAC alt MAC address fixes.
    - TCP: Improve ipv4 established hash function.
    - SPARC: Fix link errors with gcc-4.3
    - SPARC64: Loosen checks in exception table handling.

  [ Martin Michlmayr ]
  * [mips/r4k-ip22] Enable BLK_DEV_LOOP and BLK_DEV_CRYPTOLOOP.
  * [mips/r5k-ip32] Enable BLK_DEV_LOOP and BLK_DEV_CRYPTOLOOP.
  * [mips/r4k-ip22] Enable PPP, PPPOE and SLIP.
  * [mips/r5k-ip32] Enable PPP, PPPOE and SLIP.
  * Don't check the section size when we're cross compiling.

  [ dann frazier ]
  * Remove cap_task_kill (closes: #463669)

 -- Bastian Blank <waldi@debian.org>  Thu, 27 Mar 2008 12:40:16 +0100

linux-2.6 (2.6.24-4) unstable; urgency=low

  * Add stable release 2.6.24.1:
    - splice: missing user pointer access verification (CVE-2008-0009/10)
    - drm: the drm really should call pci_set_master..
    - Driver core: Revert "Fix Firmware class name collision"
    - fix writev regression: pan hanging unkillable and un-straceable
    - sched: fix high wake up latencies with FAIR_USER_SCHED
    - sched: let +nice tasks have smaller impact
    - b43: Reject new firmware early
    - selinux: fix labeling of /proc/net inodes
    - b43legacy: fix DMA slot resource leakage
    - b43legacy: drop packets we are not able to encrypt
    - b43legacy: fix suspend/resume
    - b43legacy: fix PIO crash
    - b43: Fix dma-slot resource leakage
    - b43: Drop packets we are not able to encrypt
    - b43: Fix suspend/resume
    - sky2: fix for WOL on some devices
    - sky2: restore multicast addresses after recovery
    - x86: restore correct module name for apm
    - ACPI: update ACPI blacklist
    - PCI: Fix fakephp deadlock
    - sys_remap_file_pages: fix ->vm_file accounting
    - lockdep: annotate epoll
    - forcedeth: mac address mcp77/79
    - USB: Fix usb_serial_driver structure for Kobil cardreader driver.
    - USB: handle idVendor of 0x0000
    - USB: fix usbtest halt check on big endian systems
    - USB: storage: Add unusual_dev for HP r707
    - USB: Variant of the Dell Wireless 5520 driver
    - USB: use GFP_NOIO in reset path
    - USB: ftdi driver - add support for optical probe device
    - USB: pl2303: add support for RATOC REX-USB60F
    - USB: remove duplicate entry in Option driver and Pl2303 driver for Huawei modem
    - USB: sierra: add support for Onda H600/Zte MF330 datacard to USB Driver for Sierra Wireless
    - USB: ftdi-sio: Patch to add vendor/device id for ATK_16IC CCD
    - USB: ftdi_sio - enabling multiple ELV devices, adding EM1010PC
    - USB: sierra driver - add devices
    - USB: Adding YC Cable USB Serial device to pl2303
    - USB: Sierra - Add support for Aircard 881U
    - USB: add support for 4348:5523 WinChipHead USB->RS 232 adapter
    - USB: CP2101 New Device IDs
    - usb gadget: fix fsl_usb2_udc potential OOPS
    - USB: keyspan: Fix oops
    - vm audit: add VM_DONTEXPAND to mmap for drivers that need it (CVE-2008-0007)
    - slab: fix bootstrap on memoryless node
    - DVB: cx23885: add missing subsystem ID for Hauppauge HVR1800 Retail

  [ Martin Michlmayr ]
  * [arm/ixp4xx] Enble ATA_OVER_ETH, requested by Nicola Fankhauser.
  * [arm/iop32x] Enble ATA_OVER_ETH.

  [ Bastian Blank ]
  * Add stable release 2.6.24.2:
    - splice: fix user pointer access in get_iovec_page_array()
    (CVE-2008-0600, closes: #464945)

 -- Bastian Blank <waldi@debian.org>  Mon, 11 Feb 2008 12:29:23 +0100

linux-2.6 (2.6.24-3) unstable; urgency=low

  [ maximilian attems ]
  * [scsi]: hptiop: add more adapter models and fixes.
  * [amd64, i386]: Reenable ACPI_PROCFS_POWER. (closes: #463253)

  [ Gordon Farquharson ]
  * [arm/ixp4xx] Update Ethernet driver so that it can be loaded by udev
    automatically.

  [ Martin Michlmayr ]
  * [mips/r5k-ip32] Enable R8169, requested by Giuseppe Sacco. (Closes:
    #463705)

 -- Bastian Blank <waldi@debian.org>  Wed, 06 Feb 2008 13:05:18 +0100

linux-2.6 (2.6.24-2) unstable; urgency=low

  [ Bastian Blank ]
  * Fix broken merge of flavour specific settings.
    - [i386]: Recommends are fixed.
    - [s390/s390-tape]: Built as small image again.

  [ maximilian attems ]
  * Disable old dup prism54 driver.
  * Stable queue: slab: fix bootstrap on memoryless node.

  [ Aurelien Jarno ]
  * [arm]: Remove options that are present in topconfig from config.versatile.
  * [arm]: Turn off B44 since it fails to compile on armel.

 -- Bastian Blank <waldi@debian.org>  Thu, 31 Jan 2008 17:37:00 +0100

linux-2.6 (2.6.24-1) unstable; urgency=low

  * New upstream release
    (closes: #461639)

  [ Martin Michlmayr ]
  * Don't build the AdvanSys driver on ARM since it fails to compile.
  * Disable ATH5K on ARM since it fails to compile.
  * [arm/iop32x] Activate DMADEVICES.
  * [mips/mipsel] Turn off CONFIG_NIU since it fails to compile.

  [ maximilian attems ]
  * [amd64, i386]: Enable ACPI_SYSFS_POWER and disable ACPI_PROCFS_POWER.
  * [fw] Sync with latest git-ieee1394 for sbp2 fixes.

  [ Bastian Blank ]
  * Kill reboot warning from old templates.
  * Fix strange default value for link_in_boot. (closes: #425056)
  * [powerpc/powerpc]: Enable Efika support.
  * [powerpc]: Lower mkvmlinuz to the state of a bootloader.
  * [powerpc]: Remove ppc and m68k include dirs from headers.
  * Remove versions from relations fullfilled in stable.

  [ Aurelien Jarno ]
  * [arm]: Update versatile config.

  [ Gordon Farquharson ]
  * [arm/ixp4xx] Change the ixp4xx network driver from the driver
    written by Christian Hohnstaedt to the driver written by Krzysztof
    Hasala which has partially been accepted upstream.

 -- Bastian Blank <waldi@debian.org>  Sat, 26 Jan 2008 11:35:11 +0100

linux-2.6 (2.6.24~rc8-1~experimental.1) experimental; urgency=low

  * New upstream release
    (closes: #454776, #458142, #457992, #458899, #426124, #459732, #455566).

  [ maximilian attems ]
  * New upstream release, rebase dfsg stuff plus drivers-atm.patch,
    scripts-kconfig-reportoldconfig.patch.
  * [amd64, powerpc] Set HIGH_RES_TIMERS and NO_HZ (closes: #458312).
  * topconfig set NETFILTER_XT_MATCH_TIME, NET_ACT_NAT, KSDAZZLE_DONGLE,
    KS959_DONGLE, NET_9P_FD, IP1000, VETH, IXGBE, NIU, TEHUTI, LIBERTAS_CS,
    LIBERTAS_SDIO, RT2X00, SENSORS_ADT7470, SENSORS_I5K_AMB, SENSORS_F71882FG,
    SENSORS_FSCHMD, SENSORS_IBMPEX, CRYPTO_XTS, CRYPTO_SEED, CRYPTO_AUTHENC,
    DVB_S5H1409, DVB_TUNER_MT2131, INET_LRO, MMC_RICOH_MMC, MMC_SPI,
    RTC_DRV_DS1374, VIDEO_CX23885, VIDEO_FB_IVTV, USB_SERIAL_CH341,
    SCSI_SRP_TGT_ATTRS, ADM8211, MTD_INTEL_VR_NOR, MTD_ALAUDA,
    MTD_ONENAND_2X_PROGRAM, MTD_ONENAND_SIM, DM_MULTIPATH_HP, FUJITSU_LAPTOP,
    QUOTA_NETLINK_INTERFACE, DM_UEVENT, SCSI_FC_TGT_ATTRS, SSB, BT_HCIUART_LL,
    BT_HCIBTSDIO, MTD_OOPS, CGROUPS, MDIO_BITBANG, HIDRAW, P54, SDIO_UART,
    NETCONSOLE_DYNAMIC, SECURITY_FILE_CAPABILITIES.
  * Disable smbfs in topconfig, not supported upstream, use cifs.
  * Disable bcm43xx, deprecated by upstream. Enable B43 (needs v4 firmware)
    and B43LEGACY (needs v3 firmware).
  * [i386]: Set SND_SC6000, EDAC_I3000, EDAC_I5000, SBC7240_WDT,
    NET_9P_VIRTIO, FB_GEODE_LX, VIRTIO_NET, VIRTIO_BLK.
  * Set USB_EHCI_TT_NEWSCHED fills USB 2.0 bandwith better. (closes: #454797)
  * postrm: Nuke initramfs sha1sum on linux-image removal. (closes: #420245)
  * Unifiy BSD_PROCESS_ACCT settings across configs. (closes: #455892)
  * Reenable DABUSB as firmware is BSD licensed.
  * [hppa]: Disable OCFS2, due build trouble.
  * topconfig: Enable delay accounting TASKSTATS. (closes: #433204)
  * Add git-ieee1394.patch for latest firewire fixes.
  * [i386] Enable PARAVIRT_GUEST. (closes: #457562)
  * [amd64, i386] Enable CPU_IDLE for software-controlled idle pm.
  * [amd64, i386] Enable IT8712F_WDT, FB_EFI.
  * Add and enable at76.patch wireless driver for Atmel USB cards.
  * Add and enable ath5k.patch wireless driver for Atheros 5xxx cards.
  * Unify VLAN_8021Q setting, needed also on r5k-cobalt.
  * Double max SERIAL_8250_NR_UARTS to 32. (closes: #440807)
  * topconfig: Enable AUDITSYSCALL for better SELinux support.

  [ Bastian Blank ]
  * [amd64, i386]: Set kernel architecture to x86.
  * [i386]: Remove linux-libc-dev arch override.

  [ Martin Michlmayr ]
  * [mipsel/r5k-cobalt] Enable the new LEDs driver for Cobalt RaQ.
  * [arm/iop32x] Re-enable USB_NET and PPP, thanks Daniel Hess (closes:
    #456416).
  * [arm/iop32x] Enable BSD_PROCESS_ACCT and POSIX_MQUEUE (closes: #455892).
  * [mips] Disable AdvanSys SCSI since it doesn't compile.
  * [arm/ixp4xx] Enable IP_ADVANCED_ROUTER, requested by Oliver Urbann.
  * [arm/iop32x] Enable IP_ADVANCED_ROUTER.

  [ dann frazier ]
  * [ia64]: Enable BLK_CPQ_DA

  [ Frederik Schüler ]
  * Add GFS2 locking symbols export patch.

  [ Aurelien Jarno ]
  * [mips/mipsel] Remove QEMU flavour, as the Malta platform is now correctly
    emulated in QEMU.

  [ Christian T. Steigies ]
  * [m68k]: Update patches from linux-m68k CVS
  * [m68k]: Enable building for bvme6000, mvme147, and mvme16x again

 -- Bastian Blank <waldi@debian.org>  Fri, 18 Jan 2008 12:23:26 +0100

linux-2.6 (2.6.23-2) unstable; urgency=low

  [ dann frazier ]
  * [ia64]: Enable BLK_CPQ_DA

  [ Gordon Farquharson ]
  * [arm/iop32x] Use the new i2c framework to load rtc-rs5c372 for the
    GLAN Tank.

  [ Frederik Schüler ]
  * Export gfs2 locking symbols required to build gfs1 module.

  [ maximilian attems ]
  * [ppc] Reenable PMAC_BACKLIGHT.
  * [sparc] Add davem get_cpu() SunFire boot patch. (closes: #440720)
  * Add stable release 2.6.23.10:
    - IPV4: Remove bogus ifdef mess in arp_process
    - KVM: x86 emulator: Use emulator_write_emulated and not emulator_write_std
    - KVM: SVM: Fix FPU leak while emulating clts
    - revert "dpt_i2o: convert to SCSI hotplug model"
    - KVM: x86 emulator: fix access registers for instructions with ModR/M
      byte and Mod = 3
    - KVM: x86 emulator: invd instruction
    - KVM: SVM: Intercept the 'invd' and 'wbinvd' instructions
    - KVM: Skip pio instruction when it is emulated, not executed
    - KVM: VMX: Force vm86 mode if setting flags during real mode
    - forcedeth: new mcp79 pci ids
    - forcedeth boot delay fix
    - PFKEY: Sending an SADB_GET responds with an SADB_GET
    - rd: fix data corruption on memory pressure.
    - create /sys/.../power when CONFIG_PM is set
    - USB: fix up EHCI startup synchronization
    - RXRPC: Add missing select on CRYPTO
    - KVM: VMX: Reset mmu context when entering real mode
    - NET: random : secure_tcp_sequence_number should not assume
      CONFIG_KTIME_SCALAR
    - NET: Corrects a bug in ip_rt_acct_read()
    - NETFILTER: Fix NULL pointer dereference in nf_nat_move_storage()
    - netfilter: Fix kernel panic with REDIRECT target.
    - IPV6: Restore IPv6 when MTU is big enough
    - UNIX: EOF on non-blocking SOCK_SEQPACKET
    - x86 setup: add a near jump to serialize %cr0 on 386/486
    - Fix synchronize_irq races with IRQ handler
    - CRYPTO api: Fix potential race in crypto_remove_spawn
    - TCP: Fix TCP header misalignment
    - tmpfs: restore missing clear_highpage (CVE-2007-6417)
    - TCP: MTUprobe: fix potential sk_send_head corruption
    - NETFILTER: fix forgotten module release in xt_CONNMARK and xt_CONNSECMARK
    - fb_ddc: fix DDC lines quirk
    - VLAN: Fix nested VLAN transmit bug
    - I4L: fix isdn_ioctl memory overrun vulnerability (CVE-2007-6151)
    - isdn: avoid copying overly-long strings
    - nf_nat: fix memset error
    - esp_scsi: fix reset cleanup spinlock recursion
    - libertas: properly account for queue commands
    - KVM: Fix hang on uniprocessor
    - USB: make the microtek driver and HAL cooperate
    - TEXTSEARCH: Do not allow zero length patterns in the textsearch
      infrastructure
    - XFRM: Fix leak of expired xfrm_states
    - NETFILTER: xt_TCPMSS: remove network triggerable WARN_ON
    - BRIDGE: Lost call to br_fdb_fini() in br_init() error path
    - DECNET: dn_nl_deladdr() almost always returns no error
    - BRIDGE: Properly dereference the br_should_route_hook
    - PKT_SCHED: Check subqueue status before calling hard_start_xmit
    - Freezer: Fix APM emulation breakage
    - XFS: Make xfsbufd threads freezable
    - TCP: Problem bug with sysctl_tcp_congestion_control function
    - wait_task_stopped(): pass correct exit_code to wait_noreap_copyout()
    - KVM: x86 emulator: implement 'movnti mem, reg'
    - TCP: illinois: Incorrect beta usage
    - futex: fix for futex_wait signal stack corruption
    - libata: kill spurious NCQ completion detection
    - hrtimers: avoid overflow for large relative timeouts (CVE-2007-5966)
    - Input: ALPS - add support for model found in Dell Vostro 1400
      (closes: #448818)
    - PNP: increase the maximum number of resources
    - sched: some proc entries are missed in sched_domain sys_ctl debug code
    - ATM: [he] initialize lock and tasklet earlier
  * Add stable release 2.6.23.11:
    - BRIDGE: Section fix.
    - Revert "Freezer: Fix APM emulation breakage"
  * Backport fix for CVE-2007-5938
    - iwlwifi: fix possible NULL dereference in iwl_set_rate()
  * Add stable release 2.6.23.12:
    - Revert "PNP: increase the maximum number of resources"
  * VM/Security: add security hook to do_brk (CVE-2007-6434)
  * security: protect from stack expantion into low vm addresses
  * [hppa]: Disable OCFS2, due build trouble.

  [ Aurelien Jarno ]
  * [arm/versatile] Disable ACENIC and MYRI10GE as they are useless on this
    platform.
  * Add em28xx-dv100.patch to add support for Pinnacle Dazzle DVC 100.

  [ Bastian Blank ]
  * Fix abi change in 2.6.23.10.

 -- maximilian attems <maks@debian.org>  Fri, 21 Dec 2007 11:47:55 +0100

linux-2.6 (2.6.23-1) unstable; urgency=low

  * New upstream release (closes: #447682).
    - r8169: fix confusion between hardware and IP header alignment
      (closes: #452069).

  [ maximilian attems ]
  * [ppc] Enable for powerpc config the ams (Apple Motion Sensor).
    (closes: #426210)
  * Add to linux-doc the missing toplevel text files.
    (closes: #360876, #438697)
  * Set CONFIG_BLK_DEV_IO_TRACE for blktrace(8) support. (closes: #418442)
  * ipw2200: Enable IPW2200_RADIOTAP and IPW2200_PROMISCUOUS for optional
    rtap interface. (closes: #432555)
  * Enable in topconfig NF_CT_PROTO_UDPLITE, NETFILTER_XT_TARGET_TRACE,
    NETFILTER_XT_MATCH_CONNLIMIT, NETFILTER_XT_MATCH_U32, SENSORS_ABITUGURU3,
    SENSORS_LM93, SENSORS_DME1737, SENSORS_THMC50, DVB_USB_AF9005,
    DVB_USB_AF9005_REMOTE, CRC7, I2C_TAOS_EVM, DS1682, SENSORS_TSL2550,
    SPI_LM70_LLP, SPI_TLE62X0, W1_SLAVE_DS2760, TUNER_TEA5761, NET_9P,
    DM_MULTIPATH_RDAC, NET_SCH_RR, EEPROM_93CX6, PPPOL2TP, CRYPTO_HW, UIO,
    UIO_CIF, SND_CS5530, RTL8187, PC300TOO, TCG_TIS, SCSI_SAS_ATA,
    PATA_MARVELL.
  * [i386] Enable lguest.
  * [amd64, i386] Enable VIDEO_OUTPUT_CONTROL, NETDEVICES_MULTIQUEUE.
  * linux-image bugscript add cmdline.
  * [amd64, i386, ia64]: Enable DMIID, ACPI_PROC_EVENT.
  * Enable TCG_TPM various userspace accesses it. (closes: #439020)
  * Add and enable IWLWIFI.
  * Add git-ieee1394.patch for latest firewire fixes.
  * [ipv6] Enable IPV6_MULTIPLE_TABLES, IPV6_SUBTREES. (closes: #441226)
  * Add and enable E1000E.
  * Add stable release 2.6.23.1:
    - libata: sata_mv: more S/G fixes

  [ Martin Michlmayr ]
  * [mips] Add a bcm1480 PCI build fix.
  * Update Riku Voipio's Fintek F75375/SP driver to the latest version.
  * [arm/iop32x] Set the fan on Thecus N2100 to full speed (Riku Voipio).
  * [arm/iop32x] Remove the IPv6 and filesystem info from the config file
    so we will get the values from the main config file.  This should
    enable NFSv4 and ip6tables support requested by Wouter Verhelst.
  * [arm/iop32x] Remove even more options to receive the default options.
  * [arm/ixp4xx] Remove a lot of options to receive the default options.
  * [mips/r4k-ip22] Remove a lot of options to receive the default options.
    This will enable ISCSI requested by Martin Zobel-Helas.
  * [mips/r5k-ip32] Remove a lot of options to receive the default options.
    This will enable PCI Ethernet devices requested by Giuseppe Sacco.
  * [mipsel/r5k-cobalt] Remove a lot of options to receive the default
    options.
  * [mipsel/r5k-cobalt] Enable the modern Cobalt LEDs driver.
  * [arm/iop32x] Enable Intel IOP ADMA support.
  * [arm] Mark BCM43XX as broken on ARM.
  * [mips/r4k-ip22] Disable EARLY PRINTK because it breaks serial console.
  * [mips] Add some IP22 fixes from Thomas Bogendoerfer:
    - Fix broken EISA interrupt setup by switching to generic i8259
    - Fix broken eeprom access by using __raw_readl/__raw_writel

  [ Bastian Blank ]
  * Add unpriviledged only Xen support.
  * [i386] Drop k7 images.
  * Drop maybe IETF document. (closes: #423040)
  * Drop drivers because of binary only firmwares:
    - DABUSB driver
    - COPS LocalTalk PC support
    - Digi Intl. RightSwitch SE-X support
    - 3Com 3C359 Token Link Velocity XL adapter support
    - SMC ISA/MCA adapter support
    - EMI 6|2m USB Audio interface support
    - EMI 2|6 USB Audio interface support
    - Computone IntelliPort Plus serial support
  * Remove binary only firmwares for:
    - Alteon AceNIC/3Com 3C985/NetGear GA620 Gigabit support
    - Broadcom Tigon3 support
    - USB Keyspan USA-xxx Serial Driver
    - Korg 1212 IO
    - ESS Allegro/Maestro3
    - Yamaha YMF724/740/744/754
    - Technotrend/Hauppauge Nova-USB devices
    - YAM driver for AX.25
    - MyriCOM Gigabit Ethernet support
    - PTI Qlogic, ISP Driver
    - Cirrus Logic (Sound Fusion) CS4280/CS461x/CS462x/CS463x
    - Madge Ambassador (Collage PCI 155 Server)
    - PCA-200E support
    - SBA-200E support
    - Broadcom NetXtremeII support
  * Disable now broken drivers:
    - Alteon AceNIC/3Com 3C985/NetGear GA620 Gigabit support
    - USB Keyspan USA-xxx Serial Driver
    - Technotrend/Hauppauge Nova-USB devices
    - YAM driver for AX.25
    - MyriCOM Gigabit Ethernet support
    - PTI Qlogic, ISP Driver
    - Cirrus Logic (Sound Fusion) CS4280/CS461x/CS462x/CS463x
    - Madge Ambassador (Collage PCI 155 Server)
    - PCA-200E support
    - SBA-200E support
    - Broadcom NetXtremeII support
  * Add -common to common header package names.
  * Drop provides from common header packages.
  * Update plain image type.
  * Put only a config dump into linux-support.

  [ Aurelien Jarno ]
  * [mips, mipsel] Add a 64-bit image (5kc-malta) for the MIPS Malta board.
    (closes: #435677)
    [sparc] Enable r8169 module on sparc64 and sparc64-smp flavours (closes:
    #431977)

  [ Frederik Schüler ]
  * Move all PATA options into the global config file, exept PATA_ARTOP
    (arm/ixp4xx) and PATA_MPC52xx (powerpc).
  * Move new global options into the global config file
  * Clean up new amd64 options

  [ dann frazier ]
  * [ia64] Re-enable various unintentionally disabled config options
  * Enable hugetlbfs on i386, amd64, sparc64 and powerpc64. Closes: #450939

  [ Bastian Blank ]
  * Add stable release 2.6.23.2:
    - BLOCK: Fix bad sharing of tag busy list on queues with shared tag maps
    - fix tmpfs BUG and AOP_WRITEPAGE_ACTIVATE
    - Fix compat futex hangs. (closes: #433187)
    - sched: keep utime/stime monotonic
    - fix the softlockup watchdog to actually work
    - splice: fix double kunmap() in vmsplice copy path
    - writeback: don't propagate AOP_WRITEPAGE_ACTIVATE
    - SLUB: Fix memory leak by not reusing cpu_slab
    - HOWTO: update ja_JP/HOWTO with latest changes
    - fix param_sysfs_builtin name length check
    - param_sysfs_builtin memchr argument fix
    - Remove broken ptrace() special-case code from file mapping
    - locks: fix possible infinite loop in posix deadlock detection
    - lockdep: fix mismatched lockdep_depth/curr_chain_hash
  * Add stable release 2.6.23.3:
    - revert "x86_64: allocate sparsemem memmap above 4G"
    - x86: fix TSC clock source calibration error
    - x86 setup: sizeof() is unsigned, unbreak comparisons
    - x86 setup: handle boot loaders which set up the stack incorrectly
    - x86: fix global_flush_tlb() bug
    - xfs: eagerly remove vmap mappings to avoid upsetting Xen
    - xen: fix incorrect vcpu_register_vcpu_info hypercall argument
    - xen: deal with stale cr3 values when unpinning pagetables
    - xen: add batch completion callbacks
    - UML - kill subprocesses on exit
    - UML - stop using libc asm/user.h
    - UML - Fix kernel vs libc symbols clash
    - UML - Stop using libc asm/page.h
    - POWERPC: Make sure to of_node_get() the result of pci_device_to_OF_node()
    - POWERPC: Fix handling of stfiwx math emulation
    - MIPS: R1: Fix hazard barriers to make kernels work on R2 also.
    - MIPS: MT: Fix bug in multithreaded kernels.
    - Fix sparc64 MAP_FIXED handling of framebuffer mmaps
    - Fix sparc64 niagara optimized RAID xor asm
  * Add stable release 2.6.23.4:
    - mac80211: make ieee802_11_parse_elems return void
    - mac80211: only honor IW_SCAN_THIS_ESSID in STA, IBSS, and AP modes
    - mac80211: honor IW_SCAN_THIS_ESSID in siwscan ioctl
    - mac80211: store SSID in sta_bss_list
    - mac80211: store channel info in sta_bss_list
    - mac80211: reorder association debug output
    - ieee80211: fix TKIP QoS bug
    - NETFILTER: nf_conntrack_tcp: fix connection reopening
    - Fix netlink timeouts.
    - Fix crypto_alloc_comp() error checking.
    - Fix SET_VLAN_INGRESS_PRIORITY_CMD error return.
    - Fix VLAN address syncing.
    - Fix endianness bug in U32 classifier.
    - Fix TEQL oops.
    - Fix error returns in sys_socketpair()
    - softmac: fix wext MLME request reason code endianness
    - Fix kernel_accept() return handling.
    - TCP: Fix size calculation in sk_stream_alloc_pskb
    - Fix SKB_WITH_OVERHEAD calculations.
    - Fix 9P protocol build
    - Fix advertised packet scheduler timer resolution
    - Add get_unaligned to ieee80211_get_radiotap_len
    - mac80211: Improve sanity checks on injected packets
    - mac80211: filter locally-originated multicast frames
  * Add stable release 2.6.23.5:
    - zd1211rw, fix oops when ejecting install media
    - rtl8187: Fix more frag bit checking, rts duration calc
    - ipw2100: send WEXT scan events
    - zd1201: avoid null ptr access of skb->dev
    - sky2: fix power settings on Yukon XL
    - sky2: ethtool register reserved area blackout
    - sky2: status ring race fix
    - skge: XM PHY handling fixes
    - Fix L2TP oopses.
    - TG3: Fix performance regression on 5705.
    - forcedeth: add MCP77 device IDs
    - forcedeth msi bugfix
    - ehea: 64K page kernel support fix
    - libertas: fix endianness breakage
    - libertas: more endianness breakage
  * Add stable release 2.6.23.6:
    - ACPI: suspend: Wrong order of GPE restore.
    - ACPI: sleep: Fix GPE suspend cleanup
    - libata: backport ATA_FLAG_NO_SRST and ATA_FLAG_ASSUME_ATA, part 2
    - libata: backport ATA_FLAG_NO_SRST and ATA_FLAG_ASSUME_ATA
    - libata: add HTS542525K9SA00 to NCQ blacklist
    - radeon: set the address to access the GART table on the CPU side correctly
    - Char: moxa, fix and optimise empty timer
    - Char: rocket, fix dynamic_dev tty
    - hptiop: avoid buffer overflow when returning sense data
    - ide: Fix cs5535 driver accessing beyond array boundary
    - ide: Fix siimage driver accessing beyond array boundary
    - ide: Add ide_get_paired_drive() helper
    - ide: fix serverworks.c UDMA regression
    - i4l: fix random freezes with AVM B1 drivers
    - i4l: Fix random hard freeze with AVM c4 card
    - ALSA: hda-codec - Add array terminator for dmic in STAC codec
    - USB: usbserial - fix potential deadlock between write() and IRQ
    - USB: add URB_FREE_BUFFER to permissible flags
    - USB: mutual exclusion for EHCI init and port resets
    - usb-gadget-ether: prevent oops caused by error interrupt race
    - USB: remove USB_QUIRK_NO_AUTOSUSPEND
    - MSI: Use correct data offset for 32-bit MSI in read_msi_msg()
    - md: raid5: fix clearing of biofill operations
    - md: fix an unsigned compare to allow creation of bitmaps with v1.0 metadata
    - dm: fix thaw_bdev
    - dm delay: fix status
    - libata: sync NCQ blacklist with upstream
    - ALSA: hdsp - Fix zero division
    - ALSA: emu10k1 - Fix memory corruption
    - ALSA: Fix build error without CONFIG_HAS_DMA
    - ALSA: fix selector unit bug affecting some USB speakerphones
    - ALSA: hda-codec - Avoid zero NID in line_out_pins[] of STAC codecs
    - IB/mthca: Use mmiowb() to avoid firmware commands getting jumbled up
    - IB/uverbs: Fix checking of userspace object ownership
    - hwmon/lm87: Disable VID when it should be
    - hwmon/lm87: Fix a division by zero
    - hwmon/w83627hf: Don't assume bank 0
    - hwmon/w83627hf: Fix setting fan min right after driver load
    - i915: fix vbl swap allocation size.
    - POWERPC: Fix platinumfb framebuffer
  * Add stable release 2.6.23.7:
    - NFS: Fix a writeback race...
    - ocfs2: fix write() performance regression
    - minixfs: limit minixfs printks on corrupted dir i_size (CVE-2006-6058)
  * Add stable release 2.6.23.8:
    - wait_task_stopped: Check p->exit_state instead of TASK_TRACED (CVE-2007-5500)
    - TCP: Make sure write_queue_from does not begin with NULL ptr (CVE-2007-5501)
  * Add stable release 2.6.23.9:
    - ipw2200: batch non-user-requested scan result notifications
    - USB: Nikon D40X unusual_devs entry
    - USB: unusual_devs modification for Nikon D200
    - softlockup: use cpu_clock() instead of sched_clock()
    - softlockup watchdog fixes and cleanups
    - x86: fix freeze in x86_64 RTC update code in time_64.c
    - ntp: fix typo that makes sync_cmos_clock erratic
    - x86: return correct error code from child_rip in x86_64 entry.S
    - x86: NX bit handling in change_page_attr()
    - x86: mark read_crX() asm code as volatile
    - x86: fix off-by-one in find_next_zero_string
    - i386: avoid temporarily inconsistent pte-s
    - libcrc32c: keep intermediate crc state in cpu order
    - geode: Fix not inplace encryption
    - Fix divide-by-zero in the 2.6.23 scheduler code
    - ACPI: VIDEO: Adjust current level to closest available one.
    - libata: sata_sis: use correct S/G table size
    - sata_sis: fix SCR read breakage
    - reiserfs: don't drop PG_dirty when releasing sub-page-sized dirty file
    - x86: disable preemption in delay_tsc()
    - dmaengine: fix broken device refcounting
    - nfsd4: recheck for secure ports in fh_verify
    - knfsd: fix spurious EINVAL errors on first access of new filesystem
    - raid5: fix unending write sequence
    - oProfile: oops when profile_pc() returns ~0LU
    - drivers/video/ps3fb: fix memset size error
    - i2c/eeprom: Hide Sony Vaio serial numbers
    - i2c/eeprom: Recognize VGN as a valid Sony Vaio name prefix
    - i2c-pasemi: Fix NACK detection

 -- maximilian attems <maks@debian.org>  Fri, 30 Nov 2007 11:40:09 +0100

linux-2.6 (2.6.22-6) unstable; urgency=low

  [ Martin Michlmayr ]
  * [mips] Add IP22 (SGI Indy) patches from Thomas Bogendoerfer:
    - Disable EARLY PRINTK because it breaks serial.
    - fix wrong argument order.
    - wrong check for second HPC.  Closes: #448488

  [ maximilian attems ]
  * Add stable release 2.6.22.11 - minus ipv6 abi breaker:
    - libertas: fix endianness breakage
    - libertas: more endianness breakage
    - Fix ROSE module unload oops.
    - Add get_unaligned to ieee80211_get_radiotap_len
    - Fix ipv6 redirect processing, leads to TAHI failures.
    - i915: fix vbl swap allocation size.
    - Fix ESP host instance numbering.
    - Fix TCP MD5 on big-endian.
    - Fix zero length socket write() semantics.
    - Fix sys_ipc() SEMCTL on sparc64.
    - Fix TCP initial sequence number selection.
    - lockdep: fix mismatched lockdep_depth/curr_chain_hash
    - V4L: ivtv: fix udma yuv bug
    - Fix TCP's ->fastpath_cnt_hit handling.
    - hwmon/lm87: Fix a division by zero
    - hwmon/lm87: Disable VID when it should be
    - hwmon/w83627hf: Fix setting fan min right after driver load
    - hwmon/w83627hf: Don't assume bank 0
    - netdrvr: natsemi: Fix device removal bug
    - Fix ieee80211 handling of bogus hdrlength field
    - mac80211: filter locally-originated multicast frames
    - POWERPC: Fix handling of stfiwx math emulation
    - dm9601: Fix receive MTU
    - firewire: fix unloading of fw-ohci while devices are attached
    - Fix cls_u32 error return handling.
    - ACPI: disable lower idle C-states across suspend/resume
  * Add stable release 2.6.22.12-rc1:
    - genirq: cleanup mismerge artifact
    - genirq: suppress resend of level interrupts
    - genirq: mark io_apic level interrupts to avoid resend
    - IB/uverbs: Fix checking of userspace object ownership
    - minixfs: limit minixfs printks on corrupted dir i_size (CVE-2006-6058)
    - param_sysfs_builtin memchr argument fix
    - x86: fix global_flush_tlb() bug
    - dm snapshot: fix invalidation deadlock
    - Revert "x86_64: allocate sparsemem memmap above 4G"

  [ Bastian Blank ]
  * Update vserver patch to 2.2.0.5.
    - Ignore symbols from never to be merged patch.

 -- maximilian attems <maks@debian.org>  Sun,  4 Nov 2007 17:35:51 +0100

linux-2.6 (2.6.22-5) unstable; urgency=low

  [ maximilian attems ]
  * Add stable release 2.6.22.6:
    - USB: allow retry on descriptor fetch errors
    - PCI: lets kill the 'PCI hidden behind bridge' message
    - Netfilter: Missing Kbuild entry for netfilter
    - Fix soft-fp underflow handling.
    - SPARC64: Fix sparc64 task stack traces.
    - TCP: Do not autobind ports for TCP sockets
    - DCCP: Fix DCCP GFP_KERNEL allocation in atomic context
    - NET: Share correct feature code between bridging and bonding
    - SNAP: Fix SNAP protocol header accesses.
    - NET: Fix missing rcu unlock in __sock_create()
    - IPv6: Invalid semicolon after if statement
    - TCP: Fix TCP rate-halving on bidirectional flows.
    - TCP: Fix TCP handling of SACK in bidirectional flows.
    - uml: fix previous request size limit fix
    - usb: add PRODUCT, TYPE to usb-interface events
    - PPP: Fix PPP buffer sizing.
    - ocfs2: Fix bad source start calculation during kernel writes
    - signalfd: fix interaction with posix-timers
    - signalfd: make it group-wide, fix posix-timers scheduling
    - USB: fix DoS in pwc USB video driver
    - sky2: don't clear phy power bits
    - PCI: disable MSI on RS690
    - PCI: disable MSI on RD580
    - PCI: disable MSI on RX790
    - IPV6: Fix kernel panic while send SCTP data with IP fragments
    - i386: fix lazy mode vmalloc synchronization for paravirt
  * Set abi to 3.
  * Add stable release 2.6.22.7: (CVE-2007-4573)
    - x86_64: Zero extend all registers after ptrace in 32bit entry path.
  * Add stable release 2.6.22.8: (CVE-2007-4571)
    - Convert snd-page-alloc proc file to use seq_file
  * Add stable release 2.6.22.9:
    - 3w-9xxx: Fix dma mask setting
    - Fix pktgen src_mac handling.
    - nfs: fix oops re sysctls and V4 support
    - DVB: get_dvb_firmware: update script for new location of tda10046 firmware
    - afs: mntput called before dput
    - disable sys_timerfd()
    - Fix "Fix DAC960 driver on machines which don't support 64-bit DMA"
    - futex_compat: fix list traversal bugs
    - MTD: Initialise s_flags in get_sb_mtd_aux()
    - Fix sparc64 v100 platform booting.
    - Fix IPV6 DAD handling
    - ext34: ensure do_split leaves enough free space in both blocks
    - dir_index: error out instead of BUG on corrupt dx dirs
    - Fix oops in vlan and bridging code
    - V4L: ivtv: fix VIDIOC_S_FBUF: new OSD values were never set
    - crypto: blkcipher_get_spot() handling of buffer at end of page
    - Fix datagram recvmsg NULL iov handling regression.
    - Handle snd_una in tcp_cwnd_down()
    - Fix TCP DSACK cwnd handling
    - JFFS2: fix write deadlock regression
    - hwmon: End of I/O region off-by-one
    - Fix debug regression in video/pwc
    - splice: fix direct splice error handling
    - Fix race with shared tag queue maps
    - Fix ipv6 source address handling.
    - POWERPC: Flush registers to proper task context
    - bcm43xx: Fix cancellation of work queue crashes
    - Fix DAC960 driver on machines which don't support 64-bit DMA
    - DVB: get_dvb_firmware: update script for new location of sp8870 firmware
    - USB: fix linked list insertion bugfix for usb core
    - Correctly close old nfsd/lockd sockets.
    - Fix IPSEC AH4 options handling
    - setpgid(child) fails if the child was forked by sub-thread
    - sigqueue_free: fix the race with collect_signal()
    - Fix decnet device address listing.
    - Fix inet_diag OOPS.
    - Leases can be hidden by flocks
    - kconfig: oldconfig shall not set symbols if it does not need to
    - MTD: Makefile fix for mtdsuper
    - firewire: fw-ohci: ignore failure of pci_set_power_state
      (fix suspend regression)
    - ieee1394: ohci1394: fix initialization if built non-modular
    - Fix device address listing for ipv4.
    - Fix tc_ematch kbuild
    - V4L: cx88: Avoid a NULL pointer dereference during mpeg_open()
    - DVB: b2c2-flexcop: fix Airstar HD5000 tuning regression
    - fix realtek phy id in forcedeth
    - rpc: fix garbage in printk in svc_tcp_accept()
    - Fix IPV6 append OOPS.
    - Fix ipv6 double-sock-release with MSG_CONFIRM
    - ACPI: Validate XSDT, use RSDT if XSDT fails
  * Update vserver patch to 2.2.0.4.
  * Add stable release 2.6.22.10:
    - i386: Use global flag to disable broken local apic timer on AMD CPUs.
    - Fix timer_stats printout of events/sec
    - libata: update drive blacklists
    - i2c-algo-bit: Read block data bugfix
    - scsi_transport_spi: fix domain validation failure from incorrect width
      setting
    - Fix SMP poweroff hangs
    - Fix ppp_mppe kernel stack usage.
    - sky2: reduce impact of watchdog timer
    - sky2: fix VLAN receive processing
    - sky2: fix transmit state on resume
    - SELinux: clear parent death signal on SID transitions
    - NLM: Fix a circular lock dependency in lockd
    - NLM: Fix a memory leak in nlmsvc_testlock

  [ Martin Michlmayr ]
  * [mips] Add a fix so qemu NE2000 will work again.
  * [mipsel/r5k-cobalt] Enable MTD.
  * [mips] Backport "Fix CONFIG_BUILD_ELF64 kernels with symbols in
    CKSEG0" to fix crash on boot on IP32 (SGI O2).  Closes: #444104.

  [ Steve Langasek ]
  * Set CONFIG_MATHEMU=y on alpha, which is required for proper fp math on
    at least ev4-ev56 systems.  Closes: #411813.
  * linux-image packages need to depend on a newer version of coreutils,
    because of the use of readlink -q -m inherited from kernel-package.
    Closes: #413311.

  [ Bastian Blank ]
  * Fix tainted check in bug scripts.

  [ dann frazier ]
  * [ia64] Re-enable various unintentionally disabled config options

 -- Maximilian Attems <maks@debian.org>  Thu, 11 Oct 2007 13:31:38 +0000

linux-2.6 (2.6.22-4) unstable; urgency=low

  [ dann frazier ]
  * [hppa] Use generic compat_sys_getdents (closes: #431773)

  [ Martin Michlmayr ]
  * [powerpc] Fix PS/2 keyboard detection on Pegasos (closes: #435378).

  [ Emanuele Rocca ]
  * [sparc] Add patch to fix PCI config space accesses on sun4u.
  * [sparc] Disable CONFIG_SCSI_SCAN_ASYNC.

  [ maximilian attems ]
  * Add stable release 2.6.22.2:
    - usb-serial: Fix edgeport regression on non-EPiC devices
    - Missing header include in ipt_iprange.h
    - drivers/video/macmodes.c:mac_find_mode() mustn't be __devinit
    - Fix ipv6 tunnel endianness bug.
    - aacraid: fix security hole
    - USB: cdc-acm: fix sysfs attribute registration bug
    - USB: fix warning caused by autosuspend counter going negative
    - Fix sparc32 memset()
    - Fix leak on /proc/lockdep_stats
    - Fix leaks on /proc/{*/sched, sched_debug, timer_list, timer_stats}
    - futex: pass nr_wake2 to futex_wake_op
    - md: handle writes to broken raid10 arrays gracefully
    - forcedeth bug fix: cicada phy
    - forcedeth bug fix: vitesse phy
    - forcedeth bug fix: realtek phy
    - ACPI: dock: fix opps after dock driver fails to initialize
    - pcmcia: give socket time to power down
    - drm/i915: Fix i965 secured batchbuffer usage (CVE-2007-3851)
    - Fix console write locking in sparc drivers.
    - Sparc64 bootup assembler bug
    - IPV6: /proc/net/anycast6 unbalanced inet6_dev refcnt
    - make timerfd return a u64 and fix the __put_user
    - Fix error queue socket lookup in ipv6
    - Input: lifebook - fix an oops on Panasonic CF-18
    - readahead: MIN_RA_PAGES/MAX_RA_PAGES macros
    - V4L: Add check for valid control ID to v4l2_ctrl_next
    - V4L: ivtv: fix broken VBI output support
    - V4L: ivtv: fix DMA timeout when capturing VBI + another stream
    - V4L: ivtv: Add locking to ensure stream setup is atomic
    - V4L: wm8775/wm8739: Fix memory leak when unloading module
    - do not limit locked memory when RLIMIT_MEMLOCK is RLIM_INFINITY
    - Include serial_reg.h with userspace headers (closes: #433755)
    - TCP FRTO retransmit bug fix
    - Fix rfkill IRQ flags.
    - nfsd: fix possible read-ahead cache and export table corruption
    - nfsd: fix possible oops on re-insertion of rpcsec_gss modules
    - jbd commit: fix transaction dropping
    - jbd2 commit: fix transaction dropping
    - softmac: Fix ESSID problem
    - uml: limit request size on COWed devices
    - UML: exports for hostfs
    - splice: fix double page unlock
    - cfq-iosched: fix async queue behaviour
    - cr_backlight_probe() allocates too little storage for struct cr_panel
    - sx: switch subven and subid values
    - hugetlb: fix race in alloc_fresh_huge_page()
    - KVM: SVM: Reliably detect if SVM was disabled by BIOS
    - dm io: fix another panic on large request
    - md: raid10: fix use-after-free of bio
    - fs: 9p/conv.c error path fix
    - Fix sparc32 udelay() rounding errors.
    - sony-laptop: fix bug in event handling
    - eCryptfs: ecryptfs_setattr() bugfix
    - Hangup TTY before releasing rfcomm_dev
    - dm io: fix panic on large request
    - dm raid1: fix status
    - dm snapshot: permit invalid activation
    - "ext4_ext_put_in_cache" uses __u32 to receive physical block number
    - destroy_workqueue() can livelock
    - USB: fix for ftdi_sio quirk handling
    - Fix TC deadlock.
    - Fix IPCOMP crashes.
    - gen estimator timer unload race
    - Netfilter: Fix logging regression
    - Fix user struct leakage with locked IPC shem segment
    - Fix reported task file values in sense data
    - gen estimator deadlock fix
    - Netpoll leak
    - dm: disable barriers
    - firewire: fw-sbp2: set correct maximum payload (fixes CardBus adapters)
    - fw-ohci: fix "scheduling while atomic"
    - firewire: fix memory leak of fw_request instances
    - ieee1394: revert "sbp2: enforce 32bit DMA mapping"
    - libata: add FUJITSU MHV2080BH to NCQ blacklist
    - i386: HPET, check if the counter works
    - CPU online file permission
    - acpi-cpufreq: Proper ReadModifyWrite of PERF_CTL MSR
    - Keep rfcomm_dev on the list until it is freed
    - SCTP scope_id handling fix
    - Fix ipv6 link down handling.
    - Fix TCP IPV6 MD5 bug.
    - sysfs: release mutex when kmalloc() failed in sysfs_open_file().
    - nf_conntrack: don't track locally generated special ICMP error
  * Bump abi due to firewire, ivtv and xrfm changes.
  * Add stable release 2.6.22.3:
    - fix oops in __audit_signal_info()
    - direct-io: fix error-path crashes
    - powerpc: Fix size check for hugetlbfs
    - stifb: detect cards in double buffer mode more reliably
    - pata_atiixp: add SB700 PCI ID
    - PPC: Revert "[POWERPC] Add 'mdio' to bus scan id list for platforms
      with QE UEC"
    - random: fix bound check ordering (CVE-2007-3105)
    - softmac: Fix deadlock of wx_set_essid with assoc work
    - PPC: Revert "[POWERPC] Don't complain if size-cells == 0 in prom_parse()"
    - ata_piix: update map 10b for ich8m
    - CPUFREQ: ondemand: fix tickless accounting and software coordination bug
    - CPUFREQ: ondemand: add a check to avoid negative load calculation
  * Add stable release 2.6.22.4:
    - Reset current->pdeath_signal on SUID binary execution (CVE-2007-3848)
  * Add stable release 2.6.22.5:
    - x86_64: Check for .cfi_rel_offset in CFI probe
    - x86_64: Change PMDS invocation to single macro
    - i386: Handle P6s without performance counters in nmi watchdog
    - revert "x86, serial: convert legacy COM ports to platform devices"
    - ACPICA: Fixed possible corruption of global GPE list
    - ACPICA: Clear reserved fields for incoming ACPI 1.0 FADTs
    - i386: Fix double fault handler
    - JFFS2 locking regression fix.
    - r8169: avoid needless NAPI poll scheduling
    - Linux 2.6.22.5
    - AVR32: Fix atomic_add_unless() and atomic_sub_unless()
    - i386: allow debuggers to access the vsyscall page with compat vDSO
    - hwmon: (smsc47m1) restore missing name attribute
    - hwmon: fix w83781d temp sensor type setting
    - Hibernation: do not try to mark invalid PFNs as nosave
    - sky2: restore workarounds for lost interrupts
    - sky2: carrier management
    - sky2: check for more work before leaving NAPI
    - sky2: check drop truncated packets
    - forcedeth: fix random hang in forcedeth driver when using netconsole
    - libata: add ATI SB700 device IDs to AHCI driver

  [ dann frazier ]
  * [ia64] Restore config cleanup now that its safe to break the ABI

  [ Bastian Blank ]
  * Update vserver patch to 2.2.0.3.

 -- Bastian Blank <waldi@debian.org>  Thu, 30 Aug 2007 20:19:44 +0200

linux-2.6 (2.6.22-3) unstable; urgency=low

  [ dann frazier ]
  * [ia64] Config cleanup in 2.6.22-2 broke the ABI; revert most of it
    for now (everything but the efivars and sym53c8xx modules)

  [ Martin Michlmayr ]
  * [mipsel/r5k-cobalt] Fix a typo in the config file.
  * [mipsel/4kc-malta] Update the config file, thanks Aurelien Jarno.
  * [mipsel] Add patch from Yoichi Yuasa to fix IDE on Cobalt.

 -- Bastian Blank <waldi@debian.org>  Sun, 29 Jul 2007 13:47:38 +0200

linux-2.6 (2.6.22-2) unstable; urgency=low

  [ Steve Langasek ]
  * [alpha] request_irq-retval.patch: capture the return value of all
    request_irq() calls in sys_titan.c to suppress the warning (and
    build failure with -Werror); failures still aren't being handled, but
    there's nothing that needs to be done -- or nothing that can be done
    -- if these requests fail anyway.

  [ Christian T. Steigies ]
  * Add module.lds to kernel headers (closes: #396220)
  * Enable INPUT_UINPUT on mac
  * Add 2.6.22 patches from linux-m68k CVS

  [ maximilian attems ]
  * Add stable release 2.6.22.1:
    - nf_conntrack_h323: add checking of out-of-range on choices' index values
      (CVE-2007-3642)

  [ dann frazier ]
  * [ia64] Re-enable various config options which were unintentionally
    disabled somewhere between 2.6.21 and 2.6.22
  * [ia64] Re-enable vserver flavour - this was somehow lost when 2.6.22
    was merged from trunk to the sid branch

  [ Bastian Blank ]
  * Update vserver patch to 2.2.0.3-rc1.

 -- Bastian Blank <waldi@debian.org>  Mon, 23 Jul 2007 09:38:01 +0200

linux-2.6 (2.6.22-1) unstable; urgency=low

  [ Bastian Blank ]
  * Drop asfs options.
  * Drop linux-libc-headers references.
  * Update vserver patch to 2.2.0-rc5.

  [ maximilian attems ]
  * Fullfils policy 3.7.2.2.
  * Add Sempron to the k7 image description (closes: #384737)
    Thanks Robert Millan <rmh@aybabtu.com>.
  * [powerpc] Enable CONFIG_ADB_PMU_LED.
  * [hppa] Disable a bunch of topconfig enabled fb devices. Thanks Frank
    Lichtenheld <djpig@debian.org> for build fix.

  [ Christian T. Steigies ]
  * Add module.lds to kernel headers
  * Enable INPUT_UINPUT on mac
  * Add 2.6.22 patches from linux-m68k CVS

  [ dann frazier ]
  * Enable vserver flavour for ia64 (closes: #423232)

 -- Bastian Blank <waldi@debian.org>  Sun, 15 Jul 2007 15:03:40 +0200

linux-2.6 (2.6.22~rc5-1~experimental.1) experimental; urgency=low

  [ Bastian Blank ]
  * [powerpc]: Disable prep.
  * [powerpc]: Disable apm emulation.
  * Drop inactive members from Uploaders.

  [ maximilian attems ]
  * Cleanup configs of old unused variables.
  * Enable TCP_CONG_YEAH, TCP_CONG_ILLINOIS, NF_CONNTRACK_SANE, DM_DELAY,
    GIGASET_M101, SATA_INIC162X, VIDEO_IVTV, USB_ZR364XX, INFINIBAND_CXGB3,
    MLX4_INFINIBAND, SPI_AT25, MFD_SM501, DVB_USB_M920X, DVB_USB_GL861,
    DVB_USB_AU6610, DVB_USB_OPERA1, SENSORS_AD7418, SENSORS_ADM1029,
    SENSORS_F75375S, SENSORS_CORETEMP, SENSORS_MAX6650, SENSORS_APPLESMC,
    I2C_SIMTEC, I2C_TINY_USB, SC92031, LIBERTAS_USB, RFKILL, RFKILL_INPUT,
    MTD_UBI, SND_USB_CAIAQ, SND_USB_CAIAQ_INPUT, USB_BERRY_CHARGE,
    RTC_DRV_MAX6900, SUNRPC_BIND34, SND_PORTMAN2X4, FB_VT8623, FUSION_LAN,
    DISPLAY_SUPPORT, FB_ARK, FB_SM501
    and disable SCSI_ESP_CORE, SPI_SPIDEV, CRYPT_CRYPTD, SYSV68_PARTITION,
    MOUSE_PS2_TOUCHKIT, INPUT_POLLDEV in topconfig.
  * [amd64, i386]: Take care of the renaming acpi-ibm to thinkpad-acpi.
    Enable KINGSUN_DONGLE, AF_RXRPC, RXKAD, MTD_NAND_PLATFORM, BLINK, PHANTOM,
    BACKLIGHT_PROGEAR, FB_HECUBA, FB_LE80578, FB_CARILLO_RANCH.
    Disable OSS_OBSOLETE.
  * Enable WLAN_PRE80211 and WLAN_80211 on all archs with NET_RADIO enabled.
  * Fix RTC_INTF_{DEV,SYSFS,PROC}=y where enabled modular.
  * Enable new wirless stack mac80211 and improved wireless conf api.
  * Enable new USB Touchscreen Driver on all configs with touchscreens.
  * Enable the newly added crypto algorythm: fcrypt, pcbc and camellia.
  * Unify CONFIG_TR to toplevel config, also enable new drivers 3C359
    and SMCTR.
  * Enable the moved USB tablets config options where wacom is enabled.
  * [i386] Enable driver for Crystalfontz 128x64 2-color LCD.
  * [amd64] Enable KS0108 LCD controller.
  * Enable the new firewire stack labeled to be more simple and robust.
  * [i386] Enable VMI paravirtualized interface.
  * [powerpc] Enable fb for IBM GXT4500P adaptor.
  * [amd64] Enable timerstats too.

  [ Martin Michlmayr ]
  * mipsel/r5k-cobalt: Use the new RTC system.

  [ dann frazier ]
  * Add Xen licensing info to the copyright file. (closes: #368912)

  [ Gordon Farquharson ]
  * arm: Mark CHELSIO_T3, NETXEN_NIC, BCM43XX, VIDEO_BT848,
    DVB_B2C2_FLEXCOP, and DVB_BUDGET as broken on ARM.
  * arm/ixp4xx: Add support for the new generic I2C GPIO driver on the
    NSLU2 and the NAS100D. Thanks to Michael-Luke Jones and Rod Whitby.
  * arm/ixp4xx: Update Artop PATA support patch for the NAS 100d.

  [ Christian T. Steigies ]
  * m68k: Disable already included patches (611, 618, 630)

 -- Bastian Blank <waldi@debian.org>  Tue, 19 Jun 2007 17:49:52 +0200

linux-2.6 (2.6.21-6) unstable; urgency=low

  * Add stable release 2.6.21.6:
    - nf_conntrack_h323: add checking of out-of-range on choices' index values
      (CVE-2007-3642)
  * Update vserver patch to 2.2.0.

 -- Bastian Blank <waldi@debian.org>  Tue, 10 Jul 2007 18:36:17 +0200

linux-2.6 (2.6.21-5) unstable; urgency=low

  [ Christian T. Steigies ]
  * [m68k] Add atari isa and scsi fixes

  [ maximilian attems ]
  * Add stable release 2.6.21.4:
    - cpuset: prevent information leak in cpuset_tasks_read (CVE-2007-2875)
    - random: fix error in entropy extraction (CVE-2007-2453 1 of 2)
    - random: fix seeding with zero entropy (CVE-2007-2453 2 of 2)
    - NETFILTER: {ip, nf}_conntrack_sctp: fix remotely triggerable NULL ptr
      dereference (CVE-2007-2876)
  * Add stable release 2.6.21.5:
    - acpi: fix potential call to a freed memory section.
    - USB: set the correct Interrupt interval in usb_bulk_msg
    - i386: Fix K8/core2 oprofile on multiple CPUs
    - ntfs_init_locked_inode(): fix array indexing
    - ALSA: wm8750 typo fix
    - neofb: Fix pseudo_palette array overrun in neofb_setcolreg
    - e1000: disable polling before registering netdevice
    - timer statistics: fix race
    - x86: fix oprofile double free
    - ALSA: usb-audio: explicitly match Logitech QuickCam
    - zd1211rw: Add AL2230S RF support
    - IPV4: Correct rp_filter help text.
    - Fix AF_UNIX OOPS
    - ICMP: Fix icmp_errors_use_inbound_ifaddr sysctl
    - NET: Fix BMSR_100{HALF,FULL}2 defines in linux/mii.h
    - SPARC64: Fix _PAGE_EXEC_4U check in sun4u I-TLB miss handler.
    - SPARC64: Don't be picky about virtual-dma values on sun4v.
    - SPARC64: Fix two bugs wrt. kernel 4MB TSB.
    - cciss: fix pci_driver.shutdown while device is still active
    - fix compat console unimap regression
    - timer stats: speedups
    - SPARC: Linux always started with 9600 8N1
    - pci_ids: update patch for Intel ICH9M
    - PCI: quirk disable MSI on via vt3351
    - UML - Improve host PTRACE_SYSEMU check
    - NET: parse ip:port strings correctly in in4_pton
    - Char: cyclades, fix deadlock
    - IPSEC: Fix panic when using inter address familiy IPsec on loopback.
    - TCP: Use default 32768-61000 outgoing port range in all cases.
    - TG3: Fix link problem on Dell's onboard 5906.
    - fuse: fix mknod of regular file
    - md: Avoid overflow in raid0 calculation with large components.
    - md: Don't write more than is required of the last page of a bitmap
    - make freezeable workqueues singlethread
    - tty: fix leakage of -ERESTARTSYS to userland
    - V4L/DVB (5593): Budget-ci: Fix tuning for TDM 1316 (160..200 MHz)
    - Input: i8042 - fix AUX port detection with some chips
    - SCSI: aacraid: Correct sa platform support.
      (Was: [Bug 8469] Bad EIP value on pentium3 SMP kernel-2.6.21.1)
    - BLUETOOTH: Fix locking in hci_sock_dev_event().
    - hpt366: don't check enablebits for HPT36x
    - ieee1394: eth1394: bring back a parent device
    - NET: Fix race condition about network device name allocation.
    - ALSA: hda-intel - Probe additional slots only if necessary
    - ALSA: hda-intel - Fix detection of audio codec on Toshiba A100
    - ahci: disable 64bit dma on sb600
    - i386: HPET, check if the counter works
    - Ignore bogus ACPI info for offline CPUs
    - NOHZ: Rate limit the local softirq pending warning output
    - Prevent going idle with softirq pending
    - Work around Dell E520 BIOS reboot bug
    - NET: "wrong timeout value" in sk_wait_data() v2
    - IPV6 ROUTE: No longer handle ::/0 specially.
    - x86_64: allocate sparsemem memmap above 4G
  * Bump ABI to 2.

  [ Bastian Blank ]
  * Back out ABI fixing changes.
  * Update vserver patch to 2.2.0-rc3.

 -- Bastian Blank <waldi@debian.org>  Fri, 22 Jun 2007 12:39:47 +0200

linux-2.6 (2.6.21-4) unstable; urgency=low

  * [powerpc] Fix mkvmlinuz support.
  * [s390] Add exception handler for diagnose 224.

 -- Bastian Blank <waldi@debian.org>  Sat, 26 May 2007 14:08:44 +0200

linux-2.6 (2.6.21-3) unstable; urgency=low

  [ Gordon Farquharson ]
  * arm/ixp4xx: Add patch to set NSLU2 timer frequency.

  [ maximilian attems ]
  * sparc64: enable USB_SERIAL. (closes: #412740)
  * Apply stable 2.6.21.1.
  * Add stable release 2.6.21.2:
    - slob: fix page order calculation on not 4KB page
    - libata-sff: Undo bug introduced with pci_iomap changes
    - kbuild: fixdep segfault on pathological string-o-death
    - IPMI: fix SI address space settings
    - IPV6: Reverse sense of promisc tests in ip6_mc_input
    - iop: fix iop_getttimeoffset
    - iop13xx: fix i/o address translation
    - arm: fix handling of svc mode undefined instructions
    - CPUFREQ: powernow-k7: fix MHz rounding issue with perflib
    - CPUFREQ: Support rev H AMD64s in powernow-k8
    - CPUFREQ: Correct revision mask for powernow-k8
    - JFS: Fix race waking up jfsIO kernel thread
    - IPV6: Send ICMPv6 error on scope violations.
    - SPARC64: Add missing cpus_empty() check in hypervisor xcall handling.
    - SPARC64: Fix recursion in PROM tree building.
    - SERIAL SUNHV: Add an ID string.
    - SPARC64: Bump PROMINTR_MAX to 32.
    - SPARC64: Be more resiliant with PCI I/O space regs.
    - oom: fix constraint deadlock
    - fix for bugzilla 8426: massive slowdown on SCSI CD/DVD drive connected to
      mptspi driver
    - x86_64 : Fix vgettimeofday()
    - IPV6: Fix slab corruption running ip6sic
    - IPSEC: Check validity of direction in xfrm_policy_byid
    - CRYPTO: api: Read module pointer before freeing algorithm
    - NET_SCHED: prio qdisc boundary condition
    - reiserfs: suppress lockdep warning
    - USB HID: hiddev - fix race between hiddev_send_event() and
      hiddev_release()
    - NETFILTER: {ip,nf}_nat_proto_gre: do not modify/corrupt GREv0 packets
      through NAT
    - fix leaky resv_huge_pages when cpuset is in use
    - ACPI: Fix 2.6.21 boot regression on P4/HT
    - TG3: Fix TSO bugs.
    - TG3: Remove reset during MAC address changes.
    - TG3: Update version and reldate.
    - BNX2: Fix TSO problem with small MSS.
    - BNX2: Block MII access when ifdown.
    - BNX2: Save PCI state during suspend.
    - BNX2: Update version and reldate.
    - sis900: Allocate rx replacement buffer before rx operation
    - knfsd: Avoid use of unitialised variables on error path when nfs exports.
    - knfsd: rpc: fix server-side wrapping of krb5i replies
    - md: Avoid a possibility that a read error can wrongly propagate through
    - md/raid1 to a filesystem.
    - fat: fix VFAT compat ioctls on 64-bit systems
    - NETFILTER: {ip,nf}_conntrack: fix use-after-free in helper destroy
      callback invocation
    - ppp: Fix ppp_deflate issues with recent zlib_inflate changes
    - NETPOLL: Fix TX queue overflow in trapped mode.
    - NETPOLL: Remove CONFIG_NETPOLL_RX
    - cxacru: Fix infinite loop when trying to cancel polling task
    - TCP: zero out rx_opt in tcp_disconnect()
    - ipv6: track device renames in snmp6
    - skge: default WOL should be magic only (rev2)
    - skge: allow WOL except for known broken chips
    - sky2: allow 88E8056
    - sky2: 88e8071 support not ready
    - skge: crash on shutdown/suspend
    - sky2: fix oops on shutdown
    - udf: decrement correct link count in udf_rmdir
    - ALSA: hda-codec - Fix resume of STAC92xx codecs
    - sata_via: add missing PM hooks
    - driver-core: don't free devt_attr till the device is released
    - pci-quirks: disable MSI on RS400-200 and RS480
    - highres/dyntick: prevent xtime lock contention
    - clocksource: fix resume logic
    - smc911x: fix compilation breakage wjen debug is on
    - SCTP: Fix sctp_getsockopt_local_addrs_old() to use local storage.
    - SCTP: Correctly copy addresses in sctp_copy_laddrs
    - SCTP: Prevent OOPS if hmac modules didn't load
    - IPV6: Do no rely on skb->dst before it is assigned.
    - IPV6 ROUTE: Assign rt6i_idev for ip6_{prohibit,blk_hole}_entry.

  [ Christian T. Steigies ]
  * m68k: enable ATARI_SCSI and ATARI_ROM_ISA

  [ Bastian Blank ]
  * Fix linux/version.h in linux-libc-dev.
  * Make it possible to specifiy special CFLAGS.
  * [hppa] Reenable.
  * [hppa] Workaround hppa64 failure.
  * [hppa] Fix debugging in lws syscalls.
  * Fix abi change.
  * Add stable release 2.6.21.3:
    - [PATCH] GEODE-AES: Allow in-place operations [CVE-2007-2451]

 -- Bastian Blank <waldi@debian.org>  Fri, 25 May 2007 10:57:48 +0200

linux-2.6 (2.6.21-2) unstable; urgency=low

  [ Christian T. Steigies ]
  * m68k: fix atari scc patch
  * m68k: install compressed vmlinuz images so the post-inst script can find it

  [ Steve Langasek ]
  * [alpha] isa-mapping-support.patch: add isa_page_to_bus and
    isa_bus_to_virt defines to complement the existing isa_virt_to_bus
    define; untested, but these should all be straightforward on alpha and
    defining them is certainly a better option for getting user feedback
    than disabling the affected drivers.

  [ Bastian Blank ]
  * [powerpc] Readd mkvmlinuz support. (closes: #419033)
  * [sparc]: Disable sparc32 image.
  * [hppa]: Temporary disable all images.

 -- Bastian Blank <waldi@debian.org>  Fri, 18 May 2007 19:52:36 +0200

linux-2.6 (2.6.21-1) unstable; urgency=low

  [ maximilian attems ]
  * New upstream release see http://kernelnewbies.org/Linux_2_6_21
    (closes: #423874)
  * Disable CONFIG_IP_ROUTE_MULTIPATH_CACHED in topconfig.
  * Enable CONFIG_IP6_NF_MATCH_MH, CONFIG_CHELSIO_T3, CONFIG_USB_NET_DM9601,
    CONFIG_NETFILTER_XT_TARGET_TCPMSS, CONFIG_RTC_DRV_CMOS,
    CONFIG_ASUS_LAPTOP, CONFIG_SONY_LAPTOP, CONFIG_DVB_TUNER_QT1010,
    CONFIG_USB_IOWARRIOR, CONFIG_ATL1 in topconfig.
  * [i386] Enable CONFIG_ACPI_BAY, CONFIG_X86_LONGHAUL, CONFIG_BLK_DEV_DELKIN,
    CONFIG_BLK_DEV_IT8213, CONFIG_BLK_DEV_TC86C001, CONFIG_INPUT_ATLAS_BTNS,
    CONFIG_SENSORS_ADM1029, CONFIG_FB_SVGALIB, CONFIG_FB_S3,
    CONFIG_USB_KC2190, CONFIG_KS0108.
  * Add stable release 2.6.21.1:
    - IPV4: Fix OOPS'er added to netlink fib.
    - IPV6: Fix for RT0 header ipv6 change.
  * [i386] Enable CONFIG_NO_HZ, CONFIG_HIGH_RES_TIMERS for dynticks and true
    high-resolution timers.
  * [i386] Enable CONFIG_TIMER_STATS to collect stats about kernel/userspace
    timer aka power usage (see powertop). (closes: #423694)
  * [i386] Disable obsolete CONFIG_IRQBALANCE due to bad timer behaviour.

  [ Martin Michlmayr ]
  * Add armel (arm with EABI) support.  Thanks, Lennert Buytenhek and
    Joey Hess.  (closes: #410853)
  * Mark CHELSIO_T3 as broken on ARM.
  * Take arch/arm/tools/mach-types from current git to fix build failure
    because MACH_TYPE_EP80219 is not defined.
  * mips/sb1: Don't build CONFIG_ATA into the kernel.
  * mips/sb1: Unset CONFIG_USB_{KBD,MOUSE} since the generic HID is used.
  * arm/iop32x: Don't build CONFIG_ATA into the kernel.
  * arm/ixp4xx: Enable more SATA drivers.
  * arm/ixp4xx: Enable PATA_ARTOP which is needed by the nas100d.
  * arm/ixp4xx: Set CONFIG_USB_EHCI_TT_NEWSCHED.
  * mips/4kc-malta: Add an image for the MIPS Malta board.  Thanks,
    Aurelien Jarno. (closes: #421377)

  [ Emanuele Rocca ]
  * sparc: Enable CONFIG_SCSI_QLOGIC_1280. (closes: #423177)

  [ Christian T. Steigies ]
  * Add m68k patches for 2.6.21
  * Add type: plain to [image] in arch/m68k/defines to fix missing
    Modules.symvers problem

  [ Steve Langasek ]
  * Revert change to disable image building on alpha.

  [ Bastian Blank ]
  * Update vserver patch to 2.2.0-rc1.

 -- Bastian Blank <waldi@debian.org>  Wed, 16 May 2007 13:46:38 +0200

linux-2.6 (2.6.20-3) unstable; urgency=low

  [ Gordon Farquharson ]
  * arm: Mark CONFIG_MTD_NAND_CAFE and CONFIG_NETXEN_NIC as broken to
    fix FTBFS.

  [ Bastian Blank ]
  * Disable new pata drivers. (closes: #419458)
  * Disable pata in ata_piix.

 -- Bastian Blank <waldi@debian.org>  Tue, 24 Apr 2007 09:54:44 +0200

linux-2.6 (2.6.20-2) unstable; urgency=low

  [ Bastian Blank ]
  * Rename linux-libc-headers into linux-libc-dev.
  * [mips] Drop sb1250 uart support.
  * [alpha] Temporary disable alpha images.
  * Add stable release 2.6.20.7:
    - Linux 2.6.20.7
    - Update libata drive blacklist to the latest from 2.6.21
    - fix page leak during core dump
    - revert "retries in ext4_prepare_write() violate ordering requirements"
    - revert "retries in ext3_prepare_write() violate ordering requirements"
    - libata: Clear tf before doing request sense (take 3)
    - fix lba48 bug in libata fill_result_tf()
    - ahci.c: walkaround for SB600 SATA internal error issue
    - libata bugfix: preserve LBA bit for HDIO_DRIVE_TASK
    - softmac: avoid assert in ieee80211softmac_wx_get_rate
    - knfsd: allow nfsd READDIR to return 64bit cookies
    - Fix TCP slow_start_after_idle sysctl
    - Fix tcindex classifier ABI borkage...
    - Fix IPSEC replay window handling
    - Fix TCP receiver side SWS handling.
    - Fix scsi sense handling
    - Fix length validation in rawv6_sendmsg()
    - NETFILTER: ipt_CLUSTERIP: fix oops in checkentry function
    - 8139too: RTNL and flush_scheduled_work deadlock
    - Fix calculation for size of filemap_attr array in md/bitmap.
    - HID: Do not discard truncated input reports
    - DVB: pluto2: fix incorrect TSCR register setting
    - DVB: tda10086: fix DiSEqC message length
    - sky2: phy workarounds for Yukon EC-U A1
    - sky2: turn on clocks when doing resume
    - sky2: turn carrier off when down
    - skge: turn carrier off when down
    - sky2: reliable recovery
    - i386: fix file_read_actor() and pipe_read() for original i386 systems
    - kbuild: fix dependency generation

  [ dann frazier ]
  * [hppa] Add parisc arch patch from Kyle McMartin
  * [hppa] Enable CONFIG_TULIP_MMIO (closes: #332962)
  * [hppa] Disable ni52 driver, it doesn't build (and wouldn't work if it did)

 -- Bastian Blank <waldi@debian.org>  Sun, 15 Apr 2007 16:04:16 +0200

linux-2.6 (2.6.20-1) unstable; urgency=low

  [ Martin Michlmayr ]
  * mipsel: Drop DECstation support (both r3k-kn02 and r4k-kn04).
  * arm: Drop RiscPC (rpc) support.
  * arm: Update configs for 2.6.19-rc6.
  * arm: source drivers/ata/Kconfig so SATA can be enabled on ARM.
  * arm/footbridge: Unset SATA.
  * arm/s3c2410: Drop this flavour since no such device is supported
    in debian-installer and the ARM build resources are limited.

  [ Sven Luther ]
  * [powerpc] Added Genesi Efika support patch

  [ Bastian Blank ]
  * Remove legacy pty support. (closes: #338404)
  * Enable new scsi parts.
  * powerpc: Enable ibmvscsis.
  * Add stable release 2.6.20.1:
    - Linux 2.6.20.1
    - [PATCH] Fix a free-wrong-pointer bug in nfs/acl server (CVE-2007-0772)
  * Add stable release 2.6.20.2:
    - Linux 2.6.20.2
    - IPV6: Handle np->opt being NULL in ipv6_getsockopt_sticky() [CVE-2007-1000]
    - x86-64: survive having no irq mapping for a vector
    - Fix buffer overflow in Omnikey CardMan 4040 driver (CVE-2007-0005)
    - TCP: Fix minisock tcp_create_openreq_child() typo.
    - gfs2: fix locking mistake
    - ATA: convert GSI to irq on ia64
    - pktcdvd: Correctly set cmd_len field in pkt_generic_packet
    - video/aty/mach64_ct.c: fix bogus delay loop
    - revert "drivers/net/tulip/dmfe: support basic carrier detection"
    - throttle_vm_writeout(): don't loop on GFP_NOFS and GFP_NOIO allocations
    - fix section mismatch warning in lockdep
    - ueagle-atm.c needs sched.h
    - kvm: Fix asm constraint for lldt instruction
    - lockdep: forward declare struct task_struct
    - Char: specialix, isr have 2 params
    - buffer: memorder fix
    - kernel/time/clocksource.c needs struct task_struct on m68k
    - m32r: build fix for processors without ISA_DSP_LEVEL2
    - hugetlb: preserve hugetlb pte dirty state
    - enable mouse button 2+3 emulation for x86 macs
    - v9fs_vfs_mkdir(): fix a double free
    - ufs: restore back support of openstep
    - Fix MTRR compat ioctl
    - kexec: Fix CONFIG_SMP=n compilation V2 (ia64)
    - NLM: Fix double free in __nlm_async_call
    - RPM: fix double free in portmapper code
    - Revert "[PATCH] LOG2: Alter get_order() so that it can make use of ilog2() on a constant"
    - Backport of psmouse suspend/shutdown cleanups
    - USB: usbnet driver bugfix
    - sched: fix SMT scheduler bug
    - tty_io: fix race in master pty close/slave pty close path
    - forcedeth: disable msix
    - export blk_recount_segments
    - Fix reference counting (memory leak) problem in __nfulnl_send() and callers related to packet queueing.
    - Fix anycast procfs device leak
    - Don't add anycast reference to device multiple times
    - Fix TCP MD5 locking.
    - Fix %100 cpu spinning on sparc64
    - Fix skb data reallocation handling in IPSEC
    - Fix xfrm_add_sa_expire() return value
    - Fix interrupt probing on E450 sparc64 systems
    - HID: fix possible double-free on error path in hid parser
    - POWERPC: Fix performance monitor exception
    - libata: add missing CONFIG_PM in LLDs
    - libata: add missing PM callbacks
    - bcm43xx: Fix assertion failures in interrupt handler
    - mmc: Power quirk for ENE controllers
    - UML - Fix 2.6.20 hang
    - fix umask when noACL kernel meets extN tuned for ACLs
    - sata_sil: ignore and clear spurious IRQs while executing commands by polling
    - swsusp: Fix possible oops in userland interface
    - Fix posix-cpu-timer breakage caused by stale p->last_ran value
    - V4L: cx88-blackbird: allow usage of 376836 and 262144 sized firmware images
    - V4L: fix cx25840 firmware loading
    - DVB: digitv: open nxt6000 i2c_gate for TDED4 tuner handling
    - DVB: cxusb: fix firmware patch for big endian systems
    - V4L: pvrusb2: Handle larger cx2341x firmware images
    - V4L: pvrusb2: Fix video corruption on stream start
    - dvbdev: fix illegal re-usage of fileoperations struct
    - md: Fix raid10 recovery problem.
    - bcm43xx: fix for 4309
    - i386: Fix broken CONFIG_COMPAT_VDSO on i386
    - x86: Don't require the vDSO for handling a.out signals
    - x86_64: Fix wrong gcc check in bitops.h
    - sky2: transmit timeout deadlock
    - sky2: dont flush good pause frames
    - Fix oops in xfrm_audit_log()
    - Prevent pseudo garbage in SYN's advertized window
    - Fix IPX module unload
    - Clear TCP segmentation offload state in ipt_REJECT
    - Fix atmarp.h for userspace
    - UHCI: fix port resume problem
    - Fix recently introduced problem with shutting down a busy NFS server.
    - Avoid using nfsd process pools on SMP machines.
    - EHCI: turn off remote wakeup during shutdown
    - IPV6: HASHTABLES: Use appropriate seed for caluculating ehash index.
    - MTD: Fatal regression in drivers/mtd/redboot.c in 2.6.20
    - Kconfig: FAULT_INJECTION can be selected only if LOCKDEP is enabled.
    - USB HID: Fix USB vendor and product IDs endianness for USB HID devices
    - Fix null pointer dereference in appledisplay driver
    - ieee1394: fix host device registering when nodemgr disabled
    - ieee1394: video1394: DMA fix
    - Fix compile error for e500 core based processors
    - md: Avoid possible BUG_ON in md bitmap handling.
    - Fix allocation failure handling in multicast
    - Fix TCP FIN handling
    - Fix ATM initcall ordering.
    - Fix various bugs with aligned reads in RAID5.
    - hda-intel - Don't try to probe invalid codecs
    - usbaudio - Fix Oops with unconventional sample rates
    - usbaudio - Fix Oops with broken usb descriptors
    - USB: fix concurrent buffer access in the hub driver
    - Missing critical phys_to_virt in lib/swiotlb.c
    - AGP: intel-agp bugfix
    - bcm43xx: Fix for oops on ampdu status
    - bcm43xx: Fix for oops on resume
    - ide: fix drive side 80c cable check
    - Keys: Fix key serial number collision handling
    - knfsd: Fix a race in closing NFSd connections.
    - pata_amd: fix an obvious bug in cable detection
    - prism54: correct assignment of DOT1XENABLE in WE-19 codepaths
    - rtc-pcf8563: detect polarity of century bit automatically
    - x86_64: fix 2.6.18 regression - PTRACE_OLDSETOPTIONS should be accepted
    - ocfs2: ocfs2_link() journal credits update
  * Update xen patch to changeset 48670 from fedora 2.6.20 branch.
  * Support xen versions 3.0.4-1 and 3.0.3-1.

  [ Rod Whitby ]
  * arm/ixp4xx: Enable PATA_ARTOP for the nas100d and dsmg600.
  * arm/ixp4xx: Enable RTC for the nas100d
  * Add nas100d Ethernet MAC setup support.
  * Add temporary hack to get Artop PATA support going on the nas100d.

  [ maximilian attems ]
  * i386: Enable kvm.
  * Add stable release 2.6.20.3:
    - Fix sparc64 device register probing
    - Fix bug 7994 sleeping function called from invalid context
    - Fix timewait jiffies
    - Fix UDP header pointer after pskb_trim_rcsum()
    - Fix compat_getsockopt
    - bcm43xx: Fix problem with >1 GB RAM
    - nfnetlink_log: fix NULL pointer dereference
    - nfnetlink_log: fix possible NULL pointer dereference
    - conntrack: fix {nf, ip}_ct_iterate_cleanup endless loops
    - nf_conntrack/nf_nat: fix incorrect config ifdefs
    - tcp conntrack: accept SYN|URG as valid
    - nfnetlink_log: fix reference leak
    - nfnetlink_log: fix use after free
    - nf_conntrack: fix incorrect classification of IPv6 fragments as
      ESTABLISHED
    - nfnetlink_log: zero-terminate prefix
    - nfnetlink_log: fix crash on bridged packet
    - Fix callback bug in connector
    - fix for bugzilla #7544 (keyspan USB-to-serial converter)
    - ip6_route_me_harder should take into account mark
  * Add myself to uploaders field, entry got lost after 2.6.16-2
  * Add stable release 2.6.20.4:
    - fix deadlock in audit_log_task_context()
    - EHCI: add delay to bus_resume before accessing ports
    - Copy over mac_len when cloning an skb
    - fix read past end of array in md/linear.c
    - oom fix: prevent oom from killing a process with children/sibling unkillable
    - Fix sparc64 hugepage bugs
    - Fix page allocation debugging on sparc64
    - Fix niagara memory corruption
    - Input: i8042 - really suppress ACK/NAK during panic blink
    - Input: i8042 - fix AUX IRQ delivery check
    - Input: i8042 - another attempt to fix AUX delivery checks
    - Fix rtm_to_ifaddr() error return.
    - r8169: fix a race between PCI probe and dev_open
    - futex: PI state locking fix
    - adjust legacy IDE resource setting (v2)
    - UML - arch_prctl should set thread fs
    - gdth: fix oops in gdth_copy_cmd()
    - Fix extraneous IPSEC larval SA creation
    - IA64: fix NULL pointer in ia64/irq_chip-mask/unmask function
    - st: fix Tape dies if wrong block size used, bug 7919
    - Fix ipv6 flow label inheritance
    - NETFILTER: nfnetlink_log: fix reference counting
    - mm: fix madvise infinine loop
    - Fix another NULL pointer deref in ipv6_sockglue.c
    - NetLabel: Verify sensitivity level has a valid CIPSO mapping
    - Fix GFP_KERNEL with preemption disabled in fib_trie
    - IrDA: irttp_dup spin_lock initialisation
    - hda-intel - Fix codec probe with ATI controllers
    - hrtimer: prevent overrun DoS in hrtimer_forward()
    - fix MTIME_SEC_MAX on 32-bit
    - nfs: nfs_getattr() can't call nfs_sync_mapping_range() for non-regular files
    - dio: invalidate clean pages before dio write
    - initialise pi_lock if CONFIG_RT_MUTEXES=N
  * Add stable release 2.6.20.5:
    - FRA_{DST,SRC} are le16 for decnet
    - CIFS: reset mode when client notices that ATTR_READONLY is no longer set
    - ide: clear bmdma status in ide_intr() for ICHx controllers (revised #4)
    - ide: remove clearing bmdma status from cdrom_decode_status() (rev #4)
    - NET: Fix sock_attach_fd() failure in sys_accept()
    - DCCP: Fix exploitable hole in DCCP socket options
    - ide: revert "ide: fix drive side 80c cable check, take 2" for now
    - generic_serial: fix decoding of baud rate
    - IPV6: Fix ipv6 round-robin locking.
    - VIDEO: Fix FFB DAC revision probing
    - PPP: Fix PPP skb leak
    - V4L: msp_attach must return 0 if no msp3400 was found.
    - CRYPTO: api: scatterwalk_copychunks() fails to advance through scatterlist
    - APPLETALK: Fix a remotely triggerable crash (CVE-2007-1357)
    - UML - fix epoll
    - UML - host VDSO fix
    - UML - Fix static linking
    - UML - use correct register file size everywhere
    - libata: sata_mv: don't touch reserved bits in EDMA config register
    - libata: sata_mv: Fix 50xx irq mask
    - libata bugfix: HDIO_DRIVE_TASK
    - V4L: Fix SECAM handling on saa7115
    - DVB: fix nxt200x rf input switching
    - SPARC: Fix sparc builds with gcc-4.2.x
    - V4L: saa7146: Fix allocation of clipping memory
    - uml: fix unreasonably long udelay
    - NET: Fix packet classidier NULL pointer OOPS
    - NET_SCHED: Fix ingress qdisc locking.
    - sata_nv: delay on switching between NCQ and non-NCQ commands
    - dvb-core: fix several locking related problems
    - ieee1394: dv1394: fix CardBus card ejection
    - CIFS: Allow reset of file to ATTR_NORMAL when archive bit not set
    - jmicron: make ide jmicron driver play nice with libata ones
    - libata: clear TF before IDENTIFYing
    - NET: Fix FIB rules compatability
    - DVB: isl6421: don't reference freed memory
    - V4L: radio: Fix error in Kbuild file
    - i2o: block IO errors on i2o disk
  * Add stable release 2.6.20.6:
    - CRYPTO api: Use the right value when advancing scatterwalk_copychunks
    - uml: fix static linking for real

  [ Gordon Farquharson ]
  * Disable broken config options on ARM.

  [ Frederik Schüler ]
  * Disable NAPI on forcedeth, it is broken.

  [ dann frazier ]
  * Hardcode the output of the scripts under arch/ia64/scripts as executed
    in an etch environment so that we can build out of tree modules correctly
    (re-add; patch seems to have been dropped during a merge.)
    See: #392592
  * Allow '.' and '+' in the target dist field of the changelog. dpkg has
    supported this since 1.13.20, see #361171.

 -- Bastian Blank <waldi@debian.org>  Mon, 09 Apr 2007 19:21:52 +0200

linux-2.6 (2.6.18.dfsg.1-10) unstable; urgency=low

  [ maximilian attems ]
  * Add patches out of stable queue 2.6.18
    - [amd64] Don't leak NT bit into next task (CVE-2006-5755)
    - IB/srp: Fix FMR mapping for 32-bit kernels and addresses above 4G
    - SCSI: add missing cdb clearing in scsi_execute()
  * Xen postinst: Use takeover for update-initramfs. Makes postinst idempotent.
    On creation it should always overwrite. (closes: #401183)
  * Hand-picked from stable release 2.6.16.38:
    - i2c-viapro: Add support for the VT8237A and VT8251
    - PCI: irq: irq and pci_ids patch for Intel ICH9
    - i2c-i801: SMBus patch for Intel ICH9
    - fix the UML compilation
    - drm: allow detection of new VIA chipsets
    - drm: Add the P4VM800PRO PCI ID.
    - rio: typo in bitwise AND expression.
    - i2c-mv64xxx: Fix random oops at boot
    - i2c: fix broken ds1337 initialization
    - [SUNKBD]: Fix sunkbd_enable(sunkbd, 0); obvious.
    - Call init_timer() for ISDN PPP CCP reset state timer (CVE-2006-5749)
    - V4L: cx88: Fix leadtek_eeprom tagging
    - SPI/MTD: mtd_dataflash oops prevention
    - grow_buffers() infinite loop fix (CVE-2006-5757/CVE-2006-6060)
    - corrupted cramfs filesystems cause kernel oops (CVE-2006-5823)
    - ext2: skip pages past number of blocks in ext2_find_entry
      (CVE-2006-6054)
    - handle ext3 directory corruption better (CVE-2006-6053)
    - hfs_fill_super returns success even if no root inode (CVE-2006-6056)
      backout previous fix, was not complete.
    - Fix for shmem_truncate_range() BUG_ON()
    - ebtables: check struct type before computing gap
    - [IPV4/IPV6]: Fix inet{,6} device initialization order.
    - [IPV6] Fix joining all-node multicast group.
    - [SOUND] Sparc CS4231: Use 64 for period_bytes_min
  * [PKTGEN]: Convert to kthread API. Thanks David Miller for patch.
  * [IDE] Add driver for Jmicron  JMB36x devices by Alan Cox.
    Enable jmicron on i386 and amd64 archs.
  * Hand-picked from stable release 2.6.16.39:
    - atiixp: hang fix
    - V4L/DVB: Flexcop-usb: fix debug printk
    - V4L/DVB: Fix uninitialised variable in dvb_frontend_swzigzag
    - read_zero_pagealigned() locking fix
    - adfs: fix filename handling
    - sparc32: add offset in pci_map_sg()
    - cdrom: set default timeout to 7 seconds
    - [SCSI] qla1280 command timeout
    - [SCSI] qla1280 bus reset typo
    - [Bluetooth] Check if DLC is still attached to the TTY
    - [Bluetooth] Fix uninitialized return value for RFCOMM sendmsg()
    - [Bluetooth] Return EINPROGRESS for non-blocking socket calls
    - [Bluetooth] Handle command complete event for exit periodic inquiry
    - [Bluetooth] Fix compat ioctl for BNEP, CMTP and HIDP
    - [Bluetooth] Add locking for bt_proto array manipulation
    - i386: fix CPU hotplug with 2GB VMSPLIT

  [ dann frazier ]
  * Fix raid1 recovery (closes: #406181)

  [ Jurij Smakov ]
  * Add dtlb-prot-bug-niagara.patch by David Miller, fixing the bug in the
    Niagara's DTLB-PROT trap.

  [ Bastian Blank ]
  * i386: Add amd64 image. (closes: #379090)

 -- Bastian Blank <waldi@debian.org>  Fri,  2 Feb 2007 12:50:35 +0100

linux-2.6 (2.6.18.dfsg.1-9) unstable; urgency=low

  [ Martin Michlmayr ]
  * arm/iop32x: Enable CONFIG_IP_NF_CONNTRACK_EVENTS and _NETLINK.
  * arm/ixp4xx: Enable some more I2C sensor modules.
  * arm/ixp4xx: Enable CONFIG_USB_NET_RNDIS_HOST.
  * arm/footbridge: Enable CONFIG_NATSEMI.
  * Revert mm/msync patches because they cause filesystem corruption
    (closes: #401006, #401980, #402707) ...
  * ... and add an alternative msync patch from Hugh Dickins that
    doesn't depend on the mm changes (closes: #394392).
  * mips: provide pci_get_legacy_ide_irq needed by some IDE drivers
    (see #404950).
  * arm: Implement flush_anon_page(), which is needed for FUSE
    (closes: #402876) and possibly dm-crypt/LUKS (see #403426).
  * arm: Turn off PCI burst on the Cyber2010, otherwise X11 on
    Netwinder will crash.
  * arm/iop32x: Enable CONFIG_IEEE80211_SOFTMAC and drivers based
    on it.
  * arm/ixp4xx: Upgrade to version 0.3.1 of the IXP4xx NPE Ethernet
    driver.  This version fixes stuck connections, e.g. with scp and
    NFS (closes: #404447).
  * arm/ixp4xx: Enable CONFIG_VIDEO_CPIA_USB.
  * arm/ixp4xx: Enable CONFIG_ISCSI_TCP.
  * arm/iop32x: Likewise.

  [ Bastian Blank ]
  * Bump ABI to 4.
  * Update vserver patch to 2.0.2.2-rc9. (closes: #402743, #403790)
  * Update xen patch to changeset 36186 from Fedora 2.6.18 branch.
  * i386/xen: Build only the pae version. (closes: #390862)
  * hppa: Override host type when necessary.
  * Fix tg3 reset. (closes: #405085)

  [ dann frazier ]
  * Fix potential fragmentation attacks in ip6_tables (CVE-2006-4572)
  * Backport a number of fixes for the cciss driver
    - Fix a bug with 1TB disks caused by converting total_size to an int
    - Claim devices that are of the HP RAID class and have a valid cciss sig
    - Make NR_CMDS a per-controller define - most can do 1024 commands, but
      the E200 family can only support 128
    - Change the SSID on the E500 as a workaround for a firmware bug
    - Disable prefetch on the P600 controller. An ASIC bug may result in
      prefetching beyond the end of physical memory
    - Increase blk_queue_max_sectors from 512 to 2048 to increase performance
    - Map out more memor for the PCI config table, required to reach offset
      0x214 to disable DMA on the P600
    - Set a default raid level on a volume that either does not support
      reading the geometry or reports an invalid geometry for whatever reason
      to avoid problems with buggy firmware
    - Revert change that replaed XFER_READ/XFER_WRITE macros with
      h->cciss_read/h->cciss_write that caused command timeouts on older
      controllers on ia32 (closes: #402787)
  * Fix mincore hang (CVE-2006-4814)
  * ia64: turn on IOC4 modules for SGI Altix systems. Thanks to Stephane Larose
    for suggesting this.
  * Add versioned build dep on findutils to make sure the system find command
    supports the -execdir action (closes: #405150)
  * Hardcode the output of the scripts under arch/ia64/scripts as executed
    in an etch environment so that we can build out of tree modules correctly
    (closes: #392592)
  * Update unusual_devs entry for ipod to fix an eject issue (closes: #406124)
  * Re-add verify_pmtmr_rate, resolving problems seen on older K6 ASUS
    boards where the ACPI PM timer runs too fast (closes: #394753)
  * Avoid condition where /proc/swaps header may not be printed
    (closes: #292318)
  * [hppa] disable XFS until it works (closes: #350482)

  [ Norbert Tretkowski ]
  * libata: handle 0xff status properly. (closes: #391867)
  * alpha: enabled CONFIG_SCSI_ARCMSR. (closes: #401187)
  * removed BROKEN_ON_SMP dependency from I2C_ELEKTOR. (closes: #402253)

  [ Christian T. Steigies ]
  * m68k/atari: enable keyboard, mouse and fb drivers
  * m68k/atari: fixes for ethernec and video driver by Michael Schmitz
  * m68k/atari: fixes for scsi driver by Michael Schmitz
  * m68k/mac: fixes for mace and cuda driver by Finn Thain
  * m68k/atari: fixes for ide driver by Michael Schmitz
  * m68k/atari: fixes for ide driver by Michael Schmitz
  * m68k/atari: fixes for ethernec and atakeyb driver by Michael Schmitz, build ethernec as module
  * m68k/mac: fixes for mace and adb driver by Finn Thain

  [ maximilian attems ]
  * Add stable release 2.6.18.6:
    - EBTABLES: Fix wraparounds in ebt_entries verification.
    - EBTABLES: Verify that ebt_entries have zero ->distinguisher.
    - EBTABLES: Deal with the worst-case behaviour in loop checks.
    - EBTABLES: Prevent wraparounds in checks for entry components' sizes.
    - skip data conversion in compat_sys_mount when data_page is NULL
    - bonding: incorrect bonding state reported via ioctl
    - x86-64: Mark rdtsc as sync only for netburst, not for core2
      (closes: #406767)
    - dm crypt: Fix data corruption with dm-crypt over RAID5 (closes: #402812)
    - forcedeth: Disable INTx when enabling MSI in forcedeth
    - PKT_SCHED act_gact: division by zero
    - XFRM: Use output device disable_xfrm for forwarded packets
    - IPSEC: Fix inetpeer leak in ipv4 xfrm dst entries.
    - V4L: Fix broken TUNER_LG_NTSC_TAPE radio support
    - m32r: make userspace headers platform-independent
    - IrDA: Incorrect TTP header reservation
    - SUNHME: Fix for sunhme failures on x86
    - Bluetooth: Add packet size checks for CAPI messages (CVE-2006-6106)
    - softmac: remove netif_tx_disable when scanning
    - DVB: lgdt330x: fix signal / lock status detection bug
    - dm snapshot: fix freeing pending exception
    - NET_SCHED: policer: restore compatibility with old iproute binaries
    - NETFILTER: ip_tables: revision support for compat code
    - ARM: Add sys_*at syscalls
    - ieee1394: ohci1394: add PPC_PMAC platform code to driver probe
    - softirq: remove BUG_ONs which can incorrectly trigger
  * Hand-picked from stable release 2.6.16.30:
    - [PPPOE]: Advertise PPPoE MTU
  * Hand-picked from stable release 2.6.16.31:
    - [NETFILTER]: Fix ip6_tables extension header bypass bug (CVE-2006-4572)
    - fix RARP ic_servaddr breakage
  * Hand-picked from stable release 2.6.16.32:
    - drivers/telephony/ixj: fix an array overrun
    - flush D-cache in failure path
  * Hand-picked from stable release 2.6.16.33:
    - Add new PHY to sis900 supported list
    - ipmi_si_intf.c: fix "&& 0xff" typos
    - drivers/scsi/psi240i.c: fix an array overrun
  * Hand-picked from stable release 2.6.16.34:
    - [IPX]: Annotate and fix IPX checksum
    - [IGMP]: Fix IGMPV3_EXP() normalization bit shift value.
  * Hand-picked from stable release 2.6.16.35:
    - sgiioc4: Disable module unload
    - Fix a masking bug in the 6pack driver.
    - drivers/usb/input/ati_remote.c: fix cut'n'paste error
    - proper flags type of spin_lock_irqsave()
  * Hand-picked from stable release 2.6.16.37:
    - [CRYPTO] sha512: Fix sha384 block size
    - [SCSI] gdth: Fix && typos
    - Fix SUNRPC wakeup/execute race condition
  * Enable DEBUG_FS for usbmon in generic config. Don't disable it on alpha,
    amd64, hppa and ia64. (closes: 378542)
  * Backport a number of upstream fixes for the r8169 driver, needed for
    network performance (closes: 388870, 400524)
    - r8169: more alignment for the 0x8168
    - r8169: phy program update
    - r8169: more magic during initialization of the hardware
    - r8169: perform a PHY reset before any other operation at boot time
    - r8169: Fix iteration variable sign
    - r8169: remove extraneous Cmd{Tx/Rx}Enb write
  * sound: hda: detect ALC883 on MSI K9A Platinum motherboards (MS-7280)
    patch from Leonard Norrgard <leonard.norrgard@refactor.fi>
  * tulip: Add i386 specific patch to remove duplicate pci ids.
    Thanks Jurij Smakov <jurij@wooyd.org> (closes: #334104, #405203)
  * amd64, i386: Disable SK98LIN as SKGE is the modern capable driver.
    (closes: 405196)
  * Backout net-bcm43xx_netdev_watchdog.patch and push 2.6.18.2 fix.
    (closes: 402475)

  [ Jurij Smakov ]
  * Add bugfix/sparc/isa-dev-no-reg.patch to make sure that
    isa_dev_get_resource() can deal with devices which do not have a 'reg'
    PROM property. Failure to handle such devices properly resulted in an
    oops during boot on Netra X1. Thanks to Richard Mortimer for debugging
    and patch. (closes: #404216)
  * Add bugfix/sparc/ehci-hub-contol-alignment.patch to prevent unaligned
    memory accesses in ehci-hub-control() by adding an alignment attribute
    to the tbuf array declaration. Thanks to David Miller for the patch.

  [ Sven Luther ]
  * [powerpc] Enable CONFIG_PMAC_BACKLIGHT_LEGACY (Closes: #407671).

 -- Bastian Blank <waldi@debian.org>  Wed, 24 Jan 2007 13:21:51 +0100

linux-2.6 (2.6.18-8) unstable; urgency=low

  * Fix relations in the generated control file. (closes: #400544)
  * Add stable release 2.6.18.4:
    - bridge: fix possible overflow in get_fdb_entries (CVE-2006-5751)
  * Add stable release 2.6.18.5:
    - pcmcia: fix 'rmmod pcmcia' with unbound devices
    - BLUETOOTH: Fix unaligned access in hci_send_to_sock.
    - alpha: Fix ALPHA_EV56 dependencies typo
    - TG3: Add missing unlock in tg3_open() error path.
    - softmac: fix a slab corruption in WEP restricted key association
    - AGP: Allocate AGP pages with GFP_DMA32 by default
    - V4L: Do not enable VIDEO_V4L2 unconditionally
    - bcm43xx: Drain TX status before starting IRQs
    - fuse: fix Oops in lookup
    - UDP: Make udp_encap_rcv use pskb_may_pull
    - NETFILTER: Missing check for CAP_NET_ADMIN in iptables compat layer
    - NETFILTER: ip_tables: compat error way cleanup
    - NETFILTER: ip_tables: fix module refcount leaks in compat error paths
    - NETFILTER: Missed and reordered checks in {arp,ip,ip6}_tables
    - NETFILTER: arp_tables: missing unregistration on module unload
    - NETFILTER: Kconfig: fix xt_physdev dependencies
    - NETFILTER: xt_CONNSECMARK: fix Kconfig dependencies
    - NETFILTER: H.323 conntrack: fix crash with CONFIG_IP_NF_CT_ACCT
    - IA64: bte_unaligned_copy() transfers one extra cache line.
    - x86 microcode: don't check the size
    - scsi: clear garbage after CDBs on SG_IO
    - IPV6: Fix address/interface handling in UDP and DCCP, according to the scoping architecture.
  * Revert abi changing patch from 2.6.18.5.

 -- Bastian Blank <waldi@debian.org>  Sun, 10 Dec 2006 17:51:53 +0100

linux-2.6 (2.6.18-7) unstable; urgency=low

  [ Bastian Blank ]
  * Emit conflict lines for initramfs generators. (closes: #400305)
  * Update vserver patch to 2.0.2.2-rc8.
  * s390: Add patch to fix posix types.

  [ Martin Michlmayr ]
  * r8169: Add an option to ignore parity errors.
  * r8169: Ignore parity errors on the Thecus N2100.
  * rtc: Add patch from Riku Voipio to get RS5C372 going on the N2100.
  * arm/iop32x: Build RS5C372 support into the kernel.

  [ maximilian attems ]
  * hfs: Fix up error handling in HFS. (MOKB-14-11-2006)
  * sata: Avoid null pointer dereference in SATA Promise.
  * cifs: Set CIFS preferred IO size.

  [ Jurij Smakov ]
  * Add bugfix/sunhme-pci-enable.patch, fixing the failure of sunhme
    driver on x86/PCI hosts due to missing pci_enable_device() and
    pci_set_master() calls, lost during code refactoring upstream.
    (closes: #397460)

 -- Bastian Blank <waldi@debian.org>  Mon,  4 Dec 2006 15:20:30 +0100

linux-2.6 (2.6.18-6) unstable; urgency=low

  [ maximilian attems ]
  * Enable the new ACT modules globally. They were already set for amd64, hppa
    and mips/mipsel - needed by newer iproute2. (closes: #395882, #398172)
  * Fix msync() for LSB 3.1 compliance, backport fedora patches from 2.6.19
   - mm: tracking shared dirty pages
   - mm: balance dirty pages
   - mm: optimize the new mprotect() code a bit
   - mm: small cleanup of install_page()
   - mm: fixup do_wp_page()
   - mm: msync() cleanup (closes: #394392)
  * [amd64,i386] Enable CONFIG_USB_APPLETOUCH=m (closes: #382298)
  * Add stable release 2.6.18.3:
    - x86_64: Fix FPU corruption
    - e1000: Fix regression: garbled stats and irq allocation during swsusp
    - POWERPC: Make alignment exception always check exception table
    - usbtouchscreen: use endpoint address from endpoint descriptor
    - fix via586 irq routing for pirq 5
    - init_reap_node() initialization fix
    - CPUFREQ: Make acpi-cpufreq unsticky again.
    - SPARC64: Fix futex_atomic_cmpxchg_inatomic implementation.
    - SPARC: Fix missed bump of NR_SYSCALLS.
    - NET: __alloc_pages() failures reported due to fragmentation
    - pci: don't try to remove sysfs files before they are setup.
    - fix UFS superblock alignment issues
    - NET: Set truesize in pskb_copy
    - block: Fix bad data direction in SG_IO (closes: #394690)
    - cpqarray: fix iostat
    - cciss: fix iostat
    - Char: isicom, fix close bug
    - TCP: Don't use highmem in tcp hash size calculation.
    - S390: user readable uninitialised kernel memory, take 2.
    - correct keymapping on Powerbook built-in USB ISO keyboards
    - USB: failure in usblp's error path
    - Input: psmouse - fix attribute access on 64-bit systems
    - Fix sys_move_pages when a NULL node list is passed.
    - CIFS: report rename failure when target file is locked by Windows
    - CIFS: New POSIX locking code not setting rc properly to zero on successful
    - Patch for nvidia divide by zero error for 7600 pci-express card
      (maybe fixes 398258)
    - ipmi_si_intf.c sets bad class_mask with PCI_DEVICE_CLASS

  [ Steve Langasek ]
  * [alpha] new titan-video patch, for compatibility with TITAN and similar
    systems with non-standard VGA hose configs
  * [alpha] bugfix for srm_env module from upstream (Jan-Benedict Glaw),
    makes the module compatible with the current /proc interface so that
    reads no longer return EFAULT.  (closes: #353079)
  * Bump ABI to 3 for the msync fixes above.

  [ Martin Michlmayr ]
  * arm: Set CONFIG_BINFMT_MISC=m
  * arm/ixp4xx: Set CONFIG_ATM=m (and related modules) so CONFIG_USB_ATM has
    an effect.
  * arm/iop32x: Likewise.
  * arm/s3c2410: Unset CONFIG_PM_LEGACY.
  * arm/versatile: Fix Versatile PCI config byte accesses
  * arm/ixp4xx: Swap the disk 1 and disk 2 LED definitions so they're right.
  * mipsel/r5k-cobalt: Unset CONFIG_SCSI_SYM53C8XX_2 because the timeout is
    just too long.
  * arm/ixp4xx: Enable more V4L USB devices.

  [ dann frazier ]
  * Backport various SCTP changesets from 2.6.19, recommended by Vlad Yasevich
    (closes: #397946)
  * Add a "Scope of security support" section to README.Debian, recommended
    by Moritz Muehlenhoff

  [ Thiemo Seufer ]
  * Enable raid456 for mips/mipsel qemu kernel.

  [ dann frazier ]
  * The scope of the USR-61S2B unusual_dev entry was tightened, but too
    strictly. Loosen it to apply to additional devices with a smaller bcd.
    (closes: #396375)

  [ Sven Luther ]
  * Added support for TI ez430 development tool ID in ti_usb.
    Thanks to Oleg Verych for providing the patch.

  [ Christian T. Steigies ]
  * Added support for Atari EtherNEC, Aranym, video, keyboard, mouse, and serial
    by Michael Schmitz

  [ Bastian Blank ]
  * [i386] Reenable AVM isdn card modules. (closes: #386872)

 -- Bastian Blank <waldi@debian.org>  Tue, 21 Nov 2006 11:28:09 +0100

linux-2.6 (2.6.18-5) unstable; urgency=low

  [ maximilian attems ]
  * [s390] readd the fix for "S390: user readable uninitialised kernel memory
    (CVE-2006-5174)"
  * [s390] temporarily add patch queued for 2.6.18.3 fixing 32 bit opcodes and
    instructions.

  [ Thiemo Seufer ]
  * Fix build failure of hugetlbfs (closes: #397139).
  * Add kernel configuration for qemu's mips/mipsel emulation, thanks to
    Aurelien Jarno.

  [ Bastian Blank ]
  * Update vserver patch to 2.0.2.2-rc6.
  * Update xen parts for vserver. (closes: #397281)

  [ dann frazier ]
  * [ia64] Move to upstream version of sal-flush-fix patch, which is slightly
    different than the early version added in 2.6.18-3.

  [ Frederik Schüler ]
  * [i386] Acticate CONFIG_SX for all flavours. (closes: #391275)

  [ Steve Langasek ]
  * [alpha] new asm-subarchs patch: tell the compiler that we're
    deliberately emitting ev56 or ev6 instructions, so that this code
    will still compile without having to cripple gcc-4.1's checking of
    whether the correct instruction set is used.  Closes: #397139.

  [ Martin Michlmayr ]
  * arm/ixp4xx: Enable CONFIG_USB_ATM.
  * arm/iop32x: Enable CONFIG_PPPOE.
  * arm/iop32x: Enable CONFIG_USB_ATM.

 -- Bastian Blank <waldi@debian.org>  Wed,  8 Nov 2006 17:15:55 +0100

linux-2.6 (2.6.18-4) unstable; urgency=low

  [ Norbert Tretkowski ]
  * [alpha] Switched to gcc-4.1.

  [ Jurij Smakov ]
  * [sparc] Remove sparc64-atyfb-xl-gr.patch, it does more harm than
    good in 2.6.18.
  * [sparc] Add bugfix/sparc/compat-alloc-user-space-alignment.patch
    (thanks to David Miller) to make sure that compat_alloc_user_space()
    always returns memory aligned on a 8-byte boundary on sparc. This
    prevents a number of unaligned memory accesses, like the ones in
    sys_msgrcv() and compat_sys_msgrcv(), triggered every 5 seconds whenever
    fakeroot is running.
  * [sparc] Add bugfix/sparc/bus-id-size.patch (thanks to David Miller)
    to ensure that the size of the strings stored in the bus_id field of
    struct device never exceeds the amount of memory allocated for them
    (20 bytes). It fixes the situations in which storing longer device
    names in this field would cause corruption of adjacent memory regions.
    (closes: #394697).
  * [sparc] Add bugfix/sparc/sunblade1k-boot-fix.patch (thanks to David
    Miller) to fix a boottime crash on SunBlade1000.
  * [sparc] Add bugfix/sparc/t1k-cpu-lockup.patch (thanks to David Miller)
    to prevent soft CPU lockup on T1000 servers, which can be triggered from
    userspace, resulting in denial of service.

  [ Martin Michlmayr ]
  * arm/iop32x: Fix the interrupt of the 2nd Ethernet slot on N2100.
  * arm/iop32x: Allow USB and serial to co-exist on N2100.
  * arm/ixp4xx: Add clocksource for Intel IXP4xx platforms.
  * arm: Enable CONFIG_AUDIT=y again.
  * arm/ixp4xx: Add the IXP4xx Ethernet driver.
  * arm/ixp4xx: Build LED support into the kernel.
  * Add a driver for Fintek F75375S/SP and F75373.
  * arm/iop32x: Build F75375S/SP support in.
  * arm/iop32x: Fix the size of the RedBoot config partition.

  [ maximilian attems ]
  * Add netpoll leak fix.
  * Add upstream forcedeth swsusp support.
  * r8169: PCI ID for Corega Gigabit network card.
  * r8169: the MMIO region of the 8167 stands behin BAR#1.
  * r8169: Add upstream fix for infinite loop during hotplug.
  * Bump build-dependency on kernel-package to 10.063.
  * r8169: pull revert mac address change support.
  * bcm43xx: Add full netdev watchout timeout patch. (closes: 392065)
    Thanks Sjoerd Simons <sjoerd@spring.luon.net> for the testing.
  * Add stable release 2.6.18.2:
    - Remove not yet released, revert the included patches.
    - Keep aboves bcm43xx fix, it's more complete.
    - Watchdog: sc1200wdt - fix missing pnp_unregister_driver()
    - fix missing ifdefs in syscall classes hookup for generic targets
    - JMB 368 PATA detection
    - usbfs: private mutex for open, release, and remove
    - sound/pci/au88x0/au88x0.c: ioremap balanced with iounmap
    - x86-64: Fix C3 timer test
    - Reintroduce NODES_SPAN_OTHER_NODES for powerpc
    - ALSA: emu10k1: Fix outl() in snd_emu10k1_resume_regs()
    - IB/mthca: Use mmiowb after doorbell ring
    - SCSI: DAC960: PCI id table fixup
    - ALSA: snd_rtctimer: handle RTC interrupts with a tasklet
    - JFS: pageno needs to be long
    - SPARC64: Fix central/FHC bus handling on Ex000 systems.
    - SPARC64: Fix memory corruption in pci_4u_free_consistent().
    - SPARC64: Fix PCI memory space root resource on Hummingbird.
      (closes: #392078)
    - Fix uninitialised spinlock in via-pmu-backlight code.
    - SCSI: aic7xxx: pause sequencer before touching SBLKCTL
    - IPoIB: Rejoin all multicast groups after a port event
    - ALSA: Dereference after free in snd_hwdep_release()
    - rtc-max6902: month conversion fix
    - NET: Fix skb_segment() handling of fully linear SKBs
    - SCTP: Always linearise packet on input
    - SCSI: aic7xxx: avoid checking SBLKCTL register for certain cards
    - IPV6: fix lockup via /proc/net/ip6_flowlabel [CVE-2006-5619]
    - fix Intel RNG detection
    - ISDN: check for userspace copy faults
    - ISDN: fix drivers, by handling errors thrown by ->readstat()
    - splice: fix pipe_to_file() ->prepare_write() error path
    - ALSA: Fix bug in snd-usb-usx2y's usX2Y_pcms_lock_check()
    - ALSA: Repair snd-usb-usx2y for usb 2.6.18
    - PCI: Remove quirk_via_abnormal_poweroff
    - Bluetooth: Check if DLC is still attached to the TTY
    - vmscan: Fix temp_priority race
    - Use min of two prio settings in calculating distress for reclaim
    - __div64_32 for 31 bit. Fixes funny clock speed on hercules emulator.
      (closes: 395247)
    - DVB: fix dvb_pll_attach for mt352/zl10353 in cx88-dvb, and nxt200x
    - fuse: fix hang on SMP
    - md: Fix bug where spares don't always get rebuilt properly when they become live.
    - md: Fix calculation of ->degraded for multipath and raid10
    - knfsd: Fix race that can disable NFS server.
    - md: check bio address after mapping through partitions.
    - fill_tgid: fix task_struct leak and possible oops
    - uml: fix processor selection to exclude unsupported processors and features
    - uml: remove warnings added by previous -stable patch
    - Fix sfuzz hanging on 2.6.18
    - SERIAL: Fix resume handling bug
    - SERIAL: Fix oops when removing suspended serial port
    - sky2: MSI test race and message
    - sky2: pause parameter adjustment
    - sky2: turn off PHY IRQ on shutdown
    - sky2: accept multicast pause frames
    - sky2: GMAC pause frame
    - sky2: 88E803X transmit lockup (2.6.18)
    - tcp: cubic scaling error
    - mm: fix a race condition under SMC + COW
    - ALSA: powermac - Fix Oops when conflicting with aoa driver
    - ALSA: Fix re-use of va_list
    - posix-cpu-timers: prevent signal delivery starvation
    - NFS: nfs_lookup - don't hash dentry when optimising away the lookup
    - uml: make Uml compile on FC6 kernel headers
    - Fix potential interrupts during alternative patching
  * Backport atkbd - supress "too many keys" error message.
  * [s390] Revert temporarly 2.6.18.1 "S390: user readable uninitialised
    kernel memory (CVE-2006-5174)" fix as it causes ftfbs

  [ Sven Luther ]
  * [powerpc] Added exception alignement patch from Benjamin Herrenschmidt.

  [ Frederik Schüler ]
  * Bump ABI to 2.
  * Update vserver patch to 2.0.2.2-rc4.

  [ Thiemo Seufer ]
  * Add patches from linux-mips.org's 2.6.18-stable branch:
    - bugfix/copy-user-highpage.patch, needed for cache alias handling
      on mips/mipsel/hppa.
    - bugfix/mips/syscall-wiring.patch, fixes TLS register access, and
      n32 rt_sigqueueinfo.
    - bugfix/mips/sb1-flush-cache-data-page.patch, missing cache flush
      on SB-1.
    - bugfix/mips/trylock.patch, fix trylock implementation for R1x000
      and R3xxx.
    - bugfix/mips/smp-cpu-bringup.patch, correct initialization of
      non-contiguous CPU topology.
    - bugfix/mips/header-exports.patch, clean up userland exports of
      kernel headers.
    - bugfix/mips/sb1-interrupt-handler.patch, fix broken interrupt
      routing on SB-1.
    - bugfix/mips/cache-alias.patch, fixes #387498 for mips/mipsel.
    - bugfix/mips/ip22-zilog-console.patch, fix long delays seen with
      SGI ip22 serial console.
    - bugfix/mips/signal-handling.patch, fixes a signal handling race
      condition shown with gdb.
    - bugfix/mips/sb1-duart-tts.patch, replaces mips-sb1-duart-tts.patch,
      use standard Linux names for SB-1 consoles.
    - bugfix/mips/wait-race.patch, correct behaviour of the idle loop.
    - bugfix/mips/sgi-ioc3.patch, checksumming fix for IOC3 network
      driver.
    - features/mips/qemu-kernel.patch, support for the mips/mipsel
      machine emulated by Qemu.
    - features/mips/backtrace.patch, reimplementation of stack analysis
      and backtrace printing, useful for in-kernel debugging.
    - bugfix/mips/dec-scsi.patch, replaces mips-dec-scsi.patch, fixes DSP
      SCSI driver for DECstations.
    - bugfix/mips/dec-serial.patch, replaces mips-dec-serial.patch, fix
      serial console handling on DECstations.

 -- Frederik Schüler <fs@debian.org>  Sat,  4 Nov 2006 18:45:02 +0100

linux-2.6 (2.6.18-3) unstable; urgency=low

  [ Bastian Blank ]
  * Fix home of patch apply script.
  * Unify CPUSET option. (closes: #391931)
  * Support xen version 3.0.3-1.
  * Add AHCI suspend support.
  * Add patch to support bindmount without nodev on vserver.
  * Update fedora xen patch to changeset 36252.

  [ Steve Langasek ]
  * [alpha] restore alpha-prctl.patch, which keeps disappearing every time
    there's a kernel upgrade :/

  [ Frederik Schüler ]
  * Activate CONFIG_NET_CLS_* globaly. (Closes: #389918)
  * Make CONFIG_EFI_VARS modular on i386. (Closes: #381951)
  * Activate CONFIG_SCSI_ARCMSR on amd64, powerpc, sparc too.
  * [vserver] Activate HARDCPU and HARDCPU_IDLE.
  * [vserver] Upgrade to vs2.0.2.2-rc2.

  [ maximilian attems ]
  * [mipsel] Disable CONFIG_SECURITY_SECLVL on DECstations too.
  * Add stable release 2.6.18.1:
   - add utsrelease.h to the dontdiff file
   - V4L: copy-paste bug in videodev.c
   - block layer: elv_iosched_show should get elv_list_lock
   - NETFILTER: NAT: fix NOTRACK checksum handling
   - bcm43xx: fix regressions in 2.6.18 (Closes: #392065)
   - x86-64: Calgary IOMMU: Fix off by one when calculating register space
     location
   - ide-generic: jmicron fix
   - scx200_hrt: fix precedence bug manifesting as 27x clock in 1 MHz mode
   - invalidate_inode_pages2(): ignore page refcounts
   - rtc driver rtc-pcf8563 century bit inversed
   - fbdev: correct buffer size limit in fbmem_read_proc()
   - mm: bug in set_page_dirty_buffers
   - TCP: Fix and simplify microsecond rtt sampling
   - MD: Fix problem where hot-added drives are not resynced.
   - IPV6: Disable SG for GSO unless we have checksum
   - PKT_SCHED: cls_basic: Use unsigned int when generating handle
   - sata_mv: fix oops
   - [SPARC64]: Kill bogus check from bootmem_init().
   - IPV6: bh_lock_sock_nested on tcp_v6_rcv
   - [CPUFREQ] Fix some more CPU hotplug locking.
   - SPARC64: Fix serious bug in sched_clock() on sparc64
   - Fix VIDIOC_ENUMSTD bug
   - load_module: no BUG if module_subsys uninitialized
   - i386: fix flat mode numa on a real numa system
   - cpu to node relationship fixup: map cpu to node
   - cpu to node relationship fixup: acpi_map_cpu2node
   - backlight: fix oops in __mutex_lock_slowpath during head
     /sys/class/graphics/fb0/*
   - do not free non slab allocated per_cpu_pageset
   - rtc: lockdep fix/workaround
   - powerpc: Fix ohare IDE irq workaround on old powermacs
   - sysfs: remove duplicated dput in sysfs_update_file
   - powerpc: fix building gdb against asm/ptrace.h
   - Remove offsetof() from user-visible <linux/stddef.h>
   - Clean up exported headers on CRIS
   - Fix v850 exported headers
   - Don't advertise (or allow) headers_{install,check} where inappropriate.
   - Remove UML header export
   - Remove ARM26 header export.
   - Fix H8300 exported headers.
   - Fix m68knommu exported headers
   - Fix exported headers for SPARC, SPARC64
   - Fix 'make headers_check' on m32r
   - Fix 'make headers_check' on sh64
   - Fix 'make headers_check' on sh
   - Fix ARM 'make headers_check'
   - One line per header in Kbuild files to reduce conflicts
   - sky2 network driver device ids
   - sky2: tx pause bug fix
   - netdrvr: lp486e: fix typo
   - mv643xx_eth: fix obvious typo, which caused build breakage
   - zone_reclaim: dynamic slab reclaim
   - Fix longstanding load balancing bug in the scheduler
   - jbd: fix commit of ordered data buffers
   - ALSA: Fix initiailization of user-space controls
   - USB: Allow compile in g_ether, fix typo
   - IB/mthca: Fix lid used for sending traps
   - S390: user readable uninitialised kernel memory (CVE-2006-5174)
   - zd1211rw: ZD1211B ASIC/FWT, not jointly decoder
   - V4L: pvrusb2: Limit hor res for 24xxx devices
   - V4L: pvrusb2: Suppress compiler warning
   - V4L: pvrusb2: improve 24XXX config option description
   - V4L: pvrusb2: Solve mutex deadlock
   - DVB: cx24123: fix PLL divisor setup
   - V4L: Fix msp343xG handling regression
   - UML: Fix UML build failure
   - uml: use DEFCONFIG_LIST to avoid reading host's config
   - uml: allow using again x86/x86_64 crypto code
   - NET_SCHED: Fix fallout from dev->qdisc RCU change
  * Add backported git patch remving BSD secure level - request by the
    Debian Security Team. (closes: 389282)
  * [powerpc] Add DAC960-ipr PCI id table fixup.
  * [powerpc] Fix uninitialised spinlock in via-pmu-backlight code.
  * Fix serial_cs resume handling.
  * Fix oops when removing suspended serial port.
  * Check if DLC is still attached to the TTY.
  * Add fedora backport of i965 DRM support.

  [ Martin Michlmayr ]
  * [mips] Apply some patches from linux-mips' linux-2.6.18-stable GIT tree:
    - The o32 fstatat syscall behaves differently on 32 and 64 bit kernels
    - fstatat syscall names
    - BCM1480: Mask pending interrupts against c0_status.im.
    - Cobalt: Time runs too quickly
    - Show actual CPU information in /proc/cpuinfo
    - Workaround for bug in gcc -EB / -EL options
    - Do not use -msym32 option for modules
    - Fix O32 personality(2) call with 0xffffffff argument
    - Use compat_sys_mount

  [ dann frazier ]
  * [ia64]: Fix booting on HP cell systems, thanks to Troy Heber
    - Enable CONFIG_HUGETLBFS
    - bugfix/ia64/sal-flush-fix.patch: delay sal cache flush
  * bugfix/sky2-receive-FIFO-fix.patch: fix sky2 hangs on some chips
    Thanks to Stephen Hemminger for the patch. (Closes: #391382)
  * features/all/drivers/cciss-support-for-gt-2TB-volumes.patch:
    Add support for > 2TB volumes
  * bugfix/sym2-dont-claim-raid-devs.patch: Prevent cpqarray/sym2 conflict
    by telling sym2 not to claim raid devices. (Closes: #391384)

  [ Sven Luther ]
  * [powerpc] Added AMD74xx driver module to the powerpc64 flavour
    (Closes: #391861).

  [ Kyle McMartin ]
  * [hppa] Force CROSS_COMPILE=hppa64-linux-gnu- (closes: #389296)

 -- Bastian Blank <waldi@debian.org>  Sat, 21 Oct 2006 15:59:43 +0200

linux-2.6 (2.6.18-2) unstable; urgency=low

  [ Bastian Blank ]
  * hppa: Fix compiler dependencies. (closes: #389296)
  * Make cfq the default io scheduler.
  * Add arcmsr (Areca) driver.
  * powerpc/prep: Fix compatibility asm symlink.
  * m68k: Disable initramfs support.

  [ Kyle McMartin ]
  * hppa: Add parisc patchset.

  [ Norbert Tretkowski ]
  * [alpha] Workaround undefined symbols by setting CONFIG_SCSI=y for smp flavour.
    (closes: #369517)

  [ Christian T. Steiges ]
  * m68k: Update patches for 2.6.18.
  * m68k: Re-Add m68k-as and m68k-macro patch which allow building with current binutils.
  * m68k: disable CONFIG_AUDIT for m68k.
  * m68k/mac: add m68k-no-backlight and m68k-fbcon patch.
  * m68k/mac: enable SONIC, disable all ADB but CUDA.

  [ Jurij Smakov ]
  * Add bugfix/proc-fb-reading.patch to fix the inconsistent behaviour
    of /proc/fb. (Closes: #388815)
  * sparc: Enable vserver flavour for sparc64. (Closes: #386656)

 -- Bastian Blank <waldi@debian.org>  Fri, 29 Sep 2006 14:12:19 +0200

linux-2.6 (2.6.18-1) unstable; urgency=low

  The unpruned release

  [ Martin Michlmayr ]
  * Bump build-dependency on kernel-package to 10.054.
  * arm/iop32x: Build ext2/3 as modules.
  * arm/iop32x: Disable CONFIG_EMBEDDED.
  * mipsel/r5k-cobalt: Enable ISDN.
  * arm/footbridge: Enable the CIFS module (closes: #274808).
  * arm/nslu2: Drop flavour since this machine is supported by arm/ixp4xx.
  * arm: Make get_unaligned() work with const pointers and GCC 4.1.
  * mipsel/r5k-cobalt: Enable CONFIG_BONDING as a module.
  * arm/iop32x: Likewise.
  * arm/ixp4xx: Likewise.
  * arm: Disable CONFIG_AUDIT for now since it's broken.

  [ Sven Luther ]
  * [powerpc] Enabled the -prep flavour. (Closes: #359025)
  * [powerpc] The sisfb framebuffer device is now builtin.
  * [powerpc] Updated the powerpc serial patch. This fixes the XServe serial
    port, but at the cost powermac pcmcia serial cards support.
    Thanks go to Mark Hymers for providing the patch.
    (Closes: #364637, #375194)
  * [powerpc] Added patch to fix oldworld/quik booting.
    Thanks fo to Christian Aichinger for investigating to Benjamin
    Herrenschmidt for providing the patch. (Closes: #366620, #375035).
  * [powerpc] Fixes hvc_console caused suspsend-to-disk breakage. Thanks to
    Andrew Morton for providing the patch. (Closes: #387178)
  * [powerpc] Disabled mv643xx_eth on powerpc64 flavours, as there never was a
    Marvell Discovery northbrige for 64bit powerpc cpus.

  [ Frederik Schüler ]
  * Remove obsolete options from amd64 and i386 configs.
  * Deactivate EVBUG.
  * Make PARPORT options global.
  * [i386] Add class definition for 486 flavour.

  [ maximilian attems ]
  * Enable CONFIG_PRINTER=m for all powerpc flavours.
  * Enable the new alsa CONFIG_SND_AOA framework for powerpc.
  * Add the merged advansys pci table patch.

  [ Bastian Blank ]
  * hppa: Use gcc-4.1.
  * Only provide 16 legacy ptys.

  [ Norbert Tretkowski ]
  * [alpha] Updated configs.
  * [alpha] Disabled CONFIG_AUDIT, broken.
  * [alpha] Added vserver flavour.

 -- Bastian Blank <waldi@debian.org>  Sun, 24 Sep 2006 15:55:37 +0200

linux-2.6 (2.6.17-9) unstable; urgency=medium

  [ Bastian Blank ]
  * Update vserver patch to 2.0.2.
    - Fix possible priviledge escalation in remount code. (CVE-2006-4243)

  [ Frederik Schüler ]
  * Add stable release 2.5.17.12:
    - sky2: version 1.6.1
    - sky2: fix fiber support
    - sky2: MSI test timing
    - sky2: use dev_alloc_skb for receive buffers
    - sky2: clear status IRQ after empty
    - sky2: accept flow control
    - dm: Fix deadlock under high i/o load in raid1 setup.
    - Remove redundant up() in stop_machine()
    - Missing PCI id update for VIA IDE
    - PKTGEN: Fix oops when used with balance-tlb bonding
    - PKTGEN: Make sure skb->{nh,h} are initialized in fill_packet_ipv6() too.
    - Silent data corruption caused by XPC
    - uhci-hcd: fix list access bug
    - binfmt_elf: fix checks for bad address
    - [s390] bug in futex unqueue_me
    - fcntl(F_SETSIG) fix
    - IPV6 OOPS'er triggerable by any user
    - SCTP: Fix sctp_primitive_ABORT() call in sctp_close().
    - SPARC64: Fix X server crashes on sparc64
    - TG3: Disable TSO by default
    - dm: mirror sector offset fix
    - dm: fix block device initialisation
    - dm: add module ref counting
    - dm: fix mapped device ref counting
    - dm: add DMF_FREEING
    - dm: change minor_lock to spinlock
    - dm: move idr_pre_get
    - dm: fix idr minor allocation
    - dm snapshot: unify chunk_size
    - Have ext2 reject file handles with bad inode numbers early.
    - Allow per-route window scale limiting
    - bridge-netfilter: don't overwrite memory outside of skb
    - fix compilation error on IA64
    - Fix output framentation of paged-skbs
    - spectrum_cs: Fix firmware uploading errors
    - TEXTSEARCH: Fix Boyer Moore initialization bug
  * Add stable release 2.6.17.13:
    - lib: add idr_replace
    - pci_ids.h: add some VIA IDE identifiers
  * Remove patches merged upstream:
    - s390-kernel-futex-barrier.patch
  * Unpatch ia64-mman.h-fix.patch

 -- Bastian Blank <waldi@debian.org>  Wed, 13 Sep 2006 14:54:14 +0200

linux-2.6 (2.6.17-8) unstable; urgency=low

  [ Martin Michlmayr ]
  * arm/ixp4xx: Enable CONFIG_W1.

  [ dann frazier ]
  * sound-pci-hda-mac-mini-quirks.diff, sound-pci-hda-intel-d965.diff
    sound-pci-hda-mac-mini-intel945.diff:
    Updates to patch_sigmatel.c to add x86 mac-mini sound support
    Thanks to Matt Kraai. (closes: #384972)

  [ Kyle McMartin ]
  * hppa: Re-enable pa8800 fixing patches from James Bottomley.
    Pulled fresh from parisc-linux git tree.
  * ia64: Pull in compile-failure fix from Christian Cotte-Barrot.
    Pulled from linux-ia64 mailing list. Fix is correct.
  * hppa/alpha/mips: Fix compile-failure due to missing arch_mmap_check. Patch sent
    upstream to stable@kernel.org.

  [ dann frazier ]
  * sym2: only claim "Storage" class devices - the cpqarray driver should be
    used for 5c1510 devices in RAID mode. (closes: #380272)

  [ Bastian Blank ]
  * Backport change to allow all hypercalls for xen.

 -- Bastian Blank <waldi@debian.org>  Thu, 31 Aug 2006 12:12:51 +0200

linux-2.6 (2.6.17-7) unstable; urgency=low

  [ Martin Michlmayr ]
  * arm/iop32x: Enable CONFIG_BLK_DEV_OFFBOARD.
  * arm/iop32x: Unset CONFIG_BLK_DEV_AMD74XX since it fails on ARM
    with "Unknown symbol pci_get_legacy_ide_irq".
  * arm/iop32x: Enable a number of MD and DM modules.
  * arm/iop32x: Enable some more USB network modules.
  * mipsel/r5k-cobalt: Increase 8250 NR_UARTS and RUNTIME_UARTS to 4.
  * mipsel/r5k-cobalt: Fix MAC detection problem on Qube 2700.

  [ Bastian Blank ]
  * Update vserver patch to 2.0.2-rc29.
  * Add stable release 2.6.17.10:
    - Fix possible UDF deadlock and memory corruption (CVE-2006-4145)
    - elv_unregister: fix possible crash on module unload
    - Fix sctp privilege elevation (CVE-2006-3745)

  [ maximilian attems ]
  * Add RAM range to longclass for -bigmem. (closes: 382799)
  * Add stable release 2.6.17.9:
    - powerpc: Clear HID0 attention enable on PPC970 at boot time
    (CVE-2006-4093)
  * Add stable release 2.6.17.11:
    - Fix ipv4 routing locking bug
    - disable debugging version of write_lock()
    - PCI: fix ICH6 quirks
    - 1394: fix for recently added firewire patch that breaks things on ppc
    - Fix IFLA_ADDRESS handling
    - Fix BeFS slab corruption
    - Fix timer race in dst GC code
    - Have ext3 reject file handles with bad inode numbers early
    - Kill HASH_HIGHMEM from route cache hash sizing
    - sys_getppid oopses on debug kernel
    - IA64: local DoS with corrupted ELFs
    - tpm: interrupt clear fix
    - ulog: fix panic on SMP kernels
    - dm: BUG/OOPS fix
    - MD: Fix a potential NULL dereference in md/raid1
    - ip_tables: fix table locking in ipt_do_table
    - swsusp: Fix swap_type_of
    - sky2: phy power problem on 88e805x
    - ipx: header length validation needed

  [ Frederik Schüler ]
  * Activate CONFIG_R8169_VLAN on amd64. (closes: #383707)
  * Activate EFI boot support on i386. (closes: #381951)

  [ dann frazier ]
  * Include module.lds in headers package if it exists. (closes: #342246)
  * Add Apple MacBook product IDs to usbhid and set
    CONFIG_USB_HIDINPUT_POWERBOOK=y on i386 and amd64. (closes: #383620)

 -- Bastian Blank <waldi@debian.org>  Thu, 24 Aug 2006 15:54:51 +0000

linux-2.6 (2.6.17-6) unstable; urgency=low

  [ maximilian attems ]
  * debian/arch/i386/defines: Activate 686-bigmem flavour for enterprise
  usage.
  * Add ubuntu pci table patch for scsi drivers advansys and fdomain.

  [ Martin Michlmayr ]
  * arm/armeb: Use gcc-4.1.
  * mips/mipsel: Use gcc-4.1.
  * arm/ixp4xx: Update config based on the NSLU2 config.
  * arm/s3c2410: Unset CONFIG_DEBUG_INFO.
  * arm/iop32x: xscale: don't mis-report 80219 as an iop32x
  * arm/iop32x: Add an MTD map for IOP3xx boards
  * arm/iop32x: Add support for the Thecus N2100.
  * arm/iop32x: Add support for the GLAN Tank.
  * arm/iop32x: Add a flavour for IOP32x based machines.

  [ Bastian Blank ]
  * Shrink short descriptions.
  * Make gcc-4.1 the default compiler.
  * [powerpc]: Use gcc-4.1.
  * Move latest and transitional packages to linux-latest-2.6.

  [ Frederik Schüler ]
  * [amd64] Add smp-alternatives backport.
  * [amd64] Drop smp flavours.
  * [amd64] Merge k8 and p4 flavours into a generic one, following upstreams
    advice.
  * Activate BSD_PROCESS_ACCT_V3.
  * Add stable release 2.6.17.8:
    - ALSA: Don't reject O_RDWR at opening PCM OSS
    - Add stable branch to maintainers file
    - tty serialize flush_to_ldisc
    - S390: fix futex_atomic_cmpxchg_inatomic
    - Fix budget-av compile failure
    - cond_resched() fix
    - e1000: add forgotten PCI ID for supported device
    - ext3: avoid triggering ext3_error on bad NFS file handle
    - ext3 -nobh option causes oops
    - Fix race related problem when adding items to and svcrpc auth cache.
    - ieee1394: sbp2: enable auto spin-up for Maxtor disks
    - invalidate_bdev() speedup
    - Sparc64 quad-float emulation fix
    - VLAN state handling fix
    - Update frag_list in pskb_trim
    - UHCI: Fix handling of short last packet
    - sky2: NAPI bug
    - i2c: Fix 'ignore' module parameter handling in i2c-core
    - scx200_acb: Fix the block transactions
    - scx200_acb: Fix the state machine
    - H.323 helper: fix possible NULL-ptr dereference
    - Don't allow chmod() on the /proc/<pid>/ files
    - PCI: fix issues with extended conf space when MMCONFIG disabled because of e820

  [ Sven Luther ]
  * [powerpc] Added console=hvsi0 too to CMDLINE to the powerpc64 flavour, for
    non-virtualized IBM power machines serial console.

 -- Bastian Blank <waldi@debian.org>  Fri, 11 Aug 2006 19:58:06 +0200

linux-2.6 (2.6.17-5) unstable; urgency=low

  [ Martin Michlmayr ]
  * [arm/nslu2] Enable CONFIG_USB_EHCI_SPLIT_ISO.  Closes: #378554

  [ maximilian attems ]
  * Add stable release 2.6.17.7:
    - BLOCK: Fix bounce limit address check
    - v4l/dvb: Fix budget-av frontend detection
    - v4l/dvb: Fix CI on old KNC1 DVBC cards
    - v4l/dvb: Fix CI interface on PRO KNC1 cards
    - v4l/dvb: Backport fix to artec USB DVB devices
    - v4l/dvb: Backport the DISEQC regression fix to 2.6.17.x
    - v4l/dvb: stradis: dont export MODULE_DEVICE_TABLE
    - pnp: suppress request_irq() warning
    - generic_file_buffered_write(): handle zero-length iovec segments
    - serial 8250: sysrq deadlock fix
    - Reduce ACPI verbosity on null handle condition
    - ieee80211: TKIP requires CRC32
    - Make powernow-k7 work on SMP kernels.
    - via-velocity: the link is not correctly detected when the device starts
    - Add missing UFO initialisations
    - USB serial ftdi_sio: Prevent userspace DoS (CVE-2006-2936)
    - cdrom: fix bad cgc.buflen assignment
    - splice: fix problems with sys_tee()
    - fix fdset leakage
    - struct file leakage
    - XFS: corruption fix
    - v4l/dvb: Kconfig: fix description and dependencies for saa7115 module
    - dvb-bt8xx: fix frontend detection for DViCO FusionHDTV DVB-T Lite rev 1.2
    - IB/mthca: restore missing PCI registers after reset
    - v4l/dvb: Backport the budget driver DISEQC instability fix
    - Fix IPv4/DECnet routing rule dumping
    - pdflush: handle resume wakeups
    - x86_64: Fix modular pc speaker
    - Fix powernow-k8 SMP kernel on UP hardware bug.
    - ALSA: RME HDSP - fixed proc interface (missing {})
    - ALSA: au88x0 - Fix 64bit address of MPU401 MMIO port
    - ALSA: Fix a deadlock in snd-rtctimer
    - ALSA: Fix missing array terminators in AD1988 codec support
    - ALSA: Fix model for HP dc7600
    - ALSA: Fix mute switch on VAIO laptops with STAC7661
    - ALSA: fix the SND_FM801_TEA575X dependencies
    - ALSA: Fix undefined (missing) references in ISA MIRO sound driver
    - ALSA: Fix workaround for AD1988A rev2 codec
    - ALSA: hda-intel - Fix race in remove
    - Suppress irq handler mismatch messages in ALSA ISA drivers
    - PKT_SCHED: Fix illegal memory dereferences when dumping actions
    - PKT_SCHED: Return ENOENT if action module is unavailable
    - PKT_SCHED: Fix error handling while dumping actions
    - generic_file_buffered_write(): deadlock on vectored write
    - ethtool: oops in ethtool_set_pauseparam()
    - memory hotplug: solve config broken: undefined reference to `online_page'
  * Add budget-av-compile-fix.patch stable compile fix.
  * Enable in all configs setting SND_FM801_TEA575X SND_FM801_TEA575X_BOOL=y.

 -- Bastian Blank <waldi@debian.org>  Sat, 29 Jul 2006 13:30:06 +0200

linux-2.6 (2.6.17-4) unstable; urgency=low

  [ Bastian Blank ]
  * Add stable release 2.6.17.5:
    - Fix nasty /proc vulnerability (CVE-2006-3626)
  * Add stable release 2.6.17.6:
    - Relax /proc fix a bit
  * Set section of images to admin.

  [ dann frazier ]
  * [ia64] Drop the non-SMP flavours; they are not well maintained upstream.
    Note that the non-SMP flavours have been identical to the SMP builds
    since 2.6.13-1; this was to avoid having to drop then re-add these
    flavours if upstream resolved the issue - but that never happened.
    Note that this is a measurable performance penalty on non-SMP systems.

 -- Bastian Blank <waldi@debian.org>  Mon, 17 Jul 2006 11:08:41 +0200

linux-2.6 (2.6.17-3) unstable; urgency=low

  [ maximilian attems ]
  * Add stable release 2.6.17.2:
    - ide-io: increase timeout value to allow for slave wakeup
    - NTFS: Critical bug fix (affects MIPS and possibly others)
    - Link error when futexes are disabled on 64bit architectures
    - SCTP: Reset rtt_in_progress for the chunk when processing its sack.
    - SPARC32: Fix iommu_flush_iotlb end address
    - ETHTOOL: Fix UFO typo
    - UML: fix uptime
    - x86: compile fix for asm-i386/alternatives.h
    - bcm43xx: init fix for possible Machine Check
    - SCTP: Fix persistent slowdown in sctp when a gap ack consumes rx buffer.
    - kbuild: bugfix with initramfs
    - Input: return correct size when reading modalias attribute
    - ohci1394: Fix broken suspend/resume in ohci1394
    - idr: fix race in idr code
    - USB: Whiteheat: fix firmware spurious errors
    - libata: minor patch for ATA_DFLAG_PIO
    - SCTP: Send only 1 window update SACK per message.
    - PFKEYV2: Fix inconsistent typing in struct sadb_x_kmprivate.
    - SCTP: Limit association max_retrans setting in setsockopt.
    - SCTP: Reject sctp packets with broadcast addresses.
    - IPV6: Sum real space for RTAs.
    - IPV6 ADDRCONF: Fix default source address selection without
      CONFIG_IPV6_PRIVACY
    - IPV6: Fix source address selection.
  * Add stable release 2.6.17.3:
    - NETFILTER: SCTP conntrack: fix crash triggered by packet without chunks
    [CVE-2006-2934]
  * Deapply merged sparc32-iotlb.patch.
  * Fix README.Debian: Correct svn location, remove old boot param bswap
    reference, the asfs patch is in the Debian kernel. Remove reference to
    AMD 768 erratum 10, it was solved in 2.6.12. Add wording corrections.
  * Set CONFIG_SERIAL_8250_RN_UARTS=16 for all archs beside mips/m68k unless
    explicitly set on a specific value. (closes: 377151)
  * Add stable release 2.6.17.4:
    - fix prctl privilege escalation and suid_dumpable (CVE-2006-2451)

  [ Sven Luther ]
  * Re-enabled fs-asfs patch.

  [ Thiemo Seufer ]
  * [mips,mipsel] Fix sb1 interrupt handlers.
  * [mips,mipsel] Fix devfs-induced build failure in sb1250 serial driver.
  * [mips] SGI ip22 RTC was broken, fixed thanks to Julien Blache.
  * [mips] Fix SGI ip22 serial console, thanks to Julien Blache.

  [ Martin Michlmayr ]
  * [arm/nslu2] Enable HFS and some other filesystems.
  * [arm/nslu2] Unset CONFIG_USB_STORAGE_DEBUG.  Closes: #377853.

 -- Bastian Blank <waldi@debian.org>  Thu, 13 Jul 2006 13:14:53 +0200

linux-2.6 (2.6.17-2) unstable; urgency=low

  [ Jurij Smakov ]
  * [sparc] Switch to gcc-4.1 as it produces a working kernel,
    while gcc-4.0 does not. No ABI bump neccessary, because
    2.6.17-1 sparc binaries never made it to the archive.
  * [sparc32] Add sparc32-iotlb.patch to fix DMA errors on sparc32.

  [ Sven Luther ]
  * [powerpc] Added console=hvc0 default commandline option to powerpc64 flavour.
  * [powerpc] Fixed mkvmlinuz support, which was missing from -1. (Closes: #375645)
  * [powerpc] Added PowerBook HID support for last-gen PowerBook keyboards.
    (Closes: #307327)

  [ Martin Michlmayr ]
  * [mipsel] Fix compilation error in dz serial driver.
  * [mipsel] Update configs.
  * [mipsel] Add a build fix for the Cobalt early console support.
  * [arm/nslu2] Disable SE Linux support for now so the kernel fits into flash.

  [ Christian T. Steigies ]
  * [m68k] Update patches for 2.6.17.
  * [m68k] Add m68k-as and m68k-macro patch which allow building with current binutils.
  * [m68k] Disable all subarches but amiga and mac for official linux-images.

  [ Kyle McMartin ]
  * [hppa] Update patchset (2.6.17-pa6) from parisc-linux.org.
    Which fixes relocation errors in modules with 64-bit kernels, and
    a softlockup on non-SMP flavours with gettimeofday.

 -- Bastian Blank <waldi@debian.org>  Thu, 29 Jun 2006 18:49:35 +0200

linux-2.6 (2.6.17-1) unstable; urgency=low

  [ Frederik Schüler ]
  * New upstream release.
  * [amd64] Use gcc 4.1.
  * [amd64] Drop amd64-generic flavor. We will use amd64-k8 for the
    installer.

  [ Martin Michlmayr ]
  * [mips] Update patches for 2.6.17.
  * [arm] Update configs.
  * [armeb] Update configs.

  [ Thiemo Seufer ]
  * [mips] Fix SWARM FPU detection.
  * [mips] Update configurations.

  [ Kyle McMartin ]
  * [hppa] Set PDC_CHASSIS_WARN to y.
  * [hppa] Update patchset (2.6.17-pa2) from parisc-linux.org.
  * [hppa] Change NR_CPUS to 8 from 32 on both SMP flavours.
  * [hppa] Set PARISC_PAGE_SIZE to 4K on all platforms.

  [ Bastian Blank ]
  * [s390] Use gcc 4.1.
  * [i386] Enable REGPARM.
  * [i386] Use gcc 4.1.
  * [powerpc] Disable prep.

  [ dann frazier ]
  * [ia64] Update configs
  * [ia64] Use gcc 4.1.

  [ maximilian attems ]
  * Add stable release 2.6.17.1:
    - xt_sctp: fix endless loop caused by 0 chunk length (CVE-2006-3085)

 -- Bastian Blank <waldi@debian.org>  Thu, 22 Jun 2006 12:13:15 +0200

linux-2.6 (2.6.16+2.6.17-rc3-0experimental.1) experimental; urgency=low

  [ Frederik Schüler ]
  * New upstream release candidate.
  * Switch HZ from 1000 to 250, following upstreams default.
  * Activate CONFIG_BCM43XX_DEBUG.

  [ maximilian attems ]
  * Disable broken and known unsecure LSM modules: CONFIG_SECURITY_SECLVL,
    CONFIG_SECURITY_ROOTPLUG. Upstream plans to remove them for 2.6.18

 -- Frederik Schüler <fs@debian.org>  Sun,  7 May 2006 17:06:29 +0200

linux-2.6.16 (2.6.16-18) unstable; urgency=high

  [ Sven Luther ]
  * [powerpc] Added console=hvsi0 too to CMDLINE to the powerpc64 flavour,
    for non-virtualized IBM power machines serial console.

  [ dann frazier ]
  * fs-ext3-bad-nfs-handle.patch: avoid triggering ext3_error on bad NFS
    file handle (CVE-2006-3468)
  * cdrom-bad-cgc.buflen-assign.patch: fix buffer overflow in dvd_read_bca
  * usb-serial-ftdi_sio-dos.patch: fix userspace DoS in ftdi_sio driver

  [ Bastian Blank ]
  * Update xen patch to changeset 9762.

 -- Frederik Schüler <fs@debian.org>  Fri, 18 Aug 2006 20:29:17 +0200

linux-2.6.16 (2.6.16-17) unstable; urgency=high

  [ Martin Michlmayr ]
  * Add stable release 2.6.16.22:
    - powernow-k8 crash workaround
    - NTFS: Critical bug fix (affects MIPS and possibly others)
    - JFS: Fix multiple errors in metapage_releasepage
    - SPARC64: Fix D-cache corruption in mremap
    - SPARC64: Respect gfp_t argument to dma_alloc_coherent().
    - SPARC64: Fix missing fold at end of checksums.
    - scsi_lib.c: properly count the number of pages in scsi_req_map_sg()
    - I2O: Bugfixes to get I2O working again
    - Missed error checking for intent's filp in open_namei().
    - tmpfs: time granularity fix for [acm]time going backwards
    - USB: Whiteheat: fix firmware spurious errors
    - fs/namei.c: Call to file_permission() under a spinlock in do_lookup_path()
  * Add stable release 2.6.16.23:
    - revert PARPORT_SERIAL should depend on SERIAL_8250_PCI patch
    - NETFILTER: SCTP conntrack: fix crash triggered by packet without
      chunks (CVE-2006-2934)
  * Add stable release 2.6.16.24:
    - fix prctl privilege escalation and suid_dumpable (CVE-2006-2451)
  * Add stable release 2.6.16.25:
    - Fix nasty /proc vulnerability (CVE-2006-3626)
  * Relax /proc fix a bit (Linus Torvalds)

  * [arm/nslu2] Unset CONFIG_USB_STORAGE_DEBUG.  Closes: #377853.
  * [mips] SGI ip22 RTC was broken, fixed thanks to Julien Blache.
  * [mips] Fix SGI ip22 serial console, thanks to Julien Blache.

  [ Bastian Blank ]
  * Fix vserver patch.

 -- Bastian Blank <waldi@debian.org>  Sat, 15 Jul 2006 17:18:49 +0200

linux-2.6.16 (2.6.16-16) unstable; urgency=low

  [ Sven Luther ]
  * [powerpc] Added console=hvc0 default commandline option to powerpc64 flavour.
  * [powerpc] Now THERM_PM72 and all WINDFARMs are builtin, for better fan control.

  [ Martin Michlmayr ]
  * [arm/nslu2] Disable SE Linux support for now so the kernel fits into
    flash.  Closes: #376926.

  [ Bastian Blank ]
  * [powerpc,powerpc-miboot] Enable OpenFirmware device tree support.
    (closes: #376012)

 -- Bastian Blank <waldi@debian.org>  Sat,  8 Jul 2006 17:57:57 +0200

linux-2.6.16 (2.6.16-15) unstable; urgency=low

  [ maximilian attems ]
  * Add stable release 2.6.16.18:
    - NETFILTER: SNMP NAT: fix memory corruption (CVE-2006-2444)
  * Add stable release 2.6.16.19:
    - NETFILTER: Fix small information leak in SO_ORIGINAL_DST (CVE-2006-1343)
  * Add stable release 2.6.16.20:
    - x86_64: Don't do syscall exit tracing twice
    - Altix: correct ioc4 port order
    - Input: psmouse - fix new device detection logic
    - PowerMac: force only suspend-to-disk to be valid
    - the latest consensus libata resume fix
    - Altix: correct ioc3 port order
    - Cpuset: might sleep checking zones allowed fix
    - ohci1394, sbp2: fix "scsi_add_device failed" with PL-3507 based devices
    - sbp2: backport read_capacity workaround for iPod
    - sbp2: fix check of return value of hpsb_allocate_and_register_addrspace
    - x86_64: x86_64 add crashdump trigger points
    - ipw2200: Filter unsupported channels out in ad-hoc mode
  * Add stable release 2.6.16.21:
    - check_process_timers: fix possible lockup
    - run_posix_cpu_timers: remove a bogus BUG_ON() (CVE-2006-2445)
    - xt_sctp: fix endless loop caused by 0 chunk length (CVE-2006-3085)
    - powerpc: Fix machine check problem on 32-bit kernels (CVE-2006-2448)

  [ Christian T. Steigies ]
  * [m68k] Add mac via patch from Finn Thain.
  * [m68k] Enable INPUT_EVDEV.

  [ Martin Michlmayr ]
  * [mips/b1-bcm91250a] Enable SMP.
  * [mips] Add a compile fix for the Maxine fb.
  * [mipsel] Add a patch that let's you enable serial console on DECstation.
  * [mipsel] Add a patch to get SCSI working on DECstation.
  * [mipsel] Handle memory-mapped RTC chips properly.
  * [mipsel] Add configs for r3k-kn02 and r4k-kn04 DECstation.
  * [arm] Allow RiscPC machines to boot an initrd (tagged list fix).
  * [arm/nslu2] Enable many modules.
  * [arm] Build loop support as a module.
  * [arm] Use the generic netfilter configuration.
  * [arm/footbridge] Enable sound.

  [ Kyle McMartin ]
  * [hppa] Pulled patch from cvs to fix build of kernel/ptrace.c which needs
    {read,write}_can_lock.
  * [hppa] Disable CONFIG_DETECT_SOFTLOCKUP to fix boot on pa8800 machines.

  [ Sven Luther ]
  * [powerpc,prep] Added a new ARCH=ppc PReP flavour, currently mostly a copy
    of the -powerpc one.
  * Upgraded mkvmlinuz dependency to mkvmlinuz 21.

  [ Bastian Blank ]
  * Update vserver patch to 2.0.2-rc21.
  * Bump build-dependency on kernel-package to 10.049.

  [ Jurij Smakov ]
  * Add dcache-memory-corruption.patch to fix the mremap(), occasionally
    triggered on sparc in the form of dpkg database corruption. Affects
    sparc64, mips and generic includes. Thanks to David Miller, original
    patch is included in 2.6.17.
    Ref: http://marc.theaimsgroup.com/?l=linux-sparc&m=114920963824047&w=2
  * Add sparc32-iotlb.patch to fix the DMA errors encountered with latest
    kernels on sparc32, in particularly HyperSparcs. Thanks to Bob Breuer.
    Ref: http://marc.theaimsgroup.com/?l=linux-sparc&m=115077649707675&w=2

 -- Bastian Blank <waldi@debian.org>  Wed, 21 Jun 2006 14:09:11 +0200

linux-2.6 (2.6.16-14) unstable; urgency=low

  [ Bastian Blank ]
  * Add stable release 2.6.16.16:
    - fs/locks.c: Fix lease_init (CVE-2006-1860)
  * Make i386 xen images recommend libc6-xen.
  * Update vserver patch to 2.0.2-rc20.
  * Update xen patch to changeset 9687.

  [ Christian T. Steigies ]
  * [m68k] Add generic m68k ide fix.
  * [m68k] Add cross-compile instructions.
  * [m68k] Enable INPUT_EVDEV for yaird.
  * [m68k] sun3 general compile and scsi fixes, enable sun3 SCSI again.

  [ dann frazier ]
  * cs4281 - Fix the check of timeout in probe to deal with variable HZ.
    (closes: #361197)

  [ Norbert Tretkowski ]
  * [alpha] Readded patch to support prctl syscall, got lost when upgrading
    to 2.6.16.

  [ Frederik Schüler ]
  * Add stable release 2.6.16.17:
    - SCTP: Validate the parameter length in HB-ACK chunk (CVE-2006-1857)
    - SCTP: Respect the real chunk length when walking parameters
      (CVE-2006-1858)
    - ptrace_attach: fix possible deadlock schenario with irqs
    - Fix ptrace_attach()/ptrace_traceme()/de_thread() race
    - page migration: Fix fallback behavior for dirty pages
    - add migratepage address space op to shmem
    - Remove cond_resched in gather_stats()
    - VIA quirk fixup, additional PCI IDs
    - PCI quirk: VIA IRQ fixup should only run for VIA southbridges
    - Fix udev device creation
    - limit request_fn recursion
    - PCI: correctly allocate return buffers for osc calls
    - selinux: check for failed kmalloc in security_sid_to_context()
    - TG3: ethtool always report port is TP.
    - Netfilter: do_add_counters race, possible oops or info leak
      (CVE-2006-0039)
    - scx200_acb: Fix resource name use after free
    - smbus unhiding kills thermal management
    - fs/compat.c: fix 'if (a |= b )' typo
    - smbfs: Fix slab corruption in samba error path
    - fs/locks.c: Fix sys_flock() race
    - USB: ub oops in block_uevent
    - via-rhine: zero pad short packets on Rhine I ethernet cards
    - md: Avoid oops when attempting to fix read errors on raid10

 -- Bastian Blank <waldi@debian.org>  Mon, 22 May 2006 14:56:11 +0200

linux-2.6 (2.6.16-13) unstable; urgency=low

  [ Frederik Schüler ]
  * Add stable release 2.6.16.14:
    - smbfs chroot issue (CVE-2006-1864)

  [ Bastian Blank ]
  * Don't make headers packages depend on images.
  * Bump abiname to 2. (closes: #366291)
  * Update vserver patch to 2.0.2-rc19.
  * Update xen patch to changeset 9668.
  * Remove abi fixes.
  * Add stable release 2.6.16.15:
    - SCTP: Allow spillover of receive buffer to avoid deadlock. (CVE-2006-2275)
    - SCTP: Fix panic's when receiving fragmented SCTP control chunks. (CVE-2006-2272)
    - SCTP: Fix state table entries for chunks received in CLOSED state. (CVE-2006-2271)
    - SCTP: Prevent possible infinite recursion with multiple bundled DATA. (CVE-2006-2274)
  * Switch HZ from 1000 to 250.

  [ Christian T. Steigies ]
  * [m68k] Add patches that allow building images for atari
  * [m68k] Enable atyfb driver for atari

 -- Bastian Blank <waldi@debian.org>  Wed, 10 May 2006 18:58:44 +0200

linux-2.6 (2.6.16-12) unstable; urgency=low

  [ Bastian Blank ]
  * Add stable release 2.6.16.12:
    - dm snapshot: fix kcopyd destructor
    - x86_64: Pass -32 to the assembler when compiling the 32bit vsyscall pages
    - for_each_possible_cpu
    - Simplify proc/devices and fix early termination regression
    - sonypi: correct detection of new ICH7-based laptops
    - MIPS: Fix tx49_blast_icache32_page_indexed.
    - NET: e1000: Update truesize with the length of the packet for packet split
    - i386: fix broken FP exception handling
    - tipar oops fix
    - USB: fix array overrun in drivers/usb/serial/option.c
    - Altix snsc: duplicate kobject fix
    - Alpha: strncpy() fix
    - LSM: add missing hook to do_compat_readv_writev()
    - Fix reiserfs deadlock
    - make vm86 call audit_syscall_exit
    - fix saa7129 support in saa7127 module for pvr350 tv out
    - dm flush queue EINTR
    - get_dvb_firmware: download nxt2002 firmware from new driver location
    - cxusb-bluebird: bug-fix: power down corrupts frontend
    - x86_64: Fix a race in the free_iommu path.
    - MIPS: Use "R" constraint for cache_op.
    - MIPS: R2 build fixes for gcc < 3.4.
    - cs5535_gpio.c: call cdev_del() during module_exit to unmap kobject references and other cleanups
    - MIPS: Fix branch emulation for floating-point exceptions.
    - x86/PAE: Fix pte_clear for the >4GB RAM case
  * Add stable release 2.6.16.13:
    - NETFILTER: SCTP conntrack: fix infinite loop (CVE-2006-1527)
  * Remove merged patches.
  * Rediff xen patch.
  * Bump build-dependency on kernel-package to 10.047.

  [ Martin Michlmayr ]
  * [arm] Enable cramfs for ixp4xx and rpc.

 -- Bastian Blank <waldi@debian.org>  Thu,  4 May 2006 11:37:26 +0200

linux-2.6 (2.6.16-11) unstable; urgency=low

  * Update vserver patch to 2.0.2-rc18.
    - Limit ccaps to root inside a guest (CVE-2006-2110)
  * Conflict with known broken grub versions. (closes: #361308)
  * Enable s390 vserver image.
  * Enable xen and xen-vserver images.
  * Use localversion for kernel-package images. (closes: #365505)

 -- Bastian Blank <waldi@debian.org>  Mon,  1 May 2006 16:38:45 +0200

linux-2.6 (2.6.16-10) unstable; urgency=low

  [ Norbert Tretkowski ]
  * [alpha] Added backport of for_each_possible_cpu() to fix alpha build.
    (closes: #364206)
  * Add stable release 2.6.16.10:
    - IPC: access to unmapped vmalloc area in grow_ary()
    - Add more prevent_tail_call()
    - alim15x3: ULI M-1573 south Bridge support
    - apm: fix Armada laptops again
    - fbdev: Fix return error of fb_write
    - Fix file lookup without ref
    - m41t00: fix bitmasks when writing to chip
    - Open IPMI BT overflow
    - x86: be careful about tailcall breakage for sys_open[at] too
    - x86: don't allow tail-calls in sys_ftruncate[64]()
    - IPV6: XFRM: Fix decoding session with preceding extension header(s).
    - IPV6: XFRM: Don't use old copy of pointer after pskb_may_pull().
    - IPV6: Ensure to have hop-by-hop options in our header of &sk_buff.
    - selinux: Fix MLS compatibility off-by-one bug
    - PPC: fix oops in alsa powermac driver
    - MTD_NAND_SHARPSL and MTD_NAND_NANDSIM should be tristate's
    - i2c-i801: Fix resume when PEC is used
    - Fix hotplug race during device registration
    - Fix truesize underflow
    - efficeon-agp: Add missing memory mask
    - 3ware 9000 disable local irqs during kmap_atomic
    - 3ware: kmap_atomic() fix

  [ maximilian attems ]
  * Add stable release 2.6.16.11:
    -  Don't allow a backslash in a path component (CVE-2006-1863)

 -- Bastian Blank <waldi@debian.org>  Tue, 25 Apr 2006 13:56:19 +0200

linux-2.6 (2.6.16-9) unstable; urgency=low

  [ maximilian attems ]
  * Add stable release 2.6.16.8:
    - ip_route_input panic fix (CVE-2006-1525)
  * Add stable release 2.6.16.9:
    - i386/x86-64: Fix x87 information leak between processes (CVE-2006-1056)

  [ Bastian Blank ]
  * Update vserver patch to 2.0.2-rc17.

 -- Bastian Blank <waldi@debian.org>  Thu, 20 Apr 2006 15:37:28 +0200

linux-2.6 (2.6.16-8) unstable; urgency=low

  * Fix ABI-breakage introduced in -7. (closes: #363032)
  * Add stable release 2.6.16.6:
    - ext3: Fix missed mutex unlock
    - RLIMIT_CPU: fix handling of a zero limit
    - alpha: SMP boot fixes
    - m32r: security fix of {get, put}_user macros
    - m32r: Fix cpu_possible_map and cpu_present_map initialization for SMP kernel
    - shmat: stop mprotect from giving write permission to a readonly attachment (CVE-2006-1524)
    - powerpc: fix incorrect SA_ONSTACK behaviour for 64-bit processes
    - MPBL0010 driver sysfs permissions wide open
    - cciss: bug fix for crash when running hpacucli
    - fuse: fix oops in fuse_send_readpages()
    - Fix utime(2) in the case that no times parameter was passed in.
    - Fix buddy list race that could lead to page lru list corruptions
    - NETFILTER: Fix fragmentation issues with bridge netfilter
    - USB: remove __init from usb_console_setup
    - Fix suspend with traced tasks
    - isd200: limit to BLK_DEV_IDE
    - edac_752x needs CONFIG_HOTPLUG
    - fix non-leader exec under ptrace
    - sky2: bad memory reference on dual port cards
    - atm: clip causes unregister hang
    - powerpc: iSeries needs slb_initialize to be called
    - Fix block device symlink name
    - Incorrect signature sent on SMB Read
  * Add stable release 2.6.16.7:
    - fix MADV_REMOVE vulnerability (CVE-2006-1524 for real this time)

 -- Bastian Blank <waldi@debian.org>  Tue, 18 Apr 2006 16:22:31 +0200

linux-2.6 (2.6.16-7) unstable; urgency=low

  [ Frederik Schüler ]
  * Add stable release 2.6.16.3:
    - Keys: Fix oops when adding key to non-keyring (CVE-2006-1522)

  [ Bastian Blank ]
  * Add stable release 2.6.16.4:
    - RCU signal handling (CVE-2006-1523)

  [ Sven Luther ]
  * [powerpc] Transitioned mkvmlinuz support patch to the 2.6.16 ARCH=powerpc
    tree. PReP is broken in 2.6.16 though.

  [ maximilian attems ]
  * Add stable release 2.6.16.5:
   - x86_64: Clean up execve
   - x86_64: When user could have changed RIP always force IRET (CVE-2006-0744)
  * Disable CONFIG_SECCOMP (adds useless overhead on context-switch) -
    thanks to fs for checking abi.

  [ Christian T. Steigies ]
  * [m68k] update m68k patch and config to 2.6.16, temporarily disable atari

 -- Bastian Blank <waldi@debian.org>  Sat, 15 Apr 2006 13:56:05 +0200

linux-2.6 (2.6.16-6) unstable; urgency=medium

  [ Bastian Blank ]
  * Provide version infos in support package and don't longer rely on the
    changelog.
  * [amd64/i386] Enable cpu hotplug support.

  [ maximilian attems ]
  * Add stable release 2.6.16.2:
    - PCMCIA_SPECTRUM must select FW_LOADER
    - drivers/net/wireless/ipw2200.c: fix an array overun
    - AIRO{,_CS} <-> CRYPTO fixes
    - tlclk: fix handling of device major
    - fbcon: Fix big-endian bogosity in slow_imageblit()
    - Fix NULL pointer dereference in node_read_numastat()
    - USB: EHCI full speed ISO bugfixes
    - Mark longhaul driver as broken.
    - fib_trie.c node freeing fix
    - USB: Fix irda-usb use after use
    - sysfs: zero terminate sysfs write buffers (CVE-2006-1055)
    - USB: usbcore: usb_set_configuration oops (NULL ptr dereference)
    - pcmcia: permit single-character-identifiers
    - hostap: Fix EAPOL frame encryption
    - wrong error path in dup_fd() leading to oopses in RCU
    - {ip, nf}_conntrack_netlink: fix expectation notifier unregistration
    - isicom must select FW_LOADER
    - knfsd: Correct reserved reply space for read requests.
    - Fix module refcount leak in __set_personality()
    - sbp2: fix spinlock recursion
    - powerpc: make ISA floppies work again
    - opti9x - Fix compile without CONFIG_PNP
    - Add default entry for CTL Travel Master U553W
    - Fix the p4-clockmod N60 errata workaround.
    - kdump proc vmcore size oveflow fix

 -- Bastian Blank <waldi@debian.org>  Mon, 10 Apr 2006 16:09:51 +0200

linux-2.6 (2.6.16-5) unstable; urgency=low

  [ Bastian Blank ]
  * Provide real dependency packages for module building.
    - Add linux-headers-$version-$abiname-all and
      linux-headers-$version-$abiname-all-$arch.
  * Rename support package to linux-support-$version-$abiname.
  * Fix module package output.
  * Include .kernelrelease in headers packages. (closes: #359813)
  * Disable Cumana partition support completely. (closes: #359207)
  * Update vserver patch to 2.0.2-rc15.

  [ dann frazier ]
  * [ia64] initramfs-tools works now, no longer restrict initramfs-generators

 -- Bastian Blank <waldi@debian.org>  Mon,  3 Apr 2006 14:00:08 +0200

linux-2.6 (2.6.16-4) unstable; urgency=medium

  [ Martin Michlmayr ]
  * [arm/armeb] Update nslu2 config.
  * Add stable release 2.6.16.1:
    - Fix speedstep-smi assembly bug in speedstep_smi_ownership
    - DMI: fix DMI onboard device discovery
    - cciss: fix use-after-free in cciss_init_one
    - DM: Fix bug: BIO_RW_BARRIER requests to md/raid1 hang.
    - fix scheduler deadlock
    - proc: fix duplicate line in /proc/devices
    - rtc.h broke strace(1) builds
    - dm: bio split bvec fix
    - v9fs: assign dentry ops to negative dentries
    - i810fb_cursor(): use GFP_ATOMIC
    - NET: Ensure device name passed to SO_BINDTODEVICE is NULL terminated.
    - XFS writeout fix
    - sysfs: fix a kobject leak in sysfs_add_link on the error path
    - get_cpu_sysdev() signedness fix
    - firmware: fix BUG: in fw_realloc_buffer
    - sysfs: sysfs_remove_dir() needs to invalidate the dentry
    - TCP: Do not use inet->id of global tcp_socket when sending RST (CVE-2006-1242)
    - 2.6.xx: sata_mv: another critical fix
    - Kconfig: VIDEO_DECODER must select FW_LOADER
    - V4L/DVB (3324): Fix Samsung tuner frequency ranges
    - sata_mv: fix irq port status usage

 -- Bastian Blank <waldi@debian.org>  Tue, 28 Mar 2006 17:19:10 +0200

linux-2.6 (2.6.16-3) unstable; urgency=low

  [ Frederik Schüler ]
  * [amd64] Add asm-i386 to the linux-headers packages.

  [ Jonas Smedegaard ]
  * Tighten yaird dependency to at least 0.0.12-8 (supporting Linux
    2.6.16 uppercase hex in Kconfig and new IDE sysfs naming, and VIA
    IDE on powerpc).

  [ Martin Michlmayr ]
  * [arm/armeb] Enable CONFIG_NFSD on NSLU2 again.  Closes: #358709.
  * [arm/footbridge] CONFIG_NE2K_PCI should be a module, not built-in.
  * [arm/footbridge] Enable CONFIG_BLK_DEV_IDECD=m since the CATS can
    have a CD-ROM drive.
  * [mips/sb1*] Use ttyS rather than duart as the name for the serial
    console since the latter causes problems with debian-installer.

  [ Bastian Blank ]
  * Update vserver patch to 2.0.2-rc14.
    - Fix sendfile. (closes: #358391, #358752)

 -- Bastian Blank <waldi@debian.org>  Mon, 27 Mar 2006 16:08:20 +0200

linux-2.6 (2.6.16-2) unstable; urgency=low

  [ dann frazier ]
  * [ia64] Set unconfigured options:
      CONFIG_PNP_DEBUG=n and CONFIG_NET_SB1000=m
  * [hppa] Update config for 2.6.16

  [ Martin Michlmayr ]
  * [mips/mipsel] Put something in the generic config file because diff
    will otherwise remove the empty file, causing the build to fail.
  * [mipsel/r5k-cobalt] Set CONFIG_PACKET=y.
  * [arm] Set CONFIG_MACLIST=y for ixp4xx because nas100d needs it.

  [ Frederik Schüler ]
  * Add Maximilian Attems to uploaders list.

 -- Martin Michlmayr <tbm@cyrius.com>  Wed, 22 Mar 2006 15:15:14 +0000

linux-2.6 (2.6.16-1) unstable; urgency=low

  [ Bastian Blank ]
  * New upstream release.
  * Default to initramfs-tools 0.55 or higher on s390.

  [ maximilian attems ]
  * Default to initramfs-tools on arm and armeb.

  [ Martin Michlmayr ]
  * [mips/mipsel] Add an image for the Broadcom BCM91480B evaluation board
    (aka "BigSur").
  * [arm, armeb] Enable the netconsole module.
  * [mipsel/cobalt] Enable the netconsole module.
  * [mips] SB1: Fix interrupt disable hazard (Ralf Baechle).
  * [mips] SB1: Support for 1480 ethernet (Broadcom).
  * [mips] SB1: Support for NAPI (Tom Rix).
  * [mips] SB1: DUART support (Broadcom).
  * [mips] Work around bad code generation for <asm/io.h> (Ralf Baechle).
  * [mips] Fix VINO drivers when using a 64-bit kernel (Mikael Nousiainen).
  * [arm/armeb] Update configs for 2.6.16.
  * [mips/mipsel] Update configs for 2.6.16.
  * [arm/armeb] Enable the SMB module on NSLU2.
  * [mipsel] Enable parallel port modules for Cobalt since there are PCI
    cards that can be used in a Qube.
  * [mipsel] Enable the JFS module on Cobalt.

  [ dann frazier ]
  * [ia64] use yaird on ia64 until #357414 is fixed
  * [ia64] Update configs for 2.6.16

 -- Bastian Blank <waldi@debian.org>  Tue, 21 Mar 2006 16:12:16 +0100

linux-2.6 (2.6.15+2.6.16-rc5-0experimental.1) experimental; urgency=low

  [ Frederik Schüler ]
  * New upstream release candidate.

  [ Martin Michlmayr ]
  * Add initial mips/mipsel 2.6 kernels.
  * Important changes compared to the 2.4 kernels:
    - Drop the XXS1500 flavour since there's little interest in it.
    - Drop the LASAT flavour since these machines never went into
      production.
    - Drop the IP22 R5K (Indy, Indigo2) flavour since the IP22 R4K
      image now also works on machines with a R5K CPU.
    - Add an image for SGI IP32 (O2).
    - Rename the sb1-swarm-bn flavour to sb1-bcm91250a.
    - Enable PCI network (and other) modules on Cobalt.  Closes: #315895.
  * Add various MIPS related patches:
    - Fix iomap compilation on machines without COW.
    - Improve gettimeofday on MIPS.
    - Fix an oops on IP22 zerilog (serial console).
    - Improve IDE probing so it won't take so long on Cobalt.
    - Probe for IDE disks on SWARM.
    - Test whether there's a scache (fixes Cobalt crash).
    - Add Tulip fixes for Cobalt.
  * Fix a typo in the description of the linux-doc-* package,
    thanks Justin Pryzby.  Closes: #343424.
  * [arm] Enable nfs and nfsd modules.
  * [arm/footbride] Suggest nwutil (Netwinder utilities).

 -- Frederik Schüler <fs@debian.org>  Thu,  9 Mar 2006 14:13:17 +0000

linux-2.6 (2.6.15+2.6.16-rc4-0experimental.1) experimental; urgency=low

  [ Frederik Schüler ]
  * New upstream release.
  * Activate CONFIG_DVB_AV7110_OSD on alpha amd64 and ia64.
    Closes: #353292
  * Globally enable NAPI on all network card drivers which support it.

  [ maximilian attems ]
  * Drop fdutils from i386 and amd64 Suggests.
  * Swap lilo and grub Suggests for i386 and amd64.

  [ Jurij Smakov ]
  * Make sure that LOCALVERSION environment variable is not
    passed to a shell while invoking make-kpkg, since it
    appends it to the version string, breaking the build.
    Closes: #349472
  * [sparc32] Re-enable the building of sparc32 images.
  * [sparc64] Re-add (partial) sparc64-atyf-xl-gr.patch, since it
    was only partially applied upstream, so the problem (garbled
    screen output on SunBlade 100) is still present. Thanks to
    Luis Ortiz for pointing it out.
  * Bump the build-dep on kernel-package to 10.035, which fixes
    the problem with building documentation packages.

  [ Martin Michlmayr ]
  * [sparc] Add sys_newfstatat -> sys_fstatat64 fix from git.
  * [arm] Update configs for 2.6.16-rc3.
  * [armeb] Update configs for 2.6.16-rc3.
  * [arm/armeb] Fix compilation error on NSLU2 due to recent flash
    changes.
  * [arm/armeb] Fix a compilation error in the IXP4xx beeper support
    (Alessandro Zummo).

  [ Norbert Tretkowski ]
  * [alpha] Update arch/alpha/config* for 2.6.16-rc3.

 -- Bastian Blank <waldi@debian.org>  Fri, 24 Feb 2006 16:02:11 +0000

linux-2.6 (2.6.15-8) unstable; urgency=high

  [ maximilian attems ]
  * Add stable Release 2.6.15.5:
    - Fix deadlock in br_stp_disable_bridge
    - Fix a severe bug
    - i386: Move phys_proc_id/early intel workaround to correct function
    - ramfs: update dir mtime and ctime
    - sys_mbind sanity checking
    - Fix s390 build failure.
    - Revert skb_copy_datagram_iovec() recursion elimination.
    - s390: add #ifdef __KERNEL__ to asm-s390/setup.h
    - netfilter missing symbol has_bridge_parent
    - hugetlbfs mmap ENOMEM failure
    - IB/mthca: max_inline_data handling tweaks
    - it87: Fix oops on removal
    - hwmon it87: Probe i2c 0x2d only
    - reiserfs: disable automatic enabling of reiserfs inode attributes
    - Fix snd-usb-audio in 32-bit compat environment
    - dm: missing bdput/thaw_bdev at removal
    - dm: free minor after unlink gendisk
    - gbefb: IP32 gbefb depth change fix
    - shmdt cannot detach not-alined shm segment cleanly.
    - Address autoconfiguration does not work after device down/up cycle
    - gbefb: Set default of FB_GBE_MEM to 4 MB
    - XFS ftruncate() bug could expose stale data (CVE-2006-0554)
    - sys_signal: initialize ->sa_mask
    - do_sigaction: cleanup ->sa_mask manipulation
    - fix zap_thread's ptrace related problems
    - fix deadlock in ext2
    - cfi: init wait queue in chip struct
    - sd: fix memory corruption with broken mode page headers
    - sbp2: fix another deadlock after disconnection
    - skge: speed setting
    - skge: fix NAPI/irq race
    - skge: genesis phy initialization fix
    - skge: fix SMP race
    - x86_64: Check for bad elf entry address (CVE-2006-0741)
    - alsa: fix bogus snd_device_free() in opl3-oss.c
    - ppc32: Put cache flush routines back into .relocate_code section
    - sys32_signal() forgets to initialize ->sa_mask
    - Normal user can panic NFS client with direct I/O (CVE-2006-0555)
  * Deactivate merged duplicates: s390-klibc-buildfix.patch,
    powerpc-relocate_code.patch.
  * Add stable Release 2.6.15.6:
    - Don't reset rskq_defer_accept in reqsk_queue_alloc
    - fs/nfs/direct.c compile fix
    - mempolicy.c compile fix, make sure BITS_PER_BYTE is defined
    - [IA64] die_if_kernel() can return (CVE-2006-0742)

  [ Sven Luther ]
  * [powerpc] Disabled CONFIG_IEEE1394_SBP2_PHYS_DMA, which was broken on
    powerpc64, as it used the long deprecated bus_to_virt symbol.
    (Closes: #330225)
  * [powerpc] Fixed gettimeofday breakage causing clock drift.

 -- Bastian Blank <waldi@debian.org>  Mon,  6 Mar 2006 11:06:28 +0100

linux-2.6 (2.6.15-7) unstable; urgency=low

  [ Norbert Tretkowski ]
  * [alpha] Disabled CONFIG_ALPHA_LEGACY_START_ADDRESS for -alpha-generic and
    -alpha-smp flavours, and introduced a new -alpha-legacy flavour for MILO
    based machines, which has CONFIG_ALPHA_LEGACY_START_ADDRESS enabled.
    (closes: #352186)
  * [alpha] Added new patch to support prctl syscall. (closes: #349765)
  * [i386] Renamed kernel-image-2.6-486 to kernel-image-2.6-386, it's meant for
    transition only, and kernel-image-2.6-386 is the package name in sarge.

  [ Jurij Smakov ]
  * Bump build-dependency on kernel-package to 10.035, which is fixed
    to build the documentation packages again.
    Closes: #352000, #348332

  [ Frederik Schüler ]
  * Activate CONFIG_DVB_AV7110_OSD on alpha amd64 and ia64.
    Closes: #353292
  * Deactivate CONFIG_FB_ATY_XL_INIT on all architectures: it is broken and
    already removed in 2.6.16-rc.
    Closes: #353310

  [ Christian T. Steigies ]
  * [m68k] build in cirrusfb driver

 -- Bastian Blank <waldi@debian.org>  Tue, 21 Feb 2006 17:35:21 +0000

linux-2.6 (2.6.15-6) unstable; urgency=low

  [ Bastian Blank ]
  * Moved the mkvmlinuz support patch modification to a -1 version of the
    patch.

  [ maximilian attems ]
  * Add stable treee 2.6.15.4
    - PCMCIA=m, HOSTAP_CS=y is not a legal configuration
    - Input: iforce - do not return ENOMEM upon successful allocation
    - x86_64: Let impossible CPUs point to reference per cpu data
    - x86_64: Clear more state when ignoring empty node in SRAT parsing
    - x86_64: Dont record local apic ids when they are disabled in MADT
    - Fix keyctl usage of strnlen_user()
    - Kill compat_sys_clock_settime sign extension stub.
    - Input: grip - fix crash when accessing device
    - Input: db9 - fix possible crash with Saturn gamepads
    - Input: iforce - fix detection of USB devices
    - Fixed hardware RX checksum handling
    - SCSI: turn off ordered flush barriers
    - Input: mousedev - fix memory leak
    - seclvl settime fix
    - fix regression in xfs_buf_rele
    - md: remove slashes from disk names when creation dev names in sysfs
    - d_instantiate_unique / NFS inode leakage
    - dm-crypt: zero key before freeing it
    - bridge: netfilter races on device removal
    - bridge: fix RCU race on device removal
    - SELinux: fix size-128 slab leak
    - __cmpxchg() must really always be inlined
    - emu10k1 - Fix the confliction of 'Front' control
    - Input: sidewinder - fix an oops
  * Deactivate merged alpha-cmpxchg-inline.patch, sparc64-clock-settime.patch.

  [ Christian T. Steigies ]
  * [m68k] Add fix for m68k/buddha IDE and m68k/mac SCSI driver
  * [m68k] Patch by Peter Krummrich to stop flickering pixels with PicassoII
  * [m68k] make Amiga keyboard usable again, patch by Roman Zippel
  * [m68k] prevent wd33c93 SCSI driver from crashing the kernel, patch by Roman Zippel
  * [m68k] remove SBCs from VME descriptions (closes: #351924)

 -- Frederik Schüler <fs@debian.org>  Fri, 10 Feb 2006 15:33:21 +0000

linux-2.6 (2.6.15-5) unstable; urgency=low

  [ Martin Michlmayr ]
  * Add a fix for the input support for the ixp4xx beeper driver from
    2.6.16-rc2.
  * Add stable tree 2.6.15.3:
    - Fix extra dst release when ip_options_echo fails (CVE-2006-0454)

  [ Sven Luther ]
  * [powerpc] Removed -o root -g root option to mkvmlinuz support patch.
    (Closes: #351412)

 -- Sven Luther <luther@debian.org>  Tue,  7 Feb 2006 19:23:14 +0000

linux-2.6 (2.6.15-4) unstable; urgency=low

  [ Jurij Smakov ]
  * [sparc64] Add sparc64-clock-settime.patch to fix the incorrect
    handling of the clock_settime syscall arguments, which resulted
    in a hang when trying to set the date using 'date -s'. Patch
    by David Miller is applied upstream. Thanks to Ludovic Courtes
    and Frans Pop for reporting and testing.
    Ref: http://marc.theaimsgroup.com/?t=113861017400002&r=1&w=2

  [ Christian T. Steigies ]
  * [m68k] update m68k patch and config to 2.6.15
  * [m68k] SCSI drivers need to be built in until ramdisk generator tools
    supports loading scsi modules
  * [m68k] ISCSI and IDE-TAPE don't compile, disabled
  * [m68k] set CC_OPTIMIZE_FOR_SIZE=n
  * [m68k] added vmeints patch which fixes building for vme

  [ maximilian attems ]
  * Use initramfs-tools for ia64 - fixed klibc.
  * Add stable tree 2.6.15.2:
    - Fix double decrement of mqueue_mnt->mnt_count in sys_mq_open
    - (CVE-2005-3356)
    - Mask off GFP flags before swiotlb_alloc_coherent
    - usb-audio: don't use empty packets at start of playback
    - Make second arg to skb_reserved() signed.
    - Input: HID - fix an oops in PID initialization code
    - Fix oops in ufs_fill_super at mount time
    - Kill blk_attempt_remerge()
    - Fix i2o_scsi oops on abort
    - Fix mkiss locking bug
    - Fix timekeeping on sparc64 ultra-IIe machines
    - Someone broke reiserfs v3 mount options and this fixes it
  * Deactivate sparc64-jumping-time.patch, amd64-pppd-fix.patch incl in aboves.
  * Add s390-klibc-buildfix.patch, regression due to header file changes.

  [ Steve Langasek ]
  * [alpha] set __attribute__((always_inline)) on __cmpxchg(), to avoid
    wrong optimizations with -Os (Closes: #347556).

  [ Martin Michlmayr ]
  * Add input support for the ixp4xx beeper driver (Alessandro Zummo).
  * [arm] Add NSLU2 specific portion of ixp4xx beeper driver (Alessandro Zummo).
  * [arm/nslu2] Build PPP as a module.
  * [arm/nslu2] Enable wireless.
  * [arm/nslu2] Enable most USB modules.
  * [arm/nslu2] Enable ALSA and USB sound modules.
  * [arm/nslu2] Set 4 MB as the size of the initrd in the kernel cmd line.
  * [arm/footbridge] Set CONFIG_BLK_DEV_RAM_SIZE to 8192.
  * [armeb] Add support for big-endian ARM.
  * [armeb/nslu2] Use the nslu2 config from arm.

  [ Frederik Schüler ]
  * [amd64] Add amd64-pppd-fix.patch to fix kernel panic when using pppd.
    (Closes: #347711)
  * Add 64bit-vidiocswin-ioctl-fix.patch to fix VIDIOCSWIN ioctl on 64bit
    kernel 32bit userland setups. (Closes: #349338)

  [ Sven Luther ]
  * [powerpc] Adapted apus config file to be more modular and in sync with the
    other powerpc configs. Scsi drivers are disabled as they don't build
    cleanly though (need some esp stuff).
  * [powerpc] Default to initramfs-tools as initramfs generator, as klibc
    build is fixed now.

  [ Bastian Blank ]
  * [powerpc] Fix dependencies of image packages.

 -- maximilian attems <maks@sternwelten.at>  Wed,  1 Feb 2006 11:34:20 +0100

linux-2.6 (2.6.15-3) unstable; urgency=low

  [ Martin Michlmayr ]
  * [arm] Update configs for 2.6.15; closes: #347998.
  * [arm] Activate tmpfs.
  * [arm] Allow modules to be unloaded.
  * [arm] Enable CONFIG_INPUT_EVDEV since yaird needs this module in
    order to generate initrds.
  * [arm/footbridge] Activate IDEPCI so SL82C105 will really be
    compiled in.
  * [arm/footbridge] Activate the right network drivers (Tulip and
    NE2K).
  * [arm/footbridge] Enable more framebuffer drivers.
  * debian/patches/arm-fix-dc21285.patch: Fix compilation of DC21285
    flash driver.
  * [arm/footbridge] Enable MTD and the DC21285 flash driver.
  * [arm/footbridge] Enable RAID and LVM modules.
  * [arm/footbridge] Enable USB modules.
  * [arm/nslu2] Add an image for Network Storage Link for USB 2.0 Disk
    Drives.
  * debian/patches/arm-memory-h-page-shift.patch: Fix error "PAGE_SHIFT
    undeclared" (Rod Whitby).
  * debian/patches/mtdpart-redboot-fis-byteswap.patch: recognise a foreign
    endian RedBoot partition table (John Bowler).
  * debian/patches/maclist.patch: Add support for the maclist interface
    (John Bowler).
  * debian/patches/arm-nslu2-maclist.patch: Add NSLU2 maclist support
    (John Bowler).
  * [arm/nslu2] Activate maclist.

  [ maximilian attems ]
  * Add stable tree 2.6.15.1:
    - arch/sparc64/Kconfig: fix HUGETLB_PAGE_SIZE_64K dependencies
    - moxa serial: add proper capability check
    - fix /sys/class/net/<if>/wireless without dev->get_wireless_stats
    - Don't match tcp/udp source/destination port for IP fragments
    - Fix sys_fstat64() entry in 64-bit syscall table.
    - UFS: inode->i_sem is not released in error path
    - netlink oops fix due to incorrect error code
    - Fix onboard video on SPARC Blade 100 for 2.6.{13,14,15}
    - Fix DoS in netlink_rcv_skb() (CVE-2006-0035)
    - fix workqueue oops during cpu offline
    - Fix crash in ip_nat_pptp (CVE-2006-0036)
    - Fix another crash in ip_nat_pptp (CVE-2006-0037)
    - ppc32: Re-add embed_config.c to ml300/ep405
    - Fix ptrace/strace
    - vgacon: fix doublescan mode
    - BRIDGE: Fix faulty check in br_stp_recalculate_bridge_id()
    - skge: handle out of memory on ring changes
  * Drop merged patch:
    - sparc64-atyfb-xl-gr-final.patch

  [ Simon Horman ]
  * Fix booting on PReP machines
    (Closes: #348040)
    powerpc-relocate_code.patch

 -- Simon Horman <horms@verge.net.au>  Tue, 17 Jan 2006 18:01:17 +0900

linux-2.6 (2.6.15-2) unstable; urgency=low

  [ maximilian attems ]
  * Default to initramfs-tools as initramfs generator for amd64, hppa, i386,
    alpha and sparc. More archs will be added once klibc matures.
    (Closes: #346141, #343147, #341524, #346305)
  * Backport alsa patch for opl3 - Fix the unreleased resources.
    (Closes: #346273)
  * Readd buslogic-pci-id-table.patch.

  [ dann frazier ]
  * [ia64] Update config for 2.6.15.

  [ Frederik Schüler ]
  * Make CONFIG_IPW2100 a per-architecture option and deactivate it on all
    architectures but i386. (Closes: #344515)

  [ Sven Luther ]
  * Removed spurious file from powerpc-apus patch. (Closes: #346159)

  [ Norbert Tretkowski ]
  * Backport the generic irq framework for alpha. (closes: #339080)

  [ Bastian Blank ]
  * Remove pre-sarge conflict with hotplug.
  * Fix hppa diff to apply.
  * Make the latest packages depend on the corect version of the real images.
    (closes: #346366)

 -- Bastian Blank <waldi@debian.org>  Tue, 10 Jan 2006 16:54:21 +0100

linux-2.6 (2.6.15-1) unstable; urgency=low

  [ Sven Luther ]
  * New upstream release.
  * [powerpc] Now use ARCH=powerpc for 64bit powerpc flavours, 32bit still
    stays with ARCH=ppc for now.
  * [powerpc] Readded PReP Motorola PowerStack II Utah IDE interrupt
    (Closes: #345424)
  * [powerpc] Fixed apus patch.
  * Added make-kpkg --arch option support to gencontrol.py.
  * Added debian/bin/kconfig.ml to process config file snipplet, so we can
    preserve the pre 2.6.15 ordering of config file snipplets. Upto 2.6.15
    the kernel Kconfig magic apparently kept the later occuring config options,
    but it seems that this is no more the case. Instead of catting the config
    files together, not use the kconfig.ml script to read in the files from
    more generic to more specific, and keep only the more specific.

  [ Bastian Blank ]
  * [s390] Update configs.

  [ Kyle McMartin ]
  * [hppa] Snag latest hppa.diff from cvs.parisc-linux.org.
  * [hppa] Update configs for 2.6.15.
  * [hppa] Change parisc kernel names to something less ambiguous.

  [ dann frazier ]
  * [ia64] Update ia64 configs

  [ maximilian attems ]
  * Drop modular-ide.patch, nacked by ide upstream.  Prevents udev to load
    ide-generic and those successfull boots with initramfs-tools.
  * Disable CONFIG_USB_BANDWIDTH, causes major trouble for alsa usb cards.

  [ Norbert Tretkowski ]
  * [alpha] Removed conflict with initramfs-tools, thanks vorlon for finding
    the klibc bug!

  [ Jonas Smedegaard ]
  * Adjust short description of transitional package kernel-image-2.6-
    486 to mention 2.6 (not 2.6.12).
  * Clean duplicate Kconfig options.

  [ Frederik Schüler ]
  * Add updated version of drivers-scsi-megaraid_splitup.patch.
  * Deactivate CONFIG_IDE_TASK_IOCTL on alpha and ia64 and make it a global
    option.
  * Make CONFIG_VIDEO_SAA7134 a global option.
  * New option CONFIG_CC_OPTIMIZE_FOR_SIZE set per-arch.
  * Rename i386 368 flavour to 486.
  * Add myself to uploaders.
  * Readdition of qla2xxx drivers, as firmware license has been fixed.
  * Make CONFIG_PACKET, PACKET_MM and UNIX builtin on all architectures:
    statically linked has better performance then modules due to TLB issue.
  * clean up debian-patches dir: remove all obsolete patches:
    - alpha-compile-fix.patch: obsolete
    - amd64-int3-fix.patch: fixed since 2.6.12
    - net-ipconntrack-nat-fix.patch: merged upstream after 2.6.14 release
    - net-nf_queue-oops.patch: merged upstream after 2.6.14 release
    - qla2xxx-removed.patch: obsolete
  * Drop M386 support remains from the i386 386 flavour: built with M486
    from now on.

  [ Martin Michlmayr ]
  * [arm] Don't define "compiler" since GCC 4.x is the default now anyway.
  * [arm] Add descriptions for "class" and "longclass".
  * [arm] Compile CONFIG_BLK_DEV_SL82C105 support into the kernel on
    Footbridge.
  * [arm] Compile ext3 support into the kernel on Footbridge.
  * [arm] Turn on CONFIG_SERIAL_8250 support on Footbridge.

  [ Jurij Smakov ]
  * [sparc] Correct the patch for the atyfb framebuffer driver
    (sparc64-atyfb-xl-gr.patch) to finally fix the console and X
    image defects on Blade 100/150. The new patch is named
    sparc64-atyfb-xl-gr-final.patch to avoid the confusion.
    Thanks to Luis F. Ortiz for fixing the patch and Luigi Gangitano
    for testing it out.
  * Drop tty-locking-fixes9.patch, which was preventing the oops during
    shutdown on some sparc machines with serial console. Proper fix has
    been incorporated upstream.

  [ Simon Horman ]
  * Enable MKISS globally (closes: #340215)
  * Add recommends libc6-i686 to 686 and k7 image packages
    (closes: #278729)
  * Enable OBSOLETE_OSS_USB_DRIVER and USB_AUDIO
    as alsa snd-usb-audio still isn't quite there.
    I expect this to be re-disabled at some stage,
    possibly soon if it proves to be a source of bugs.
    (closes: #340388)

 -- Sven Luther <luther@debian.org>  Tue,  3 Jan 2006 06:48:07 +0000

linux-2.6 (2.6.14-7) unstable; urgency=low

  [ maximilian attems ]
  * Add stable tree 2.6.14.5 fixes:
    - setting ACLs on readonly mounted NFS filesystems (CVE-2005-3623)
    - Fix bridge-nf ipv6 length check
    - Perform SA switchover immediately.
    - Input: fix an OOPS in HID driver
    - Fix hardware checksum modification
    - kernel/params.c: fix sysfs access with CONFIG_MODULES=n
    - Fix RTNLGRP definitions in rtnetlink.h
    - Fix CTA_PROTO_NUM attribute size in ctnetlink
    - Fix unbalanced read_unlock_bh in ctnetlink
    - Fix NAT init order
    - Fix incorrect dependency for IP6_NF_TARGET_NFQUEUE
    - dpt_i2o fix for deadlock condition
    - SCSI: fix transfer direction in sd (kernel panic when ejecting iPod)
    - SCSI: fix transfer direction in scsi_lib and st
    - Fix hardware rx csum errors
    - Fix route lifetime.
    - apci: fix NULL deref in video/lcd/brightness
  * Disable CONFIG_USB_BANDWIDTH, causes major trouble on alsa usb cards.
    (Closes: #344939)

 -- maximilian attems <maks@sternwelten.at>  Tue, 27 Dec 2005 20:50:28 +0100

linux-2.6 (2.6.14-6) unstable; urgency=low

  [ Kyle McMartin ]
  * Change parisc kernel names to something less ambiguous.

  [ maximilian attems ]
  * Drop modular-ide.patch, nacked by ide upstream.  Prevents udev to load
    ide-generic and those successfull boots with initramfs-tools.
  * Add stable tree 2.6.14.4 with the following fixes:
    - drivers/scsi/dpt_i2o.c: fix a user-after-free
    - drivers/message/i2o/pci.c: fix a use-after-free
    - drivers/infiniband/core/mad.c: fix a use-after-free
    - DVB: BUDGET CI card depends on STV0297 demodulator
    - setkeys needs root
    - Fix listxattr() for generic security attributes
    - AGPGART: Fix serverworks TLB flush.
    - Fix crash when ptrace poking hugepage areas
    - I8K: fix /proc reporting of blank service tags
    - i82365: release all resources if no devices are found
    - bonding: fix feature consolidation
    - libata: locking rewrite (== fix)
    - cciss: bug fix for BIG_PASS_THRU
    - ALSA: nm256: reset workaround for Latitude CSx
    - cciss: bug fix for hpacucli
    - V4L/DVB: Fix analog NTSC for Thomson DTT 761X hybrid tuner
    - BRIDGE: recompute features when adding a new device
    - 32bit integer overflow in invalidate_inode_pages2()
    - USB: Adapt microtek driver to new scsi features
    - ide-floppy: software eject not working with LS-120 drive
    - Add try_to_freeze to kauditd
    - V4L/DVB (3135) Fix tuner init for Pinnacle PCTV Stereo
    - NETLINK: Fix processing of fib_lookup netlink messages
    - ACPI: fix HP nx8220 boot hang regression

  [ Norbert Tretkowski ]
  * [alpha] Removed conflict with initramfs-tools, thanks vorlon for finding
    the klibc bug!

  [ Frederik Schüler ]
  * Add updated drivers-scsi-megaraid_splitup.patch. (Closes: #317258)
  * Add ppc64-thermal-overtemp.patch to fix a thermal control bug in G5
    machines. (Closes: #343980)
  * Unpatch the following patches which are included in 2.6.14.4:
    - setkeys-needs-root-1.patch
    - setkeys-needs-root-2.patch
    - mm-invalidate_inode_pages2-overflow.patch
    - net-bonding-consolidation-fix.patch

 -- Frederik Schüler <fs@debian.org>  Tue, 20 Dec 2005 18:50:41 +0000

linux-2.6 (2.6.14-5) unstable; urgency=low

  [ dann frazier ]
  * ia64-new-assembler-fix.patch
    Fix ia64 builds with newer assembler (Closes: #341257)

  [ Sven Luther ]
  * [powerpc] incremented ramdisk size to 24576 from 8192, needed by the
    graphical installer, maybe we can bring this to 16384 later.

  [ Simon Horman ]
  * Add recommends libc6-i686 to 686 and k7 image packages
    (closes: #278729)
  * Enable OBSOLETE_OSS_USB_DRIVER and USB_AUDIO
    as alsa snd-usb-audio still isn't quite there.
    I expect this to be re-disabled at some stage,
    possibly soon if it proves to be a source of bugs.
    (closes: #340388)

  [ dann frazier ]
  * buslogic-pci-id-table.patch
    add a pci device id table to fix initramfs-tools discovery.
    (closes #342057)
  * fix feature consolidation in bonding driver.  (closes #340068)

 -- dann frazier <dannf@debian.org>  Thu,  8 Dec 2005 10:59:31 -0700

linux-2.6 (2.6.14-4) unstable; urgency=low

  [ dann frazier ]
  * setkeys-needs-root-1.patch, setkeys-needs-root-2.patch:
    [SECURITY] Require root privilege to write the current
    function key string entry of other user's terminals.
    See CVE-2005-3257 (Closes: #334113)

  [ Simon Horman ]
  * Enable MKISS globally (closes: #340215)
  * mm-invalidate_inode_pages2-overflow.patch
    [SECURITY] 32bit integer overflow in invalidate_inode_pages2() (local DoS)
  * ctnetlink-check-if-protoinfo-is-present.patch
    [SECURITY] ctnetlink: check if protoinfo is present (local DoS)
  * ctnetlink-fix-oops-when-no-icmp-id-info-in-message.patch
    [SECURITY] ctnetlink: Fix oops when no ICMP ID info in message (local DoS)

  [ Sven Luther ]
  * Re-added powerpc/apus patch, now that Roman Zippel merged it in.
  * Let's create asm-(ppc|ppc64) -> asm-powerpc symlink farm.  (Closes: #340571)

  [ maximilian attems ]
  * Add 2.6.14.3 patch - features changelog:
    - isdn/hardware/eicon/os_4bri.c: correct the xdiLoadFile() signature
    - x86_64/i386: Compute correct MTRR mask on early Noconas
    - PPTP helper: Fix endianness bug in GRE key / CallID NAT
    - nf_queue: Fix Ooops when no queue handler registered
    - ctnetlink: check if protoinfo is present
    - ip_conntrack: fix ftp/irc/tftp helpers on ports >= 32768
    - VFS: Fix memory leak with file leases
    - hwmon: Fix lm78 VID conversion
    - hwmon: Fix missing it87 fan div init
    - ppc64 memory model depends on NUMA
    - Generic HDLC WAN drivers - disable netif_carrier_off()
    - ctnetlink: Fix oops when no ICMP ID info in message
    - Don't auto-reap traced children
    - packet writing oops fix
    - PPTP helper: fix PNS-PAC expectation call id
    - NAT: Fix module refcount dropping too far
    - Fix soft lockup with ALSA rtc-timer
    - Fix calculation of AH length during filling ancillary data.
    - ip_conntrack TCP: Accept SYN+PUSH like SYN
    - refcount leak of proto when ctnetlink dumping tuple
    - Fix memory management error during setting up new advapi sockopts.
    - Fix sending extension headers before and including routing header.
    - hwmon: Fix missing boundary check when setting W83627THF in0 limits
  * Remove ctnetlink-check-if-protoinfo-is-present.patch,
    net-nf_queue-oops.patch - already included in 2.6.14.3.

  [ Frederik Schüler ]
  * Make CONFIG_PACKET, PACKET_MM and UNIX builtin on all architectures:
    statically linked has better performance then modules due to TLB issue.
  * Add myself to uploaders.

 -- Frederik Schüler <fs@debian.org>  Sat, 26 Nov 2005 13:18:41 +0100

linux-2.6 (2.6.14-3) unstable; urgency=low

  [ Norbert Tretkowski ]
  * [alpha] Switch to gcc 4.0.
  * [alpha] Conflict with initramfs-tools, klibc is broken on alpha.
  * [alpha] Enabled CONFIG_KOBJECT_UEVENT in arch/alphaconfig to fix trouble
    with latest udev, thanks to Uwe Schindler for reporting. (closes: #338911)
  * Bumped ABI revision:
    + ABI changes on sparc and alpha because of compiler switch.
    + 2.6.14.1 changes ABI of procfs.

  [ Sven Luther ]
  * Set default TCP congestion algorithm to NewReno + BIC (Closes: #337089)

  [ maximilian attems ]
  * Reenable CONFIG_SOFTWARE_SUSPEND on i386 and ppc, resume=/dev/<other device>
    must be set by boot loader. (Closes: #267600)
  * Set CONFIG_USB_SUSPEND on i386. Usefull for suspend to ram and apm suspend.
  * Add 2.6.14.1 patch:
    - Al Viro: CVE-2005-2709 sysctl unregistration oops
  * Add 2.6.14.2 patch:
    - airo.c/airo_cs.c: correct prototypes
    - fix XFS_QUOTA for modular XFS (closes: #337072)
    - USB: always export interface information for modalias
    - NET: Fix zero-size datagram reception
    - fix alpha breakage
    - Oops on suspend after on-the-fly switch to anticipatory i/o scheduler
    - ipvs: fix connection leak if expire_nodest_conn=1
    - Fix ptrace self-attach rule
    - fix signal->live leak in copy_process()
    - fix de_thread() vs send_group_sigqueue() race
    - prism54 : Fix frame length
    - tcp: BIC max increment too large
  * Remove alpha compile fix as contained in 2.6.14.2
  * Readd CONFIG_XFS_QUOTA=y.
  * Disable ACPI cutoff year on i386, was set to 2001.
    No need for acpi=force on boot.

  [ Jurij Smakov ]
  * Fix the install-image script to correctly include all the necessary
    stuff in scripts. (Closes: #336424)
  * Enable CONFIG_SND_ALI5451 on sparc.
  * Switch sparc to gcc-4.0. Thanks to Norbert for making sure it successfully
    builds a working kernel now.
  * Apply patch to fix ATI framebuffer output corruption on SunBlade 100
    (sparc64-atyfb-xl-gr.patch). Thanks to Luigi Gangitano. (Closes: #321200)
  * Disable CONFIG_PARPORT_PC_FIFO on sparc, since it causes a hang whenever
    something is sent to the parallel port device. Thanks to Attilla
    (boera at rdslink.ro) for pointing that out.

  [ Simon Horman ]
  * [386, AMD64] Set CONFIG_FRAMEBUFFER_CONSOLE=y instead of m.
    As vesadb now built into the kernel, after finally dropping the
    debian-specific patch to make it modular, make fbcons builtin too, else
    all sorts of weird stuff happens which is hard for the inird builders to
    automatically compenste for. (Closes: #336450)
  * Redisable CONFIG_SOFTWARE_SUSPEND on ppc/miboot as it required
    CONFIG_PM to compile.
  * [NETFILTER] nf_queue: Fix Ooops when no queue handler registered
    This is a regression introduced in 2.6.14.
    net-nf_queue-oops.patch. (Closes: #337713)
  * Make manuals with defconfig, as is required for kernel-package 10.008

  [ dann frazier ]
  * net-ipconntrack-nat-fix.patch - fix compilation of
    ip_conntrack_helper_pptp.c when NAT is disabled. (Closes: #336431)

  [ Christian T. Steigies ]
  * update m68k.diff to 2.6.14
  * add m68k-*vme* patches
  * disable macsonic driver until the dma patch is fixed
  * disable IEEE80211 drivers for all of m68k

  [ Frederik Schüler ]
  * activate CONFIG_SECURITY_NETWORK to fix SElinux operation.
    (Closes: #338543)

 -- Norbert Tretkowski <nobse@debian.org>  Mon, 14 Nov 2005 10:23:05 +0100

linux-2.6 (2.6.14-2) unstable; urgency=low

  [ Simon Horman ]
  * [SECURITY] Avoid 'names_cache' memory leak with CONFIG_AUDITSYSCALL
    This fix, included as part of the 2.6.13.4 patch in
    2.6.13+2.6.14-rc4-0experimental.1 is CVE-2005-3181
  * Fix genearation of .extraversion, again (closes: #333842)
  * Add missing kernel-arch and kernel-header-dirs to defines
    so headers get included. (closes: #336521)
    N.B: I only filled in arches where other's hadn't done so alread.
         Please fix if its wrong.
  * Allow powerpc64 to compile with AUDIT enabled but
    AUDITSYSCALL disabled. powerpc64-audit_sysctl-build.patch

  [ dann frazier ]
  * Update hppa.diff to 2.6.14-pa0

  [ Norbert Tretkowski ]
  * [alpha] New patch to include compiler.h in barrier.h, barrier() is used in
    non-SMP case.
  * [alpha] Added kernel-header-dirs and kernel-arch to debian/arch/alpha/defines
    to include asm-alpha in linux-headers package.
  * Added myself to Uploaders.

  [ Frederik Schüler ]
  * [amd64] use DISCONTIGMEM instead of SPARSEMEM on amd64-k8-smp flavour to
    fix bootup kernel panic.
  * [amd64] include asm-x86_64 in linux-headers package.
  * Deactivate AUDITSYSCALL globally, it slows down the kernel and is not
    needed for selinux at all.

 -- Simon Horman <horms@debian.org>  Tue,  1 Nov 2005 15:27:40 +0900

linux-2.6 (2.6.14-1) unstable; urgency=low

  [ Sven Luther ]
  * New upstream release.

  [ Norbert Tretkowski ]
  * [alpha] Update arch/alpha/config* for 2.6.14.

  [ Simon Horman ]
  * Fix misformatting of long description of
    linux-patch-debian-linux-patch-debian-X.Y.Z.
    templates/control.main.in
    (closes: #335088)
  * Make sure version is seeded in apply and unapply scripts.
    Actually changed in some earlier, post 2.6.12, release,
    but the changelog seems to be missing.
    (closes: #324583)

  [ dann frazier ]
  * [ia64] Disable the CONFIG_IA64_SGI_SN_XP module.  This forces
    CONFIG_GENERIC_ALLOCATOR and CONFIG_IA64_UNCACHED_ALLOCATOR to y, which
    appears to break on zx1 systems.

 -- Simon Horman <horms@debian.org>  Fri, 28 Oct 2005 16:26:03 +0900

linux-2.6 (2.6.13+2.6.14-rc5-0experimental.1) experimental; urgency=low

  [ Sven Luther ]
  * Upgraded to 2.6.14-rc5.

  [ Jonas Smedegaard ]
  * Quote variables in debian/rules.real and postinstall (making it
    safer to run with weird characters in path of build environment).

  [ Bastian Blank ]
  * Add some missing files from scripts to headers packages.
  * Add new patch powerpc-build-links.patch: Emit relative symlinks in
    arch/ppc{,64}/include.
  * Include arch/*/include into headers package.

 -- Sven Luther <luther@debian.org>  Tue, 25 Oct 2005 03:56:11 +0000

linux-2.6 (2.6.13+2.6.14-rc4-0experimental.1) experimental; urgency=low

  [ Sven Luther ]
  * Upgraded to 2.6.14-rc4.

  [ Simon Horman ]
  * Fix genearation of .extraversion (closes: #333842)

  [ dann frazier ]
  * Enhance the linux-source description to explain the types of patches
    Debian adds to it.  (closes: #258043)
  * Correct linux-patch-debian description.  It replaces the
    kernel-patch-debian packages, not the kernel-source packages.

  [ Jonas Smedegaard ]
  * Fix building from within a very long dir (all patches was applied at
    once - exhausting shell commandline, now applied one by one).
  * Add Simon Horman, Sven Luther and myself as Uploaders.

  [ Bastian Blank ]
  * Use list of revisions in patch scripts.
  * Use correct names for tarball and scripts.

  [ Jurij Smakov ]
  * [i386] Set the CONFIG_HPET_EMULATE_RTC option to make the clock
    work properly on certain Dell machines. This required setting the
    CONFIG_RTC option to 'y' instead of 'm'. (closes: #309909)
    [i386] Enable VIDEO_CX88 and VIDEO_CX88_DVB (both set to 'm') by
    popular demand. (closes: #330916)

  [ Norbert Tretkowski ]
  * [alpha] Update arch/alpha/config for 2.6.13.

  [ Kyle McMartin ]
  * [hppa] Oops. Fix linux-headers not including asm-parisc by adding
    headers_dirs = parisc to Makefile.inc.

  [ maximilian attems ]
  * Set CONFIG_FB_VESA=y for i386 and amd64 configs. (closes: #333003)

  [ Sven Luther ]
  * [powerpc] Fixed apus build, now use mkvmlinuz too to generate the vmlinuz
    kernel.
  * Fixed control.image.in to depend on :
      initramfs-tools | yaird | linux-ramdisk-tool
    where linux-ramdisk-tools is the virtual package provided by all
    initrd/initramfs generating tools.

  [ Frederik Schüler ]
  * deactivate FB_RIVA on all architectures.
  * deactivate BLK_DEV_IDESCSI on all architectures.
  * Added patch-2.6.13.4:
    - [SECURITY] key: plug request_key_auth memleak
      See CAN-2005-3119
    - [SECURITY] Fix drm 'debug' sysfs permissions
      See CAN-2005-3179
    - [SECURITY] Avoid 'names_cache' memory leak with CONFIG_AUDITSYSCALL
    - [SPARC64] Fix userland FPU state corruption.
    - BIC coding bug in Linux 2.6.13
    - [SECURITY] orinoco: Information leakage due to incorrect padding
      See CAN-2005-3180
    - ieee1394/sbp2: fixes for hot-unplug and module unloading

  [ Christian T. Steigies ]
  * disable CONFIG_EXT2_FS_XIP for m68k like on all(?) other arches
  * deactivate OKTAGON_SCSI for amiga/m68k until it can be compiled again
  * deactivate CONFIG_KEYBOARD_HIL_OLD, CONFIG_KEYBOARD_HIL, CONFIG_MOUSE_HIL,
    CONFIG_HIL_MLC, and CONFIG_HP_SDC for hp/m68k
  * update m68k.diff for 2.6.13
  * split out patches that do not intefere with other arches to
    patches-debian/m68k-*

 -- Bastian Blank <waldi@debian.org>  Fri, 21 Oct 2005 12:17:47 +0000

linux-2.6 (2.6.13-1) experimental; urgency=low

  * New upstream release "git booost":
    - new arch xtensa
    - kexec/kdump
    - execute-in-place
    - inotify (closes: #304387)
    - time-sharing cfq I/O scheduler
    - manual driver binding
    - voluntary preemption
    - user-space I/O initiation for InfiniBand
    - new speedy DES (crypto) implementation
    - uml "almost-skas" mode support
    - 250 HZ default (closes: #320366)
    - fixes all over (alsa, archs, ide, input, ntfs, scsi, swsusp, usb, ..)
    - orinoco driver updates (closes: #291684)
    - md, dm updates (closes: #317787)

  [ Frederik Schüler ]
  * [amd64] Added class and longclass descriptions for amd64 flavours.
  * [amd64] add amd64-tlb-flush-sigsegv-fix.patch: disable tlb flush
    filtering on smp systems to workaround processor errata.
  * backport kernel-api-documentation-generation-fix.diff from git to fix
    documentation build.
  * Added patch-2.6.13.1:
    - raw_sendmsg DoS (CAN-2005-2492)
    - 32bit sendmsg() flaw (CAN-2005-2490)
    - Reassembly trim not clearing CHECKSUM_HW
    - Use SA_SHIRQ in sparc specific code.
    - Fix boundary check in standard multi-block cipher processors
    - 2.6.13 breaks libpcap (and tcpdump)
    - x86: pci_assign_unassigned_resources() update
    - Fix PCI ROM mapping
    - aacraid: 2.6.13 aacraid bad BUG_ON fix
    - Kconfig: saa7134-dvb must select tda1004x

  [ Simon Horman ]
  * Disable BSDv3 accounting on hppa and alpha, it was already
    disabled on all other architectures. Also unify BSD accounting
    config into top level config, rather than per flavour configs.
  * [SECURITY] The seq_file memory leak fix included in 2.6.12-6
    as part of upstream's 2.6.12.6 patchset is now CAN-2005-2800.

  [ Jurij Smakov, Simon Horman ]
  * Ensure that only one kernel-manual/linux-manual package can
    be installed at a time to avoid file conflicts. (closes: #320042)

  [ Bastian Blank ]
  * Move audit, preempt and security settings to core config file.
  * Fix powerpc configuration.
  * Add debian version information to kernel version string.
  * Drop coreutils | fileutils dependencies.
  * Drop modular-vesafb patch. (closes: #222374, #289810)

  [ Christian T. Steigies ]
  * update m68k.diff for linux-2.6.13
  * add m68k-42_dma.patch and m68k-sonic.patch that will be in upstream 2.6.14
    (which makes sun3 build fail, needs fixing)

  [ maximilian attems ]
  * Drop drivers-add-scsi_changer.patch (merged)
  * Drop drivers-ide-dma-blacklist-toshiba.patch (merged)
  * Drop drivers-ide-__devinit.patch (merged)
  * Added patch-2.6.13.2:
    - USB: ftdi_sio: custom baud rate fix
    - Fix up more strange byte writes to the PCI_ROM_ADDRESS config word
    - Fix MPOL_F_VERIFY
    - jfs: jfs_delete_inode must call clear_inode
    - Fix DHCP + MASQUERADE problem
    - Sun HME: enable and map PCI ROM properly
    - Sun GEM ethernet: enable and map PCI ROM properly
    - hpt366: write the full 4 bytes of ROM address, not just low 1 byte
    - forcedeth: Initialize link settings in every nv_open()
    - Lost sockfd_put() in routing_ioctl()
    - lost fput in 32bit ioctl on x86-64
  * Added patch-2.6.13.3:
    - Fix fs/exec.c:788 (de_thread()) BUG_ON
    - Don't over-clamp window in tcp_clamp_window()
    - fix IPv6 per-socket multicast filtering in exact-match case
    - yenta oops fix
    - ipvs: ip_vs_ftp breaks connections using persistence
    - uml - Fix x86_64 page leak
    - skge: set mac address oops with bonding
    - tcp: set default congestion control correctly for incoming connections

  [ Sven Luther ]
  * [powerpc] Added hotplug support to the mv643xx_eth driver :
      powerpc-mv643xx-hotplug-support.patch
    thanks go to Nicolas Det for providing the patch.
  * [powerpc] Modified a couple of configuration options for the powerpc64
    flavour, fixes and enhances Apple G5 support (Closes: #323724, #328324)
  * [powerpc] Added powerpc-miboot flavour to use exclusively with oldworld
    powermac miboot floppies for debian-installer.
  * [powerpc] Checked upgraded version of the apus patches, separated them in
    a part which is safe to apply, and one which needs checking, and is thus
    not applied yet.

  [ Kyle McMartin ]
  * [hppa] Update hppa.diff to 2.6.13-pa4.
  * [hppa] Add space register fix to pacache.S to hppa.diff.

  [ dann frazier ]
  * Add a note to README.Debian that explains where users can find the .config
    files used to generate the linux-image packages.  Closes: #316809
  * [ia64] Workaround #325070 until upstream works out an acceptable solution.
    This bug breaks module loading on non-SMP ia64 kernels.  The workaround
    is to temporarily use an SMP config for the non-SMP kernels.  (Note that
    John Wright is running benchmarks to determine the overhead of running
    an SMP kernel on UP systems to help decide if this should be a
    permanent change).
  * [ia64] Update arch/ia64/config for 2.6.13

 -- Simon Horman <horms@debian.org>  Thu,  6 Oct 2005 15:45:21 +0900

linux-2.6 (2.6.12-6) unstable; urgency=high

  [ Andres Salomon, Bastian Blank ]
  * Change ATM and Classical-IP-over-ATM to be modular, instead of being
    statically included. (closes: #323143)

  [ Sven Luther ]
  * [powerpc] powerpc-pmac-sound-check.patch: Added pmac-sound sanity check.
  * [powerpc] powerpc-apus.patch:
    Added preliminary apus patch to package, not applied to kernel tree yet.

  [ Simon Horman ]
  * Unset CC_OPTIMIZE_FOR_SIZE in i386 config,
    it breaks iproute's (and other netlink users) ability
    to set routes. (closes: #322723)
  * Added 2.6.12.6
    - [SECURITY: CAN-2005-2555] Restrict socket policy loading to
      CAP_NET_ADMIN.
    - [SECURITY] Fix DST leak in icmp_push_reply().  Possible remote
      DoS?
    - [SECURITY] NPTL signal delivery deadlock fix; possible local
      DoS.
    - fix gl_skb/skb type error in genelink driver in usbnet
    - [SECURITY] fix a memory leak in devices seq_file implementation;
      local DoS.
    - [SECURITY] Fix SKB leak in ip6_input_finish(); local DoS.

  [ Andres Salomon ]
  * [hppa] enable discontiguous memory support for 32bit hppa images, so
    they build.

 -- Andres Salomon <dilinger@debian.org>  Tue, 06 Sep 2005 10:14:35 -0400

linux-2.6 (2.6.12-5) unstable; urgency=low

  * Change ARM to use GCC 3.3 to avoid FTBFS errors with GCC 4
   (dann frazier)

  * Remove spurious double quote character from ia64 package descriptions.
    (dann frazier)

  * Add transitional meta packages (kernel-image-2.6-*) for ia64.
    (dann frazier)

  * Change fuzz factor to 1, stricter patch appliance. (Maximilian Attems)

  * Enabled CONFIG_THERM_PM72 on powerpc64 flavour. (Sven Luther)

 -- Bastian Blank <waldi@debian.org>  Tue, 16 Aug 2005 21:43:31 +0200

linux-2.6 (2.6.12-4) unstable; urgency=low

  * Supply correct subarch values for the powerpc images.

 -- Bastian Blank <waldi@debian.org>  Mon, 15 Aug 2005 21:06:18 +0200

linux-2.6 (2.6.12-3) unstable; urgency=low

  * Added reference to old kernel-* package names to make
    transition a little more obvious to end users.
    A Dan Jacobson special. (Simon Horman) Closes: #321167

  * By the time this makes it into the archive, it will
    be handling kernel-image-2.6-* packages. (Simon Horman)
    Closes: #321867

  * Link palinfo statically on ia64. (dann frazier) (Closes: #321885)

  * [hppa] :
    - Add hppa arch specific patch.
    - Build-Depend on binutils-hppa64 and gcc-4.0-hppa64.
    (Kyle McMartin)

  * Fix permissions in source tarball. (Bastian Blank) (Closes: #322409)

  * Enable the CONFIG_IP_ADVANCED_ROUTER and related options on
    sparc64 to sync with other architectures. (Jurij Smakov)
    Closes: #321236

  * Include all executables as well as *.sh and *.pl files found in
    scripts directory in the headers package. (Bastian Blank)
    Closes: #322612, #322680, #322765

  * Include m68k headers into the arch-common headers package on
    powerpc and make sure that all the directories are linked to
    properly from the flavour-specific headers packages. (Jurij Smakov)
    Closes: #322610

  * [powerpc] Enabled the powerpc64 flavour, now that we have a real biarch
    toolchain in sid. Many thanks go to GOTO Masanori and Matthias Klose as
    well as any other who worked on the biarch toolchain to make this happen.

  * Added 2.6.12.5 (Simon Horman)
    - Fix BUG() is triggered by a call to set_mempolicy() with a negativ
      first argument.
    - [amd64] Fix a SRAT handling on systems with dual cores.
    - [amd64] SMP timing problem
    - [security] Zlib fixes See CAN-2005-2458, CAN-2005-2459
      http://sources.redhat.com/ml/bug-gnu-utils/1999-06/msg00183.html
      http://bugs.gentoo.org/show_bug.cgi
    - Add zlib deflateBound()
    - [security] Fix error during session join. See CAN-2005-2098
    - [security] Fix keyring destructor. See CAN-2005-2099
    - Module per-cpu alignment cannot always be met
      http://www.ussg.iu.edu/hypermail/linux/kernel/0409.0/0768.html
    Closes: #323039

 -- Bastian Blank <waldi@debian.org>  Mon, 15 Aug 2005 16:42:05 +0200

linux-2.6 (2.6.12-2) unstable; urgency=low

  * The Kernel Team offers its condolences to the family of Jens Schmalzing
    (jensen@debian), who died Saturday, July 30, 2005 in a tragic accident in
    Munich.  Jens was a member of the Kernel Team, and was instrumental in
    taking the powerpc kernel package to 2.6, as well as maintaining MOL
    and its kernel modules.

  * Add @longclass@ variable to control file autogeneration. (Andres Salomon)

  * Bump build-depends on kernel-package to a fixed version (>= 9.005).
    (Jurij Smakov, Sven Luther) (closes: #319657, #320422, #321625)

  * Change default ramdisk size for sparc to 16,384K to accomodate a fatter
    d-i initrd for netboot installs.
    (Joshua Kwan)

  * Don't build-depend on console-tools on s390. (Bastian Blank)

  * Add ARM support. (Vincent Sanders)

  * Add ia64 descriptions. (dann frazier)

  * Strip down the scripts dir in the headers packages. (Bastian Blank)

  * Add m68k support. (Christian T. Steigies)

  * Added 2.6.12.4 (Frederik Schüler)
    - Fix powernow oops on dual-core athlon
    - Fix early vlan adding leads to not functional device
    - sys_get_thread_area does not clear the returned argument
    - bio_clone fix
    - Fix possible overflow of sock->sk_policy (CAN-2005-2456)
      (closes: #321401)
    - Wait until all references to ip_conntrack_untracked are dropped on
      unload
    - Fix potential memory corruption in NAT code (aka memory NAT)
    - Fix deadlock in ip6_queue
    - Fix signedness issues in net/core/filter.c
    - x86_64 memleak from malicious 32bit elf program
    - rocket.c: Fix ldisc ref count handling
    - kbuild: build TAGS problem with O=

  * Enable CONFIG_6PACK=m for all archs (Andres Salomon)
    (closes: #319646)

  * Overhaul the generation of the control file. Now it is handled
    by debian/bin/gencontrol.py. The debian/control target in rules
    also fails now, since we don't want the control file generated
    during build. Arch-specific Depends and suggests are now generated
    correctly. (Bastian Blank) (Closes: #319896)

  * [powerpc] Fixed typo which made asm-ppc and asm-ppc64 not being included
    in the header package. (Sven Luther) (Closes: #320817)

  * Added list of flavours built to common header package. (Sven Luther)

 -- Bastian Blank <waldi@debian.org>  Tue, 09 Aug 2005 11:12:40 +0200

linux-2.6 (2.6.12-1) unstable; urgency=low

  * New upstream release:
    - "git rocks"
    - address space randomization
    - conversion of ide driver code to the device model
    - restored Philips webcam driver
    - new Broadcom bcm5706 gigabit driver
    - new resource limits for the audio community
    - Multipath device mapper
    - Intel HD Audio alsa driver
    - fixes + arch updates..
    - readdition of tg3 driver, as firmware license has been fixed

  * Dropped the following patches:
    - patch-2.6.11.*.patch (merged)
    - powerpc-ppc64-ibmvscsi.patch (Christoph didn't like it, and it failed
      to build anyways) (Sven Luther)
    - doc-post_halloween.patch (unless someone can come up w/ a valid
      reason for carrying around rapidly bitrotting documentation...)
      (Andres Salomon)
    - sparc32-hypersparc-srmmu.patch (dropped until sparc32 is working
      again, and we can figure out whether it's necessary)
    - fix-alpha-ext3-oops.patch (no longer needed, fixed by compiler)
    - x86-i486_emu.patch (buggy and insecure 80486 instruction emulation
      for 80386; we're no longer supporting this) (closes: #250468)
    - amd64-outs.patch (according to
      http://www.ussg.iu.edu/hypermail/linux/kernel/0502.3/1095.html, this
      is unnecessary for us) (Andres Salomon)
    - sparc64-rtc-mostek.patch (merged)
    - sparc64-compat-nanoseconds.patch (merged)
    - sparc64-sunsu-init-2.6.11.patch (merged)
    - sunsab-uart-update-timeout.patch (merged)
    - alpha-read-trylock.patch (different version got merged)
    - powerpc-prep-motorola-irq-fix.patch (merged)
    - drivers-media-video-saa7134-update.patch (merged)
    - drivers-media-video-saa7134-update-2.patch (merged)
    - drivers-media-video-pll-lib.patch (merged)
    - drivers-media-video-pll-lib-2.patch (merged)
    - drivers-media-video-tuner-update-1.patch (merged)
    - drivers-media-video-tuner-update-2.patch (merged)
    - drivers-media-video-v4l-mpeg-support.patch (merged)
    - drivers-media-video-mt352-update.patch (merged)
    - arch-ppc64-hugepage-aio-panic.patch (merged)
    - drivers-input-serio-nmouse.patch (merged)
    - sparc64-sb1500-clock-2.6.patch (merged)
    - docbook-allow-preprocessor-directives-... (merged)
    - docbook-fix-function-parameter-descriptin-in-fbmem.patch (merged)
    - docbook-move-kernel-doc-comment-next-to-function.patch (merged)
    - powerpc-therm-adt746x-new-i2c-fix.patch (merged)
    - powerpc-mv643xx-enet.patch (merged)
    - powerpc-mv643xx-eth-pegasos.patch (merged)
    - powerpc-pmac-agp-sleep.patch (merged)
    - drivers-input-serio-8042-resume.patch (merged)

  * Premiere of the common-source kernel package
    (Jurij Smakov, Andres Salomon)
    - build all architectures out of kernel source package
    - rename source and binary packages
    - create a common config for different architectures, and management
      tools to allow for easier modification of config options
    - drop default configs, autogenerate them instead; requires
      kernel-package >= 9.002.

  * Add 2.6.12.1 (Maximilian Attems)
    - Clean up subthread exec (CAN-2005-1913)
    - ia64 ptrace + sigrestore_context (CAN-2005-1761)

  * Add 2.6.12.2 (Frederik Schüler)
    - Fix two socket hashing bugs.
    -  ACPI: Make sure we call acpi_register_gsi() even for default PCI
       interrupt assignment
    - Add "memory" clobbers to the x86 inline asm of strncmp and friends
    - e1000: fix spinlock bug
    - fix remap_pte_range BUG
    - Fix typo in drivers/pci/pci-driver.c

  * Add 2.6.12.3 (Joshua Kwan)
    - Fix semaphore handling in __unregister_chrdev
    - Fix TT mode in UML.
    - Check for a null return in tty_ldisc_ref.
    - v4l: cx88 hue offset fix
    - Fix 8139cp breakage that occurs with tpm driver.
    - Fix the 6pack driver in SMP environments.
    - Switch to spinlocks in the shaper driver.
    - ppc32: stop misusing NTP's time_offset value
    - netfilter: go back to dropping conntrack references manually
    - ACPI: don't accept 0 as a PCI IRQ.

  * Enable CONFIG_SCSI_INITIO. (Maximilian Attems) (closes: #318121)

  * [powerpc] :
    - Added powerpc-mkvmlinuz-support patch which allows, together with
      kernel-package 9.0002 to add mkvmlinuz support to hand built packages.
    - Removed powerpc-ppc64-ibmvscsi.patch, FTBFS, and Christoph doesn't like
      it and thinks it is not needed.
    - Disabled swim3 on powerpc-smp, FTBFS.
    - Disabled software-suspend on powerpc-smp, FTBFS, amd64/i386 only smp code.
    - Rediffed and readded the G4 L2 hardware flush assist patch from Jacob Pan.
    (Sven Luther)

  * [sparc]
    - Drop sparc32 flavour for now. sparc32 kernel is currently in the
      category "too buggy for us to support". In spite of numerous efforts
      I still see occasional random filesystem corruptions in my tests.
      That does NOT mean that we are dropping sparc32 support, we will
      work with upstream trying to solve these problems for the next
      kernel release. Those interested in helping/testing are encouraged
      to subscribe to debian-sparc mailing list.
      (Jurij Smakov)

  * [alpha]
    - Renamed resulting binary packages for alpha, kernel-image-x.y.z-generic
      wasn't a generic kernel, it was a generic kernel for alpha machines, so
      we're now using linux-image-x.y.z-alpha-generic (and of course, the same
      change for the smp kernel-image). This change was postponed after the
      sarge release. (closes: #260003)
    (Norbert Tretkowski)

  * [amd64]
    - Now using the default compiler (gcc-4.0), thus we get rid of the
      annoying MAKEFLAGS="CC=gcc-3.4" make-kpkg... invocation for third-party
      modules.
      This release lacks 64bit kernels for i386 userland; support will be
      added in a later release as soon as the toolchain has stabilized again.
      (Frederik Schüler)

 -- Andres Salomon <dilinger@debian.org>  Wed, 20 Jul 2005 17:16:04 -0400
<|MERGE_RESOLUTION|>--- conflicted
+++ resolved
@@ -1,4 +1,3 @@
-<<<<<<< HEAD
 linux-2.6 (3.3-1~experimental.1) UNRELEASED; urgency=low
 
   * New upstream release: http://kernelnewbies.org/Linux_3.3
@@ -19,7 +18,7 @@
   * rt: Disable until it is updated for Linux 3.3 or later
 
  -- Ben Hutchings <ben@decadent.org.uk>  Sun, 04 Mar 2012 20:27:42 +0000
-=======
+
 linux-2.6 (3.2.12-1) unstable; urgency=high
 
   * New upstream stable update:
@@ -81,7 +80,6 @@
     for most flavours
 
  -- Bastian Blank <waldi@debian.org>  Tue, 13 Mar 2012 17:19:32 +0100
->>>>>>> c017dfaf
 
 linux-2.6 (3.2.9-1) unstable; urgency=high
 
