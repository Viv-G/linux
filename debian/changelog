--- conflicted
+++ resolved
@@ -1,4 +1,3 @@
-<<<<<<< HEAD
 linux-2.6 (3.3.2-1~experimental.1) experimental; urgency=low
 
   * New upstream stable update:
@@ -30,7 +29,7 @@
   * rt: Disable until it is updated for Linux 3.3 or later
 
  -- Ben Hutchings <ben@decadent.org.uk>  Sun, 04 Mar 2012 20:27:42 +0000
-=======
+
 linux-2.6 (3.2.16-1) unstable; urgency=low
 
   * New upstream stable update:
@@ -62,7 +61,6 @@
     Reopens #633423.
 
  -- Ben Hutchings <ben@decadent.org.uk>  Sun, 29 Apr 2012 08:00:53 +0100
->>>>>>> fb15598c
 
 linux-2.6 (3.2.15-1) unstable; urgency=high
 
