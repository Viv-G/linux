<<<<<<< HEAD
linux-2.6 (2.6.34-1~experimental.2) UNRELEASED; urgency=low

  [ Ben Hutchings ]
  * [x86] Reenable rtl8192su, accidentally disabled in previous version
    (Closes: #580740)
  * writeback: Update dirty flags in two steps
  * writeback: ensure that WB_SYNC_NONE writeback with sb pinned is sync
    (Closes: #582808)
  * writeback: fix non-integrity write-back
  * [mipsel] Add a loongson-2f flavour
  * [mipsel] Loongson: Define rtc device on MC146818-equipped systems
  * Make gcc-4.4 the default compiler

  [ maximilian attems ]
  * topconfig enable CFQ_GROUP_IOSCHED, MFD_WM8994, REGULATOR_MAX8649,
    REGULATOR_WM8994, VHOST_NET, BT_ATH3K, CRYPTO_PCRYPT.
  * [x86] Enable X86_PCC_CPUFREQ, VGA_SWITCHEROO (closes: #582637).

 -- Ben Hutchings <ben@decadent.org.uk>  Wed, 26 May 2010 02:55:03 +0100

linux-2.6 (2.6.34-1~experimental.1) experimental; urgency=low

  * New upstream release: http://kernelnewbies.org/Linux_2_6_34

  * New upstream release
    - rtl8192su: Add IDs for several more devices (Closes: #580740)

  [ maximilian attems ]
  * topconfig enable IPV6_SIT_6RD, NETFILTER_XT_TARGET_CT, IP_VS_PROTO_SCTP,
    NF_CONNTRACK_ZONES, CAN_PLX_PCI, TI_DAC7512, SCSI_HPSA, PATA_TOSHIBA,
    MACVTAP, CHELSIO_T4, IXGBEVF, QLCNIC, LIBERTAS_MESH,
    USB_NET_SMSC75XX, USB_SIERRA_NET, VIDEO_CX18_ALSA, USB_GSPCA_BENQ,
    USB_GSPCA_CPIA1, USB_GSPCA_OV534_9, USB_GSPCA_SN9C2028, RADIO_TEF6862,
    RADIO_SAA7706H, SND_USB_UA101, CEPH_FS, MICREL_PHY, KSZ884X_PCI,
    SENSORS_ADT7411, SENSORS_ASC7621, VIDEO_TLG2300, DVB_USB_AZ6027,
    DVB_NGENE, HID_3M_PCT, LOGIG940_FF, HID_MAGICMOUSE, HID_MOSART,
    HID_NTRIG, HID_QUANTA, HID_STANTUM, HID_WACOM, USB_SERIAL_QCAUX,
    USB_SERIAL_VIVOPAY_SERIAL, MMC_RICOH_MMC, LEDS_DELL_NETBOOKS, LOGFS.
  * [x86] Enable EEEPC_WMI.
  * Fix backlight support on some recent Thinkpads.
  * acpi: Fall back to manually changing SCI_EN.
  * Explicitly pass in whether sb is pinned or not.
  
  [ Ben Hutchings ]
  * Prepare debconf templates for translation (Closes: #576758)
  * [x86] Enable r8187se driver, previously named rtl8187se

  [ Aurelien Jarno ]
  * mips/swarm: fix boot from IDE based media (Sebastian Andrzej Siewior)
    (closes: #466977).
  * mips/*: remove SND_* options, as they are already enabled in topconfig.

 -- maximilian attems <maks@debian.org>  Wed, 19 May 2010 17:06:13 +0200

linux-2.6 (2.6.33-1~experimental.5) experimental; urgency=low
=======
linux-2.6 (2.6.32-16) UNRELEASED; urgency=low
>>>>>>> d3ff4805

  [ dann frazier ]
  * [hppa] clear floating point exception flag on SIGFPE signal
    (Closes: #559406)

  [ Ben Hutchings ]
  * Add stable 2.6.32.15
  * Add mantis DVB driver and mb86a16 and tda665x DVB front-ends,
    backported by Bjørn Mork (Closes: #577264)

  [ Aurelien Jarno ]
  * [sh4] fix sh_tmu clocksource following recent nohz changes.

  [ Moritz Muehlenhoff ]
  * Enable X86 board specific fixups for reboot (Closes: #536537)

 -- dann frazier <dannf@debian.org>  Tue, 01 Jun 2010 09:23:57 -0600

linux-2.6 (2.6.32-15) unstable; urgency=low

  [ Ben Hutchings ]
  * [hppa] Ignore ABI change caused by disabling CONFIG_IDE_TIMINGS
  * [powerpc] Fix unnecessary ABI change

  [ Bastian Blank ]
  * xen: Fix crash in netback.

 -- Ben Hutchings <ben@decadent.org.uk>  Tue, 01 Jun 2010 01:31:05 +0100

linux-2.6 (2.6.32-14) unstable; urgency=low

  [ Ben Hutchings ]
  * [ia64] Hardcode the output of the scripts under arch/ia64/scripts so
    that we can build out-of-tree modules correctly (refresh and re-add
    dropped patch) (Closes: #392592)
  * vlan/macvlan: propagate transmission state to upper layers
  * macvlan: add GRO bit to features mask
  * macvlan: allow multiple driver backends
  * Add macvtap driver (Closes: #568755)
  * [ia64] Enable SGI SN support and mspec driver (Closes: #582224)
  * iwlwifi: Disable QoS when connected to a non-QoS-capable AP
    (Closes: #578262)
  * [x86] Disable e_powersaver cpufreq driver as unsafe. It has already
    been blacklisted by cpufrequtils. The acpi-cpufreq driver can be used
    instead on some VIA C7 systems. (Closes: #566208)
  * nouveau: Fix fbcon corruption with font width not divisible by 8
    (Closes: #583162)
  * [amd64] ext4: Fix compat EXT4_IOC_ADD_GROUP (used by online resize)
  * Install debug kernel image in /usr/lib/debug/boot (Closes: #582810)
  * net: sysfs: Check for null ethtool_ops before getting speed/duplex
  * Add stable 2.6.32.14:
    - [hppa] Revert "parisc: Set PCI CLS early in boot.", erroneously
      included in 2.6.32.13 causing FTBFS
    - btrfs: check for read permission on src file in the clone ioctl
      (CVE-2010-1636)

  [ Bastian Blank ]
  * Update Xen patch.
    - Fix checksum offloading in netback. (closes: #583366)

  [ maximilian attems]
  * Add drm changes from stable 2.6.33.5:
    - i915: Disable FBC on 915GM and 945GM (Closes: #582427)
  * Update openvz patch to e7399c239fad.

  [ Martin Michlmayr ]
  * QNAP TS-419P: Export GPIO indicating jumper setting of JP1.

 -- Ben Hutchings <ben@decadent.org.uk>  Sat, 29 May 2010 00:32:44 +0100

linux-2.6 (2.6.32-13) unstable; urgency=low

  [ Frederik Schueler ]
  * sparc: Fix use of uid16_t and gid16_t in asm/stat.h

  [ Moritz Muehlenhoff ]
  * Enable tomoyo (Closes: #562486)

  [ maximilian attems]
  * backport KVM: x86: Extend KVM_SET_VCPU_EVENTS with selective updates.
    (closes: #580652)
  * KEYS: find_keyring_by_name() can gain access to a freed keyring.
    CVE-2010-1437
  * hppa, sparc, powerpc disable BLK_DEV_CMD64X.
  * topconfig enable PATA_CMD64X. (closes: #580799)
  * x86: Disable CRYPTO_AES_NI_INTEL as it causes boot failures on T410.
  * Add stable 2.6.32.13:
    - [SCSI] Enable retries for SYNCRONIZE_CACHE commands to fix I/O error.
    - [SCSI] Retry commands with UNIT_ATTENTION sense codes to fix ext3/ext4
      I/O errors.
    - [SCSI] skip sense logging for some ATA PASS-THROUGH cdbs
      (Closes: #578129)
    - raid6: fix recovery performance regression.
    - raid456: Enable error-correction on singly-degraded RAID6
      (Closes: #581392)
    - r8169: fix broken register writes (Closes: #407217, #573007)
    - V4L/DVB: budget: Fix crash in case of failure to attach frontend
      (Closes: #575207)
  * drm/edid: Fix 1024x768@85Hz.

  [ Ben Hutchings ]
<<<<<<< HEAD
  * [x86] Enable ramzswap driver (Closes: #573912)
  * [x86] Re-enable rt2860sta and rt2870sta drivers which were accidentally
    disabled when moving to Linux 2.6.33 (Closes: #576723)
  * Add stable 2.6.33.3:
    - ACPI: EC: Allow multibyte access to EC; fixes temperature monitoring
      on some Dell laptops (Closes: #563313)
=======
  * linux-base: Fix typo in disk relabelling code (Closes: #580467)
  * linux-base: Don't quote boot device name in elilo.conf
    (Closes: #580710; works-around: #581173)
  * rtl8192su: Add IDs for several more devices (Closes: #580740)
  * Add drm and sfc changes from stable 2.6.33.4
  * Improve workaround for HPAs (Host Protected Areas) overlapping
    partitions, thanks to Tejun Heo:
    - SCSI/libata: Disable HPA if it overlaps a partition (Closes: #572618)
    - buffer: Make invalidate_bdev() drain all percpu LRU add caches
    - block: Rescan partition tables after HPA is disabled
    - libata: Disable HPA if it is only enabled after suspend
  * V4L/DVB: budget: Select correct frontend drivers (Closes: #575223)
  * 3c503: Fix IRQ probing (Closes: #566522)
  * sis-agp: Remove SIS 760, handled by amd64-agp
  * amd64-agp: Probe unknown AGP devices the right way (Closes: #548090)
>>>>>>> d3ff4805

  [ Aurelien Jarno ]
  * mips/swarm: fix boot from IDE based media (Sebastian Andrzej Siewior)
    (closes: #466977).
  * backport mips/swarm: fix M3 TLB exception handler.
  * backport MIPS FPU emulator: allow Cause bits of FCSR to be writeable
    by ctc1. (closes: #580602).
  * mips/swarm: enable adm* hwmon drivers.
  * backport Input: Add support of Synaptics Clickpad device (Closes: #572842)

  [ Bastian Blank ]
  * Fix symlinks in several packages.
  * Update Xen patch.
  * [amd64, i386/{686-bigmem,openvz-686,vserver-686-bigmem,xen-686}]
    Build debugging symbols. (closes: #365349)
  * Ignore crypto ABI changes.

<<<<<<< HEAD
 -- maximilian attems <maks@debian.org>  Wed, 05 May 2010 16:38:53 +0200
=======
  [ Martin Michlmayr ]
  * Backport GuruPlug support.
>>>>>>> d3ff4805

  [ Christian Perrier ]
  * Update debconf templates:
    - English revised by the debian-l10n-english team as part of the Smith
      review project (Closes: #578349)
    - Vietnamese (Clytie Siddall) (Closes: #579234)
    - German (Holger Wansing) (Closes: #579864)
    - Russian (Yuri Kozlov) (Closes: #578994)
    - Estonian (mihkel) (Closes: #579019)
    - Czech (Michal Simunek) (Closes: #579268)
    - Swedish (Martin Bagge) (Closes: #579308)
    - French (David Prévot) (Closes: #579763)
    - Spanish (Omar Campagne) (Closes: #580538)
    - Portuguese (Américo Monteiro) (Closes: #577227)
    - Japanese (Kenshi Muto) (Closes: #580855)
    - Danish (Joe Hansen) (Closes: #580915)
    - Czech (Michal Simunek) (Closes: #581399)

 -- maximilian attems <maks@debian.org>  Mon, 17 May 2010 15:29:27 +0200

linux-2.6 (2.6.32-12) unstable; urgency=low

  * The "Microwave Background" release

  [ Ben Hutchings ]
  * Prepare debconf templates for translation. (closes: #576758)
  * [x86] PCI/forcedeth: Disable MSI for MCP55 on P5N32-E SLI
    (Closes: #552299)
  * phylib: Fix typo in bcm63xx PHY driver table
  * linux-base: Fix bugs and improve libata transition code:
    - Fix scope of _system() function (Closes: #576925)
    - Fix case where a file may wrongly be listed as automatically converted
      (Closes: #577047)
    - Check device IDs in mdadm.conf rather than assuming it needs manual
      conversion
    - Use vol_id if available since the version of blkid in lenny does not
      support the output format we need (Closes: #576608)
    - Fix missing line breaks in updated crypttab (Closes: #577735)
  * i915: Stop trying to use ACPI lid status to determine LVDS connection
    (Closes: #577724)
  * forcedeth: Fix hardware version check for TX bug workaround
    (Closes: #572201)
  * rndis_host: Poll status channel before control channel (Closes: #576929)
  * megaraid_sas: Fix copying of sense data for 32-bit management tools on
    64-bit kernel (Closes: #578398)
  * Add ipheth driver for iPhone tethering
  * virtio_net: Make delayed refill more reliable (Closes: #576838)

  [ maximilian attems]
  * [ia64] Built in fbcon.
  * Update openvz patch to c05f95fcb04e. (closes: #574598)
  * Reenable nouveau autoloading.
  * reiserfs: Fix permissions on .reiserfs_priv. CVE-2010-1146
  * libata,ata_piix: detect and clear spurious IRQs.
  * libata/SCSI: fix locking around blk_abort_request().
  * topconfig enable NET_DROP_MONITOR. (closes: #578568)
  * Add stable 2.6.32.12:
    - ACPI: EC: Allow multibyte access to EC; fixes temperature monitoring
      on some Dell laptops (Closes: #563313)
    - [x86] KVM: disable paravirt mmu reporting (Closes: #573071)
    - thinkpad-acpi: lock down video output state access (Closes: #565790)
    - xfs update (closes: #579410)
  * Add drm changes from stable 2.6.33.3:
    - drm/radeon: R300 AD only has one quad pipe (Closes: #575681)
  * libata: Fix accesses at LBA28 boundary (old bug, but nasty) (v2)
  * Add EC path for Thinkpad X100.
  * Bump ABI to 5, apply:
    - hrtimer: Tune hrtimer_interrupt hang logic
  * Add libata TRIM support.
  * Backport radeon r800 modesetting support.
  * drm/radeon/kms: further spread spectrum fixes.
  * Backport p54 fixes.
  * net: export device speed and duplex via sysfs.
  * postrm: rm modules.softdep. (closes: #579175)
  * Backport KVM: Xen PV-on-HVM guest support.
  * Backport KVM: x86: Add KVM_GET/SET_VCPU_EVENTS.
  * hugetlb: fix infinite loop in get_futex_key() when backed by huge pages
  * ext4: Issue the discard operation *before* releasing the blocks to be
    reused.
  * libiscsi: regression: fix header digest errors.
  * Revert module.c and module.h changes from -stable update.

  [ dann frazier ]
  * Add DRBD backport
  * sctp: Fix skb_over_panic resulting from multiple invalid parameter
    errors (CVE-2010-1173)
  * [CIFS] Allow null nd (as nfs server uses) on create (CVE-2010-1148)
  * tipc: Fix oops on send prior to entering networked mode (CVE-2010-1187)
  * [powerpc] KGDB: don't needlessly skip PAGE_USER test for Fsl booke
    Note: KGDB is not currently enabled in debian builds (CVE-2010-1446)

  [ Aurelien Jarno ]
  * [sh4] Add a sh7751r flavour.
  * [mips/*malta] Remove options that are present in topconfig.

  [ Martin Michlmayr ]
  * dns323-setup.c: fix WARN() when booting (Arnaud Patard).
  * mips: enable PATA platform on SWARM and LITTLESUR (Sebastian Andrzej
    Siewior).
  * [mips/sb1-bcm91250a] Enable PATA_PLATFORM.

  [ Bastian Blank ]
  * Update Xen patch.

 -- Ben Hutchings <ben@decadent.org.uk>  Sat, 01 May 2010 02:58:31 +0100

linux-2.6 (2.6.32-11) unstable; urgency=low

  [ Ben Hutchings ]
  * [sparc] Provide io{read,write}{16,32}be() (Closes: #574421)
  * Use libata-based drivers for most PATA controllers on all architectures
    (previously applied only to x86)
  * linux-base: Fix bugs and improve libata transition code:
    - Handle duplicates in /etc/udev/rules.d/70-persistent-cd.rules
      (Closes: #574630)
    - Always attempt conversion if $DEBCONF_RECONFIGURE is set
    - Never attempt conversion during a fresh installation (Closes: #576243)
    - Convert disk IDs in crypttab (Closes: #575056)
    - Redirect stdin and stdout of child processes to avoid interfering with
      debconf (Closes: #574987)
    - Report when hdparm.conf or mdadm.conf may need to be updated
      (Closes: #576442)
    - Where a device has both a UUID and a label, prefer to identify it by
      UUID, consistent with fresh installations
    - Do not use device labels including certain unsafe characters
      (Closes: #576537)
  * iwlwifi: Fix repeated warnings about tfds_in_queue (Closes: #574526)
  * eeepc-laptop: Disable CPU speed control on 701 and 702 since it can
    cause the system to hang (Closes: #559578)
  * eeepc-laptop: Disable wireless hotplug on 1005HA, 1201N and 1005PE
    since it disconnects the wrong device (Closes: #573607)
  * linux-headers-*: Support postinst hooks in /etc/kernel/header_postinst.d,
    thanks to Michael Gilbert (Closes: #569724)
  * rt2860sta: Fix argument to linux_pci_unmap_single() (Closes: #575726)
  * nouveau: nv50: Implement ctxprog/state generation
  * phylib: Support PHY module autoloading (Closes: #553024)
  * [x86] Add ramzswap driver (Closes: #573912)

  [ maximilian attems]
  * [alpha, hppa] Disable oprofile as tracing code is unsupported here.
    (closes: #574368)
  * Update openvz patch to 14a9729fab67. (closes: #574598, #575189)
  * [x86]: Disable FB_INTEL. (closes: #447575, #503766, #574401)
  * ssb: do not read SPROM if it does not exist.
  * ssb: Avoid null pointer dereference by aboves.
  * Add stable 2.6.32.11.
    - MIPS: Cleanup forgotten label_module_alloc in tlbex.c (Closes: #571305) 	
    - ath5k: fix setup for CAB queue (closes: #576213)
    - NFS: Prevent another deadlock in nfs_release_page() (Closes: #574348)
  * Revert to keep ABI:
    - hrtimer: Tune hrtimer_interrupt hang logic

  [ Moritz Muehlenhoff ]
  * Add support for sh4 architecture, patch by Nobuhiro Iwamatsu
  (Closes: #569034)

  [ Bastian Blank ]
  * Update Xen patch.
    - Fix free interrupt problem on uni-processor machines.

  [ Ian Campbell ]
  * Include Xen hypervisor in reportbug "related to" list.

 -- maximilian attems <maks@debian.org>  Mon, 05 Apr 2010 20:31:15 +0200

linux-2.6 (2.6.32-10) unstable; urgency=low
  
  * The "Big Bang" release

  [ maximilian attems]
  * tcp: fix ICMP-RTO war.
  * Add stable 2.6.32.10.
    - net/via-rhine: Fix scheduling while atomic bugs (closes: #549606)
    - HID: remove TENX iBuddy from blacklist (Closes: #551312)
    - USB: SIS USB2VGA DRIVER: support KAIREN's USB VGA adaptor
      USB20SVGA-MB-PLUS (Closes: #565857)
  * Bump ABI to 4.
  * [x86] Add openvz flavour.
    - adds ppp support (closes: #550975)
  * Prevent nouveau from autoloading until xserver-xorg-video-nouveau lands.
 
  [ Moritz Muehlenhoff ]
  * Enable CONFIG_KEYS_DEBUG_PROC_KEYS (Closes: #400932)
  * Amend README.source with documentation on how to generate a 
    source tree with all patches applied (Closes: #509156)
  * Document needed packages for preparatory packaging
    steps (Closes: #548028)

  [ Aurelien Jarno ]
  * Fix signal stack alignement on sparc64 (Closes: #569797)
  
  [ Bastian Blank ]
  * Add support for Xen dom0 into its featureset.
    (Closes: #499745, #503857, #504805, #505545, #506118, #507785, #509085,
     #509733, #511963, #513835, #514511, #516223, #516374, #516635, #517048,
     #519586, #520702, #522452, #524571, #524596, #526695, #533132, #533432,
     #534880, #534978, #541227, #542299, #542614, #543489, #544525, #548345,
     #554564, #554621, #559175, #559634)
  * [alpha, amd64, i386, amd64, powerpc] Make all AGP driver built-in to
    workaround race-condition between DRM and AGP.

  [ Ben Hutchings ]
  * drm: Apply all changes from 2.6.33 and 2.6.33.1:
    - Add nouveau driver
    - i915: Fix disappearing mouse pointer (Closes: #551330)
    - i915: Restore video overlay support (Closes: #560033)
    - i915: Fix DDC on some systems by clearing BIOS GMBUS (Closes: #567747)
    - radeon: Enable KMS support
  * qla2xxx: Disable MSI/MSI-X on some chips or as selected by module parameter
    (Closes: #572322)
    - MSI is disabled on QLA24xx chips other than QLA2432 (MSI-X already was)
    - MSI-X is disabled if qlx2enablemsix=2
    - MSI and MSI-X are disabled if qlx2enablemsix=0
  * [sparc64] Make prom entry spinlock NMI safe (Closes: #572442)
  * firmware: Correct copyright information and add source for CIS files
  * Fix first line of kernel-doc for a few functions so that they get valid
    manual pages
  * Remove /usr/include/drm from linux-libc-dev; let libdrm-dev provide it
    again
  * [x86] Enable rtl8192su driver using external firmware
  * [x86] Use libata-based drivers for most PATA controllers (Closes: #444182):
    - pata_triflex replaces triflex
    - pata_atiixp replaces atiixp
    - pata_ns87415 replaces ns87415
    - pata_sc1200 replaces sc1200
    - pata_cs5536 replaces cs5536
    - pata_amd replaces amd74xx
    - pata_sis replaces sis5513
    - pata_rz1000 replaces rz1000
    - pata_efar replaces slc90e66
    - pata_pdc202xx_old replaces pdc202xx_old
    - pata_pdc2027x replaces pdc202xx_new
    - pata_cs5520 replaces cs5520
    - pata_cs5530 replaces cs5530
    - pata_cmd64x replaces cmd64x
    - pata_sil680 replaces siimage
    - pata_ali replaces alim15x3
    - pata_via replaces via82cxxx
    - pata_serverworks replaces serverworks
    - pata_artop replaces aec62xx
    - pata_it821x replaces it821x
    - ata_piix, pata_oldpiix, pata_mpiix mostly replace piix
    - ata_generic, pata_ns87410, pata_netcell replace ide-pci-generic
  * linux-base: Add libata transition script
  * Hide sensitive information when including network configuration in bug
    reports and running a different kernel version

  [ Martin Michlmayr ]
  * Add some ARM patches from git:
    - Update mach types
    - eSATA SheevaPlug: basic board support
    - eSATA SheevaPlug: configure SoC SATA interface
    - eSATA SheevaPlug: correlate MPP to SD CD and SD WP
  * [armel/kirkwood] Enable MACH_ESATA_SHEEVAPLUG.

 -- maximilian attems <maks@debian.org>  Tue, 16 Mar 2010 23:39:05 +0100

linux-2.6 (2.6.32-13) unstable; urgency=low

  [ Frederik Schueler ]
  * sparc: Fix use of uid16_t and gid16_t in asm/stat.h

  [ Moritz Muehlenhoff ]
  * Enable tomoyo (Closes: #562486)

  [ maximilian attems]
  * backport KVM: x86: Extend KVM_SET_VCPU_EVENTS with selective updates.
    (closes: #580652)
  * KEYS: find_keyring_by_name() can gain access to a freed keyring.
    CVE-2010-1437
  * hppa, sparc, powerpc disable BLK_DEV_CMD64X.
  * topconfig enable PATA_CMD64X. (closes: #580799)
  * x86: Disable CRYPTO_AES_NI_INTEL as it causes boot failures on T410.
  * Add stable 2.6.32.13:
    - [SCSI] Enable retries for SYNCRONIZE_CACHE commands to fix I/O error.
    - [SCSI] Retry commands with UNIT_ATTENTION sense codes to fix ext3/ext4
      I/O errors.
    - [SCSI] skip sense logging for some ATA PASS-THROUGH cdbs
      (Closes: #578129)
    - raid6: fix recovery performance regression.
    - raid456: Enable error-correction on singly-degraded RAID6
      (Closes: #581392)
    - r8169: fix broken register writes (Closes: #407217, #573007)
    - V4L/DVB: budget: Fix crash in case of failure to attach frontend
      (Closes: #575207)
  * drm/edid: Fix 1024x768@85Hz.

  [ Ben Hutchings ]
  * linux-base: Fix typo in disk relabelling code (Closes: #580467)
  * linux-base: Don't quote boot device name in elilo.conf
    (Closes: #580710; works-around: #581173)
  * rtl8192su: Add IDs for several more devices (Closes: #580740)
  * Add drm and sfc changes from stable 2.6.33.4
  * Improve workaround for HPAs (Host Protected Areas) overlapping
    partitions, thanks to Tejun Heo:
    - SCSI/libata: Disable HPA if it overlaps a partition (Closes: #572618)
    - buffer: Make invalidate_bdev() drain all percpu LRU add caches
    - block: Rescan partition tables after HPA is disabled
    - libata: Disable HPA if it is only enabled after suspend
  * V4L/DVB: budget: Select correct frontend drivers (Closes: #575223)
  * 3c503: Fix IRQ probing (Closes: #566522)
  * sis-agp: Remove SIS 760, handled by amd64-agp
  * amd64-agp: Probe unknown AGP devices the right way (Closes: #548090)

  [ Aurelien Jarno ]
  * mips/swarm: fix boot from IDE based media (Sebastian Andrzej Siewior)
    (closes: #466977).
  * backport mips/swarm: fix M3 TLB exception handler.
  * backport MIPS FPU emulator: allow Cause bits of FCSR to be writeable
    by ctc1. (closes: #580602).
  * mips/swarm: enable adm* hwmon drivers.
  * backport Input: Add support of Synaptics Clickpad device (Closes: #572842)

  [ Bastian Blank ]
  * Fix symlinks in several packages.
  * Update Xen patch.
  * [amd64, i386/{686-bigmem,openvz-686,vserver-686-bigmem,xen-686}]
    Build debugging symbols. (closes: #365349)
  * Ignore crypto ABI changes.

  [ Martin Michlmayr ]
  * Backport GuruPlug support.

  [ Christian Perrier ]
  * Update debconf templates:
    - English revised by the debian-l10n-english team as part of the Smith
      review project (Closes: #578349)
    - Vietnamese (Clytie Siddall) (Closes: #579234)
    - German (Holger Wansing) (Closes: #579864)
    - Russian (Yuri Kozlov) (Closes: #578994)
    - Estonian (mihkel) (Closes: #579019)
    - Czech (Michal Simunek) (Closes: #579268)
    - Swedish (Martin Bagge) (Closes: #579308)
    - French (David Prévot) (Closes: #579763)
    - Spanish (Omar Campagne) (Closes: #580538)
    - Portuguese (Américo Monteiro) (Closes: #577227)
    - Japanese (Kenshi Muto) (Closes: #580855)
    - Danish (Joe Hansen) (Closes: #580915)
    - Czech (Michal Simunek) (Closes: #581399)

 -- maximilian attems <maks@debian.org>  Mon, 17 May 2010 15:29:27 +0200

linux-2.6 (2.6.32-12) unstable; urgency=low

  * The "Microwave Background" release

  [ Ben Hutchings ]
  * Prepare debconf templates for translation. (closes: #576758)
  * [x86] PCI/forcedeth: Disable MSI for MCP55 on P5N32-E SLI
    (Closes: #552299)
  * phylib: Fix typo in bcm63xx PHY driver table
  * linux-base: Fix bugs and improve libata transition code:
    - Fix scope of _system() function (Closes: #576925)
    - Fix case where a file may wrongly be listed as automatically converted
      (Closes: #577047)
    - Check device IDs in mdadm.conf rather than assuming it needs manual
      conversion
    - Use vol_id if available since the version of blkid in lenny does not
      support the output format we need (Closes: #576608)
    - Fix missing line breaks in updated crypttab (Closes: #577735)
  * i915: Stop trying to use ACPI lid status to determine LVDS connection
    (Closes: #577724)
  * forcedeth: Fix hardware version check for TX bug workaround
    (Closes: #572201)
  * rndis_host: Poll status channel before control channel (Closes: #576929)
  * megaraid_sas: Fix copying of sense data for 32-bit management tools on
    64-bit kernel (Closes: #578398)
  * Add ipheth driver for iPhone tethering
  * virtio_net: Make delayed refill more reliable (Closes: #576838)

  [ maximilian attems]
  * [ia64] Built in fbcon.
  * Update openvz patch to c05f95fcb04e. (closes: #574598)
  * Reenable nouveau autoloading.
  * reiserfs: Fix permissions on .reiserfs_priv. CVE-2010-1146
  * libata,ata_piix: detect and clear spurious IRQs.
  * libata/SCSI: fix locking around blk_abort_request().
  * topconfig enable NET_DROP_MONITOR. (closes: #578568)
  * Add stable 2.6.32.12:
    - ACPI: EC: Allow multibyte access to EC; fixes temperature monitoring
      on some Dell laptops (Closes: #563313)
    - [x86] KVM: disable paravirt mmu reporting (Closes: #573071)
    - thinkpad-acpi: lock down video output state access (Closes: #565790)
    - xfs update (closes: #579410)
  * Add drm changes from stable 2.6.33.3:
    - drm/radeon: R300 AD only has one quad pipe (Closes: #575681)
  * libata: Fix accesses at LBA28 boundary (old bug, but nasty) (v2)
  * Add EC path for Thinkpad X100.
  * Bump ABI to 5, apply:
    - hrtimer: Tune hrtimer_interrupt hang logic
  * Add libata TRIM support.
  * Backport radeon r800 modesetting support.
  * drm/radeon/kms: further spread spectrum fixes.
  * Backport p54 fixes.
  * net: export device speed and duplex via sysfs.
  * postrm: rm modules.softdep. (closes: #579175)
  * Backport KVM: Xen PV-on-HVM guest support.
  * Backport KVM: x86: Add KVM_GET/SET_VCPU_EVENTS.
  * hugetlb: fix infinite loop in get_futex_key() when backed by huge pages
  * ext4: Issue the discard operation *before* releasing the blocks to be
    reused.
  * libiscsi: regression: fix header digest errors.
  * Revert module.c and module.h changes from -stable update.

  [ dann frazier ]
  * Add DRBD backport
  * sctp: Fix skb_over_panic resulting from multiple invalid parameter
    errors (CVE-2010-1173)
  * [CIFS] Allow null nd (as nfs server uses) on create (CVE-2010-1148)
  * tipc: Fix oops on send prior to entering networked mode (CVE-2010-1187)
  * [powerpc] KGDB: don't needlessly skip PAGE_USER test for Fsl booke
    Note: KGDB is not currently enabled in debian builds (CVE-2010-1446)

  [ Aurelien Jarno ]
  * [sh4] Add a sh7751r flavour.
  * [mips/*malta] Remove options that are present in topconfig.

  [ Martin Michlmayr ]
  * dns323-setup.c: fix WARN() when booting (Arnaud Patard).
  * mips: enable PATA platform on SWARM and LITTLESUR (Sebastian Andrzej
    Siewior).
  * [mips/sb1-bcm91250a] Enable PATA_PLATFORM.

  [ Bastian Blank ]
  * Update Xen patch.

 -- Ben Hutchings <ben@decadent.org.uk>  Sat, 01 May 2010 02:58:31 +0100

linux-2.6 (2.6.32-11) unstable; urgency=low

  [ Ben Hutchings ]
  * [sparc] Provide io{read,write}{16,32}be() (Closes: #574421)
  * Use libata-based drivers for most PATA controllers on all architectures
    (previously applied only to x86)
  * linux-base: Fix bugs and improve libata transition code:
    - Handle duplicates in /etc/udev/rules.d/70-persistent-cd.rules
      (Closes: #574630)
    - Always attempt conversion if $DEBCONF_RECONFIGURE is set
    - Never attempt conversion during a fresh installation (Closes: #576243)
    - Convert disk IDs in crypttab (Closes: #575056)
    - Redirect stdin and stdout of child processes to avoid interfering with
      debconf (Closes: #574987)
    - Report when hdparm.conf or mdadm.conf may need to be updated
      (Closes: #576442)
    - Where a device has both a UUID and a label, prefer to identify it by
      UUID, consistent with fresh installations
    - Do not use device labels including certain unsafe characters
      (Closes: #576537)
  * iwlwifi: Fix repeated warnings about tfds_in_queue (Closes: #574526)
  * eeepc-laptop: Disable CPU speed control on 701 and 702 since it can
    cause the system to hang (Closes: #559578)
  * eeepc-laptop: Disable wireless hotplug on 1005HA, 1201N and 1005PE
    since it disconnects the wrong device (Closes: #573607)
  * linux-headers-*: Support postinst hooks in /etc/kernel/header_postinst.d,
    thanks to Michael Gilbert (Closes: #569724)
  * rt2860sta: Fix argument to linux_pci_unmap_single() (Closes: #575726)
  * nouveau: nv50: Implement ctxprog/state generation
  * phylib: Support PHY module autoloading (Closes: #553024)
  * [x86] Add ramzswap driver (Closes: #573912)

  [ maximilian attems]
  * [alpha, hppa] Disable oprofile as tracing code is unsupported here.
    (closes: #574368)
  * Update openvz patch to 14a9729fab67. (closes: #574598, #575189)
  * [x86]: Disable FB_INTEL. (closes: #447575, #503766, #574401)
  * ssb: do not read SPROM if it does not exist.
  * ssb: Avoid null pointer dereference by aboves.
  * Add stable 2.6.32.11.
    - MIPS: Cleanup forgotten label_module_alloc in tlbex.c (Closes: #571305) 	
    - ath5k: fix setup for CAB queue (closes: #576213)
    - NFS: Prevent another deadlock in nfs_release_page() (Closes: #574348)
  * Revert to keep ABI:
    - hrtimer: Tune hrtimer_interrupt hang logic

  [ Moritz Muehlenhoff ]
  * Add support for sh4 architecture, patch by Nobuhiro Iwamatsu
  (Closes: #569034)

  [ Bastian Blank ]
  * Update Xen patch.
    - Fix free interrupt problem on uni-processor machines.

  [ Ian Campbell ]
  * Include Xen hypervisor in reportbug "related to" list.

 -- maximilian attems <maks@debian.org>  Mon, 05 Apr 2010 20:31:15 +0200

linux-2.6 (2.6.32-10) unstable; urgency=low
  
  * The "Big Bang" release

  [ maximilian attems]
  * tcp: fix ICMP-RTO war.
  * Add stable 2.6.32.10.
    - net/via-rhine: Fix scheduling while atomic bugs (closes: #549606)
    - HID: remove TENX iBuddy from blacklist (Closes: #551312)
    - USB: SIS USB2VGA DRIVER: support KAIREN's USB VGA adaptor
      USB20SVGA-MB-PLUS (Closes: #565857)
  * Bump ABI to 4.
  * [x86] Add openvz flavour.
    - adds ppp support (closes: #550975)
  * Prevent nouveau from autoloading until xserver-xorg-video-nouveau lands.
 
  [ Moritz Muehlenhoff ]
  * Enable CONFIG_KEYS_DEBUG_PROC_KEYS (Closes: #400932)
  * Amend README.source with documentation on how to generate a 
    source tree with all patches applied (Closes: #509156)
  * Document needed packages for preparatory packaging
    steps (Closes: #548028)

  [ Aurelien Jarno ]
  * Fix signal stack alignement on sparc64 (Closes: #569797)
  
  [ Bastian Blank ]
  * Add support for Xen dom0 into its featureset.
    (Closes: #499745, #503857, #504805, #505545, #506118, #507785, #509085,
     #509733, #511963, #513835, #514511, #516223, #516374, #516635, #517048,
     #519586, #520702, #522452, #524571, #524596, #526695, #533132, #533432,
     #534880, #534978, #541227, #542299, #542614, #543489, #544525, #548345,
     #554564, #554621, #559175, #559634)
  * [alpha, amd64, i386, amd64, powerpc] Make all AGP driver built-in to
    workaround race-condition between DRM and AGP.

  [ Ben Hutchings ]
  * drm: Apply all changes from 2.6.33 and 2.6.33.1:
    - Add nouveau driver
    - i915: Fix disappearing mouse pointer (Closes: #551330)
    - i915: Restore video overlay support (Closes: #560033)
    - i915: Fix DDC on some systems by clearing BIOS GMBUS (Closes: #567747)
    - radeon: Enable KMS support
  * qla2xxx: Disable MSI/MSI-X on some chips or as selected by module parameter
    (Closes: #572322)
    - MSI is disabled on QLA24xx chips other than QLA2432 (MSI-X already was)
    - MSI-X is disabled if qlx2enablemsix=2
    - MSI and MSI-X are disabled if qlx2enablemsix=0
  * [sparc64] Make prom entry spinlock NMI safe (Closes: #572442)
  * firmware: Correct copyright information and add source for CIS files
  * Fix first line of kernel-doc for a few functions so that they get valid
    manual pages
  * Remove /usr/include/drm from linux-libc-dev; let libdrm-dev provide it
    again
  * [x86] Enable rtl8192su driver using external firmware
  * [x86] Use libata-based drivers for most PATA controllers (Closes: #444182):
    - pata_triflex replaces triflex
    - pata_atiixp replaces atiixp
    - pata_ns87415 replaces ns87415
    - pata_sc1200 replaces sc1200
    - pata_cs5536 replaces cs5536
    - pata_amd replaces amd74xx
    - pata_sis replaces sis5513
    - pata_rz1000 replaces rz1000
    - pata_efar replaces slc90e66
    - pata_pdc202xx_old replaces pdc202xx_old
    - pata_pdc2027x replaces pdc202xx_new
    - pata_cs5520 replaces cs5520
    - pata_cs5530 replaces cs5530
    - pata_cmd64x replaces cmd64x
    - pata_sil680 replaces siimage
    - pata_ali replaces alim15x3
    - pata_via replaces via82cxxx
    - pata_serverworks replaces serverworks
    - pata_artop replaces aec62xx
    - pata_it821x replaces it821x
    - ata_piix, pata_oldpiix, pata_mpiix mostly replace piix
    - ata_generic, pata_ns87410, pata_netcell replace ide-pci-generic
  * linux-base: Add libata transition script
  * Hide sensitive information when including network configuration in bug
    reports and running a different kernel version

  [ Martin Michlmayr ]
  * Add some ARM patches from git:
    - Update mach types
    - eSATA SheevaPlug: basic board support
    - eSATA SheevaPlug: configure SoC SATA interface
    - eSATA SheevaPlug: correlate MPP to SD CD and SD WP
  * [armel/kirkwood] Enable MACH_ESATA_SHEEVAPLUG.

 -- maximilian attems <maks@debian.org>  Tue, 16 Mar 2010 23:39:05 +0100

linux-2.6 (2.6.32-9) unstable; urgency=high

  [ Ben Hutchings ]
  * Do not build obsolete lgs8gl5 driver
  * [x86] Enable USB IP drivers (Closes: #568903)
  * Ignore failure of lsusb when gathering information for bug reports
    (Closes: #569725)
  * macvlan: Add bridge, VEPA and private modes (Closes: #568756)
  * [sparc] sunxvr500: Support Intergraph graphics chips again
    (Closes: #508108)
  * sfc: Apply fixes from 2.6.33
  * ath9k: Add support for AR2427
  * fs/exec.c: fix initial stack reservation (regression in 2.6.32.9)

  [ maximilian attems]
  * Postinst don't refercence k-p related manpage. (closes: #542208)
  * Postinst only write kernel-img.conf for palo boxes.
  * Enable VT_HW_CONSOLE_BINDING for unbinding efifb. (closes: #569314)
  * hwmon: Add driver for VIA CPU core temperature.
  * wireless: report reasonable bitrate for MCS rates through wext.
  * efifb: fix framebuffer handoff. (bugzilla.k.o #15151)
  * Add stable 2.6.32.9:
    - drm/i915: Fix DDC on some systems by clearing BIOS GMBUS setup.
      (closes: #567747)
    - futex: Handle futex value corruption gracefully. (CVE-2010-0623)
    - futex_lock_pi() key refcnt fix. (CVE-2010-0623)
    - Staging: fix rtl8187se compilation errors with mac80211.
      (closes: #566726)
  * r8169 patch for rx length check errors. (CVE-2009-4537)
  * vgaarb: fix incorrect dereference of userspace pointer.
  * Bump ABI to 3.
  * drm/i915: give up on 8xx lid status.
  * vgaarb: fix "target=default" passing.
  * drm/radeon: block ability for userspace app to trash 0 page and beyond.
    (closes: #550562)

  [ Bastian Blank ]
  * Restrict access to sensitive SysRq keys by default.
  * debian/rules.real: Install arch specific scripts.

  [ Moritz Muehlenhoff ]
  * Set source format to 1.0

  [ Martin Michlmayr ]
  * [armel/iop32x] Enable ARCH_IQ80321 and ARCH_IQ31244 (Thanks Arnaud
    Patard).
  * [armel/kirkwood] Disable MTD_NAND_VERIFY_WRITE to avoid errors
    with ubifs on OpenRD (Thanks Gert Doering) (Closes: #570407)
  * OpenRD-Base: allow SD/UART1 selection (Closes: #571019)
  * D-Link DNS-323 revision A1: implement power LED (Closes: 503172).

 -- maximilian attems <maks@debian.org>  Wed, 24 Feb 2010 17:06:27 +0100

linux-2.6 (2.6.32-8) unstable; urgency=high

  [ Bastian Blank ]
  * Don't let default compiler flags escape into build.

  [ dann frazier ]
  * KVM: PIT: control word is write-only (CVE-2010-0309)
  * Fix potential crash with sys_move_pages (CVE-2010-0415)

  [ Ben Hutchings ]
  * Build lgs8gxx driver along with cxusb (Closes: #568414)
  * Revert incorrect change to powerpc clocksource setup (Closes: #568457)
  * Add stable release 2.6.32.8:
    - Remove TIF_ABI_PENDING bit from x86, sparc & powerpc, fixing
      32-bit userland/64-bit kernel breakage (Closes: #568416)
    - connector: Delete buggy notification code. (CVE-2010-0410)
  * [x86] KVM: Add IOPL/CPL checks to emulator, to prevent privilege
    escalation within a guest. (CVE-2010-0298, CVE-2010-0306)

  [ Martin Michlmayr ]
  * Implement power-off for D-Link DNS-323 rev B1 and fix the blinking
    power LED (Erik Benada) (Closes: #503172).

  [ Aurelien Jarno ]
  * Enable CONFIG_FB_CIRRUS and CONFIG_LOGO on 4kc-malta and 5kc-malta.

 -- Ben Hutchings <ben@decadent.org.uk>  Thu, 11 Feb 2010 02:17:17 +0000

linux-2.6 (2.6.32-7) unstable; urgency=low

  [ maximilian attems]
  * [x86] Disable deprecated X86_CPU_DEBUG, causes boot failures.
  * Newer Standards-Version 3.8.4 without changes.

  [ Ben Hutchings ]
  * clocksource/events: Fix fallout of generic code changes
    (Closes: #568030)
  * Set ABI to 2.

  [ dann frazier ]
  * Disable FUNCTION_TRACER due to performance/build issues.
    (Closes: #568025)
  * Split 'flush_old_exec' into two functions (CVE-2010-0307)

 -- dann frazier <dannf@debian.org>  Wed, 03 Feb 2010 18:35:21 -0700

linux-2.6 (2.6.32-6) unstable; urgency=high

  [ Ben Hutchings ]
  * Documentation/3c509: document ethtool support (Closes: #564743)
  * Add MODULE_FIRMWARE declarations to several drivers that lacked them
  * [x86] Update rt2860sta/rt2870sta firmware loader patch
    - Accept 8K versions of rt2870.bin
    - Fix hang on resume
  * [x86] Enable rt3090sta using firmware loader
  * Add stable release 2.6.32.4:
    - untangle the do_mremap() mess (CVE-2010-0291)
    - fasync: split 'fasync_helper()' into separate add/remove functions
      (CVE-2009-4141)
    - kernel/signal.c: fix kernel information leak with print-fatal-signals=1
      (CVE-2010-0003)
    - netfilter: ebtables: enforce CAP_NET_ADMIN (CVE-2010-0007)
    - quota: Fix dquot_transfer for filesystems different from ext4
      (Closes: #566532)
    - audit: Fix memory management bugs (Closes: #562815)
      + fix braindamage in audit_tree.c untag_chunk()
      + fix more leaks in audit_tree.c tag_chunk()
    - ipv6: skb_dst() can be NULL in ipv6_hop_jumbo(). (CVE-2010-0006)
    - Fix DMA mapping for i915 driver (Closes: #558237, #567352)
      + drm: remove address mask param for drm_pci_alloc()
      + agp/intel-agp: Clear entire GTT on startup
  * e1000,e1000e: Discard all fragments of received over-length packets
    (CVE-2009-4536, CVE-2009-4538)
  * Enable the '686' configuration options in '686-vserver' packages and
    the '686-bigmem' configuration options in '686-bigmem-vserver' packages
    (Closes: #566213)
  * Add stable release 2.6.32.5:
    - inotify: do not reuse watch descriptors (Closes: #561880)
    - megaraid_sas: remove sysfs poll_mode_io world writeable permissions
      (CVE-2009-3939) (Closes: #562975)
  * Force distribution=UNRELEASED in debian/bin/test-patches so that it
    works in released source packages
  * Add stable release 2.6.32.6
  * postinst: Enable escape sequences in debconf notes (Closes: #566539)
  * Add 3w-sas driver for LSI 3ware 9750 SAS controllers
  * aufs2: Update to snapshot from 2010-01-25 (Closes: #567391)
  * cdc_ether: Do not set link down initially; not all devices send link
    change interrupts (Closes: #567689)
  * Add stable release 2.6.32.7:
    - clockevent: Don't remove broadcast device on halt or CPU hotplug
      (Closes: #566547)
  * sfc: Apply fixes from 2.6.33-rc{5,6}
  * Set ABI to 1.

  [ Ian Campbell ]
  * xen: Enable up to 32G of guest memory on i386.

  [ Julien Cristau ]
  * drm/i915: disable powersave by default (closes: #564807)

  [ Bastian Blank ]
  * Enable all NCP file system options.
  * [amd64] Make AGP support again built-in to fullfill the not completely
    documented dependency with GART IOMMU support. (closes: #561552)
  * Enable dynamic minor allocations for ALSA, DVB and USB. (closes: #510593)

  [ maximilian attems ]
  * [topconfig] set MEMORY_FAILURE, 9P_FSCACHE, INFINIBAND_IPOIB_CM
    (closes: #565494), ITCO_VENDOR_SUPPORT (closes: #525232), PCIEASPM
    (closes: #545417), HWPOISON_INJECT.
  * Enable easier debugging of Power Managment code. (closes: #478315)
  * Pass `DEB_MAINT_PARAMS' to hook scripts. (closes: #563161)
  * Enable more mobile IPv6 needs. (closes: #528834)

  [ dann frazier ]
  * [vserver] explicitly disable CFS_HARD_LIMITS
  * Enable FUNCTION_TRACER and STACK_TRACER (Closes: #563847)

 -- Ben Hutchings <ben@decadent.org.uk>  Sun, 31 Jan 2010 23:09:28 +0000

linux-2.6 (2.6.32-5) unstable; urgency=low

  [ Ben Hutchings ]
  * sfc: Apply fixes from 2.6.33-rc3
  * ath5k: Fix eeprom checksum check for custom sized eeproms
    (Closes: #563136)

  [ maximilian attems ]
  * topconfig unset USB_ISP1362_HCD FTBFS on armel and useless.
    (closes: #564156)
  * topconfig set PATA_ATP867X, PATA_RDC, SND_CS5535AUDIO, PM_RUNTIME,
    ATA_VERBOSE_ERROR, RTC_DRV_WM831X, RTC_DRV_PCF2123, RTC_DRV_AB3100,
    SND_HDA_PATCH_LOADER, DEVTMPFS (closes: #560040).
  * [x86] set RTL8192E, TOPSTAR_LAPTOP, I2C_SCMI.
  * Explicitly disable diverse staging drivers.

 -- Ben Hutchings <ben@decadent.org.uk>  Sun, 10 Jan 2010 03:22:23 +0000

linux-2.6 (2.6.32-4) unstable; urgency=low

  [ Ben Hutchings ]
  * Correct comments referring to dpkg --print-installation-architecture
    in maintainer scripts (Closes: #558077)
  * modules: Skip empty sections when exporting section notes
    (Closes: #563036)
  * via-velocity: Give RX descriptors to the NIC later on open or MTU change
    (Closes: #508527)
  * dmfe/tulip: Let dmfe handle DM910x except for SPARC on-board chips
    (Closes: #515533)
  * Add stable release 2.6.32.3:
    - ath5k: fix SWI calibration interrupt storm (may fix #563466)
    - iwl3945: disable power save (Closes: #563693)
    - rt2x00: Disable powersaving for rt61pci and rt2800pci (may fix #561087)

  [ maximilian attems ]
  * topconfig set CAN_EMS_USB, BT_MRVL, BT_MRVL_SDIO, BE2ISCSI, SCSI_PMCRAID,
    SCSI_BFA_FC, USB_GL860, USB_GSPCA_JEILINJ, I2C_SI4713, RADIO_SI4713,
    RADIO_SI470X, DVB_USB_FRIIO, EDAC_I3200, SENSORS_TMP421, SENSORS_WM8350,
    SBC_FITPC2_WATCHDOG, TOUCHSCREEN_MCS5000, UIO_PCI_GENERIC, KSZ8842,
    KS8851, KS8851_MLL, MISDN_AVMFRITZ, MISDN_SPEEDFAX, MISDN_INFINEON,
    MISDN_W6692, MISDN_NETJET, INPUT_WINBOND_CIR, BATTERY_DS2782, MFD_WM831X,
    MFD_MC13783, MTD_SST25L, TOUCHSCREEN_USB_E2I, INPUT_WM831X_ON,
    SENSORS_WM831X, WM831X_WATCHDOG, AB3100_OTP, REGULATOR_WM831X,
    REGULATOR_MC13783, REGULATOR_AB3100, REGULATOR_TPS65023,
    REGULATOR_TPS6507X, VIDEO_SAA7164, DVB_PT1, BACKLIGHT_WM831X,
    SND_HDA_CODEC_CIRRUS, USB_ISP1362_HCD, LEDS_WM831X_STATUS,
    MTD_ONENAND_GENERIC, B43_SDIO, B43_PHY_LP, KEYBOARD_ADP5588, QT2160,
    KEYBOARD_LM8323, KEYBOARD_MAX7359, KEYBOARD_OPENCORES, MOUSE_PS2_SENTELIC,
    WM831X_POWER.
  * [x86] set ACPI_POWER_METER, ACPI_PROCESSOR_AGGREGATOR, SFI,
    EDAC_DECODE_MCE.
  * Set MOUSE_PS2_ELANTECH for various EeePc. (closes: #522920)

  [ dann frazier ]
  * Fix vserver build on ia64 (Closes: #563356)
  * Fix vserver build on s390 (Closes: #563355)

  [ Martin Michlmayr ]
  * Report model information on armel when filing a bug.
  * ARM: Add an earlyprintk debug console (Catalin Marinas)
  * [armel] Enable EARLY_PRINTK.

 -- Ben Hutchings <ben@decadent.org.uk>  Thu, 07 Jan 2010 03:33:39 +0000

linux-2.6 (2.6.32-3) unstable; urgency=high

  * The "Not a Suitable Christmas Present" release

  [ Martin Michlmayr ]
  * [armel/orion5x] Build MTD_CFI_AMDSTD into the kernel again since
    it's needed on the D-Link DNS-323 (thanks Manuel Roeder).
    (Closes: #562205)

  [ dann frazier ]
  * Input: ALPS - add support for touchpads with 4-directional button
  * Input: ALPS - add interleaved protocol support (Dell E6x00 series)
    (Closes: #561589)
  * Re-enable vserver

  [ Ben Hutchings ]
  * sfc: Apply changes from 2.6.33-rc1 adding support for SFC9000 family
  * Add stable release 2.6.32.2:
    - KVM: x86 emulator: limit instructions to 15 bytes (CVE-2009-4031)
    - hfs: fix a potential buffer overflow (CVE-2009-4020)
  * radeon: fix crtc vblank update for r600 (regression in 2.6.32.2)
  * ia64: Include <linux/personality.h> header in <asm/fcntl.h>; fixes
    FTBFS
  * r8169: Allow RTL8168D v1 and v2 to be used without firmware files
    (Closes: #561309)
  * Enable vmxnet3 (VMware guest paravirt net driver) (Closes: #562046)

 -- Ben Hutchings <ben@decadent.org.uk>  Thu, 24 Dec 2009 04:28:55 +0000

linux-2.6 (2.6.32-2) unstable; urgency=high

  [ Bastian Blank ]
  * Allow memory hot-add and -remove if possible.
  * Enable USB suspend.
  * Enable kernel samepage merging. (closes: #558200)
  * [s390]
    - Enable SECCOMP.
    - Enable z/VM Watchdog Timer.

  [ Moritz Muehlenhoff ]
  * Disable cryptoloop (Closes: #559755)
  * Initial work on a README.source file as suggested by current policy

  [ Ben Hutchings ]
  * aufs2: Update to snapshot from 2009-12-05
  * postinst: Fix failure paths in check for missing firmware
    (Closes: #560263)
  * atl1c: Fix system hang when link drops (Closes: #559577)
  * netfilter: xtables: fix conntrack match v1 ipt-save output
    (Closes: #556587)

  [ Aurelien Jarno ]
  * Add support for the sparc64 architecture.

  [ dann frazier ]
  * Add stable release 2.6.32.1:
    - ext4: Fix double-free of blocks with EXT4_IOC_MOVE_EXT (CVE-2009-4306)
    - ext4: avoid divide by zero when trying to mount a corrupted file system
      (CVE-2009-4307)
    - ext4: Fix insufficient checks in EXT4_IOC_MOVE_EXT (CVE-2009-4131)

 -- Ben Hutchings <ben@decadent.org.uk>  Wed, 16 Dec 2009 21:42:49 +0000

linux-2.6 (2.6.32-1) unstable; urgency=low

  * New upstream release candidate:
  - Fixes wifi with rt73usb (Closes: #555640)

  [ Martin Michlmayr ]
  * [armel/kirkwood] Turn on USB_SUSPEND (on the request of a SheevaPlug
    user).
  * [mips/4kc-malta, mips/5kc-malta] Compile USB as a module rather than
    into the kernel.

  [ Bastian Blank ]
  * Enable PCI_MSI.
  * [powerpc] Properly enable Apple PMU battery.
  * [mips/mipsel] Drop remaining OSS drivers.
  * [powerpc] Enable PCIe support.
  * Move contents of linux-support package to /usr/share.
  * Make linux-patch package depend against python.
  * Use python-support instead of python-central.
  * Always enable software watchdog support.
  * Always enable complete USB mass storage support.
  * [amd64, powerpc, sparc] Build USB support as module.
  * [amd64] Build AGP support as module.
  * Always enable dummy net driver support.
  * Drop linux-tree package, it have no users left.

  [ Ben Hutchings ]
  * Re-enable accidentally omitted drivers, thanks to Uwe Kleine-König
    (Closes: #558011):
    - Atheros wireless drivers (ar9170, ath5k, ath9k)
    - TI wl12xx wireless drivers (wl1251_spi, wl1251_sdio and wl1271
      replace wl12xx)
    - Silicon Labs Si470x FM Radio Receiver driver (radio-usb-si470x)
  * Add 'removable' option to the mmc module. Setting this to 0 causes
    MMC/SD cards to be assumed non-removable, and filesystems on them
    will remain mounted over a suspend/resume cycle. (Closes: #504391)
  * Add MODULE_FIRMWARE declarations to many drivers that lacked them, so
    that missing firmware will be reported automatically during upgrades
  * atl1e: Remove broken implementation of TSO for TCP/IPv6
    (Closes: #558426) and allow other hardware offloads to be disabled in
    case they are also buggy
  * usbnet: Set link down initially for drivers that update link state
    (Closes: #444043)
  * aufs2: Update to snapshot from 2009-11-29
  * i915: Enable auto-loading even though CONFIG_DRM_I915_KMS is not set

  [ dann frazier ]
  * mac80211 (CVE-2009-4026, CVE-2009-4027):
    - fix two remote exploits
    - fix spurious delBA handling

 -- Bastian Blank <waldi@debian.org>  Sun, 06 Dec 2009 18:17:39 +0100

linux-2.6 (2.6.32~rc8-1~experimental.1) unstable; urgency=low

  [ Ben Hutchings ]
  * New upstream release candidate.
    - slip: Clean up create and destroy	 (Closes: #408635)
    - signal: Fix alternate signal stack check (Closes: #544905)
  * README.Debian: Add brief information about building specific binary
    packages (Closes: #546182)
  * lgs8gxx: Remove firmware for lgs8g75 and use request_firmware() to
    load it
  * r8169: Remove firmware for RTL8168D v1 and v2 and use
    request_firmware() to load it
  * DocBook: Fix build breakage
  * Hide WPA authentication parameters and comments when including network
    configuration in bug reports

  [ Bastian Blank ]
  * [mips] Don't force EMBEDDED on.
  * [sparc] Don't builtin Ext2 support.
  * Enable PERF_EVENTS, EVENT_PROFILE, CRYPTO_VMAC, CRYPTO_GHASH, TREE_RCU.
  * Use SLUB as default SLAB allocator.

  [ Martin Michlmayr ]
  * [armel] Make some options modular (since there's no reason for them
    to be built in): FTL, NFTL, MTD_CFI_AMDSTD, MTD_CFI_STAA.
  * [armel/orion5x, armel/kirkwood] Enable ISDN (requested by Markus
    Krebs).
  * Add patch from Albin Tonnerre to add HAVE_KERNEL_LZMA to arm.
  * [armel] Enable KERNEL_LZMA, i.e. compress kernels with lzma to get
    much better compression.
  * [armel] Re-enable options that were turned off recently because of
    size constraints: DEBUG_USER, DEBUG_KERNEL, BOOT_TRACER, ARM_UNWIND,
    BLK_DEV_IO_TRACE and SECURITY_SELINUX.

  [ maximilian attems ]
  * Simplify postinst nuke reverse symlinks handling. Patch from
    Sebastian Andrzej Siewior <sebastian@breakpoint.cc>.

 -- Bastian Blank <waldi@debian.org>  Sat, 21 Nov 2009 21:41:45 +0100

linux-2.6 (2.6.31-2) unstable; urgency=low

  [ Martin Michlmayr ]
  * [armel/orion5x, armel/kirkwood] Make sure VGA_CONSOLE is disabled,
    otherwise the kernel won't boot.
  * [armel/kirkwood] Enable CRYPTO_DEV_MV_CESA (Closes: #552270).
  * [armel/kirkwood, armel/orion5x] Enable ORION_WATCHDOG (the
    name of the config variable changed).
  * Add OpenRD-Client support again.
  * Add QNAP TS-41x support.
  * [armel/orion5x, armel/kirkwood] Enable ISDN (requested by Markus
    Krebs).
  * Fix a build failure of the ISDN hisax elsa driver on ARM.
  * mips: fix build of vmlinux.lds (Closes: #552422).

  [ Ben Hutchings ]
  * postinst: Accept absolute paths in modules.dep generated by the
    lenny version of module-init-tools (Closes: #552610)
  * aufs2: Remove incorrect static assertion (Closes: #554120)
  * Add stable release 2.6.31.6:
    - fs: pipe.c null pointer dereference (CVE-2009-3547)
    - KEYS: get_instantiation_keyring() should inc the keyring refcount
      in all cases (CVE-2009-3624)
    - netlink: fix typo in initialization (CVE-2009-3612)
  * Undo PCMCIA ABI change in 2.6.31.6
  * Hide wireless keys and wake-on-LAN password when including network
    configuration in bug reports
  * Add Geode LX/NX to list of 686-class processors

  [ Bastian Blank ]
  * [powerpc] Remove SMP warning from PowerMac cpufreq (Closes: #554124)

  [ maximilian Attems ]
  * Really fix making a debian kernel installable without kernel-img.conf.
    Thanks for patch to Sebastian Andrzej Siewior <sebastian@breakpoint.cc>.
    (closes: #555093).

 -- Ben Hutchings <ben@decadent.org.uk>  Sun, 15 Nov 2009 18:47:49 +0000

linux-2.6 (2.6.31-1) unstable; urgency=low

  [ Ben Hutchings ]
  * Include aufs2, marked as staging (Closes: #541828)
  * Include speakup modules under staging
  * Add stable release 2.6.31.5
  * [x86_64] Enable NUMA_EMU (Closes: #541389)

  [ Martin Michlmayr ]
  * CPUidle: always return with interrupts enabled.
  * [armel/orion5x, armel/kirkwood] Enable FB since some Kirkwood
    machines have a VGA chip (e.g. OpenRD-Client) and because it's
    possible to use a DisplayLink USB virtual graphics adapter.

  [ maximilian attems ]
  * [alpha] Disable SND_MIXART, causes gcc ICE.
  * [x86] Enable modular X86_MCE_INJECT.
  * [x86_32] Set LSM_MMAP_MIN_ADDR to zero to unbreak dosemu and 16-bit Wine,
    ia64 and x86_64 to 65536 otherwise default to 32768.
  * Unset UEVENT_HELPER_PATH to save some boot cycles.

  [ Bastian Blank ]
  * Set ABI to 1.
  * Enable Apple PMU battery. (closes: #544264)

 -- Bastian Blank <waldi@debian.org>  Sat, 24 Oct 2009 19:17:30 +0200

linux-2.6 (2.6.31-1~experimental.2) experimental; urgency=low

  [ Ben Hutchings ]
  * Include more information in bug reports:
    - Model information
    - Firmware package status
    - Network configuration and status (optional)
    - USB device list
  * nfs: Avoid overrun when copying client IP address string
    (Closes: #549002)
  * Add support for DEB_BUILD_OPTIONS=parallel=N (Closes: #458560)
  * sfc: Fix initial link state
  * Improve package descriptions
    - Clarify the differences between i386 flavours (Closes: #414690)
    - Simplify wording of the description template
  * Add stable release 2.6.31.3
  * Remove /usr/include/scsi from linux-libc-dev; these headers are
    provided by libc6-dev (Closes: #550130)
  * Remove dummy dot-files from linux-libc-dev
  * hfsplus: Refuse to mount volumes larger than 2TB, which may otherwise
    be corrupted (Closes: #550010)
  * Add stable release 2.6.31.4
    - x86: Don't leak 64-bit kernel register values to 32-bit processes
      (CVE-2009-2910)
    - appletalk: Fix skb leak when ipddp interface is not loaded
      (CVE-2009-2903)

  [ maximilian attems ]
  * Add stable release 2.6.31.2
    - ax25: Fix signed comparison in the sockopt handler (CVE-2009-2909)
    - PM / yenta: Fix cardbus suspend/resume regression (Closes: #522828)

  [ dann frazier ]
  * [sparc] build zImage by default, fixes build
  * [ia64] Fix call to elilo in postinst

 -- maximilian attems <maks@debian.org>  Mon, 12 Oct 2009 23:54:52 +0200

linux-2.6 (2.6.31-1~experimental.1) experimental; urgency=low

  * New upstream release.
    - Support for W83627DHG-P (closes: #535646).
    - Restore MAC address and MTU change operations on Orinoco and others
      (Closes: #536455)
    - Remove incorrect ACPI blacklisting of ASUS P4B266 mainboards
      (Closes: #525625)
    - atl1c fixes for Eee PC model 1005HA-H. (closes: #538410)
    - parisc64-smp boot fix on J5600. (closes: #539369)
    - parisc: Fix GOT overflow during module load on 64bit kernel
      (closes: #539378)
    - xfs: fix freeing of inodes not yet added to the inode cache
      (Closes: #527517)
    - IPv6: add "disable" module parameter support to ipv6.ko.
      (closes: #542470)
    - IPv6: avoid wraparound for expired preferred lifetime
      (Closes: #518710)
    - Fixes lockups with older dual-CPU machines (Closes: #542551)
    - x86, pat: Allow ISA memory range uncacheable mapping requests
      (Closes: #538159)
    - drm/i915: Hook connector to encoder during load detection
      (Closes: #522358)
    - module: workaround duplicate section names (Closes: #545229)
    - b43: Add fw capabilities (Closes: #533357)
    - procfs: Fix idle time in uptime (Closes: #545981)
    - e1000, e1000e, igb, ixgb, ixgbe: Fix initial link state
      (Closes: #546041)
    - CIFS: Handle port= mount option correctly (Closes: #524142)
    - i915: Prevent screen flickering in X11 (Closes: #545377)
    - hppa: Ensure broadcast tlb purge runs single threaded
      (Closes: #539215)

  [ maximilian attems ]
  * [powerpc64] Enable modular RTC_DRV_PS3, PS3_VRAM.
    (Closes: #528694)
  * Set new NETFILTER_XT_MATCH_OSF, FIREWIRE_NET, SND_CTXFI, USB_XHCI_HCD,
    IEEE802154, CAN_DEV, EEPROM_MAX6875, DM_LOG_USERSPACE, DM_MULTIPATH_QL,
    DM_MULTIPATH_ST, LIBERTAS_SPI, CAN_SJA1000, CAN_SJA1000_PLATFORM,
    CAN_EMS_PCI, CAN_KVASER_PCI, CB710_CORE, CNIC, RT2800USB,
    USB_NET_INT51X1, SND_LX6464ES, BLK_DEV_OSD, SCSI_BNX2_ISCSI, IWM,
    IEEE802154_DRIVERS, TOUCHSCREEN_EETI, TOUCHSCREEN_W90X900,
    BATTERY_MAX17040, SENSORS_TMP401, REGULATOR_USERSPACE_CONSUMER,
    REGULATOR_MAX1586, REGULATOR_LP3971, MEDIA_SUPPORT, CUSE,
    WL12XX, PPS, AB3100_CORE, SND_HDA_INPUT_JACK,MMC_SDHCI_PLTFM,
    MMC_CB710, MMC_VIA_SDMMC, LEDS_LP3944, RTC_DRV_RX8025,
    SMARTJOYPLUS_FF, USB_CDC_PHONET, USB_GSPCA_SN9C20X, MOUSE_SYNAPTICS_I2C,
    PCIEAER_INJECT.
  * Disable v4l1 ov511 and quickcam_messenger drivers.
  * [x86_64] Enable HW_RANDOM_VIA.
  * [x86] Keep divers staging stuff enabled.
  * [x86] Enable RT3070, COMEDI_PCMCIA_DRIVERS, ACERHDF, EDAC_AMD64,
    XEN_DEV_EVTCHN, XEN_SYS_HYPERVISOR, PERF_COUNTERS,
    CC_STACKPROTECTOR, DEFAULT_MMAP_MIN_ADDR=65536.
  * rtl8192su: remove firmware and disable.
  * Newer Standards-Version 3.8.2 without changes.
  * Allow install in chroot without do_initrd check for piuparts.
  * Cleanup Maintainer scripts from ancient pre linux-2.6 assumptions.
    (Also closes: #536333)
  * Disable DEVKMEM.
  * [ppc, sparc] Enable EFI_PARTITION. (closes: #540486)
  * Disable old USB_DEVICE_CLASS. (Closes: #510279)
  * Drop yaird initramfs generator support.
  * Add stable release 2.6.31.1.
  * Enable PREEMPT_VOLUNTARY.

  [ Ben Hutchings ]
  * mga: remove unnecessary change from firmware-loading patch
  * cxgb3: remove PHY firmware and use request_firmware() to load it
  * Add firmware-linux-free package containing DFSG-free firmware
  * av7110: include firmware source and binary
  * snd-cs46xx: reenable using external firmware (closes: #464197,
    but note that Debian cannot currently distribute the firmware),
    thanks to Kalle Olavi Niemitalo <kon@iki.fi>
  * ib_ipath: remove firmware for QLogic IBA7220 and use
    request_firmware() to load it
  * dvb-usb-af9005: remove initialisation script derived from Windows
    driver and use request_firmware() to extract it at run-time
    (closes: #494119)
  * Add warning on upgrade to a new upstream version where the system
    appears to be missing necessary firmware files (closes: #541702)
  * qla1280: Release spinlock when requesting firmware (closes: #543244)
  * r128: Add test for initialisation to all ioctls that require it
    (closes: #541630)
  * rt{2860,2870,3070}sta: Use existing CCITT CRC implementation on
    firmware rather than adding an equivalent variant of ITU-T CRC
  * rd: Build as a module since we do not require initrd support
  * x86: Fix crash in text_poke_early() on 486-class processors
    (Closes: #515982)
  * intel-agp: Fix cache flushing on i8xx chipsets, avoiding graphics
    corruption and GPU lock-ups (Closes: #541307)
  * Generate architecture-qualified package relations as needed for
    flavours that exist for multiple architectures (Closes: #278729)
  * Prompt bug reporters to run the kernel version they're reporting on
    or otherwise record boot messages
  * Include PCI device list in bug reports even if the running kernel
    doesn't match

  [ Martin Michlmayr ]
  * [armel/orion5x, armel/kirkwood] Set GPIO_SYSFS=y since these
    platforms have been converted to GPIOLIB.
  * [armel/orion5x, armel/kirkwood] Disable MARVELL_PHY since it may
    lead to conflicts with the built-in Ethernet.
  * Add features from 2.6.32:
    - crypto: mv_cesa - Add support for Orion5X crypto engine
  * [armel/orion5x] Enable CRYPTO_DEV_MV_CESA.
  * Disable SYS_HAS_EARLY_PRINTK on SGI IP22 to work around a hang
    during bootup (Closes: #507557)
  * [armel] Enable BPQETHER (on the request of Iain Young) and some
    other AX25 drivers.

  [ Bastian Blank ]
  * Disable staging drivers by default.
  * Force all bugs against images to be reported to linux-2.6.
    (closes: #539176)
  * [arm] Remove old arm architecture.
  * Use kernel architecture for libc-dev build.

  [ Moritz Muehlenhoff ]
  * Fix Linus' name in copyright file (Closes: #530620)
  * More verbose explanation on difference between Alpha flavour
    (Closes: #497230)
  * Add Vcs-Svn and Vcs-Browser stanzas pointing to the SVN branch
    used for development in unstable. There are other branches
    used for experimental (trunk), oldstable and stable, but Vcs-*
    doesn't yet provide the ability to distinguish branches in a
    more fine-grained manner. (Closes: #471495)
  * Update Standards-Version to 3.8.3, no changes needed
  * Disable PROM console support (Closes: #525958)
  * Make the description of linux-support a little more verbose
    (Closes: #400825)
  * This upload fixes the following security issues:
    - CVE-2009-3290 (2.6.31)
    - CVE-2009-3288 (2.6.31.1)
    - CVE-2009-3280 (2.6.31.1)
    - CVE-2009-3234 (2.6.31.1)
    - CVE-2009-3043 (2.6.31)
    - CVE-2009-3002 (2.6.31)
    - CVE-2009-3001 (2.6.31)
    - CVE-2009-2844 (2.6.31)
    - CVE-2009-2695 (2.6.31)
    - CVE-2009-2691 (2.6.31)

  [ dann frazier ]
  * n_tty: Fix echo race
  * [ia64] Stop disabling CONFIG_HOTPLUG_CPU, which was blocking
    CONFIG_KEXEC from being enabled
  * [hppa] Disable CONFIG_AB3100_CORE, it fails to build

 -- maximilian attems <maks@debian.org>  Sun, 04 Oct 2009 20:27:05 +0200

linux-2.6 (2.6.30-8) unstable; urgency=low

  [ Martin Michlmayr ]
  * Disable SYS_HAS_EARLY_PRINTK on SGI IP22 to work around a hang
    during bootup (Closes: #507557)
  * module: workaround duplicate section names to fix a panic on
    boot on hppa (Closes: #545229).
  * Add stable release 2.6.30.8.
  * [armel/kirkwood] Add Marvell OpenRD-Client support (Dhaval Vasa).
    Thanks Stefan Kaltenbrunner.

 -- Bastian Blank <waldi@debian.org>  Fri, 25 Sep 2009 23:47:56 +0200

linux-2.6 (2.6.30-7) unstable; urgency=low

  [ Martin Michlmayr ]
  * [armel/kirkwood] Enable eSATA on QNAP TS-219P (John Holland).
  * [armel/kirkwood] Marvell OpenRD-Base board support (Dhaval Vasa).
  * [armel/kirkwood] Initialise SATA for OpenRD-Base (Ron Lee).
  * [armel/kirkwood] Enable SATA_AHCI.

  [ Ben Hutchings ]
  * qla1280: Release spinlock when requesting firmware (closes: #543244)
  * r128: Add test for initialisation to all ioctls that require it
    (closes: #541630)
  * [i386] Fix crash in text_poke_early() on 486-class processors
    (Closes: #515982)
  * intel-agp: Fix cache flushing on i8xx chipsets, avoiding graphics
    corruption and GPU lock-ups (Closes: #541307)
  * [i386] Allow ISA memory range uncacheable mapping requests
    (Closes: #538159)
  * Fix idle time in /proc/uptime (Closes: #545981)
  * e1000, e1000e, igb, ixgb, ixgbe, sfc: Fix initial link state
    (Closes: #546041)

  [ Bastian Blank ]
  * Add stable release 2.6.30.5.
    - drm/i915: Hook connector to encoder during load detection
      (fixes tv/vga detect) (Closes: #522358)
  * Add stable release 2.6.30.6.
    - x86: Fix lock-up on SMP Pentium Pro, Pentium 2, Pentium 3, and
      Athlon MP systems (Closes: #542551)
    - NET: Fix information leaks from getsockname() (CVE-2009-3001,
      CVE-2009-3002)
    - iwl3945/rfkill: Reenable radio when hardware switch turned back on
      (Closes: #530554)
  * Bump ABI to 2.
  * Apply missing fixes:
    - block: fix sg SG_DXFER_TO_FROM_DEV regression.
    - sched_rt: Fix overload bug on rt group scheduling.
  * Add stable release 2.6.30.7.
  * [sparc] Disable PROM console. (closes: #525958)

 -- Bastian Blank <waldi@debian.org>  Wed, 16 Sep 2009 17:23:13 +0200

linux-2.6 (2.6.30-6) unstable; urgency=high

  [ Bastian Blank ]
  * Set default low address space protection to default value.

  [ dann frazier ]
  * Make sock_sendpage() use kernel_sendpage() (CVE-2009-2692)
  * flat: fix uninitialized ptr with shared libs
  * [parisc] isa-eeprom - Fix loff_t usage
  * do_sigaltstack: avoid copying 'stack_t' as a structure to user space
  * posix-timers: Fix oops in clock_nanosleep() with CLOCK_MONOTONIC_RAW

 -- Bastian Blank <waldi@debian.org>  Sat, 15 Aug 2009 15:50:02 +0200

linux-2.6 (2.6.30-5) unstable; urgency=high

  [ maximilian attems ]
  * Add stable release 2.6.30.4.
    - cifs: fix regression with O_EXCL creates and optimize away lookup
      (closes: #536426)
    - ecryptfs: check tag 11 literal data buffer size (CVE-2009-2406)
    - ecryptfs: check tag 3 package encrypted size (CVE-2009-2407)
  * Ignore nf_conntrack ABI change.
  * Revert to keep ABI:
    - block: fix sg SG_DXFER_TO_FROM_DEV regression.
    - sched_rt: Fix overload bug on rt group scheduling.
  * [hppa]: Ignore any ABI (broke on 2.6.30.2).

 -- maximilian attems <maks@debian.org>  Mon, 03 Aug 2009 12:08:56 +0200

linux-2.6 (2.6.30-4) unstable; urgency=low

  [ Bastian Blank ]
  * Add stable release 2.6.30.2.
  * Fix pci access in x86 startup code. (closes: #537783)
  * Ignore ABI changes.
  * Include all plattform and mach specific headers on arm.

  [ maximilian attems ]
  * Add stable release 2.6.30.3.

 -- Bastian Blank <waldi@debian.org>  Thu, 30 Jul 2009 11:55:11 +0200

linux-2.6 (2.6.30-3) unstable; urgency=low

  [ Bastian Blank ]
  * Build-Depend against cpio. (closes: #536196)

  [ Martin Michlmayr ]
  * [arm] Export __cpu_flush_dcache_page.

  [ Aurelien Jarno ]
  * [ia64] Fix asm/fpu.h includes.

  [ dann frazier ]
  * Fix NULL pointer dereference in tun_chr_pool() (CVE-2009-1897)
  * personality: fix PER_CLEAR_ON_SETID (CVE-2009-1895)
  * Add -fno-delete-null-pointer-checks to CFLAGS

 -- Bastian Blank <waldi@debian.org>  Sat, 18 Jul 2009 10:00:01 +0200

linux-2.6 (2.6.30-2) unstable; urgency=low

  [ dann frazier ]
  * [powerpc] Use generic rtc (closes: #535354)
  * [parisc]
    - ensure broadcast tlb purge runs single threaded
    - fix ldcw inline assembler
    (closes: #535844)

  [ Bastian Blank ]
  * Add stable release 2.6.30.1:
    - KVM: x86: check for cr3 validity in ioctl_set_sregs (CVE-2009-2287)
    - ALSA: intel8x0 - Fix PCM position craziness (closes: #533780)
    - ide-cd: prevent null pointer deref via cdrom_newpc_intr (closes: #535342)
  * Ignore ABI changes.

  [ maximilian attems ]
  * [alpha] Add upstream smp buildfix.
  * [parisc] Disable vxge and niu.

 -- Bastian Blank <waldi@debian.org>  Tue, 07 Jul 2009 14:45:43 +0200

linux-2.6 (2.6.30-1) unstable; urgency=low

  * New upstream release.
    - radeonfb: suspend/resume for ATI Mobility Radeon RV350.
      (closes: #506964)
    - tcp: fix MSG_PEEK race check (closes: #513695)
    - e100 fixes (closes: #527056)
    - mos7840: fix miscalculation of minor numbers (closes: #498293)
    - reiserfs update (closes: #531804)
    - bluetooth stack suspend/resume (closes: #508426, #529785)
    - e1000e: Remove mutex_trylock and associated WARN on failure
      (closes: #524699)

  [ maximilian attems ]
  * [sparc] Enable BLK_DEV_CRYPTOLOOP. (closes: #521829)
  * Enable PATA_JMICRON instead of legacy BLK_DEV_JMICRON.
    (closes: #431500, #458493)
  * Set new NILFS2, AT76C50X_USB, MWL8K, P54_SPI, AR9170_USB,
    NETFILTER_XT_MATCH_CLUSTER, RDS, SCSI_MPT2SAS, SCSI_OSD_INITIATOR,
    ETHOC, IGBVF, VXGE, TOUCHSCREEN_AD7877, SENSORS_ATK0110,
    NETFILTER_XT_TARGET_LED, 3C359, HW_RANDOM_TIMERIOMEM, SENSORS_G760A,
    SENSORS_LTC4215, SENSORS_LM95241, USB_GSPCA_MR97310A, USB_GSPCA_SQ905,
    USB_GSPCA_SQ905C, USB_PWC_INPUT_EVDEV, DVB_USB_CE6230, SND_INDIGOIOX,
    SND_INDIGODJX, USB_SERIAL_CP210X, USB_SERIAL_QUALCOMM,
    USB_SERIAL_SYMBOL, ISL29003, SERIAL_MAX3100, VIDEO_HDPVR, VIDEO_CX231XX,
    DRAGONRISE_FF, LEDS_LP5521, LEDS_DAC124S085, LEDS_BD2802,
    UIO_AEC, CRYPTO_ZLIB, REGULATOR_FIXED_VOLTAGE, NOP_USB_XCEIV,
    POHMELFS, FSCACHE, CACHEFILES, EXOFS, NFS_FSCACHE, AFS_FSCACHE,
    MTD_NAND_NANDSIM, STRIP_ASM_SYMS, FCOE_FNIC, USB_NET_CDC_EEM,
    PCI_IOV, ASYNC_TX_DMA, ROMFS_BACKED_BY_BOTH, DETECT_HUNG_TASK.
  * [amd64, i386] Set new DELL_WMI, EDAC_AMD8131, EDAC_AMD8111, X86_PAT, DMAR,
    X86_CPU_DEBUG, CRYPTO_AES_NI_INTEL, X86_X2APIC.
  * Newer Standards-Version 3.8.1 without changes.
  * xfs: fix freeing memory in xfs_getbmap().

  [ Ben Hutchings ]
  * Remove firmware from drivers/staging (closes: #521553)
    - make rt2860sta and rt2870sta use request_firmware(),
      thanks to Darren Salt
  * Remove some sourceless firmware not included in Debian kernel images

  [ Martin Michlmayr ]
  * [mipsel/r5k-cobalt] Enable SCSI_SYM53C8XX_2 (closes: #526836).
  * [arm/iop32x, arm/ixp4xx, arm/orion5x] Turn off BOOT_TRACER,
    BLK_DEV_IO_TRACE, CONTEXT_SWITCH_TRACER, ARM_UNWIND and
    SECURITY_SELINUX because of size constraints.
  * [mips/sb1-bcm91250a] There is a platform PATA driver for SWARM IDE
    these days, so disable IDE and build in ATA, SCSI and BLK_DEV_SD.
  * [mips/sb1-bcm91250a, mips/sb1a-bcm91480b] Compile in SB1250_MAC and
    BROADCOM_PHY.
  * [mips/r4k-ip22] Enable NET_ISA and various ISA network modules on
    the request of Damian Dimmich since they might be useful on the
    SGI Indigo2.
  * Add patches from git.marvell.com:
    - alternative copy_to_user: more precise fallback threshold
    - lower overhead with alternative copy_to_user for small copies
    - Kirkwood: Add CPU idle driver
    - Kirkwood: clock gating for unused peripherals

  [ Aurelien Jarno ]
  * [mips(el)/sb1-bcm91250a] Set CONFIG_SCSI_AIC7XXX=y, it is needed
    on the build daemons.
  * topconfig set CONFIG_RD_GZIP, CONFIG_RD_BZIP2, CONFIG_RD_LZMA.

  [ Bastian Blank ]
  * [i386] Disable PentiumPro errata workaround.
  * [i386] Enable support for big SMP systems.
  * Disable OSS.
  * [s390] Use Sparse Memory layout.
  * [amd64, i386, powerpc, sparc] Make IPv6 support built-in.
  * Centralize Sound core options.
  * Centralize Power Management options.
  * Centralize CPU Frequency scaling options.
  * [sparc] Enable CPU Frequency scaling.
  * Enable Network console logging support.
  * [s390/s390x-tape] Add image.
  * [s390/s390, s390/s390-tape] Remove images.
  * [i386/486] Enable High Memory Support.
  * [i386] Allocate pagetables from High Memory.
  * [amd64, i386] Write protect kernel read-only data structures.
  * [amd64, i386] Make kernel relocatable.
  * Move images and headers into kernel section.

  [ dann frazier ]
  * Enable bnx2x, using firmware-split patches from net-next and mirroring
    the per-subarch config settings used for bnx2

 -- Bastian Blank <waldi@debian.org>  Sun, 14 Jun 2009 11:45:08 +0200

linux-2.6 (2.6.29-5) unstable; urgency=low

  [ dann frazier ]
  * [ia64] Backport rtc-efi driver from mainline

  [ maximilian attems ]
  * qla1280: Fix off-by-some error in firmware loading. (closes: #527265)

  [ Martin Michlmayr ]
  * Broadcom SB: fix locking in set_irq_affinity.
  * mmc: load mvsdio automatically when it's a platform device.
  * mmc: mvsdio: ignore high speed timing requests from the core
  * USB: ftdi_sio: add vendor/product id for the Marvell SheevaPlug.

  [ Bastian Blank ]
  * Add stable release 2.6.29.3:
    - ath9k: Fix FIF_BCN_PRBRESP_PROMISC handling
    - tracing: x86, mmiotrace: fix range test
    - sched: account system time properly
    - rndis_wlan: fix initialization order for workqueue&workers
    - mm: fix Committed_AS underflow on large NR_CPUS environment
    - Ignore madvise(MADV_WILLNEED) for hugetlbfs-backed regions
    - clockevents: prevent endless loop in tick_handle_periodic()
    - intel-iommu: Avoid panic() for DRHD at address zero.
    - intel-iommu: Fix oops in device_to_iommu() when devices not found.
    - intel-iommu: Fix device-to-iommu mapping for PCI-PCI bridges.
    - cs5536: define dma_sff_read_status() method
    - proc: avoid information leaks to non-privileged processes
    - ath5k: fix buffer overrun in rate debug code
    - mv643xx_eth: OOM handling fixes
    - mv643xx_eth: 64bit mib counter read fix
    - check_unsafe_exec: s/lock_task_sighand/rcu_read_lock/
    - do_execve() must not clear fs->in_exec if it was set by another thread
    - check_unsafe_exec() doesn't care about signal handlers sharing
    - New locking/refcounting for fs_struct
    - Take fs_struct handling to new file (fs/fs_struct.c)
    - Get rid of bumping fs_struct refcount in pivot_root(2)
    - Kill unsharing fs_struct in __set_personality()
    - Annotate struct fs_struct's usage count restriction
    - fix setuid sometimes wouldn't
    - fix setuid sometimes doesn't
    - compat_do_execve should unshare_files
    - powerpc: Sanitize stack pointer in signal handling code
    - ACPI: Revert conflicting workaround for BIOS w/ mangled PRT entries
    - USB: serial: fix lifetime and locking problems
    - ptrace: ptrace_attach: fix the usage of ->cred_exec_mutex
    - kbuild: fix Module.markers permission error under cygwin
    - pagemap: require aligned-length, non-null reads of /proc/pid/pagemap
    - drm/i915: allow tiled front buffers on 965+
    - bio: fix memcpy corruption in bio_copy_user_iov()
    - PCI quirk: disable MSI on VIA VT3364 chipsets
    - ASoC: Fix offset of freqmode in WM8580 PLL configuration
    - x86/PCI: don't call e820_all_mapped with -1 in the mmconfig case
    - x86-64: fix FPU corruption with signals and preemption
    - drm/i915: add support for G41 chipset
    - unreached code in selinux_ip_postroute_iptables_compat() (CVE-2009-1184)
    - PCI: fix incorrect mask of PM No_Soft_Reset bit
    - exit_notify: kill the wrong capable(CAP_KILL) check (CVE-2009-1337)
    - crypto: ixp4xx - Fix handling of chained sg buffers
    - block: include empty disks in /proc/diskstats
    - b44: Use kernel DMA addresses for the kernel DMA API
    - virtio-rng: Remove false BUG for spurious callbacks
    - USB: Unusual Device support for Gold MP3 Player Energy
    - KVM: x86: release time_page on vcpu destruction
    - KVM: Fix overlapping check for memory slots
    - KVM: MMU: disable global page optimization
    - KVM: MMU: Fix off-by-one calculating large page count
    - mac80211: fix basic rate bitmap calculation
    - ALSA: us122l: add snd_us122l_free()
    - thinkpad-acpi: fix LED blinking through timer trigger
    - b43: Refresh RX poison on buffer recycling
    - b43: Poison RX buffers
    - mac80211: Fix bug in getting rx status for frames pending in reorder
      buffer
    - forcedeth: Fix resume from hibernation regression.
  * Ignore ABI change.

  [ Jurij Smakov ]
  * [sparc] Fix build

 -- Bastian Blank <waldi@debian.org>  Sun, 17 May 2009 12:45:13 +0200

linux-2.6 (2.6.29-4) unstable; urgency=low

  [ maximilian attems ]
  * drm/i915: allow tiled front buffers on 965+.

  [ Martin Michlmayr ]
  * Extend erase timeout in M25P80 SPI Flash driver (Peter Horton).
  * Add driver for GMT G760A fan speed PWM controller chip.
  * [arm/orion5x] Enable SENSORS_G760A.
  * Add patches from git.marvell.com:
    - allow for alternative __copy_to_user/__clear_user implementations
    - alternative copy_to_user/clear_user implementation copy_user
  * [arm/orion5x, armel/kirkwood] Enable UACCESS_WITH_MEMCPY.
  * [MMC] give Sandisk/Kingston SDHC cards some slack before the SWITCH
    command.

  [ dann frazier ]
  * [parisc] Fix macro expansion in atomic.h fixing PHONET compilation issue
  * [parisc] reenable PHONET
  * Btrfs: fix __ucmpdi2 compile bug on 32 bit builds

  [ Stephen R. Marenka ]
  * [m68k] Add 2.6.29 patches.
  * [m68k] Enable RTC for aranym (2.6.29 solution).

  [ Bastian Blank ]
  * Add stable release 2.6.29.2:
    - Bonding: fix zero address hole bug in arp_ip_target list
    - skge: fix occasional BUG during MTU change
    - scsi: mpt: suppress debugobjects warning
    - hugetlbfs: return negative error code for bad mount option
    - NFS: Fix the XDR iovec calculation in nfs3_xdr_setaclargs
    - gso: Fix support for linear packets
    - agp: zero pages before sending to userspace
    - virtio: fix suspend when using virtio_balloon
    - Revert "console ASCII glyph 1:1 mapping"
    - Input: gameport - fix attach driver code
    - x86, PAT: Remove page granularity tracking for vm_insert_pfn maps
    - KVM: is_long_mode() should check for EFER.LMA
    - KVM: VMX: Update necessary state when guest enters long mode
    - KVM: fix kvm_vm_ioctl_deassign_device
    - KVM: MMU: handle compound pages in kvm_is_mmio_pfn
    - KVM: Reset PIT irq injection logic when the PIT IRQ is unmasked
    - KVM: Interrupt mask notifiers for ioapic
    - KVM: Add CONFIG_HAVE_KVM_IRQCHIP
    - KVM: Fix missing smp tlb flush in invlpg
    - USB: usb-storage: augment unusual_devs entry for Simple Tech/Datafab
    - USB: fix oops in cdc-wdm in case of malformed descriptors
    - USB: ftdi_sio: add vendor/project id for JETI specbos 1201 spectrometer
    - usb gadget: fix ethernet link reports to ethtool
    - x86: disable X86_PTRACE_BTS for now
    - SCSI: sg: fix q->queue_lock on scsi_error_handler path
    - SCSI: sg: avoid blk_put_request/blk_rq_unmap_user in interrupt
    - SCSI: sg: fix races with ioctl(SG_IO)
    - SCSI: sg: fix races during device removal
    - mm: pass correct mm when growing stack
    - pata_hpt37x: fix HPT370 DMA timeouts
    - hpt366: fix HPT370 DMA timeouts
    - powerpc: Fix data-corrupting bug in __futex_atomic_op
    - ALSA: hda - Fix the cmd cache keys for amp verbs
    - sfc: Match calls to netif_napi_add() and netif_napi_del()
    - tty: Fix leak in ti-usb
    - spi: spi_write_then_read() bugfixes
    - add some long-missing capabilities to fs_mask
    - hrtimer: fix rq->lock inversion (again)
    - x86: fix broken irq migration logic while cleaning up multiple vectors
    - sched: do not count frozen tasks toward load
    - dm kcopyd: fix callback race
    - dm kcopyd: prepare for callback race fix
    - posix-timers: fix RLIMIT_CPU && setitimer(CPUCLOCK_PROF)
    - posix-timers: fix RLIMIT_CPU && fork()
    - posixtimers, sched: Fix posix clock monotonicity
    - cap_prctl: don't set error to 0 at 'no_change'
    - SCSI: libiscsi: fix iscsi pool error path
    - SCSI: libiscsi: fix iscsi pool error path
    - sparc64: Fix bug in ("sparc64: Flush TLB before releasing pages.")
    - ALSA: hda - add missing comma in ad1884_slave_vols
    - splice: fix deadlock in splicing to file
    - netfilter: {ip, ip6, arp}_tables: fix incorrect loop detection
    - kprobes: Fix locking imbalance in kretprobes
    - acer-wmi: Blacklist Acer Aspire One
    - crypto: shash - Fix unaligned calculation with short length
    - net/netrom: Fix socket locking
    - af_rose/x25: Sanity check the maximum user frame size
    - dm table: fix upgrade mode race
    - dm: path selector use module refcount directly
    - dm target: use module refcount directly
    - dm snapshot: avoid having two exceptions for the same chunk
    - dm snapshot: avoid dropping lock in __find_pending_exception
    - dm snapshot: refactor __find_pending_exception
    - dm io: make sync_io uninterruptible
    - dm raid1: switch read_record from kmalloc to slab to save memory
    - vfs: skip I_CLEAR state inodes
    - dm: preserve bi_io_vec when resubmitting bios
    - ixgbe: Fix potential memory leak/driver panic issue while setting up Tx &
      Rx ring parameters
    - mm: do_xip_mapping_read: fix length calculation
    - mm: define a UNIQUE value for AS_UNEVICTABLE flag
    - sysctl: fix suid_dumpable and lease-break-time sysctls
    - cpumask: fix slab corruption caused by alloc_cpumask_var_node()
    - ide-atapi: start DMA after issuing a packet command
    - ide: drivers/ide/ide-atapi.c needs <linux/scatterlist.h>
    - V4L/DVB (10943): cx88: Prevent general protection fault on rmmod
    - r8169: Reset IntrStatus after chip reset
    - md/raid1 - don't assume newly allocated bvecs are initialised.
    - SCSI: sg: fix iovec bugs introduced by the block layer conversion
    - drm/i915: fix TV mode setting in property change
    - drm/i915: only set TV mode when any property changed
    - drm: Use pgprot_writecombine in GEM GTT mapping to get the right bits for
      !PAT.
    - drm/i915: check for -EINVAL from vm_insert_pfn
    - drm/i915: Check for dev->primary->master before dereference.
    - drm/i915: Sync crt hotplug detection with intel video driver
    - drm/i915: Read the right SDVO register when detecting SVDO/HDMI.
    - drm/i915: Change DCC tiling detection case to cover only mobile parts.
    - dock: fix dereference after kfree()
    - ACPI: cap off P-state transition latency from buggy BIOSes
    - x86, setup: mark %esi as clobbered in E820 BIOS call
    - tracing/core: fix early free of cpumasks
    - rt2x00: Fix SLAB corruption during rmmod
    - ext4: fix locking typo in mballoc which could cause soft lockup hangs
    - ext4: fix typo which causes a memory leak on error path
    - MIPS: Compat: Zero upper 32-bit of offset_high and offset_low.
    - PCI/x86: detect host bridge config space size w/o using quirks
    - ide: Fix code dealing with sleeping devices in do_ide_request()
    - fbdev: fix info->lock deadlock in fbcon_event_notify()
    - fbmem: fix fb_info->lock and mm->mmap_sem circular locking dependency
    - security/smack: fix oops when setting a size 0 SMACK64 xattr
  * Bump ABI to 2.
  * [sparc] Make the kernels again 64bit. (closes: #525926)

 -- Bastian Blank <waldi@debian.org>  Sun, 03 May 2009 09:38:42 +0200

linux-2.6 (2.6.29-3) unstable; urgency=low

  [ maximilian attems ]
  * [powerpc] Pipe mkimage postinst call to stderr for debconf.
    Thanks Jordi Mallach <jordi@debian.org> for the patch. (closes: #518231)
  * [parisc] Disable PHONET.
  * [sparc] Disable BTRFS.

  [ Bastian Blank ]
  * [alpha] Fix location of kernel image.
  * Add source link to headers packages. (closes: #523726)

  [ Martin Michlmayr ]
  * Add some sata_mv fixes for Kirkwood from Marvell:
    - use new sata phy register settings for new devices
    - increate the IORDY timeout for the soc controllers

 -- maximilian attems <maks@debian.org>  Fri, 17 Apr 2009 10:36:03 +0200

linux-2.6 (2.6.29-2) unstable; urgency=low

  [ Martin Michlmayr ]
  * [arm/ixp4xx] Build in LEDS_TRIGGER_TIMER (closes: #521141).
  * [mips*/4kc-malta, mips*/5kc-malta] Build in RTC_DRV_CMOS.

  [ maximilian attems ]
  * linux-libc-dev: Bump versioned replaces libdrm-dev.
  * parisc: hardcode gcc-4.3 usage.
  * Postrm cleanup new module-init-tools 3.7 files.

  [ Bastian Blank ]
  * Install all needed Makefiles into common headers package.
    (closes: #521472)
  * Add stable release 2.6.29.1:
    - V4L: v4l2-common: remove incorrect MODULE test
    - sparc64: Fix reset hangs on Niagara systems.
    - sparc64: Flush TLB before releasing pages.
    - sparc64: Fix MM refcount check in smp_flush_tlb_pending().
    - KVM: MMU: Fix another largepage memory leak
    - cfg80211: fix incorrect assumption on last_request for 11d
    - lguest: fix spurious BUG_ON() on invalid guest stack.
    - lguest: wire up pte_update/pte_update_defer
    - VM, x86, PAT: Change is_linear_pfn_mapping to not use vm_pgoff
    - x86: mtrr: don't modify RdDram/WrDram bits of fixed MTRRs
    - x86: ptrace, bts: fix an unreachable statement
    - x86: fix 64k corruption-check
    - x86, uv: fix cpumask iterator in uv_bau_init()
    - x86, PAT, PCI: Change vma prot in pci_mmap to reflect inherited prot
    - Add a missing unlock_kernel() in raw_open()
    - fuse: fix fuse_file_lseek returning with lock held
    - ARM: 5435/1: fix compile warning in sanity_check_meminfo()
    - ARM: twl4030 - leak fix
    - ARM: fix leak in iop13xx/pci
    - ARM: cumana: Fix a long standing bogon
    - ARM: 5428/1: Module relocation update for R_ARM_V4BX
    - ARM: pxa: fix overlay being un-necessarily initialized on pxa25x
    - DVB: firedtv: FireDTV S2 problems with tuning solved
    - cfg80211: force last_request to be set for OLD_REG if regdom is EU
    - CIFS: Fix memory overwrite when saving nativeFileSystem field during mount
    - ath5k: warn and correct rate for unknown hw rate indexes
    - ath5k: disable MIB interrupts
    - b43: fix b43_plcp_get_bitrate_idx_ofdm return type
    - ath9k: fix dma mapping leak of rx buffer upon rmmod
    - ath5k: use spin_lock_irqsave for beacon lock
    - cifs: fix buffer format byte on NT Rename/hardlink
    - ath9k: downgrade xmit queue full message to xmit debug
    - KVM: SVM: set accessed bit for VMCB segment selectors
    - KVM: VMX: Don't allow uninhibited access to EFER on i386
    - USB: add quirk to avoid config and interface strings
    - USB: gadget: fix rndis regression
    - USB: usb-storage: increase max_sectors for tape drives
    - USB: fix USB_STORAGE_CYPRESS_ATACB
    - USB: EHCI: add software retry for transaction errors
    - xfrm: spin_lock() should be spin_unlock() in xfrm_state.c
    - ipv6: Plug sk_buff leak in ipv6_rcv (net/ipv6/ip6_input.c)
    - GRO: Disable GRO on legacy netif_rx path (closes: #521691)
    - bridge: bad error handling when adding invalid ether address
    - dnet: drivers/net/dnet.c needs <linux/io.h>
    - udp: Wrong locking code in udp seq_file infrastructure
    - netfilter: nf_conntrack_tcp: fix unaligned memory access in tcp_sack

  [ dann frazier ]
  * bnx2: correct firmware revisions (closes: #522049)
  * [mips] Zero upper 32-bits of compat llseek (closes: #521016)

 -- Bastian Blank <waldi@debian.org>  Sat, 04 Apr 2009 15:13:33 +0200

linux-2.6 (2.6.29-1) unstable; urgency=low

  * New upstream release
    - tg3 use request_firmware and firmware nuked.
    - acenic use request_firmware and firmware nuked.
    - e100 use request_firmware and firmware nuked. (closes: #494308)
    - cassini use request_firmware and firmware nuked.
    - starfire use request_firmware and firmware nuked. (closes: #501152)
    - cxgb3 use request_firmware and firmware nuked.
    - NR_CPUS setting no longer affects size of modules. (closes: #516709)
    - orinoco: use KERN_DEBUG for link status messages. (closes: #447549)
    - [CIFS] Fix oops in cifs_strfromUCS_le mounting to servers which do
      not specify their OS. (closes: #463402)
    - fixes conflict between <asm/byteorder.h> and <endian.h> on mips
      (closes: #519761)

  [ maximilian attems ]
  * topconfig set new NET_NS, NET_SCH_DRR, NET_CLS_CGROUP, LIB80211,
    SCSI_CXGB3_ISCSI, NATIONAL_PHY, STE10XP, LSI_ET1011C_PHY, BTRFS_FS,
    SQUASHFS, PCI_STUB, WIMAX, MTD_LPDDR, EEPROM_AT24, EEPROM_AT25,
    EEPROM_LEGACY, BLK_DEV_IT8172, SMSC9420, WIMAX_I2400M_USB,
    WIMAX_I2400M_SDIO, MISDN_HFCUSB, SENSORS_ADT7475, SENSORS_LTC4245,
    RADIO_TEA5764, SND_HDA_CODEC_INTELHDMI, RT2860, RT2870, RTL8187SE,
    LIBFC, FCOE, ATL1C, JOYSTICK_WALKERA0701, TOUCHSCREEN_WACOM_W8001,
    TOUCHSCREEN_TSC2007, W1_SLAVE_DS2431, WM8350_POWER, SOC_CAMERA_MT9T031,
    SOC_CAMERA_TW9910, SOC_CAMERA_OV772X, USB_STV06XX, USB_GSPCA_OV534,
    DVB_LGDT3304, WM8350_WATCHDOG, SMSC_SCH311X_WDT, SND_HRTIMER,
    SND_HDA_RECONFIG, GREENASIA_FF, USB_SERIAL_SIEMENS_MPI,
    USB_SERIAL_OPTICON, LEDS_ALIX2, LEDS_WM8350, OCFS2_FS_POSIX_ACL,
    BTRFS_FS_POSIX_ACL, ATM_SOLOS, MFD_PCF50633, PCF50633_ADC, PCF50633_GPIO,
    REGULATOR_PCF50633, DVB_S921, EDAC_I5400, RTC_DRV_PCF50633,
    INPUT_PCF50633_PMU, CHARGER_PCF50633, DEVPTS_MULTIPLE_INSTANCES,
    SCHED_OMIT_FRAME_POINTER, DCB, IXGBE_DCB, SFC_MTD, BE2NET, DNET.
  * topconfig enable SND_HDA_HWDEP for sound debugging purpose.
  * topconfig enable USB_HIDDEV (closes: #517771)
  * [x86] set DELL_LAPTOP, COMEDI, X86_PTRACE_BTS, XENFS, XEN_COMPAT_XENFS,
    X86_REROUTE_FOR_BROKEN_BOOT_IRQS, OPTIMIZE_INLINING.
  * [x86] unset DRM_I915_KMS due to upgrade path from Lenny override with
    modeset module param.
  * temp.image.plain/preinst: Consistent output.
  * [x86_64] set SPARSE_IRQ, NUMA_MIGRATE_IRQ_DESC, TREE_RCU.
  * [x86_32] set BLK_DEV_CS5536.
  * [powerpc] set PHANTOM, HP_ILO, MV643XX_ETH, MOUSE_BCM5974, VIRTUALIZATION.
  * topconfig unset legacy SCSI_PROC_FS, PCMCIA_IOCTL, ACPI_PROCFS_POWER,
    ACPI_PROC_EVENT.

  [ Bastian Blank ]
  * Use external source directory for all builds.
  * Use external source directory for all header packages.
  * Use dh_prep.
  * Update copyright file.
  * [s390/s390] Disable BTRFS.
  * [sparc] Use sparc as kernel architecture.
  * Update kconfig report changes patch.
  * [s390] Enable KVM.
  * Use debhelper compat level 7.

  [ Martin Michlmayr ]
  * [mips/r4k-ip22] Build in RTC_DRV_DS1286.
  * [mips/r5k-ip32] Build in RTC_DRV_CMOS (Closes: #516775).
  * [arm/versatile, arm/iop32x, arm/ixp4xx] Make LLC2 modular.
  * [arm, mips, mipsel] Make MII modular.
  * [arm/ixp4xx] Make IXP4XX_WATCHDOG modular.
  * topconfig: Disable NET_DSA since this hardware is special purpose and
    the option cannot be made modular at the moment and bloats the kernel
    image too much.
  * [arm, armel] Enable various V4L USB devices. (Closes: #518582)
  * [arm/orion5x] Build the SENSORS_LM75 module since it's needed on the
    D-Link DNS-323.
  * [arm/iop32x, arm/ixp4xx, arm/orion5x] Enable INPUT_TOUCHSCREEN.
  * [arm/iop32x, arm/ixp4xx, arm/orion5x] Enable INPUT_JOYDEV, GAMEPORT
    and INPUT_JOYSTICK (Closes: #520433).
  * [arm/iop32x, arm/ixp4xx, arm/orion5x] Add a size check to ensure that
    the kernel will fit in flash.
  * Add patches from git.marvell.com to improve Kirkwood support:
    - make gpio /input/output validation separate
    - MPP initialization code
    - SDIO driver for Marvell SoCs
    - SDIO driver registration for DB6281 and RD6281
    - register internal devices in a common place
    - Marvell SheevaPlug support
    - SheevaPlug USB Power Enable setup
    - SheevaPlug LED support
    - Hook up I2C on Kirkwood
    - Add support for QNAP TS-119/TS-219 Turbo NAS
  * [armel/kirkwood] Add an image for Marvell's Kirkwood platform.

  [ Ben Hutchings ]
  * Remove firmware from drivers and make them use request_firmware():
    - mga (closes: #502666)
    - qla1280 (closes: #502667)
    - r128 (closes: #494007)
    - radeon (closes: #494009)
    - tehuti (closes: #501153)
    - typhoon (closes: #502669)

 -- Bastian Blank <waldi@debian.org>  Tue, 24 Mar 2009 14:32:11 +0100

linux-2.6 (2.6.28-1) unstable; urgency=low

  * New upstream release
    - new btusb. (closes: #505184)
    - iwlagn driver for Intel Wifi Link 5100 and 5300. (closes: #501157)
    - drm git branch vblank-rework merged. (closes: #456219)
    - netfilter.h got in.h include. (closes: #487103)
    - netlink errno propageted. (closes: #489340)
    - agp g41 support (closes: #513228)
    - Includes atl2 driver (Closes: #500065)
    - Fixes loading of video module on Samsung systems
      (Closes: #475319, #495697)
    - Fix rf_kill handling of iwl3945 driver (Closes: #503688)
    - Fix adjtimex frequency offset (Closes: #432877)
    - Fix oopses with Canon PIXMA MP150 (Closes: #487725)
    - Fix excessive interrrupts with compiz (Closes: #456219)
    - dsp56k: use request_firmware and firmware nuked (closes: #494010)
    - dabusb: use request_firmware and firmware nuked (closes: #502663)
    - kaweth: use request_firmware and firmware nuked (closes: #502665)

  [ maximilian attems ]
  * Reenable new Juju firewire stack.
  * topconfig set ATH9K, IWL5000, IP_NF_SECURITY, IP6_NF_SECURITY,
    BRIDGE_EBT_IP6, BT_HCIBTUSB, TOUCHSCREEN_INEXIO, TOUCHSCREEN_TOUCHIT213,
    VIRTIO_CONSOLE, VIDEO_ZORAN_ZR36060, USB_VIDEO_CLASS_INPUT_EVDEV,
    USB_GSPCA, USB_S2255, OCFS2_FS_STATS, OMFS_FS, CRYPTO_RMD128,
    CRYPTO_RMD160, CRYPTO_RMD256, CRYPTO_RMD320, VLAN_8021Q_GVRP, HP_WMI,
    COMPAL_LAPTOP, SCSI_DH, SCSI_DH_RDAC, SCSI_DH_HP_SW, SCSI_DH_EMC,
    SCSI_DH_ALUA, MAC80211_HWSIM, USB_HSO, BLK_DEV_INTEGRITY, SGI_XP, SGI_GRU,
    TLAN, ATM_IA, ATM_FORE200E, MISDN, I2C_HELPER_AUTO, I2C_ISCH,
    I2C_NFORCE2_S4985, AT24, SENSORS_AD7414, SENSORS_ADCXX,
    SOC_CAMERA_PLATFORM, VIDEO_SH_MOBILE_CEU, DVB_USB_DW2102, DVB_USB_ANYSEE,
    DVB_SIANO_SMS1XXX, DVB_DRX397XD, MMC_SDHCI_PCI (closes: #507150),
    MMC_SDRICOH_CS (closes: #509979), EDAC_I5100, RTC_DRV_M41T94,
    RTC_DRV_DS1305, UBIFS, EXT4 (closes: #512266), CGROUP_FREEZER,
    NETFILTER_TPROXY, NETFILTER_XT_TARGET_TPROXY, NETFILTER_XT_MATCH_RECENT,
    NETFILTER_XT_MATCH_SOCKET, NET_ACT_SKBEDIT, PHONET, NET_9P_RDMA, ATL2, JME,
    ENIC, MLX4_EN, USB_NET_SMSC95XX, I7300_IDLE, NET_SCH_MULTIQ, ICS932S401,
    PANASONIC_LAPTOP, QLGE, LIBERTAS_THINFIRM, LIBERTAS_THINFIRM_USB,
    INPUT_CM109, W1_SLAVE_BQ27000, SENSORS_ADT7462, SENSORS_MAX1111,
    SENSORS_LIS3LV02D, MFD_WM8400, MFD_WM8350_I2C, SOC_CAMERA_MT9M111,
    USB_M5602, USB_GSPCA_CONEX, USB_GSPCA_ETOMS, USB_GSPCA_FINEPIX,
    USB_GSPCA_MARS, USB_GSPCA_OV519, USB_GSPCA_PAC207, USB_GSPCA_PAC7311,
    USB_GSPCA_SONIXB, USB_GSPCA_SONIXJ, USB_GSPCA_SPCA500, USB_GSPCA_SPCA501,
    USB_GSPCA_SPCA505, USB_GSPCA_SPCA506, USB_GSPCA_SPCA508, USB_GSPCA_SPCA561,
    USB_GSPCA_STK014, USB_GSPCA_SUNPLUS, USB_GSPCA_T613, USB_GSPCA_TV8532,
    USB_GSPCA_VC032X, USB_GSPCA_ZC3XX, C2PORT, C2PORT_DURAMAR_2150,
    W83697UG_WDT, USB_MR800, DVB_USB_CINERGY_T2, DVB_USB_DTV5100,
    DVB_USB_AF9015, DVB_DM1105, DVB_LGS8GL5, DVB_DUMMY_FE,
    SND_HDA_CODEC_NVHDMI, SND_USB_US122L, USB_VST, LEDS_PCA9532, LEDS_HP_DISK,
    LEDS_PCA955X, LEDS_TRIGGER_BACKLIGHT, EDAC_X38, RTC_DRV_RX8581,
    RTC_DRV_DS1390, RTC_DRV_DS3234, RTC_DRV_DS1286, RTC_DRV_M48T35,
    RTC_DRV_BQ4802, RTC_DRV_WM8350, UNEVICTABLE_LRU, MAC80211_RC_MINSTREL,
    BATTERY_BQ27x00, REGULATOR, REGULATOR_BQ24022, REGULATOR_WM8350,
    REGULATOR_WM8400, FB_VIA, FB_METRONOME, FB_MB862XX, UIO_SERCOS3,
    CORE_DUMP_DEFAULT_ELF_HEADERS, NET_DSA, NET_DSA_MV88E6060,
    NET_DSA_MV88E6131, NET_DSA_MV88E6123_61_65, IT87_WDT,
    BACKLIGHT_MBP_NVIDIA, SND_HDA_INPUT_BEEP, USB_WUSB, USB_TMC, IDE_GD,
    IDE_GD_ATA, IDE_GD_ATAPI, PCMCIA_IBMTR, USB_EMI62, USB_EMI26, USB_SEVSEG,
    UWB, UWB_WLP, UWB_I1480U, UWB_I1480U_WLP, CRYPTO_FIPS, ANSI_CPRNG,
    CRC_T10DIF, STAGING, ET131X, CRYPTO_ANSI_CPRNG, PRISM2_USB, HID_COMPAT,
    SYSCTL_SYSCALL_CHECK, BOOT_TRACER.
  * [x86] set MOUSE_BCM5974, X86_RESERVE_LOW_64K, OPROFILE_IBS,
    MICROCODE_INTEL, MICROCODE_AMD, X86_VERBOSE_BOOTUP, MTRR_SANITIZER,
    CRYPTO_CRC32C_INTEL, STRICT_DEVMEM.
  * [x86_64] set AMD_IOMMU, INTR_REMAP.
  * [x86_32] set TOUCHSCREEN_HTCPEN, MOUSE_PS2_OLPC.
  * Add stable releases 2.6.28.1-6.
  * Turn off SYSFS_DEPRECATED* for newer udev and proper /sys/.
  * linux-libc-dev: Add versioned replaces libdrm-dev. (closes: #513604)
  * topconfig: Enable MACVLAN. (closes: #504611)
  * [ppc] BAYCOM_PAR, BAYCOM_EPP.
  * [x86_64] set NR_CPUS to 512. (closes: #491309)
  * [686-bigmem] set modular XEN_FBDEV_FRONTEND.
  * Newer Standards-Version 3.8.0 without changes.
  * Use update-initramfs for initramfs-tools.
  * Fix preinst and postinst call to not use deprecated mkinitramfs-kpkg
    interfaces.

  [ Martin Michlmayr ]
  * [mips/r4k-ip22, mips/sb1-bcm91250a] Don't build in ISO9660.
  * [mipsel/r5k-cobalt] Enable INPUT_COBALT_BTNS.
  * [mipsel/r5k-cobalt] Enable the new Cobalt LCD driver (FB_COBALT).
  * [mips/r4k-ip22] Enable the new ALSA sound driver (SND_SGI_HAL2).
  * [arm/iop32x, arm/ixp4xx] Don't build in KEYBOARD_ATKBD, MOUSE_PS2,
    SERIO, JFFS2_FS, and CRAMFS.
  * [arm/iop32x, arm/ixp4xx] Unset DEBUG_KERNEL so the kernel will
    fit in flash.
  * [arm/orion5x] Unset FIXED_PHY to work around a clash with fixed
    mdio bus and mv643xx_eth.
  * Migrate arm, armel, mips and mipsel away from kernel-package.

  [ Ian Campbell ]
  * [x86]: Enable Xen guest support in amd64 flavour. (closes: #495590)

  [ dann frazier ]
  * [x86, ia64] Enable ACPI_PCI_SLOT

  [ Bastian Blank ]
  * Make gcc-4.3 the default compiler. (closes: #463295)
  * Add optional image size check.
  * debian/rules.real: Setup image installation rules for alpha, hppa,
    ia64 and sparc.
  * Remove support to build images using kernel-package.

 -- maximilian attems <maks@debian.org>  Wed, 18 Feb 2009 16:36:04 +0100

linux-2.6 (2.6.26-12) unstable; urgency=high

  [ Ian Campbell ]
  * xen: fix ACPI processor throttling for when processor id is -1. (closes: #502849)

  [ dann frazier ]
  * Make sendmsg() block during UNIX garbage collection (CVE-2008-5300)
  * Fix race conditions between inotify removal and umount (CVE-2008-5182)
  * Fix DoS when calling svc_listen twice on the same socket while reading
    /proc/net/atm/*vc (CVE-2008-5079)

  [ Bastian Blank ]
  * [openvz, vserver] Fix descriptions.
  * [sparc] Enable Sun Logical Domains support. (closes: #501684)
  * Fix coexistence of pata_marvell and ahci. (closes: #507432)
  * [sparc] Support Intergraph graphics chips. (closes: #508108)

 -- Bastian Blank <waldi@debian.org>  Mon, 15 Dec 2008 12:57:18 +0100

linux-2.6 (2.6.26-11) unstable; urgency=low

  [ Bastian Blank ]
  * [sparc] Reintroduce dummy PCI host controller to workaround broken X.org.
  * [sparc] Fix size checks in PCI maps.
  * Add stable release 2.6.26.8:
    - netfilter: restore lost ifdef guarding defrag exception
    - netfilter: snmp nat leaks memory in case of failure
    - netfilter: xt_iprange: fix range inversion match
    - ACPI: dock: avoid check _STA method
    - ACPI: video: fix brightness allocation
    - sparc64: Fix race in arch/sparc64/kernel/trampoline.S
    - math-emu: Fix signalling of underflow and inexact while packing result.
    - tcpv6: fix option space offsets with md5
    - net: Fix netdev_run_todo dead-lock
    - scx200_i2c: Add missing class parameter
    - DVB: s5h1411: Power down s5h1411 when not in use
    - DVB: s5h1411: Perform s5h1411 soft reset after tuning
    - DVB: s5h1411: bugfix: Setting serial or parallel mode could destroy bits
    - V4L: pvrusb2: Keep MPEG PTSs from drifting away
    - ACPI: Always report a sync event after a lid state change
    - ALSA: use correct lock in snd_ctl_dev_disconnect()
    - file caps: always start with clear bprm->caps_*
    - libertas: fix buffer overrun
    - net: Fix recursive descent in __scm_destroy().
    - SCSI: qla2xxx: Skip FDMI registration on ISP21xx/22xx parts.
      (Closes: #502552)
    - edac cell: fix incorrect edac_mode
    - ext[234]: Avoid printk floods in the face of directory corruption
      (CVE-2008-3528)
    - gpiolib: fix oops in gpio_get_value_cansleep()
  * Override ABI changes.
  * [xen] Update description. (closes: #505961)
  * Revert parts of 2.6.26.6 to fix resume breakage. (closes: #504167)
    - clockevents: prevent multiple init/shutdown
    - clockevents: broadcast fixup possible waiters

  [ dann frazier ]
  * Fix buffer overflow in hfsplus (CVE-2008-4933)
  * Fix BUG() in hfsplus (CVE-2008-4934)
  * Fix stack corruption in hfs (CVE-2008-5025)
  * Fix oops in tvaudio when controlling bass/treble (CVE-2008-5033)

  [ Martin Michlmayr ]
  * [arm/iop32x, arm/ixp4xx, arm/orion5x] Enable support for more partition
    tables, including MAC_PARTITION (requested by Benoît Knecht).
  * leds-pca9532: Fix memory leak and properly handle errors (Sven Wegener)
  * leds-pca9532: Move i2c work to a workqueque (Riku Voipio). (closes:
    #506116)

 -- Bastian Blank <waldi@debian.org>  Wed, 26 Nov 2008 11:43:48 +0100

linux-2.6 (2.6.26-10) unstable; urgency=low

  [ dann frazier ]
  * sctp: Fix possible kernel panic in sctp_sf_abort_violation (CVE-2008-4618)

  [ Martin Michlmayr ]
  * DNS-323: add support for revision B1 machines (Matthew Palmer).
  * ext3/ext4: Add support for non-native signed/unsigned htree hash
    algorithms (Theodore Ts'o). (closes: #493957)
  * [arm/ixp4xx] Enable USB_ACM (closes: #504723).

  [ Bastian Blank ]
  * agp: Fix stolen memory counting on Intel G4X. (closes: #502606)
  * Add stable release 2.6.26.7:
    - security: avoid calling a NULL function pointer in drivers/video/tvaudio.c
    - DVB: au0828: add support for another USB id for Hauppauge HVR950Q
    - drm/i915: fix ioremap of a user address for non-root (CVE-2008-3831)
    - ACPI: Ignore _BQC object when registering backlight device
    - hwmon: (it87) Prevent power-off on Shuttle SN68PT
    - Check mapped ranges on sysfs resource files
    - x86: avoid dereferencing beyond stack + THREAD_SIZE
    - PCI: disable ASPM on pre-1.1 PCIe devices
    - PCI: disable ASPM per ACPI FADT setting
    - V4L/DVB (9053): fix buffer overflow in uvc-video
    - V4L/DVB (8617): uvcvideo: don't use stack-based buffers for USB transfers.
    - V4L/DVB (8498): uvcvideo: Return sensible min and max values when querying
      a boolean control.
    - V4L: zr36067: Fix RGBR pixel format
    - V4L: bttv: Prevent NULL pointer dereference in radio_open
    - libata: fix EH action overwriting in ata_eh_reset()
    - libata: always do follow-up SRST if hardreset returned -EAGAIN
    - fbcon_set_all_vcs: fix kernel crash when switching the rotated consoles
    - modules: fix module "notes" kobject leak
    - b43legacy: Fix failure in rate-adjustment mechanism
    - CIFS: make sure we have the right resume info before calling CIFSFindNext
    - sched_rt.c: resch needed in rt_rq_enqueue() for the root rt_rq
    - tty: Termios locking - sort out real_tty confusions and lock reads
    - x86, early_ioremap: fix fencepost error
    - x86: improve UP kernel when CPU-hotplug and SMP is enabled
    - x86: Reserve FIRST_DEVICE_VECTOR in used_vectors bitmap.
  * [xen] Remove pte file workaround.

  [ Ian Campbell ]
  * [xen] Disable usage of PAT. (closes: #503821)

 -- Bastian Blank <waldi@debian.org>  Sat, 08 Nov 2008 10:50:58 +0100

linux-2.6 (2.6.26-9) unstable; urgency=low

  [ Bastian Blank ]
  * Add stable release 2.6.26.6:
    - mm owner: fix race between swapoff and exit
    - rtc: fix kernel panic on second use of SIGIO nofitication
    - fbcon: fix monochrome color value calculation
    - ALSA: snd-powermac: HP detection for 1st iMac G3 SL
    - ALSA: snd-powermac: mixers for PowerMac G4 AGP
    - sparc64: Fix missing devices due to PCI bridge test in
      of_create_pci_dev().
    - sparc64: Fix disappearing PCI devices on e3500.
    - sparc64: Fix OOPS in psycho_pcierr_intr_other().
    - sparc64: Fix interrupt register calculations on Psycho and Sabre.
    - sparc64: Fix PCI error interrupt registry on PSYCHO.
    - udp: Fix rcv socket locking
    - sctp: Fix oops when INIT-ACK indicates that peer doesn't support AUTH
      (CVE-2008-4576)
    - sctp: do not enable peer features if we can't do them.
    - ipsec: Fix pskb_expand_head corruption in xfrm_state_check_space
    - netlink: fix overrun in attribute iteration
    - niu: panic on reset
    - ipv6: Fix OOPS in ip6_dst_lookup_tail().
    - XFRM,IPv6: initialize ip6_dst_blackhole_ops.kmem_cachep
    - af_key: Free dumping state on socket close
    - pcmcia: Fix broken abuse of dev->driver_data
    - clockevents: remove WARN_ON which was used to gather information
    - ntp: fix calculation of the next jiffie to trigger RTC sync
    - x86: HPET: read back compare register before reading counter
    - x86: HPET fix moronic 32/64bit thinko
    - clockevents: broadcast fixup possible waiters
    - HPET: make minimum reprogramming delta useful
    - clockevents: prevent endless loop lockup
    - clockevents: prevent multiple init/shutdown
    - clockevents: enforce reprogram in oneshot setup
    - clockevents: prevent endless loop in periodic broadcast handler
    - clockevents: prevent clockevent event_handler ending up handler_noop
    - x86: fix memmap=exactmap boot argument
    - x86: add io delay quirk for Presario F700
    - ACPI: Avoid bogus EC timeout when EC is in Polling mode
    - x86: fix SMP alternatives: use mutex instead of spinlock, text_poke is
      sleepable
    - rtc: fix deadlock
    - mm: dirty page tracking race fix
    - x86-64: fix overlap of modules and fixmap areas
    - x86: PAT proper tracking of set_memory_uc and friends
    - x86: fix oprofile + hibernation badness
    - x86: fdiv bug detection fix
    - rt2x00: Use ieee80211_hw->workqueue again
    - x86: Fix 27-rc crash on vsmp due to paravirt during module load
    - sg: disable interrupts inside sg_copy_buffer
    - ocfs2: Increment the reference count of an already-active stack.
    - APIC routing fix
    - sched: fix process time monotonicity
    - block: submit_bh() inadvertently discards barrier flag on a sync write
    - x64, fpu: fix possible FPU leakage in error conditions
    - x86-64: Clean up save/restore_i387() usage
    - KVM: SVM: fix guest global tlb flushes with NPT
    - KVM: SVM: fix random segfaults with NPT enabled
    - ALSA: remove unneeded power_mutex lock in snd_pcm_drop
    - ALSA: fix locking in snd_pcm_open*() and snd_rawmidi_open*()
    - ALSA: oxygen: fix distorted output on AK4396-based cards
    - ALSA: hda - Fix model for Dell Inspiron 1525
    - SCSI: qla2xxx: Defer enablement of RISC interrupts until ISP
      initialization completes.
    - USB: fix hcd interrupt disabling
    - smb.h: do not include linux/time.h in userspace
    - pxa2xx_spi: fix build breakage
    - pxa2xx_spi: chipselect bugfixes
    - pxa2xx_spi: dma bugfixes
    - mm: mark the correct zone as full when scanning zonelists
    - async_tx: fix the bug in async_tx_run_dependencies
    - drivers/mmc/card/block.c: fix refcount leak in mmc_block_open()
    - ixgbe: initialize interrupt throttle rate
    - i2c-dev: Return correct error code on class_create() failure
    - x86-32: AMD c1e force timer broadcast late
  * [x86] Update patch to detect not properly announced cmos RTC devices.
  * [xen] Overtake hvc console by default.

  [ maximilian attems ]
  * [openvz] ip: NULL pointer dereferrence in tcp_v(4|6)_send_ack
    (closes: #500472)
  * [openvz] unset NF_CONNTRACK_IPV6 for now until abi bump.

  [ Stephen R. Marenka ]
  * [m68k] add patches to fix atari ethernec per Michael Schmitz:
    atari-ethernec-IRQF_SHARED.diff and atari-ethernec-fixes.diff.
  * [m68k] add mac-esp-fix-for-quadras-with-two-esp-chips.diff to fix macs
    with dual scsi busses and a problem with xorg, per Finn Thain.
  * [m68k] add atari-atari_keyb_init-operator-precedence.diff per
    Michael Schmitz.
  * [m68k] more mac patches, per Finn Thain.

  [ Martin Michlmayr ]
  * [arm/ixp4xx] Enable USB_ATM and USB_SPEEDTOUCH (closes: #502182).
  * [arm/iop32x, arm/orion5x] Likewise.
  * DNS-323: read MAC address from flash (Matthew Palmer).

  [ dann frazier ]
  * Restrict access to the DRM_I915_HWS_ADDR ioctl (CVE-2008-3831)
  * Don't allow splicing to files opened with O_APPEND (CVE-2008-4554)

 -- Bastian Blank <waldi@debian.org>  Sat, 18 Oct 2008 12:14:22 +0200

linux-2.6 (2.6.26-8) unstable; urgency=medium

  [ dann frazier ]
  * [x86] Fix broken LDT access in VMI (CVE-2008-4410)
  * ata: Fix off-by-one-error that causes errors when reading a
    block on the LBA28-LBA48 boundary
  * [s390] prevent ptrace padding area read/write in 31-bit mode
    (CVE-2008-1514)

  [ Bastian Blank ]
  * Fix generation of i386 Xen image information.
  * [i386] Restrict the usage of long NOPs. (closes: #464962)
  * Fix access to uninitialized user keyring. (closes: #500279)
  * [x86] Fix detection of non-PNP RTC devices. (closes: #499230)

 -- Bastian Blank <waldi@debian.org>  Thu, 09 Oct 2008 12:07:21 +0200

linux-2.6 (2.6.26-7) unstable; urgency=low

  [ Bastian Blank ]
  * [xen] Add SuSE Xen patch. (closes: #495895)
  * Only register notifiers in braille console if used, fixes Insert key.
    (closes: #494374)
  * Fix ACPI EC GPE storm detection. (closes: #494546)
  * Disable useless support for ISP1760 USB host controller.
    (closes: #498304)
  * rt61pci: Add a sleep after firmware upload. (closes: #498828)

  [ Stephen R. Marenka ]
  * [m68k] Set CONFIG_ATARI_ETHERNEC=m for atari, since it only works
    in modular form.
  * [m68k] Enable CONFIG_ADB_PMU68K=y for mac.
  * [m68k] Add atari-aranym-nf-wrappers.diff patch to fix atari LBD
    problems, set CONFIG_LBD=y for atari.

  [ Martin Michlmayr ]
  * [arm/orion5x] Enable CONFIG_ATALK (requested by Ben Schwarz).
  * [arm/versatile] Enable CONFIG_VFP. (closes: #499463)
  * ath5k: Fix bad udelay calls on AR5210 code (Nick Kossifidis).
  * [arm] No longer disable ATH5K.

  [ dann frazier ]
  * Add missing capability checks in sbni_ioctl (CVE-2008-3525)

 -- Bastian Blank <waldi@debian.org>  Wed, 01 Oct 2008 09:02:30 +0200

linux-2.6 (2.6.26-6) unstable; urgency=low

  [ maximilian attems ]
  * [openvz] Enable checkpointing. (closes: #497292)

  [ Bastian Blank ]
  * Allow forced module loading again. (closes: #494144)
  * Set IEEE 802.11 (wireless) regulatory domain default to EU.
    (closes: #497971)
  * [i386] Enable IDE ACPI support. Override ABI changes. (closes: #470528)
  * [i386/686-bigmem] Promote to generic subarch. (closes: #476120)

  [ Martin Michlmayr ]
  * Fix dead 21041 ethernet after ifconfig down (Thomas Bogendoerfer).

  [ dann frazier ]
  * [hppa] Enable the FPU before using it, fixes booting on A500s
    with our CONFIG_PRINTK_TIME=y setting. (closes: #499458)

 -- Bastian Blank <waldi@debian.org>  Wed, 24 Sep 2008 12:06:47 +0200

linux-2.6 (2.6.26-5) unstable; urgency=low

  [ Martin Michlmayr ]
  * Backport power-off method for Kurobox Pro.
  * [arm/versatile] Really enable CONFIG_RTC_DRV_PL031 (closes: #484432).

  [ Stephen R. Marenka ]
  * [m68k] Set CONFIG_LBD=n for atari, since it conflicts with nfblock.

  [ Bastian Blank ]
  * Reenable SiS SATA support. (closes: #496603)
  * [amd64,i386] Disable new-style SiS PATA support.
  * Add stable release 2.6.26.4:
    - sata_mv: don't issue two DMA commands concurrently
    - KVM: MMU: Fix torn shadow pte
    - x86: work around MTRR mask setting, v2
    - nfsd: fix buffer overrun decoding NFSv4 acl (CVE-2008-3915)
    - sunrpc: fix possible overrun on read of /proc/sys/sunrpc/transports
      (CVE-2008-3911)
    - r8169: balance pci_map / pci_unmap pair
    - tg3: Fix firmware event timeouts
    - crypto: authenc - Avoid using clobbered request pointer
    - sparc64: Fix cmdline_memory_size handling bugs.
    - sparc64: Fix overshoot in nid_range().
    - ipsec: Fix deadlock in xfrm_state management. (closes: #497796)
    - sctp: fix random memory dereference with SCTP_HMAC_IDENT option.
    - sctp: correct bounds check in sctp_setsockopt_auth_key
    - sch_prio: Fix nla_parse_nested_compat() regression
    - sctp: add verification checks to SCTP_AUTH_KEY option
    - sctp: fix potential panics in the SCTP-AUTH API.
    - udp: Drop socket lock for encapsulated packets
    - pkt_sched: Fix actions referencing
    - pkt_sched: Fix return value corruption in HTB and TBF.
    - netns: Add network namespace argument to rt6_fill_node() and
      ipv6_dev_get_saddr()
    - ipv6: Fix OOPS, ip -f inet6 route get fec0::1, linux-2.6.26,
      ip6_route_output, rt6_fill_node+0x175 (CVE-2008-3686)
    - AX.25: Fix sysctl registration if !CONFIG_AX25_DAMA_SLAVE
    - mm: make setup_zone_migrate_reserve() aware of overlapping nodes
    - 8250: improve workaround for UARTs that don't re-assert THRE correctly
    - rtc_time_to_tm: fix signed/unsigned arithmetic
    - drivers/char/random.c: fix a race which can lead to a bogus BUG()
    - cifs: fix O_APPEND on directio mounts
    - atl1: disable TSO by default
    - forcedeth: fix checksum flag
    - bio: fix bio_copy_kern() handling of bio->bv_len
    - bio: fix __bio_copy_iov() handling of bio->bv_len
    - ALSA: oxygen: prevent muting of nonexistent AC97 controls
    - S390 dasd: fix data size for PSF/PRSSD command
    - x86: fix "kernel won't boot on a Cyrix MediaGXm (Geode)"
    - x86: work around MTRR mask setting
    - USB: cdc-acm: don't unlock acm->mutex on error path
    - binfmt_misc: fix false -ENOEXEC when coupled with other binary handlers
    - fbdefio: add set_page_dirty handler to deferred IO FB
    - eeepc-laptop: fix use after free
    - PCI: fix reference leak in pci_get_dev_by_id()
    - cramfs: fix named-pipe handling
  * Override ABI changes.
  * [hppa] Disable new-style RTC support. Override ABI changes.

  [ maximilian attems ]
  * openvz: Add upstream fixes up to 24cebf40278cb071ff8b. (closes: #497528)

 -- Bastian Blank <waldi@debian.org>  Wed, 10 Sep 2008 12:55:16 +0200

linux-2.6 (2.6.26-4) unstable; urgency=low

  [ maximilian attems ]
  * x86: Reset ACPI_PROCFS_POWER for Lenny as buggy apps depend on it.
    (closes: #495541)
  * x86: ACPI: Fix thermal shutdowns
  * openvz: Add upstream fixes up to 0f14912e3d2251aff. (closes: #494384)
  * Add stable release 2.6.26.3:
    - USB: fix interface unregistration logic
    - usb-storage: unusual_devs entries for iRiver T10 and Datafab CF+SM reader
    - usb-serial: don't release unregistered minors
    - usb-storage: revert DMA-alignment change for Wireless USB
    - usb-storage: automatically recognize bad residues
    - USB: ftdi_sio: Add USB Product Id for ELV HS485
    - qla2xxx: Set an rport's dev_loss_tmo value in a consistent manner.
    - dccp: change L/R must have at least one byte in the dccpsf_val field
      (CVE-2008-3276)
    - KVM: Avoid instruction emulation when event delivery is pending
    - cs5520: add enablebits checking
    - acer-wmi: Fix wireless and bluetooth on early AMW0 v2 laptops
    - USB: usb-storage: quirk around v1.11 firmware on Nikon D4
    - radeonfb: fix accel engine hangs
    - radeon: misc corrections
    - sparc64: Fix global reg snapshotting on self-cpu.
    - sparc64: Do not clobber %g7 in setcontext() trap.
    - sparc64: Fix end-of-stack checking in save_stack_trace().
    - sparc64: Fix recursion in stack overflow detection handling.
    - sparc64: Make global reg dumping even more useful.
    - sparc64: Implement IRQ stacks.
    - sparc64: Handle stack trace attempts before irqstacks are setup.
    - PCI: Limit VPD length for Broadcom 5708S
    - ide: it821x in pass-through mode segfaults in 2.6.26-stable
    - syncookies: Make sure ECN is disabled
    - USB: ftdi_sio: add support for Luminance Stellaris Evaluation/Development
      Kits
    - i2c: Fix NULL pointer dereference in i2c_new_probed_device
    - SCSI: hptiop: add more PCI device IDs
    - SCSI: ses: fix VPD inquiry overrun
    - SCSI: scsi_transport_spi: fix oops in revalidate
    - CIFS: Fix compiler warning on 64-bit
    - x86: fix spin_is_contended()
    - matrox maven: fix a broken error path
    - i2c: Let users select algorithm drivers manually again
    - CIFS: properly account for new user= field in SPNEGO upcall string
      allocation
    - x86: fix setup code crashes on my old 486 box
    - KVM: ia64: Fix irq disabling leak in error handling code
    - mlock() fix return values
    - rtl8187: Fix lockups due to concurrent access to config routine
    - KVM: task switch: segment base is linear address
    - KVM: task switch: use seg regs provided by subarch instead of reading
      from GDT
    - KVM: task switch: translate guest segment limit to virt-extension byte
      granular field
    - r8169: avoid thrashing PCI conf space above RTL_GIGA_MAC_VER_06
    - sparc64: FUTEX_OP_ANDN fix
    - posix-timers: do_schedule_next_timer: fix the setting of ->si_overrun
    - posix-timers: fix posix_timer_event() vs dequeue_signal() race
    - vt8623fb: fix kernel oops
    - ide-cd: fix endianity for the error message in cdrom_read_capacity
    - qla2xxx: Add dev_loss_tmo_callbk/terminate_rport_io callback support.
    - random32: seeding improvement
    - CIFS: mount of IPC$ breaks with iget patch
    - CIFS: if get root inode fails during mount, cleanup tree connection
    - crypto: padlock - fix VIA PadLock instruction usage with
      irq_ts_save/restore()
    - ipvs: Fix possible deadlock in estimator code
    - SCSI: block: Fix miscalculation of sg_io timeout in CDROM_SEND_PACKET
      handler.
    - ALSA: asoc: restrict sample rate and size in Freescale MPC8610 sound
      drivers
    - ALSA: ASoC: fix SNDCTL_DSP_SYNC support in Freescale 8610 sound drivers
    - USB: pl2023: Remove USB id (4348:5523) handled by ch341
    - relay: fix "full buffer with exactly full last subbuffer" accounting
      problem
    - ipv6: Fix ip6_xmit to send fragments if ipfragok is true
    - x86: amd opteron TOM2 mask val fix

  [ dann frazier ]
  * [ia64] Fix boot-time hang w/ PRINTK_TIME by ensuring that cpu0 can access
    per-cpu vars in early boot
  * delay calls to sched_clock() until after sched_clock_init() to prevent
    inaccurate printk timings on ia64 and presumably other architectures

  [ Ian Campbell ]
  * [xen] import upstream fix to fb-defio driver used by Xen framebuffer.

  [ Bastian Blank ]
  * [powerpc] Enable proper RTC support. (closes: #484693)

  [ Martin Michlmayr ]
  * Add Marvell Orion fixes:
    - sata_mv: add the Gen IIE flag to the SoC devices.
    - sata_mv: don't avoid clearing interrupt status on SoC host adapters

  [ dann frazier ]
  * Fix overflow condition in sctp_setsockopt_auth_key (CVE-2008-3526)
  * Fix panics that may occur if SCTP AUTH is disabled (CVE-2008-3792)
  * [x86] Fix memory leak in the copy_user routine
    (CVE-2008-0598, closes: #490910)

 -- Bastian Blank <waldi@debian.org>  Thu, 28 Aug 2008 08:46:42 +0200

linux-2.6 (2.6.26-3) unstable; urgency=low

  [ Bastian Blank ]
  * Disable Emagic Audiowerk 2 soundcard support. The PCI IDs clashes with
    many DVB cards.
  * Update VServer patch to 2.3.0.35.
  * [armel/versatile] Override ABI changes.
  * [i386/686-bigmem] Add VServer image.

  [ Aurelien Jarno ]
  * [armel/versatile] Disable CONFIG_NO_HZ, CONFIG_HIGH_RES_TIMERS for
    dynticks. (closes: #494842)

  [ Martin Michlmayr ]
  * Fix PCIe on the Kurobox Pro (Lennert Buytenhek).
  * Fix regressions caused by the "use software GSO for SG+CSUM capable
    netdevices" patch:
    - loopback: Enable TSO (Herbert Xu)
    - net: Preserve netfilter attributes in skb_gso_segment using
      __copy_skb_header (Herbert Xu)

  [ dann frazier ]
  * [amd64] Fix typo in TOM2 mask value, preventing a hang on some opteron
    systems. (closes: #494365)

 -- Bastian Blank <waldi@debian.org>  Mon, 18 Aug 2008 15:34:38 +0200

linux-2.6 (2.6.26-2) unstable; urgency=low

  [ Bastian Blank ]
  * [powerpc] Install arch/powerpc/lib/crtsavres.o into the headers, it is
    used during module linking.
  * Add stable release 2.6.26.1:
    - Fix off-by-one error in iov_iter_advance()
    - ath5k: don't enable MSI, we cannot handle it yet
    - b43legacy: Release mutex in error handling code
    - cpufreq acpi: only call _PPC after cpufreq ACPI init funcs got called already
    - VFS: increase pseudo-filesystem block size to PAGE_SIZE
    - markers: fix markers read barrier for multiple probes
    - tmpfs: fix kernel BUG in shmem_delete_inode
    - mpc52xx_psc_spi: fix block transfer
    - ixgbe: remove device ID for unsupported device
    - UML - Fix boot crash
    - eCryptfs: use page_alloc not kmalloc to get a page of memory
    - x86: fix kernel_physical_mapping_init() for large x86 systems
    - DVB: cx23885: SRAM changes for the 885 and 887 silicon parts
    - DVB: cx23885: Reallocated the sram to avoid concurrent VIDB/C issues
    - DVB: cx23885: DVB Transport cards using DVB port VIDB/TS1 did not stream
    - DVB: cx23885: Ensure PAD_CTRL is always reset to a sensible default
    - V4L: cx23885: Bugfix for concurrent use of /dev/video0 and /dev/video1
    - V4L: saa7134: Copy tuner data earlier to avoid overwriting manual tuner type
    - V4L: uvcvideo: Add support for Medion Akoya Mini E1210 integrated webcam
    - V4L: uvcvideo: Make input device support optional
    - V4L: uvcvideo: Don't free URB buffers on suspend
    - V4L: uvcvideo: Use GFP_NOIO when allocating memory during resume
    - V4L: uvcvideo: Fix a buffer overflow in format descriptor parsing
    - DVB: dib0700: add support for Hauppauge Nova-TD Stick 52009
    - V4L: cx18: Upgrade to newer firmware & update documentation
    - ALSA: trident - pause s/pdif output
    - myri10ge: do not use mgp->max_intr_slots before loading the firmware
    - myri10ge: do not forget to setup the single slice pointers
    - iop-adma: fix platform driver hotplug/coldplug
    - sparc64: Do not define BIO_VMERGE_BOUNDARY.
    - sparc64: Fix cpufreq notifier registry.
    - sparc64: Fix lockdep issues in LDC protocol layer.
    - tcp: Clear probes_out more aggressively in tcp_ack().
    - ARM: fix fls() for 64-bit arguments
    - vmlinux.lds: move __attribute__((__cold__)) functions back into final .text section
    - rtc-at91rm9200: avoid spurious irqs
    - ide-cd: fix oops when using growisofs
    - x86: fix crash due to missing debugctlmsr on AMD K6-3
    - cpusets: fix wrong domain attr updates
    - proc: fix /proc/*/pagemap some more
    - Fix build on COMPAT platforms when CONFIG_EPOLL is disabled
    - markers: fix duplicate modpost entry
    - x86, suspend, acpi: enter Big Real Mode
    - USB: fix usb serial pm counter decrement for disconnected interfaces
    - x86 reboot quirks: add Dell Precision WorkStation T5400
    - Fix typos from signal_32/64.h merge
    - rcu: fix rcu_try_flip_waitack_needed() to prevent grace-period stall
    - Patch Upstream: x86 ptrace: fix PTRACE_GETFPXREGS error
    - KVM: MMU: Fix potential race setting upper shadow ptes on nonpae hosts
    - KVM: MMU: nuke shadowed pgtable pages and ptes on memslot destruction
    - KVM: x86 emulator: Fix HLT instruction
    - KVM: VMX: Add ept_sync_context in flush_tlb
    - KVM: mmu_shrink: kvm_mmu_zap_page requires slots_lock to be held
    - KVM: SVM: fix suspend/resume support
    - KVM: VMX: Fix a wrong usage of vmcs_config
    - isofs: fix minor filesystem corruption
    - quota: fix possible infinite loop in quota code
    - hdlcdrv: Fix CRC calculation.
    - ipv6: __KERNEL__ ifdef struct ipv6_devconf
    - ipv6: use timer pending
    - udplite: Protection against coverage value wrap-around
    - pxamci: trivial fix of DMA alignment register bit clearing
  * [sparc] Install asm-sparc headers again.
  * Force RTC on by default and set clock on startup. Override ABI changes.
  * [i386, amd64] Make the CMOS RTC support builtin. (closes: #493567)
  * Add stable release 2.6.26.2:
    - sound: ensure device number is valid in snd_seq_oss_synth_make_info
    - Ath5k: kill tasklets on shutdown
    - Ath5k: fix memory corruption
    - vfs: fix lookup on deleted directory
    - ALSA: emu10k1 - Fix inverted Analog/Digital mixer switch on Audigy2
    - ALSA: hda - Add missing Thinkpad Z60m support
    - ALSA: hda - Fix DMA position inaccuracy
    - ALSA: hda - Fix wrong volumes in AD1988 auto-probe mode
    - Add compat handler for PTRACE_GETSIGINFO
    - Bluetooth: Signal user-space for HIDP and BNEP socket errors
    - Input: i8042 - add Acer Aspire 1360 to nomux blacklist
    - Input: i8042 - add Gericom Bellagio to nomux blacklist
    - Input: i8042 - add Intel D845PESV to nopnp list
    - jbd: fix race between free buffer and commit transaction
    - NFS: Ensure we zap only the access and acl caches when setting new acls
    - SCSI: ch: fix ch_remove oops
    - linear: correct disk numbering error check
    - netfilter: xt_time: fix time's time_mt()'s use of do_div()
    - Kprobe smoke test lockdep warning
    - Close race in md_probe
    - x86: io delay - add checking for NULL early param
    - x86: idle process - add checking for NULL early param
    - SCSI: bsg: fix bsg_mutex hang with device removal
    - netfilter: nf_nat_sip: c= is optional for session
    - romfs_readpage: don't report errors for pages beyond i_size
    - ftrace: remove unneeded documentation

  [ Martin Michlmayr ]
  * METH: fix MAC address setup (Thomas Bogendoerfer)
  * Export the reset button of the QNAP TS-409.
  * net: use software GSO for SG+CSUM capable netdevices (Lennert Buytenhek)

  [ dann frazier ]
  * device_create interface changed between 2.6.26 and 2.6.27; adjust hpilo
    backport appropriately. Fixes a NULL pointer dereference in ilo_probe().

 -- Bastian Blank <waldi@debian.org>  Fri, 08 Aug 2008 08:09:00 +0200

linux-2.6 (2.6.26-1) unstable; urgency=low

  * New upstream release see http://kernelnewbies.org/Linux_2_6_26
    - UDF 2.50 support. (closes: #480910)
    - mmc: increase power up delay (closes: #481190)
    - snd-hda-intel suspend troubles fixed. (closes: #469727, #481613, #480034)
    - cifs QueryUnixPathInfo fix (closes: #480995)
    - r8169 oops in r8169_get_mac_version (closes: #471892)
    - netfilter headers cleanup (closes: #482331)
    - iwlwifi led support (closes: #469095)
    - ath5k associates on AR5213A (closes: #463785)
    - T42 suspend fix (closes: #485873)
    - cpuidle acpi driver: fix oops on AC<->DC (closes: #477201)
    - opti621 ide fixes (closes: #475561)
    - ssh connection hangs with mac80211 (closes: #486089)
    - ocfs2: Allow uid/gid/perm changes of symlinks (closes: #479475)
    - xircom_tulip_cb: oboslete driver removed (closes: #416900)
    - r8169 properly detect link status (closes: #487586)
    - iwl3945 connection + support fixes (closes: #481436, #482196)
    - longrun cpufreq min freq fix (closes: #468149)
    - emux midi synthesizer SOFT_PEDAL-release event (closes: #474312)
    - vmemmap fixes to use smaller pages (closes: #483489)
    - x86 freeze fixes (closes: #482100, #482074)
    - xen boot failure fix (closes: #488284)
    - gdb read floating-point and SSE registers (closes: #485375)
    - USB_PERSIST is default on (closes: #489963)
    - alsa snd-hda Dell Inspiron fix (closes: #490649)
    - ipw2200: queue direct scans (closes: #487721)
    - better gcc-4.3 support (closes: #492301)
    - iwl3945 monitor mode. (closes: #482387)

  [ maximilian attems ]
  * topconfig set CRYPTO_CTS, SND_PCSP, SND_AW2, IWL4965_LEDS, IWL3945_LEDS,
    RT2400PCI_LEDS, RT2500PCI_LEDS, RT61PCI_LEDS, RT2500USB_LEDS,
    RT73USB_LEDS, NF_CT_PROTO_DCCP, BRIDGE_EBT_NFLOG, IWLWIFI_RFKILL,
    USB_SERIAL_SPCP8X5, USB_STORAGE_CYPRESS_ATACB, DVB_ISL6405, DVB_AU8522,
    VIDEO_EM28XX_DVB, VIDEO_CX18, VIDEO_AU0828, SOC_CAMERA_MT9M001,
    SOC_CAMERA_MT9V022, DVB_TUNER_ITD1000, VIDEO_PVRUSB2_DVB, USB_C67X00_HCD,
    USB_ISP1760_HCD, HTC_PASIC3, I2C_PCA_PLATFORM, TOUCHSCREEN_WM97XX,
    JOYSTICK_ZHENHUA, SFC, ACCESSIBILITY, UIO_SMX, LOGIRUMBLEPAD2_FF,
    A11Y_BRAILLE_CONSOLE, EDS_TRIGGER_DEFAULT_ON, VIDEO_ALLOW_V4L1, ATA_ACPI,
    SATA_PMP, ATA_SFF, USB_SERIAL_MOTOROLA, USB_WDM, MAC80211_MESH,
    IPV6_MROUTE, IPV6_PIMSM_V2, MTD_AR7_PARTS, SENSORS_IBMAEM, PATA_SCH,
    CGROUP_DEVICE, USB_ISIGHTFW, HW_RANDOM_VIRTIO, RTC_DRV_FM3130,
    USB_VIDEO_CLASS, CIFS_DFS_UPCALL.
  * [amd64, i386]: KVM_CLOCK, KVM_GUEST, ISCSI_IBFT_FIND, ISCSI_IBFT, THERMAL,
    EEEPC_LAPTOP, FB_N411, THERMAL_HWMON.
  * [amd64]: Enable SCSI_DPT_I2O as 64 bit now.
  * Reenable USB_SERIAL_EDGEPORT, USB_SERIAL_EDGEPORT_TI. (closes: #480195)
  * Enable TCP_MD5SIG for BGP sessions. (closes: #443742)
  * Add recognised alsa cards to bug report.
  * topconfig: Enable HYSDN, no longer broken on smp.
  * Add request_firmware patch for keyspan. (closes: #448900)
  * [x86]: Enable dma engine. (closes: #473331)
  * [ppc64]: Enable IBMEBUS and EHEA. (closes: #484888)
  * topconfig: Enable PROFILING across all flavours. (closes: #484885)
  * 486: enable OLPC support thanks Andres Salomon for merge.
    Kconfig variable patch by Robert Millan (closes: #485063).
  * Add request_firmware patch for ip2.
  * Add request_firmware patch for acenic. (closes: #284221)
  * [x86, ia64]: Set HPET_RTC_IRQ. (closes: #479709, #476970)
  * [ppc]: Set SND_VIRMIDI. (closes: #290090)
  * Fallback for userspace compatibility to old IEEE 1394 FireWire stack.
    (closes: #451367, #475295, #478419)
  * [x86]: Enable modular FB_UVESA. (closes: #473180)
  * JFFS2 enable summary and compressor support. (closes: #488242)
  * Add OLPC sdhci quirks. Thanks Andres Salomon <dilinger@debian.org>
    (closes: #485192)
  * [ppc]: Enable RTC_DRV_PPC. (closes: #484693) Thanks for the patch to
    Geoff Levand <geoffrey.levand@am.sony.com>.
  * Enable BLK_DEV_BSG for SG v4 support.
  * [amd64] Enable default disabled memtest boot param.
  * topconfig: Enable PATA_SIS instead of SATA_SIS. (closes: #485609)
  * Add OpenVZ countainer flavour for amd64, i386. (closes: #392015)
  * atl1e driver for Atheros(R) L1e Fast Ethernet. (closes: #492029)
  * [ALSA] hda - Add ICH9 controller support (8086:2911)
  * [ALSA] hda - support intel DG33 motherboards
  * HP iLO driver
  * Input: i8042 - add Arima-Rioworks HDAMB board to noloop list
    (closes: #489190) thanks Guillaume Morin <guillaume@morinfr.org>

  [ Martin Michlmayr ]
  * [arm/orion5x] Update the config to reflect upstream renaming this
    subarch.
  * [arm/orion5x] Add some patches from Marvell's Orion tree:
    - Feroceon: speed up flushing of the entire cache
    - support for 5281 D0 stepping
    - cache align destination pointer when copying memory for some processors
    - cache align memset and memzero
    - DMA engine driver for Marvell XOR engine
    - Orion hardware watchdog support
  * [arm/orion5x] Enable NETCONSOLE.
  * [arm/orion5x] Disable more SCSI drivers.
  * [arm/ixp4xx] Disable most ATA and more SCSI and network drivers.
  * [arm/versatile] Enable CONFIG_RTC_DRV_PL031 (closes: #484432).
  * [arm/iop32x, arm/ixp4xx, arm/versatile] Enable ARM_THUMB (closes: #484524).
  * [arm/iop32x] Add LED driver for Thecus N2100 (Riku Voipio).
  * [mips/r5k-ip32] Enable USB.
  * [arm/orion5x, arm/iop32x, arm/ixp4xx, mipsel/r5k-cobalt] Enable HAMRADIO
    on the request of Heinz Janssen.
  * [arm/orion5x] Add support for QNAP TS-409 and HP mv2120; thanks
    Sylver Bruneau.
  * [mips] Add patches from Thomas Bogendoerfer:
    - gbefb: fix cmap FIFO timeout (closes: #487257)
    - IP32: Enable FAST-20 for onboard scsi
    - IP32: SGI O2 sound driver
  * [arm/ixp4xx] Add support for Freecom FSG-3 (Rod Whitby).
  * [arm/ixp4xx] Enable CONFIG_MACH_DSMG600.
  * [arm/iop32x] Unset NET_DMA since it actually leads to worse network
    performance.
  * [arm/orion5x] Fix a boot crash on the Kurobox Pro.
  * [arm/orion5x] use better key codes for the TS-209/TS-409 buttons
  * [arm/orion5x] export red SATA lights on TS-409, fix SATA presence/activity
  * [arm] Enable KEXEC (closes: #492268).
  * [arm/orion5x] Enable USB_PRINTER, requested by Mike Arthur.
  * [arm/orion5x] Enable binfmt aout, x25, wireless and ATM.
  * [arm/iop32x, arm/orion5x] Enable USB_SISUSBVGA.
  * [arm] xfs: pack some shortform dir2 structures for the ARM old ABI
    architecture (closes: #414932).

  [ Ian Campbell ]
  * Readme.build updated on how to generate orig tarballs.
  * Forward port vmlinuz-target.patch.
  * Enable Xen save/restore and memory ballooning for Xen enabled kernels.

  [ Bastian Blank ]
  * [powerpc/powerpc-miboot] Disable. (closes: #481358)
  * [powerpc/powerpc64] Support IBM Cell based plattforms and PS3.
    (closes: #462529)
  * [s390] Synchronize block device, network bridge, network scheduler and CRC
    support.
  * [s390] Enable support for PCI-attached cryptographic adapters.
  * Use control group as base for group CPU scheduler. This reenabled
    traditional nice behaviour. (closes: #489223)
  * Bump yaird dependencies to at least 0.0.13.
  * Reenable SECCOMP. There is no longer additional overhead.
    (closes: #474648)
  * Export symbol required for MOL again. (closes: #460667)
  * [powerpc/powerpc64] Fix console selection in LPAR environment.
    (closes: #492703)
  * Fix several userspace compatibility problems.

  [ Christian T. Steigies ]
  * [m68k] enable SERIAL_CONSOLE for amiga and atari

  [ Thiemo Seufer ]
  * [mips] Fix logic bug in atomic_sub_if_positive.

  [ Stephen R. Marenka ]
  * [m68k] Update pending m68k patches.
  * [m68k] Enable nfcon and nfblock for atari.
  * [m68k] Change compiler to default.

  [ Aurelien Jarno ]
  * [arm/versatile] Switch scsi/ext3/smc91x to modules now that we have proper
    d-i support. Remove options defined in toplevel config file.

 -- Bastian Blank <waldi@debian.org>  Wed, 30 Jul 2008 10:17:29 +0200

linux-2.6 (2.6.25-7) unstable; urgency=high

  * Add stable release 2.6.25.10:
    - TTY: fix for tty operations bugs (CVE-2008-2812)
    - sched: fix cpu hotplug
    - IB/mthca: Clear ICM pages before handing to FW
    - DRM: enable bus mastering on i915 at resume time
    - x86: shift bits the right way in native_read_tscp
    - x86_64 ptrace: fix sys32_ptrace task_struct leak (CVE-2008-3077)
    - ptrace GET/SET FPXREGS broken
    - futexes: fix fault handling in futex_lock_pi
    - x86: fix cpu hotplug crash
  * Add stable release 2.6.25.11:
    - x86: fix ldt limit for 64 bit

 -- maximilian attems <maks@debian.org>  Mon, 14 Jul 2008 10:58:14 +0200

linux-2.6 (2.6.25-6) unstable; urgency=high

  [ maximilian attems ]
  * Add stable release 2.6.25.7:
    - double-free of inode on alloc_file() failure exit in create_write_pipe()
    - m68k: Add ext2_find_{first,next}_bit() for ext4
    - bluetooth: fix locking bug in the rfcomm socket cleanup handling
    - serial: fix enable_irq_wake/disable_irq_wake imbalance in serial_core.c
    - bttv: Fix a deadlock in the bttv driver (closes: #487594)
    - forcedeth: msi interrupts
    - CPUFREQ: Fix format string bug.
    - mmc: wbsd: initialize tasklets before requesting interrupt
    - ecryptfs: fix missed mutex_unlock
    - mac80211: send association event on IBSS create
    - bluetooth: rfcomm_dev_state_change deadlock fix
    - sunhv: Fix locking in non-paged I/O case.
    - cassini: Only use chip checksum for ipv4 packets.
    - ipwireless: Fix blocked sending
    - net: Fix call to ->change_rx_flags(dev, IFF_MULTICAST) in
      dev_change_flags()
    - fbdev: export symbol fb_mode_option
    - ipsec: Use the correct ip_local_out function
    - tcp: fix skb vs fack_count out-of-sync condition
    - tcp FRTO: Fix fallback to conventional recovery
    - tcp FRTO: SACK variant is errorneously used with NewReno
    - tcp FRTO: work-around inorder receivers
    - tcp: Fix inconsistency source (CA_Open only when !tcp_left_out(tp))
    - l2tp: avoid skb truesize bug if headroom is increased
    - l2tp: Fix possible WARN_ON from socket code when UDP socket is closed
    - l2tp: Fix possible oops if transmitting or receiving when tunnel goes down
    - ax25: Fix NULL pointer dereference and lockup.
    - sound: emu10k1 - fix system hang with Audigy2 ZS Notebook PCMCIA card
    - tcp: Allow send-limited cwnd to grow up to max_burst when gso disabled
    - tcp: Limit cwnd growth when deferring for GSO
    - af_key: Fix selector family initialization.
    - hgafb: resource management fix
    - cifs: fix oops on mount when CONFIG_CIFS_DFS_UPCALL is enabled
    - b43: Fix controller restart crash
    - ssb: Fix context assertion in ssb_pcicore_dev_irqvecs_enable
    - eCryptfs: protect crypt_stat->flags in ecryptfs_open()
    - cciss: add new hardware support
    - ecryptfs: add missing lock around notify_change
    - ecryptfs: clean up (un)lock_parent
    - Add 'rd' alias to new brd ramdisk driver
    - net_sched: cls_api: fix return value for non-existant classifiers
    - vlan: Correctly handle device notifications for layered VLAN devices
    - IB/umem: Avoid sign problems when demoting npages to integer
    - x86: fix recursive dependencies
    - can: Fix copy_from_user() results interpretation
    - Kconfig: introduce ARCH_DEFCONFIG to DEFCONFIG_LIST
    - tcp: TCP connection times out if ICMP frag needed is delayed
    - ALSA: hda - Fix resume of auto-config mode with Realtek codecs
    - netlink: Fix nla_parse_nested_compat() to call nla_parse() directly
  * Add stable release 2.6.25.9:
    - Add return value to reserve_bootmem_node()
    - x86: use BOOTMEM_EXCLUSIVE on 32-bit
    - sctp: Make sure N * sizeof(union sctp_addr) does not overflow.
    - hwmon: (lm85) Fix function RANGE_TO_REG()
    - hwmon: (adt7473) Initialize max_duty_at_overheat before use
    - x86: set PAE PHYSICAL_MASK_SHIFT to 44 bits.
    - Reinstate ZERO_PAGE optimization in 'get_user_pages()' and fix XIP
    - watchdog: hpwdt: fix use of inline assembly
    - Fix ZERO_PAGE breakage with vmware
    - atl1: relax eeprom mac address error check

  [ Martin Michlmayr]
  * [arm/orion5x] Enable INPUT_EVDEV and KEYBOARD_GPIO.

  [ Steve Langasek ]
  * Enable CONFIG_CIFS_EXPERIMENTAL and CONFIG_CIFS_UPCALL, required for
    CIFS mounts to be able to use Kerberos authentication.  Closes: #480663.

  [ Bastian Blank ]
  * Add stable release 2.6.25.8:
    - x86: disable mwait for AMD family 10H/11H CPUs
    - x86: remove mwait capability C-state check
    - nf_conntrack_h323: fix memory leak in module initialization error path
    - nf_conntrack_h323: fix module unload crash
    - nf_conntrack: fix ctnetlink related crash in nf_nat_setup_info()
    - SCSI: sr: fix corrupt CD data after media change and delay
    - ACPICA: Ignore ACPI table signature for Load() operator
    - scsi_host regression: fix scsi host leak
    - b43: Fix possible NULL pointer dereference in DMA code
    - b43: Fix noise calculation WARN_ON
    - virtio_net: Fix skb->csum_start computation
    - opti621: remove DMA support
    - opti621: disable read prefetch
    - Fix tty speed handling on 8250
    - x86-64: Fix "bytes left to copy" return value for copy_from_user()
   * Fix alpha build due too inconsistent kallsyms data.

 -- maximilian attems <maks@debian.org>  Fri, 27 Jun 2008 00:33:53 +0200

linux-2.6 (2.6.25-5) unstable; urgency=low

  [ maximilian attems ]
  [ Bastian Blank ]
  * Reenable VServer images.

  [ maximilian attems ]
  * Add stable release 2.6.25.5:
    - asn1: additional sanity checking during BER decoding (CVE-2008-1673)
  * Add stable release 2.6.25.6:
    - atl1: fix 4G memory corruption bug
    - capabilities: remain source compatible with 32-bit raw legacy capability
      support.
    - usb-serial: Use ftdi_sio driver for RATOC REX-USB60F
    - cpufreq: fix null object access on Transmeta CPU
    - Smack: fuse mount hang fix
    - cgroups: remove node_ prefix_from ns subsystem
    - XFS: Fix memory corruption with small buffer reads
    - x86: don't read maxlvt before checking if APIC is mapped
    - USB: option: add new Dell 5520 HSDPA variant
    - md: do not compute parity unless it is on a failed drive
    - md: fix uninitialized use of mddev->recovery_wait
    - md: fix prexor vs sync_request race
    - HID: split Numlock emulation quirk from HID_QUIRK_APPLE_HAS_FN.
    - USB: do not handle device 1410:5010 in 'option' driver
    - USB: unusual_devs: Add support for GI 0401 SD-Card interface
    - USB: add Telstra NextG CDMA id to option driver
    - USB: fix build errors in ohci-omap.c and ohci-sm501.c
    - USB: add TELIT HDSPA UC864-E modem to option driver
    - memory_hotplug: always initialize pageblock bitmap
    - x86: fix bad pmd ffff810000207xxx(9090909090909090)
    - USB: add Zoom Telephonics Model 3095F V.92 USB Mini External modem to
      cdc-acm
    - x86: prevent PGE flush from interruption/preemption
    - IPoIB: Test for NULL broadcast object in ipiob_mcast_join_finish()
    - i386: fix asm constraint in do_IRQ()
    - i2c-nforce2: Disable the second SMBus channel on the DFI Lanparty NF4
      Expert
    - i2c/max6875: Really prevent 24RF08 corruption
    - brk: make sys_brk() honor COMPAT_BRK when computing lower bound
    - Revert "PCI: remove default PCI expansion ROM memory allocation"
    - PS3: gelic: fix memory leak
    - eCryptfs: remove unnecessary page decrypt call
    - netfilter: nf_conntrack_expect: fix error path unwind in
      nf_conntrack_expect_init()
    - netfilter: xt_connlimit: fix accouning when receive RST packet in
      ESTABLISHED state
    - netfilter: nf_conntrack_ipv6: fix inconsistent lock state in
      nf_ct_frag6_gather()
    - POWERPC Bolt in SLB entry for kernel stack on secondary cpus
    - netfilter: xt_iprange: module aliases for xt_iprange
    - x86: user_regset_view table fix for ia32 on 64-bit
    - x86: if we cannot calibrate the TSC, we panic.
    - CIFS: Fix UNC path prefix on QueryUnixPathInfo to have correct slash
    - x86, fpu: fix CONFIG_PREEMPT=y corruption of application's FPU stack
    - libata: force hardreset if link is in powersave mode
    - x86: fix setup of cyc2ns in tsc_64.c
    - x86: distangle user disabled TSC from unstable
    - x86: disable TSC for sched_clock() when calibration failed
    - pagemap: fix bug in add_to_pagemap, require aligned-length reads of
      /proc/pid/pagemap
    - ext3/4: fix uninitialized bs in ext3/4_xattr_set_handle()
    - proc: calculate the correct /proc/<pid> link count
    - CPUFREQ: Make acpi-cpufreq more robust against BIOS freq changes behind
      our back.
    - USB: remove PICDEM FS USB demo (04d8:000c) device from ldusb
    - types.h: don't expose struct ustat to userspace

  [ Bastian Blank ]
  * Ignore ABI change in internal XFS symbol.

 -- Bastian Blank <waldi@debian.org>  Thu, 12 Jun 2008 08:47:11 +0200

linux-2.6 (2.6.25-4) unstable; urgency=low

  [ maximilian attems ]
  * Fix arm Kconfig logic disabling random drivers. (closes: #481410)
  * Add stable release 2.6.25.4:
    - OHCI: fix regression upon awakening from hibernation
    - V4L/DVB (7473): PATCH for various Dibcom based devices
    - {nfnetlink, ip, ip6}_queue: fix skb_over_panic when enlarging packets
    - dccp: return -EINVAL on invalid feature length
    - md: fix raid5 'repair' operations
    - sparc: Fix SA_ONSTACK signal handling.
    - sparc: Fix fork/clone/vfork system call restart.
    - sparc64: Stop creating dummy root PCI host controller devices.
    - sparc64: Fix wedged irq regression.
    - SPARC64: Fix args to 64-bit sys_semctl() via sys_ipc().
    - serial: Fix sparc driver name strings.
    - sparc: Fix ptrace() detach.
    - sparc: Fix mremap address range validation.
    - sparc: Fix debugger syscall restart interactions.
    - sparc32: Don't twiddle PT_DTRACE in exec.
    - r8169: fix oops in r8169_get_mac_version
    - SCSI: aha152x: Fix oops on module removal
    - SCSI: aha152x: fix init suspiciously returned 1, it should follow
      0/-E convention
    - sch_htb: remove from event queue in htb_parent_to_leaf()
    - i2c-piix4: Blacklist two mainboards
    - SCSI: qla1280: Fix queue depth problem
    - ipvs: fix oops in backup for fwmark conn templates
    - USB: airprime: unlock mutex instead of trying to lock it again
    - rtc: rtc_time_to_tm: use unsigned arithmetic
    - SCSI: libiscsi regression in 2.6.25: fix nop timer handling
    - SCSI: libiscsi regression in 2.6.25: fix setting of recv timer
    - can: Fix can_send() handling on dev_queue_xmit() failures
    - macvlan: Fix memleak on device removal/crash on module removal
    - nf_conntrack: padding breaks conntrack hash on ARM
    - sparc: sunzilog uart order
    - r8169: fix past rtl_chip_info array size for unknown chipsets
    - x86: use defconfigs from x86/configs/*
    - vt: fix canonical input in UTF-8 mode
    - ata_piix: verify SIDPR access before enabling it
    - serial: access after NULL check in uart_flush_buffer()
    - x86: sysfs cpu?/topology is empty in 2.6.25 (32-bit Intel system)
    - XFRM: AUDIT: Fix flowlabel text format ambibuity.
  * Update userspace merged HZ alpha fixed version.
  * Backport netfilter: Move linux/types.h inclusions outside of #ifdef
    __KERNEL__. (closes: #479899)
  * types.h: don't expose struct ustat to userspace. (closes: #429064)

  [ Bastian Blank ]
  * Fix ABI changes from: ipvs: fix oops in backup for fwmark conn templates

 -- maximilian attems <maks@debian.org>  Tue, 27 May 2008 11:46:11 +0200

linux-2.6 (2.6.25-3) unstable; urgency=low

  [ Bastian Blank ]
  * Add stable release 2.6.25.3:
    - sit: Add missing kfree_skb() on pskb_may_pull() failure.
    - sparc: Fix mmap VA span checking.
    - CRYPTO: eseqiv: Fix off-by-one encryption
    - CRYPTO: authenc: Fix async crypto crash in crypto_authenc_genicv()
    - CRYPTO: cryptd: Correct kzalloc error test
    - CRYPTO: api: Fix scatterwalk_sg_chain
    - x86 PCI: call dmi_check_pciprobe()
    - b43: Fix some TX/RX locking issues
    - kprobes/arm: fix decoding of arithmetic immediate instructions
    - kprobes/arm: fix cache flush address for instruction stub
    - b43: Fix dual-PHY devices
    - POWERPC: mpc5200: Fix unterminated of_device_id table
    - reiserfs: Unpack tails on quota files
    - sched: fix hrtick_start_fair and CPU-Hotplug
    - vfs: fix permission checking in sys_utimensat
    - md: fix use after free when removing rdev via sysfs
    - mm: fix usemap initialization
    - 2.6.25 regression: powertop says 120K wakeups/sec

  [ maximilian attems ]
  * Redisable old dup prism54 driver.
  * Reenable accidentaly disabled SIS190. (closes: #478773)
  * Add lmkl patch to unbreak HZ userspace aka perl5.10 build fix.
    (closes: #480130)

  [ Martin Michlmayr ]
  * [armel] Disable some SCSI drives (that are disabled on arm) so the
    ramdisk will fit in flash on NSLU2 (closes: #480310).

 -- maximilian attems <maks@debian.org>  Wed, 14 May 2008 11:16:56 +0200

linux-2.6 (2.6.25-2) unstable; urgency=low

  [ maximilian attems ]
  * Add stable release 2.6.25.1:
    - Fix dnotify/close race (CVE-2008-1375)
    - V4L: Fix VIDIOCGAP corruption in ivtv
    - USB: log an error message when USB enumeration fails
    - USB: OHCI: fix bug in controller resume
    - SCSI: qla2xxx: Correct regression in relogin code.
    - rose: Socket lock was not released before returning to user space
    - x86, pci: fix off-by-one errors in some pirq warnings
    - hrtimer: timeout too long when using HRTIMER_CB_SOFTIRQ
    - RDMA/nes: Fix adapter reset after PXE boot
    - rtc-pcf8583 build fix
    - JFFS2: Fix free space leak with in-band cleanmarkers
    - SELinux: no BUG_ON(!ss_initialized) in selinux_clone_mnt_opts
    - tehuti: check register size (CVE-2008-1675)
    - IPSEC: Fix catch-22 with algorithm IDs above 31
    - alpha: unbreak OSF/1 (a.out) binaries
    - tehuti: move ioctl perm check closer to function start (CVE-2008-1675)
    - aio: io_getevents() should return if io_destroy() is invoked
    - mm: fix possible off-by-one in walk_pte_range()
    - TCP: Increase the max_burst threshold from 3 to tp->reordering.
    - ssb: Fix all-ones boardflags
    - cgroup: fix a race condition in manipulating tsk->cg_list
    - drivers/net/tehuti: use proper capability check for raw IO access
    - tg3: 5701 DMA corruption fix
    - V4L: tea5761: bugzilla #10462: tea5761 autodetection code were broken
    - b43: Workaround invalid bluetooth settings
    - b43: Add more btcoexist workarounds
    - b43: Workaround DMA quirks
    - dm snapshot: fix chunksize sector conversion
    - x86: Fix 32-bit x86 MSI-X allocation leakage
    - RTNETLINK: Fix bogus ASSERT_RTNL warning
    - net: Fix wrong interpretation of some copy_to_user() results.
    - dz: test after postfix decrement fails in dz_console_putchar()
    - RDMA/nes: Free IRQ before killing tasklet
    - S2io: Fix memory leak during free_tx_buffers
    - S2io: Version update for memory leak fix during free_tx_buffers
    - USB: Add HP hs2300 Broadband Wireless Module to sierra.c
    - V4L: cx88: enable radio GPIO correctly
    - hrtimer: raise softirq unlocked to avoid circular lock dependency
    - tcp: tcp_probe buffer overflow and incorrect return value
  * [ide] Add upstream piix patch for asus eee pc. (closes: #479217)

  [ Christian T. Steigies ]
  * [m68k] Add patches for 2.6.25.
  * [m68k] Disable EXT4DEV_FS for now.
  * [m68k] Enable SCSI_MAC_ESP for mac.

  [ Ian Campbell ]
  * [x86]: Enable Xen guest support in all i386 flavours.

  [ Bastian Blank ]
  * Add stable release 2.6.25.2:
    - fix SMP ordering hole in fcntl_setlk() (CVE-2008-1669)

 -- Bastian Blank <waldi@debian.org>  Thu, 08 May 2008 14:46:48 +0200

linux-2.6 (2.6.25-1) unstable; urgency=low

  * New upstream release (closes: #456799, #468440, #475161, #475134, #475441)
    - Add oabi shim for fstatat64 (closes: #462677)

  [ maximilian attems ]
  * topconfig set NOZOMI, CRYPTO_SEQIV, CRYPTO_CTR, CRYPTO_GCM, CRYPTO_CCM,
    CRYPTO_SALSA20, CRYPTO_LZO, CRYPTO_DEV_HIFN_795X, USB_SI470X,
    USB_STKWEBCAM, VIDEO_PVRUSB2_ONAIR_USB2, VIDEO_PVRUSB2_ONAIR_CREATOR,
    VIDEO_EM28XX_ALSA, CRYPTO_DEV_HIFN_795X_RNG, PCF8575, TPS65010, RTL8180,
    ENC28J60, R6040, CAN, NETFILTER_XT_MATCH_OWNER, MAC80211_RC_DEFAULT_PI,
    NETFILTER_XT_TARGET_RATEEST, NETFILTER_XT_TARGET_TCPOPTSTRIP,
    NETFILTER_XT_MATCH_IPRANGE, NETFILTER_XT_MATCH_RATEEST, SND_OXYGEN,
    SND_HIFIER, SND_VIRTUOSO, USB_NET_RNDIS_WLAN, USB_ANNOUNCE_NEW_DEVICES,
    USB_SERIAL_IUU, NET_CLS_FLOW, INFINIBAND_NES, RTC_DRV_R9701,
    RTC_DRV_DS1511, MEMSTICK, SENSORS_W83L786NG, SENSORS_ADS7828, IPWIRELESS,
    RISCOM8, IGB, UTS_NS, IPC_NS, IPV6_ROUTE_INFO, ENCLOSURE_SERVICES,
    SCSI_ENCLOSURE, SENSORS_ADT7473, SCSI_MVSAS, REALTEK_PHY, RTC_DRV_S35390A,
    MEMSTICK_JMICRON_38X, IWL4965_HT.
  * [amd64] Enable CRYPTO_SALSA20_X86_64, EDAC_I3000, EFI, EFI_VARS, I8K,
    PARAVIRT_GUEST, PARAVIRT, VIRTIO_PCI, VIRTIO_BALLOON, SPARSEMEM_VMEMMAP.
  * [amd64, i386]: Enable LEDS_CLEVO_MAIL, INPUT_APANEL, ACER_WMI,
    THINKPAD_ACPI_HOTKEY_POLL, HP_WATCHDOG, THINKPAD_ACPI_VIDEO,
    VIRTION_CONSOLE, ACPI_WMI, IO_DELAY_0X80.
  * topconfig disable PARPORT_PC_FIFO due to instabilities.
    (closes: #366165, #388309, #406056, #407816, #453911)
  * [amd64, i386]: Enable SONYPI_COMPAT for better sony laptop support.
  * topconfig: Enable HID_FF for some HID devices. (closes: #441348)
  * topconfig: Enable IPV6_ROUTER_PREF for multi-homed net. (closes: #449247)
  * topconfig: Set UTF8 as default encoding. (closes: #417324)
  * Tighten yaird dependency. (closes: #403171)
  * Configs general cleanup, centralize USB_NET, disable IRDA_DEBUG.
  * postinst: Nuke confusing postinst message. (closes: #465512)
  * [sparc]: Enable SCSI_SCAN_ASYNC.
  * [i386]: Enable TC1100_WMI, SND_SIS7019, CRYPTO_SALSA20_586.
  * topconfig: Centralize old IEEE80211 stack options. (closes: #470558)
  * control.source.in: Newer standard version without changes.
  * copyright: adapt to latest lintian recommendation.
  * input: Add 4 additional exports for modular speakup and braille support.
  * firewire: Add firewire-git.patch for latest firewire tree features.
  * 686: Set USB_PERSIST for eee pc suspend support. (closes: #468213)
  * topconfig disable PATA_SIS as sis5513 enabled. (closes: #475525)
  * [xen]: Support direct load of bzImage under Xen. (closes: #474509)
    Thanks Ian Campbell <ijc@hellion.org.uk> for patches.
  * [xen]: Module autoprobing support for frontend drivers.
  * [arm]: Don't ovverride topconfig SENSORS_W83792D setting.
    (closes: #477745)

  [ Martin Michlmayr ]
  * [arm/armel] Add a kernel for Orion based devices, such as the QNAP
    TS-109/TS-209.
  * [mips(el)/sb1*] Enable SB1250_MAC (thanks Thomas Bogendoerfer).
  * [mipsel/r5k-cobalt] Enable DUMMY_CONSOLE since this might
    fix the debian-installer startup hang on Qube 2700.
  * [arm/footbridge] Disable KEYS and SECURITY for smaller d-i image.
  * [arm/footbridge] Build NFS as a module to make the image smaller.
  * [mips/r5k-ip32] Don't build in NFS.
  * [mips/r5k-ip32] Use the generic config options for NFS, which will
    enable NFSv4. (closes: #471007)
  * [mips/r5k-ip32] Enable R8169, requested by Giuseppe Sacco.
  * [arm/iop32x] Enable MACH_EM7210. (closes: #473136)
  * [arm/orion] Add patch to set the MAC address on QNAP TS-109/TS-209
    (Lennert Buytenhek).
  * [arm/orion] Add support for Buffalo Linkstation Pro/Live (Byron Bradley).
  * [arm/orion] Fix hang when Write Allocate is enabled (Lennert Buytenhek).
  * [arm/orion] Add support for QNAP TS-409 (Sylver Bruneau).
  * [arm/orion] Add preliminary support for HP mv2120.

  [ Daniel Baumann ]
  * Added patch from unionfs upstream to export release_open_intent symbol.

  [ Gordon Farquharson ]
  * [arm/ixp4xx] Use GPIO LED driver as opposed to ixp4xx LED driver.
  * [arm/ixp4xx] Fix ixp4xx-beeper module so that udev loads it
    automatically.
  * [arm/iop32x] Enable support for the GLAN Tank flash chip (M29W400DB).
  * [arm/iop32x] Do not build the ARTOP PATA driver (PATA_ARTOP).
  * [arm/iop32x] Register the F75375 device in the GLAN Tank platform code.
  * Prevent physmap from calling request_module() too early.
  * [arm/ixp4xx] Fix used_sram_bitmap corruption in qmgr_release_queue().

  [ Aurelien Jarno ]
  * [mips/mipsel] Enable CONFIG_NO_HZ, CONFIG_HIGH_RES_TIMERS for dynticks
    and true high-resolution timers on 4kc-malta and 5kc-malta flavours.
  * [i386, amd64] Set modular VIRTIO, VIRTIO_RING, VIRTIO_BLK, VIRTIO_NET.

  [ Bastian Blank ]
  * Remove binary only firmwares for:
    - Broadcom NetXtremeII 10Gb support
  * Disable now broken drivers:
    - Broadcom NetXtremeII 10Gb support
  * Fix broken drivers:
    - Broadcom NetXtremeII support
  * [powerpc] Use new wrapper install support.
  * [s390] Enable DM_MULTIPATH_EMC.
  * Enable AF_RXRPC, RXKAD, PRINTK_TIME, DEBUG_KERNEL, SCHED_DEBUG,
    TIMER_STATS, DEBUG_FS.
  * Disable R3964, USB_GADGET.
  * [hppa] Enable several filesystems.
  * Make NLS modular.
  * [i386/486] Make ext2 modular.
  * [alpha,amd64,i386] Make ATM modular.
  * [powerpc/powerpc64] Support PA Semi based plattforms. (closes: #463200)
  * Follow upstream change for default TCP congestion control.
    (closes: #477589)

  [ Steve Langasek ]
  * topconfig: Enable CONFIG_CIFS_WEAK_PW_HASH, required for compatibility
    with legacy (pre-NTLM) fileservers.

  [ Christian Perrier ]
  * Debconf template rewrite + mark them as translatable.
    Thanks to Justin B Rye <jbr@edlug.org.uk> for review.

 -- Bastian Blank <waldi@debian.org>  Fri, 25 Apr 2008 16:27:23 +0200

linux-2.6 (2.6.24-6) unstable; urgency=high

  [ Martin Michlmayr ]
  * [armel] Fix FTBFS on armel by enabling CONFIG_USB_USBNET=m in
    armel/config, as it was done for arm/config already.
  * [armel] Add oabi shim for fstatat64 (Riku Voipio)

  [ Gordon Farquharson ]
  * [arm/iop32x] Do not build the ARTOP PATA driver (PATA_ARTOP).
  * [arm/iop32x] Enable MTD_CMDLINE_PARTS.

  [ Kyle McMartin ]
  * [hppa] fix pdc_console panic at boot (closes: #476292).
  * [hppa] properly flush user signal tramps
  * [hppa] special case futex cmpxchg on kernel space NULL (closes: 476285).

 -- Bastian Blank <waldi@debian.org>  Fri, 18 Apr 2008 19:41:30 +0200

linux-2.6 (2.6.24-5) unstable; urgency=low

  [ Gordon Farquharson ]
  * [arm] Enable asix driver (USB_NET_AX8817X).
  * [arm] Enable CONFIG_USB_CATC, CONFIG_USB_KAWETH, CONFIG_USB_PEGASUS,
          and CONFIG_USB_RTL8150.
  * [arm/ixp4xx] Update Ethernet driver (closes: #471062).
  * [arm/ixp4xx] Add HSS driver.

  [ Bastian Blank ]
  * [s390/s390-tape]: Override localversion correctly.
  * Add stable release 2.6.24.3:
    - x86_64: CPA, fix cache attribute inconsistency bug
    - bonding: fix NULL pointer deref in startup processing
    - POWERPC: Revert chrp_pci_fixup_vt8231_ata devinit to fix libata on pegasos
    - PCMCIA: Fix station address detection in smc
    - SCSI: gdth: scan for scsi devices
    - USB: fix pm counter leak in usblp
    - S390: Fix futex_atomic_cmpxchg_std inline assembly.
    - genirq: do not leave interupts enabled on free_irq
    - hrtimer: catch expired CLOCK_REALTIME timers early
    - hrtimer: check relative timeouts for overflow
    - SLUB: Deal with annoying gcc warning on kfree()
    - hrtimer: fix *rmtp/restarts handling in compat_sys_nanosleep()
    - hrtimer: fix *rmtp handling in hrtimer_nanosleep()
    - Disable G5 NAP mode during SMU commands on U3
    - Be more robust about bad arguments in get_user_pages()
    - AUDIT: Increase skb->truesize in audit_expand
    - BLUETOOTH: Add conn add/del workqueues to avoid connection fail.
    - INET: Prevent out-of-sync truesize on ip_fragment slow path
    - INET_DIAG: Fix inet_diag_lock_handler error path.
    - IPCOMP: Fetch nexthdr before ipch is destroyed
    - IPCOMP: Fix reception of incompressible packets
    - IPV4: fib: fix route replacement, fib_info is shared
    - IPV4: fib_trie: apply fixes from fib_hash
    - PKT_SCHED: ematch: oops from uninitialized variable (resend)
    - SELinux: Fix double free in selinux_netlbl_sock_setsid()
    - TC: oops in em_meta
    - TCP: Fix a bug in strategy_allowed_congestion_control
    - SCSI: sd: handle bad lba in sense information
    - Fix dl2k constants
    - XFS: Fix oops in xfs_file_readdir()
    - hugetlb: add locking for overcommit sysctl
    - inotify: fix check for one-shot watches before destroying them
    - NFS: Fix a potential file corruption issue when writing
    - NETFILTER: nf_conntrack_tcp: conntrack reopening fix
    - SPARC/SPARC64: Fix usage of .section .sched.text in assembler code.
  * Add stable release 2.6.24.4:
    - S390 futex: let futex_atomic_cmpxchg_pt survive early functional tests.
    - slab: NUMA slab allocator migration bugfix
    - relay: fix subbuf_splice_actor() adding too many pages
    - BLUETOOTH: Fix bugs in previous conn add/del workqueue changes.
    - SCSI advansys: Fix bug in AdvLoadMicrocode
    - async_tx: avoid the async xor_zero_sum path when src_cnt > device->max_xor
    - aio: bad AIO race in aio_complete() leads to process hang
    - jbd: correctly unescape journal data blocks
    - jbd2: correctly unescape journal data blocks
    - zisofs: fix readpage() outside i_size
    - NETFILTER: nfnetlink_log: fix computation of netlink skb size
    - NETFILTER: nfnetlink_queue: fix computation of allocated size for netlink skb
    - NETFILTER: xt_time: fix failure to match on Sundays
    - sched_nr_migrate wrong mode bits
    - nfsd: fix oops on access from high-numbered ports
    - sched: fix race in schedule()
    - SCSI: mpt fusion: don't oops if NumPhys==0
    - SCSI: gdth: fix to internal commands execution
    - SCSI: gdth: bugfix for the at-exit problems
    - Fix default compose table initialization
    - x86: don't use P6_NOPs if compiling with CONFIG_X86_GENERIC
    - SCSI: fix BUG when sum(scatterlist) > bufflen
    - USB: ehci: handle large bulk URBs correctly (again)
    - USB: ftdi_sio - really enable EM1010PC
    - USB: ftdi_sio: Workaround for broken Matrix Orbital serial port
    - VT notifier fix for VT switch
    - eCryptfs: make ecryptfs_prepare_write decrypt the page
    - ioat: fix 'ack' handling, driver must ensure that 'ack' is zero
    - macb: Fix speed setting
    - x86: move out tick_nohz_stop_sched_tick() call from the loop
    - atmel_spi: fix clock polarity
    - b43: Backport bcm4311 fix
    - arcmsr: fix IRQs disabled warning spew
    - e1000e: Fix CRC stripping in hardware context bug
    - PCI x86: always use conf1 to access config space below 256 bytes
    - moduleparam: fix alpha, ia64 and ppc64 compile failures
    - pata_hpt*, pata_serverworks: fix UDMA masking
    - SCSI advansys: fix overrun_buf aligned bug
    - NETFILTER: fix ebtable targets return
    - NETFILTER: Fix incorrect use of skb_make_writable
    - NETFILTER: nfnetlink_queue: fix SKB_LINEAR_ASSERT when mangling packet data
    - spi: pxa2xx_spi clock polarity fix
    - ufs: fix parenthesisation in ufs_set_fs_state()
    - hugetlb: ensure we do not reference a surplus page after handing it to buddy
    - file capabilities: simplify signal check
    - futex: runtime enable pi and robust functionality
    - futex: fix init order
    - ARM pxa: fix clock lookup to find specific device clocks
    - x86: replace LOCK_PREFIX in futex.h
    - SCSI aic94xx: fix REQ_TASK_ABORT and REQ_DEVICE_RESET
    - SCSI gdth: don't call pci_free_consistent under spinlock
    - SCSI ips: fix data buffer accessors conversion bug
    - usb-storage: don't access beyond the end of the sg buffer
    - fuse: fix permission checking
    - CRYPTO xts: Use proper alignment
    - CRYPTO xcbc: Fix crash with IPsec
    - SCSI ips: handle scsi_add_host() failure, and other err cleanups
    - x86: adjust enable_NMI_through_LVT0()
    - drivers: fix dma_get_required_mask
    - iov_iter_advance() fix
    - x86: Clear DF before calling signal handler (closes: #469058)
    - ub: fix up the conversion to sg_init_table()
    - MIPS: Mark all but i8259 interrupts as no-probe.
    - IRQ_NOPROBE helper functions
    - IPCOMP: Disable BH on output when using shared tfm
    - IPCONFIG: The kernel gets no IP from some DHCP servers
    - IPV4: Remove IP_TOS setting privilege checks.
    - IPV6: dst_entry leak in ip4ip6_err.
    - IPV6: Fix IPsec datagram fragmentation
    - NET: Fix race in dev_close(). (Bug 9750)
    - NET: Messed multicast lists after dev_mc_sync/unsync (closes: #466719)
    - NIU: Bump driver version and release date.
    - NIU: Fix BMAC alternate MAC address indexing.
    - NIU: More BMAC alt MAC address fixes.
    - TCP: Improve ipv4 established hash function.
    - SPARC: Fix link errors with gcc-4.3
    - SPARC64: Loosen checks in exception table handling.

  [ Martin Michlmayr ]
  * [mips/r4k-ip22] Enable BLK_DEV_LOOP and BLK_DEV_CRYPTOLOOP.
  * [mips/r5k-ip32] Enable BLK_DEV_LOOP and BLK_DEV_CRYPTOLOOP.
  * [mips/r4k-ip22] Enable PPP, PPPOE and SLIP.
  * [mips/r5k-ip32] Enable PPP, PPPOE and SLIP.
  * Don't check the section size when we're cross compiling.

  [ dann frazier ]
  * Remove cap_task_kill (closes: #463669)

 -- Bastian Blank <waldi@debian.org>  Thu, 27 Mar 2008 12:40:16 +0100

linux-2.6 (2.6.24-4) unstable; urgency=low

  * Add stable release 2.6.24.1:
    - splice: missing user pointer access verification (CVE-2008-0009/10)
    - drm: the drm really should call pci_set_master..
    - Driver core: Revert "Fix Firmware class name collision"
    - fix writev regression: pan hanging unkillable and un-straceable
    - sched: fix high wake up latencies with FAIR_USER_SCHED
    - sched: let +nice tasks have smaller impact
    - b43: Reject new firmware early
    - selinux: fix labeling of /proc/net inodes
    - b43legacy: fix DMA slot resource leakage
    - b43legacy: drop packets we are not able to encrypt
    - b43legacy: fix suspend/resume
    - b43legacy: fix PIO crash
    - b43: Fix dma-slot resource leakage
    - b43: Drop packets we are not able to encrypt
    - b43: Fix suspend/resume
    - sky2: fix for WOL on some devices
    - sky2: restore multicast addresses after recovery
    - x86: restore correct module name for apm
    - ACPI: update ACPI blacklist
    - PCI: Fix fakephp deadlock
    - sys_remap_file_pages: fix ->vm_file accounting
    - lockdep: annotate epoll
    - forcedeth: mac address mcp77/79
    - USB: Fix usb_serial_driver structure for Kobil cardreader driver.
    - USB: handle idVendor of 0x0000
    - USB: fix usbtest halt check on big endian systems
    - USB: storage: Add unusual_dev for HP r707
    - USB: Variant of the Dell Wireless 5520 driver
    - USB: use GFP_NOIO in reset path
    - USB: ftdi driver - add support for optical probe device
    - USB: pl2303: add support for RATOC REX-USB60F
    - USB: remove duplicate entry in Option driver and Pl2303 driver for Huawei modem
    - USB: sierra: add support for Onda H600/Zte MF330 datacard to USB Driver for Sierra Wireless
    - USB: ftdi-sio: Patch to add vendor/device id for ATK_16IC CCD
    - USB: ftdi_sio - enabling multiple ELV devices, adding EM1010PC
    - USB: sierra driver - add devices
    - USB: Adding YC Cable USB Serial device to pl2303
    - USB: Sierra - Add support for Aircard 881U
    - USB: add support for 4348:5523 WinChipHead USB->RS 232 adapter
    - USB: CP2101 New Device IDs
    - usb gadget: fix fsl_usb2_udc potential OOPS
    - USB: keyspan: Fix oops
    - vm audit: add VM_DONTEXPAND to mmap for drivers that need it (CVE-2008-0007)
    - slab: fix bootstrap on memoryless node
    - DVB: cx23885: add missing subsystem ID for Hauppauge HVR1800 Retail

  [ Martin Michlmayr ]
  * [arm/ixp4xx] Enble ATA_OVER_ETH, requested by Nicola Fankhauser.
  * [arm/iop32x] Enble ATA_OVER_ETH.

  [ Bastian Blank ]
  * Add stable release 2.6.24.2:
    - splice: fix user pointer access in get_iovec_page_array()
    (CVE-2008-0600, closes: #464945)

 -- Bastian Blank <waldi@debian.org>  Mon, 11 Feb 2008 12:29:23 +0100

linux-2.6 (2.6.24-3) unstable; urgency=low

  [ maximilian attems ]
  * [scsi]: hptiop: add more adapter models and fixes.
  * [amd64, i386]: Reenable ACPI_PROCFS_POWER. (closes: #463253)

  [ Gordon Farquharson ]
  * [arm/ixp4xx] Update Ethernet driver so that it can be loaded by udev
    automatically.

  [ Martin Michlmayr ]
  * [mips/r5k-ip32] Enable R8169, requested by Giuseppe Sacco. (Closes:
    #463705)

 -- Bastian Blank <waldi@debian.org>  Wed, 06 Feb 2008 13:05:18 +0100

linux-2.6 (2.6.24-2) unstable; urgency=low

  [ Bastian Blank ]
  * Fix broken merge of flavour specific settings.
    - [i386]: Recommends are fixed.
    - [s390/s390-tape]: Built as small image again.

  [ maximilian attems ]
  * Disable old dup prism54 driver.
  * Stable queue: slab: fix bootstrap on memoryless node.

  [ Aurelien Jarno ]
  * [arm]: Remove options that are present in topconfig from config.versatile.
  * [arm]: Turn off B44 since it fails to compile on armel.

 -- Bastian Blank <waldi@debian.org>  Thu, 31 Jan 2008 17:37:00 +0100

linux-2.6 (2.6.24-1) unstable; urgency=low

  * New upstream release
    (closes: #461639)

  [ Martin Michlmayr ]
  * Don't build the AdvanSys driver on ARM since it fails to compile.
  * Disable ATH5K on ARM since it fails to compile.
  * [arm/iop32x] Activate DMADEVICES.
  * [mips/mipsel] Turn off CONFIG_NIU since it fails to compile.

  [ maximilian attems ]
  * [amd64, i386]: Enable ACPI_SYSFS_POWER and disable ACPI_PROCFS_POWER.
  * [fw] Sync with latest git-ieee1394 for sbp2 fixes.

  [ Bastian Blank ]
  * Kill reboot warning from old templates.
  * Fix strange default value for link_in_boot. (closes: #425056)
  * [powerpc/powerpc]: Enable Efika support.
  * [powerpc]: Lower mkvmlinuz to the state of a bootloader.
  * [powerpc]: Remove ppc and m68k include dirs from headers.
  * Remove versions from relations fullfilled in stable.

  [ Aurelien Jarno ]
  * [arm]: Update versatile config.

  [ Gordon Farquharson ]
  * [arm/ixp4xx] Change the ixp4xx network driver from the driver
    written by Christian Hohnstaedt to the driver written by Krzysztof
    Hasala which has partially been accepted upstream.

 -- Bastian Blank <waldi@debian.org>  Sat, 26 Jan 2008 11:35:11 +0100

linux-2.6 (2.6.24~rc8-1~experimental.1) experimental; urgency=low

  * New upstream release
    (closes: #454776, #458142, #457992, #458899, #426124, #459732, #455566).

  [ maximilian attems ]
  * New upstream release, rebase dfsg stuff plus drivers-atm.patch,
    scripts-kconfig-reportoldconfig.patch.
  * [amd64, powerpc] Set HIGH_RES_TIMERS and NO_HZ (closes: #458312).
  * topconfig set NETFILTER_XT_MATCH_TIME, NET_ACT_NAT, KSDAZZLE_DONGLE,
    KS959_DONGLE, NET_9P_FD, IP1000, VETH, IXGBE, NIU, TEHUTI, LIBERTAS_CS,
    LIBERTAS_SDIO, RT2X00, SENSORS_ADT7470, SENSORS_I5K_AMB, SENSORS_F71882FG,
    SENSORS_FSCHMD, SENSORS_IBMPEX, CRYPTO_XTS, CRYPTO_SEED, CRYPTO_AUTHENC,
    DVB_S5H1409, DVB_TUNER_MT2131, INET_LRO, MMC_RICOH_MMC, MMC_SPI,
    RTC_DRV_DS1374, VIDEO_CX23885, VIDEO_FB_IVTV, USB_SERIAL_CH341,
    SCSI_SRP_TGT_ATTRS, ADM8211, MTD_INTEL_VR_NOR, MTD_ALAUDA,
    MTD_ONENAND_2X_PROGRAM, MTD_ONENAND_SIM, DM_MULTIPATH_HP, FUJITSU_LAPTOP,
    QUOTA_NETLINK_INTERFACE, DM_UEVENT, SCSI_FC_TGT_ATTRS, SSB, BT_HCIUART_LL,
    BT_HCIBTSDIO, MTD_OOPS, CGROUPS, MDIO_BITBANG, HIDRAW, P54, SDIO_UART,
    NETCONSOLE_DYNAMIC, SECURITY_FILE_CAPABILITIES.
  * Disable smbfs in topconfig, not supported upstream, use cifs.
  * Disable bcm43xx, deprecated by upstream. Enable B43 (needs v4 firmware)
    and B43LEGACY (needs v3 firmware).
  * [i386]: Set SND_SC6000, EDAC_I3000, EDAC_I5000, SBC7240_WDT,
    NET_9P_VIRTIO, FB_GEODE_LX, VIRTIO_NET, VIRTIO_BLK.
  * Set USB_EHCI_TT_NEWSCHED fills USB 2.0 bandwith better. (closes: #454797)
  * postrm: Nuke initramfs sha1sum on linux-image removal. (closes: #420245)
  * Unifiy BSD_PROCESS_ACCT settings across configs. (closes: #455892)
  * Reenable DABUSB as firmware is BSD licensed.
  * [hppa]: Disable OCFS2, due build trouble.
  * topconfig: Enable delay accounting TASKSTATS. (closes: #433204)
  * Add git-ieee1394.patch for latest firewire fixes.
  * [i386] Enable PARAVIRT_GUEST. (closes: #457562)
  * [amd64, i386] Enable CPU_IDLE for software-controlled idle pm.
  * [amd64, i386] Enable IT8712F_WDT, FB_EFI.
  * Add and enable at76.patch wireless driver for Atmel USB cards.
  * Add and enable ath5k.patch wireless driver for Atheros 5xxx cards.
  * Unify VLAN_8021Q setting, needed also on r5k-cobalt.
  * Double max SERIAL_8250_NR_UARTS to 32. (closes: #440807)
  * topconfig: Enable AUDITSYSCALL for better SELinux support.

  [ Bastian Blank ]
  * [amd64, i386]: Set kernel architecture to x86.
  * [i386]: Remove linux-libc-dev arch override.

  [ Martin Michlmayr ]
  * [mipsel/r5k-cobalt] Enable the new LEDs driver for Cobalt RaQ.
  * [arm/iop32x] Re-enable USB_NET and PPP, thanks Daniel Hess (closes:
    #456416).
  * [arm/iop32x] Enable BSD_PROCESS_ACCT and POSIX_MQUEUE (closes: #455892).
  * [mips] Disable AdvanSys SCSI since it doesn't compile.
  * [arm/ixp4xx] Enable IP_ADVANCED_ROUTER, requested by Oliver Urbann.
  * [arm/iop32x] Enable IP_ADVANCED_ROUTER.

  [ dann frazier ]
  * [ia64]: Enable BLK_CPQ_DA

  [ Frederik Schüler ]
  * Add GFS2 locking symbols export patch.

  [ Aurelien Jarno ]
  * [mips/mipsel] Remove QEMU flavour, as the Malta platform is now correctly
    emulated in QEMU.

  [ Christian T. Steigies ]
  * [m68k]: Update patches from linux-m68k CVS
  * [m68k]: Enable building for bvme6000, mvme147, and mvme16x again

 -- Bastian Blank <waldi@debian.org>  Fri, 18 Jan 2008 12:23:26 +0100

linux-2.6 (2.6.23-2) unstable; urgency=low

  [ dann frazier ]
  * [ia64]: Enable BLK_CPQ_DA

  [ Gordon Farquharson ]
  * [arm/iop32x] Use the new i2c framework to load rtc-rs5c372 for the
    GLAN Tank.

  [ Frederik Schüler ]
  * Export gfs2 locking symbols required to build gfs1 module.

  [ maximilian attems ]
  * [ppc] Reenable PMAC_BACKLIGHT.
  * [sparc] Add davem get_cpu() SunFire boot patch. (closes: #440720)
  * Add stable release 2.6.23.10:
    - IPV4: Remove bogus ifdef mess in arp_process
    - KVM: x86 emulator: Use emulator_write_emulated and not emulator_write_std
    - KVM: SVM: Fix FPU leak while emulating clts
    - revert "dpt_i2o: convert to SCSI hotplug model"
    - KVM: x86 emulator: fix access registers for instructions with ModR/M
      byte and Mod = 3
    - KVM: x86 emulator: invd instruction
    - KVM: SVM: Intercept the 'invd' and 'wbinvd' instructions
    - KVM: Skip pio instruction when it is emulated, not executed
    - KVM: VMX: Force vm86 mode if setting flags during real mode
    - forcedeth: new mcp79 pci ids
    - forcedeth boot delay fix
    - PFKEY: Sending an SADB_GET responds with an SADB_GET
    - rd: fix data corruption on memory pressure.
    - create /sys/.../power when CONFIG_PM is set
    - USB: fix up EHCI startup synchronization
    - RXRPC: Add missing select on CRYPTO
    - KVM: VMX: Reset mmu context when entering real mode
    - NET: random : secure_tcp_sequence_number should not assume
      CONFIG_KTIME_SCALAR
    - NET: Corrects a bug in ip_rt_acct_read()
    - NETFILTER: Fix NULL pointer dereference in nf_nat_move_storage()
    - netfilter: Fix kernel panic with REDIRECT target.
    - IPV6: Restore IPv6 when MTU is big enough
    - UNIX: EOF on non-blocking SOCK_SEQPACKET
    - x86 setup: add a near jump to serialize %cr0 on 386/486
    - Fix synchronize_irq races with IRQ handler
    - CRYPTO api: Fix potential race in crypto_remove_spawn
    - TCP: Fix TCP header misalignment
    - tmpfs: restore missing clear_highpage (CVE-2007-6417)
    - TCP: MTUprobe: fix potential sk_send_head corruption
    - NETFILTER: fix forgotten module release in xt_CONNMARK and xt_CONNSECMARK
    - fb_ddc: fix DDC lines quirk
    - VLAN: Fix nested VLAN transmit bug
    - I4L: fix isdn_ioctl memory overrun vulnerability (CVE-2007-6151)
    - isdn: avoid copying overly-long strings
    - nf_nat: fix memset error
    - esp_scsi: fix reset cleanup spinlock recursion
    - libertas: properly account for queue commands
    - KVM: Fix hang on uniprocessor
    - USB: make the microtek driver and HAL cooperate
    - TEXTSEARCH: Do not allow zero length patterns in the textsearch
      infrastructure
    - XFRM: Fix leak of expired xfrm_states
    - NETFILTER: xt_TCPMSS: remove network triggerable WARN_ON
    - BRIDGE: Lost call to br_fdb_fini() in br_init() error path
    - DECNET: dn_nl_deladdr() almost always returns no error
    - BRIDGE: Properly dereference the br_should_route_hook
    - PKT_SCHED: Check subqueue status before calling hard_start_xmit
    - Freezer: Fix APM emulation breakage
    - XFS: Make xfsbufd threads freezable
    - TCP: Problem bug with sysctl_tcp_congestion_control function
    - wait_task_stopped(): pass correct exit_code to wait_noreap_copyout()
    - KVM: x86 emulator: implement 'movnti mem, reg'
    - TCP: illinois: Incorrect beta usage
    - futex: fix for futex_wait signal stack corruption
    - libata: kill spurious NCQ completion detection
    - hrtimers: avoid overflow for large relative timeouts (CVE-2007-5966)
    - Input: ALPS - add support for model found in Dell Vostro 1400
      (closes: #448818)
    - PNP: increase the maximum number of resources
    - sched: some proc entries are missed in sched_domain sys_ctl debug code
    - ATM: [he] initialize lock and tasklet earlier
  * Add stable release 2.6.23.11:
    - BRIDGE: Section fix.
    - Revert "Freezer: Fix APM emulation breakage"
  * Backport fix for CVE-2007-5938
    - iwlwifi: fix possible NULL dereference in iwl_set_rate()
  * Add stable release 2.6.23.12:
    - Revert "PNP: increase the maximum number of resources"
  * VM/Security: add security hook to do_brk (CVE-2007-6434)
  * security: protect from stack expantion into low vm addresses
  * [hppa]: Disable OCFS2, due build trouble.

  [ Aurelien Jarno ]
  * [arm/versatile] Disable ACENIC and MYRI10GE as they are useless on this
    platform.
  * Add em28xx-dv100.patch to add support for Pinnacle Dazzle DVC 100.

  [ Bastian Blank ]
  * Fix abi change in 2.6.23.10.

 -- maximilian attems <maks@debian.org>  Fri, 21 Dec 2007 11:47:55 +0100

linux-2.6 (2.6.23-1) unstable; urgency=low

  * New upstream release (closes: #447682).
    - r8169: fix confusion between hardware and IP header alignment
      (closes: #452069).

  [ maximilian attems ]
  * [ppc] Enable for powerpc config the ams (Apple Motion Sensor).
    (closes: #426210)
  * Add to linux-doc the missing toplevel text files.
    (closes: #360876, #438697)
  * Set CONFIG_BLK_DEV_IO_TRACE for blktrace(8) support. (closes: #418442)
  * ipw2200: Enable IPW2200_RADIOTAP and IPW2200_PROMISCUOUS for optional
    rtap interface. (closes: #432555)
  * Enable in topconfig NF_CT_PROTO_UDPLITE, NETFILTER_XT_TARGET_TRACE,
    NETFILTER_XT_MATCH_CONNLIMIT, NETFILTER_XT_MATCH_U32, SENSORS_ABITUGURU3,
    SENSORS_LM93, SENSORS_DME1737, SENSORS_THMC50, DVB_USB_AF9005,
    DVB_USB_AF9005_REMOTE, CRC7, I2C_TAOS_EVM, DS1682, SENSORS_TSL2550,
    SPI_LM70_LLP, SPI_TLE62X0, W1_SLAVE_DS2760, TUNER_TEA5761, NET_9P,
    DM_MULTIPATH_RDAC, NET_SCH_RR, EEPROM_93CX6, PPPOL2TP, CRYPTO_HW, UIO,
    UIO_CIF, SND_CS5530, RTL8187, PC300TOO, TCG_TIS, SCSI_SAS_ATA,
    PATA_MARVELL.
  * [i386] Enable lguest.
  * [amd64, i386] Enable VIDEO_OUTPUT_CONTROL, NETDEVICES_MULTIQUEUE.
  * linux-image bugscript add cmdline.
  * [amd64, i386, ia64]: Enable DMIID, ACPI_PROC_EVENT.
  * Enable TCG_TPM various userspace accesses it. (closes: #439020)
  * Add and enable IWLWIFI.
  * Add git-ieee1394.patch for latest firewire fixes.
  * [ipv6] Enable IPV6_MULTIPLE_TABLES, IPV6_SUBTREES. (closes: #441226)
  * Add and enable E1000E.
  * Add stable release 2.6.23.1:
    - libata: sata_mv: more S/G fixes

  [ Martin Michlmayr ]
  * [mips] Add a bcm1480 PCI build fix.
  * Update Riku Voipio's Fintek F75375/SP driver to the latest version.
  * [arm/iop32x] Set the fan on Thecus N2100 to full speed (Riku Voipio).
  * [arm/iop32x] Remove the IPv6 and filesystem info from the config file
    so we will get the values from the main config file.  This should
    enable NFSv4 and ip6tables support requested by Wouter Verhelst.
  * [arm/iop32x] Remove even more options to receive the default options.
  * [arm/ixp4xx] Remove a lot of options to receive the default options.
  * [mips/r4k-ip22] Remove a lot of options to receive the default options.
    This will enable ISCSI requested by Martin Zobel-Helas.
  * [mips/r5k-ip32] Remove a lot of options to receive the default options.
    This will enable PCI Ethernet devices requested by Giuseppe Sacco.
  * [mipsel/r5k-cobalt] Remove a lot of options to receive the default
    options.
  * [mipsel/r5k-cobalt] Enable the modern Cobalt LEDs driver.
  * [arm/iop32x] Enable Intel IOP ADMA support.
  * [arm] Mark BCM43XX as broken on ARM.
  * [mips/r4k-ip22] Disable EARLY PRINTK because it breaks serial console.
  * [mips] Add some IP22 fixes from Thomas Bogendoerfer:
    - Fix broken EISA interrupt setup by switching to generic i8259
    - Fix broken eeprom access by using __raw_readl/__raw_writel

  [ Bastian Blank ]
  * Add unpriviledged only Xen support.
  * [i386] Drop k7 images.
  * Drop maybe IETF document. (closes: #423040)
  * Drop drivers because of binary only firmwares:
    - DABUSB driver
    - COPS LocalTalk PC support
    - Digi Intl. RightSwitch SE-X support
    - 3Com 3C359 Token Link Velocity XL adapter support
    - SMC ISA/MCA adapter support
    - EMI 6|2m USB Audio interface support
    - EMI 2|6 USB Audio interface support
    - Computone IntelliPort Plus serial support
  * Remove binary only firmwares for:
    - Alteon AceNIC/3Com 3C985/NetGear GA620 Gigabit support
    - Broadcom Tigon3 support
    - USB Keyspan USA-xxx Serial Driver
    - Korg 1212 IO
    - ESS Allegro/Maestro3
    - Yamaha YMF724/740/744/754
    - Technotrend/Hauppauge Nova-USB devices
    - YAM driver for AX.25
    - MyriCOM Gigabit Ethernet support
    - PTI Qlogic, ISP Driver
    - Cirrus Logic (Sound Fusion) CS4280/CS461x/CS462x/CS463x
    - Madge Ambassador (Collage PCI 155 Server)
    - PCA-200E support
    - SBA-200E support
    - Broadcom NetXtremeII support
  * Disable now broken drivers:
    - Alteon AceNIC/3Com 3C985/NetGear GA620 Gigabit support
    - USB Keyspan USA-xxx Serial Driver
    - Technotrend/Hauppauge Nova-USB devices
    - YAM driver for AX.25
    - MyriCOM Gigabit Ethernet support
    - PTI Qlogic, ISP Driver
    - Cirrus Logic (Sound Fusion) CS4280/CS461x/CS462x/CS463x
    - Madge Ambassador (Collage PCI 155 Server)
    - PCA-200E support
    - SBA-200E support
    - Broadcom NetXtremeII support
  * Add -common to common header package names.
  * Drop provides from common header packages.
  * Update plain image type.
  * Put only a config dump into linux-support.

  [ Aurelien Jarno ]
  * [mips, mipsel] Add a 64-bit image (5kc-malta) for the MIPS Malta board.
    (closes: #435677)
    [sparc] Enable r8169 module on sparc64 and sparc64-smp flavours (closes:
    #431977)

  [ Frederik Schüler ]
  * Move all PATA options into the global config file, exept PATA_ARTOP
    (arm/ixp4xx) and PATA_MPC52xx (powerpc).
  * Move new global options into the global config file
  * Clean up new amd64 options

  [ dann frazier ]
  * [ia64] Re-enable various unintentionally disabled config options
  * Enable hugetlbfs on i386, amd64, sparc64 and powerpc64. Closes: #450939

  [ Bastian Blank ]
  * Add stable release 2.6.23.2:
    - BLOCK: Fix bad sharing of tag busy list on queues with shared tag maps
    - fix tmpfs BUG and AOP_WRITEPAGE_ACTIVATE
    - Fix compat futex hangs. (closes: #433187)
    - sched: keep utime/stime monotonic
    - fix the softlockup watchdog to actually work
    - splice: fix double kunmap() in vmsplice copy path
    - writeback: don't propagate AOP_WRITEPAGE_ACTIVATE
    - SLUB: Fix memory leak by not reusing cpu_slab
    - HOWTO: update ja_JP/HOWTO with latest changes
    - fix param_sysfs_builtin name length check
    - param_sysfs_builtin memchr argument fix
    - Remove broken ptrace() special-case code from file mapping
    - locks: fix possible infinite loop in posix deadlock detection
    - lockdep: fix mismatched lockdep_depth/curr_chain_hash
  * Add stable release 2.6.23.3:
    - revert "x86_64: allocate sparsemem memmap above 4G"
    - x86: fix TSC clock source calibration error
    - x86 setup: sizeof() is unsigned, unbreak comparisons
    - x86 setup: handle boot loaders which set up the stack incorrectly
    - x86: fix global_flush_tlb() bug
    - xfs: eagerly remove vmap mappings to avoid upsetting Xen
    - xen: fix incorrect vcpu_register_vcpu_info hypercall argument
    - xen: deal with stale cr3 values when unpinning pagetables
    - xen: add batch completion callbacks
    - UML - kill subprocesses on exit
    - UML - stop using libc asm/user.h
    - UML - Fix kernel vs libc symbols clash
    - UML - Stop using libc asm/page.h
    - POWERPC: Make sure to of_node_get() the result of pci_device_to_OF_node()
    - POWERPC: Fix handling of stfiwx math emulation
    - MIPS: R1: Fix hazard barriers to make kernels work on R2 also.
    - MIPS: MT: Fix bug in multithreaded kernels.
    - Fix sparc64 MAP_FIXED handling of framebuffer mmaps
    - Fix sparc64 niagara optimized RAID xor asm
  * Add stable release 2.6.23.4:
    - mac80211: make ieee802_11_parse_elems return void
    - mac80211: only honor IW_SCAN_THIS_ESSID in STA, IBSS, and AP modes
    - mac80211: honor IW_SCAN_THIS_ESSID in siwscan ioctl
    - mac80211: store SSID in sta_bss_list
    - mac80211: store channel info in sta_bss_list
    - mac80211: reorder association debug output
    - ieee80211: fix TKIP QoS bug
    - NETFILTER: nf_conntrack_tcp: fix connection reopening
    - Fix netlink timeouts.
    - Fix crypto_alloc_comp() error checking.
    - Fix SET_VLAN_INGRESS_PRIORITY_CMD error return.
    - Fix VLAN address syncing.
    - Fix endianness bug in U32 classifier.
    - Fix TEQL oops.
    - Fix error returns in sys_socketpair()
    - softmac: fix wext MLME request reason code endianness
    - Fix kernel_accept() return handling.
    - TCP: Fix size calculation in sk_stream_alloc_pskb
    - Fix SKB_WITH_OVERHEAD calculations.
    - Fix 9P protocol build
    - Fix advertised packet scheduler timer resolution
    - Add get_unaligned to ieee80211_get_radiotap_len
    - mac80211: Improve sanity checks on injected packets
    - mac80211: filter locally-originated multicast frames
  * Add stable release 2.6.23.5:
    - zd1211rw, fix oops when ejecting install media
    - rtl8187: Fix more frag bit checking, rts duration calc
    - ipw2100: send WEXT scan events
    - zd1201: avoid null ptr access of skb->dev
    - sky2: fix power settings on Yukon XL
    - sky2: ethtool register reserved area blackout
    - sky2: status ring race fix
    - skge: XM PHY handling fixes
    - Fix L2TP oopses.
    - TG3: Fix performance regression on 5705.
    - forcedeth: add MCP77 device IDs
    - forcedeth msi bugfix
    - ehea: 64K page kernel support fix
    - libertas: fix endianness breakage
    - libertas: more endianness breakage
  * Add stable release 2.6.23.6:
    - ACPI: suspend: Wrong order of GPE restore.
    - ACPI: sleep: Fix GPE suspend cleanup
    - libata: backport ATA_FLAG_NO_SRST and ATA_FLAG_ASSUME_ATA, part 2
    - libata: backport ATA_FLAG_NO_SRST and ATA_FLAG_ASSUME_ATA
    - libata: add HTS542525K9SA00 to NCQ blacklist
    - radeon: set the address to access the GART table on the CPU side correctly
    - Char: moxa, fix and optimise empty timer
    - Char: rocket, fix dynamic_dev tty
    - hptiop: avoid buffer overflow when returning sense data
    - ide: Fix cs5535 driver accessing beyond array boundary
    - ide: Fix siimage driver accessing beyond array boundary
    - ide: Add ide_get_paired_drive() helper
    - ide: fix serverworks.c UDMA regression
    - i4l: fix random freezes with AVM B1 drivers
    - i4l: Fix random hard freeze with AVM c4 card
    - ALSA: hda-codec - Add array terminator for dmic in STAC codec
    - USB: usbserial - fix potential deadlock between write() and IRQ
    - USB: add URB_FREE_BUFFER to permissible flags
    - USB: mutual exclusion for EHCI init and port resets
    - usb-gadget-ether: prevent oops caused by error interrupt race
    - USB: remove USB_QUIRK_NO_AUTOSUSPEND
    - MSI: Use correct data offset for 32-bit MSI in read_msi_msg()
    - md: raid5: fix clearing of biofill operations
    - md: fix an unsigned compare to allow creation of bitmaps with v1.0 metadata
    - dm: fix thaw_bdev
    - dm delay: fix status
    - libata: sync NCQ blacklist with upstream
    - ALSA: hdsp - Fix zero division
    - ALSA: emu10k1 - Fix memory corruption
    - ALSA: Fix build error without CONFIG_HAS_DMA
    - ALSA: fix selector unit bug affecting some USB speakerphones
    - ALSA: hda-codec - Avoid zero NID in line_out_pins[] of STAC codecs
    - IB/mthca: Use mmiowb() to avoid firmware commands getting jumbled up
    - IB/uverbs: Fix checking of userspace object ownership
    - hwmon/lm87: Disable VID when it should be
    - hwmon/lm87: Fix a division by zero
    - hwmon/w83627hf: Don't assume bank 0
    - hwmon/w83627hf: Fix setting fan min right after driver load
    - i915: fix vbl swap allocation size.
    - POWERPC: Fix platinumfb framebuffer
  * Add stable release 2.6.23.7:
    - NFS: Fix a writeback race...
    - ocfs2: fix write() performance regression
    - minixfs: limit minixfs printks on corrupted dir i_size (CVE-2006-6058)
  * Add stable release 2.6.23.8:
    - wait_task_stopped: Check p->exit_state instead of TASK_TRACED (CVE-2007-5500)
    - TCP: Make sure write_queue_from does not begin with NULL ptr (CVE-2007-5501)
  * Add stable release 2.6.23.9:
    - ipw2200: batch non-user-requested scan result notifications
    - USB: Nikon D40X unusual_devs entry
    - USB: unusual_devs modification for Nikon D200
    - softlockup: use cpu_clock() instead of sched_clock()
    - softlockup watchdog fixes and cleanups
    - x86: fix freeze in x86_64 RTC update code in time_64.c
    - ntp: fix typo that makes sync_cmos_clock erratic
    - x86: return correct error code from child_rip in x86_64 entry.S
    - x86: NX bit handling in change_page_attr()
    - x86: mark read_crX() asm code as volatile
    - x86: fix off-by-one in find_next_zero_string
    - i386: avoid temporarily inconsistent pte-s
    - libcrc32c: keep intermediate crc state in cpu order
    - geode: Fix not inplace encryption
    - Fix divide-by-zero in the 2.6.23 scheduler code
    - ACPI: VIDEO: Adjust current level to closest available one.
    - libata: sata_sis: use correct S/G table size
    - sata_sis: fix SCR read breakage
    - reiserfs: don't drop PG_dirty when releasing sub-page-sized dirty file
    - x86: disable preemption in delay_tsc()
    - dmaengine: fix broken device refcounting
    - nfsd4: recheck for secure ports in fh_verify
    - knfsd: fix spurious EINVAL errors on first access of new filesystem
    - raid5: fix unending write sequence
    - oProfile: oops when profile_pc() returns ~0LU
    - drivers/video/ps3fb: fix memset size error
    - i2c/eeprom: Hide Sony Vaio serial numbers
    - i2c/eeprom: Recognize VGN as a valid Sony Vaio name prefix
    - i2c-pasemi: Fix NACK detection

 -- maximilian attems <maks@debian.org>  Fri, 30 Nov 2007 11:40:09 +0100

linux-2.6 (2.6.22-6) unstable; urgency=low

  [ Martin Michlmayr ]
  * [mips] Add IP22 (SGI Indy) patches from Thomas Bogendoerfer:
    - Disable EARLY PRINTK because it breaks serial.
    - fix wrong argument order.
    - wrong check for second HPC.  Closes: #448488

  [ maximilian attems ]
  * Add stable release 2.6.22.11 - minus ipv6 abi breaker:
    - libertas: fix endianness breakage
    - libertas: more endianness breakage
    - Fix ROSE module unload oops.
    - Add get_unaligned to ieee80211_get_radiotap_len
    - Fix ipv6 redirect processing, leads to TAHI failures.
    - i915: fix vbl swap allocation size.
    - Fix ESP host instance numbering.
    - Fix TCP MD5 on big-endian.
    - Fix zero length socket write() semantics.
    - Fix sys_ipc() SEMCTL on sparc64.
    - Fix TCP initial sequence number selection.
    - lockdep: fix mismatched lockdep_depth/curr_chain_hash
    - V4L: ivtv: fix udma yuv bug
    - Fix TCP's ->fastpath_cnt_hit handling.
    - hwmon/lm87: Fix a division by zero
    - hwmon/lm87: Disable VID when it should be
    - hwmon/w83627hf: Fix setting fan min right after driver load
    - hwmon/w83627hf: Don't assume bank 0
    - netdrvr: natsemi: Fix device removal bug
    - Fix ieee80211 handling of bogus hdrlength field
    - mac80211: filter locally-originated multicast frames
    - POWERPC: Fix handling of stfiwx math emulation
    - dm9601: Fix receive MTU
    - firewire: fix unloading of fw-ohci while devices are attached
    - Fix cls_u32 error return handling.
    - ACPI: disable lower idle C-states across suspend/resume
  * Add stable release 2.6.22.12-rc1:
    - genirq: cleanup mismerge artifact
    - genirq: suppress resend of level interrupts
    - genirq: mark io_apic level interrupts to avoid resend
    - IB/uverbs: Fix checking of userspace object ownership
    - minixfs: limit minixfs printks on corrupted dir i_size (CVE-2006-6058)
    - param_sysfs_builtin memchr argument fix
    - x86: fix global_flush_tlb() bug
    - dm snapshot: fix invalidation deadlock
    - Revert "x86_64: allocate sparsemem memmap above 4G"

  [ Bastian Blank ]
  * Update vserver patch to 2.2.0.5.
    - Ignore symbols from never to be merged patch.

 -- maximilian attems <maks@debian.org>  Sun,  4 Nov 2007 17:35:51 +0100

linux-2.6 (2.6.22-5) unstable; urgency=low

  [ maximilian attems ]
  * Add stable release 2.6.22.6:
    - USB: allow retry on descriptor fetch errors
    - PCI: lets kill the 'PCI hidden behind bridge' message
    - Netfilter: Missing Kbuild entry for netfilter
    - Fix soft-fp underflow handling.
    - SPARC64: Fix sparc64 task stack traces.
    - TCP: Do not autobind ports for TCP sockets
    - DCCP: Fix DCCP GFP_KERNEL allocation in atomic context
    - NET: Share correct feature code between bridging and bonding
    - SNAP: Fix SNAP protocol header accesses.
    - NET: Fix missing rcu unlock in __sock_create()
    - IPv6: Invalid semicolon after if statement
    - TCP: Fix TCP rate-halving on bidirectional flows.
    - TCP: Fix TCP handling of SACK in bidirectional flows.
    - uml: fix previous request size limit fix
    - usb: add PRODUCT, TYPE to usb-interface events
    - PPP: Fix PPP buffer sizing.
    - ocfs2: Fix bad source start calculation during kernel writes
    - signalfd: fix interaction with posix-timers
    - signalfd: make it group-wide, fix posix-timers scheduling
    - USB: fix DoS in pwc USB video driver
    - sky2: don't clear phy power bits
    - PCI: disable MSI on RS690
    - PCI: disable MSI on RD580
    - PCI: disable MSI on RX790
    - IPV6: Fix kernel panic while send SCTP data with IP fragments
    - i386: fix lazy mode vmalloc synchronization for paravirt
  * Set abi to 3.
  * Add stable release 2.6.22.7: (CVE-2007-4573)
    - x86_64: Zero extend all registers after ptrace in 32bit entry path.
  * Add stable release 2.6.22.8: (CVE-2007-4571)
    - Convert snd-page-alloc proc file to use seq_file
  * Add stable release 2.6.22.9:
    - 3w-9xxx: Fix dma mask setting
    - Fix pktgen src_mac handling.
    - nfs: fix oops re sysctls and V4 support
    - DVB: get_dvb_firmware: update script for new location of tda10046 firmware
    - afs: mntput called before dput
    - disable sys_timerfd()
    - Fix "Fix DAC960 driver on machines which don't support 64-bit DMA"
    - futex_compat: fix list traversal bugs
    - MTD: Initialise s_flags in get_sb_mtd_aux()
    - Fix sparc64 v100 platform booting.
    - Fix IPV6 DAD handling
    - ext34: ensure do_split leaves enough free space in both blocks
    - dir_index: error out instead of BUG on corrupt dx dirs
    - Fix oops in vlan and bridging code
    - V4L: ivtv: fix VIDIOC_S_FBUF: new OSD values were never set
    - crypto: blkcipher_get_spot() handling of buffer at end of page
    - Fix datagram recvmsg NULL iov handling regression.
    - Handle snd_una in tcp_cwnd_down()
    - Fix TCP DSACK cwnd handling
    - JFFS2: fix write deadlock regression
    - hwmon: End of I/O region off-by-one
    - Fix debug regression in video/pwc
    - splice: fix direct splice error handling
    - Fix race with shared tag queue maps
    - Fix ipv6 source address handling.
    - POWERPC: Flush registers to proper task context
    - bcm43xx: Fix cancellation of work queue crashes
    - Fix DAC960 driver on machines which don't support 64-bit DMA
    - DVB: get_dvb_firmware: update script for new location of sp8870 firmware
    - USB: fix linked list insertion bugfix for usb core
    - Correctly close old nfsd/lockd sockets.
    - Fix IPSEC AH4 options handling
    - setpgid(child) fails if the child was forked by sub-thread
    - sigqueue_free: fix the race with collect_signal()
    - Fix decnet device address listing.
    - Fix inet_diag OOPS.
    - Leases can be hidden by flocks
    - kconfig: oldconfig shall not set symbols if it does not need to
    - MTD: Makefile fix for mtdsuper
    - firewire: fw-ohci: ignore failure of pci_set_power_state
      (fix suspend regression)
    - ieee1394: ohci1394: fix initialization if built non-modular
    - Fix device address listing for ipv4.
    - Fix tc_ematch kbuild
    - V4L: cx88: Avoid a NULL pointer dereference during mpeg_open()
    - DVB: b2c2-flexcop: fix Airstar HD5000 tuning regression
    - fix realtek phy id in forcedeth
    - rpc: fix garbage in printk in svc_tcp_accept()
    - Fix IPV6 append OOPS.
    - Fix ipv6 double-sock-release with MSG_CONFIRM
    - ACPI: Validate XSDT, use RSDT if XSDT fails
  * Update vserver patch to 2.2.0.4.
  * Add stable release 2.6.22.10:
    - i386: Use global flag to disable broken local apic timer on AMD CPUs.
    - Fix timer_stats printout of events/sec
    - libata: update drive blacklists
    - i2c-algo-bit: Read block data bugfix
    - scsi_transport_spi: fix domain validation failure from incorrect width
      setting
    - Fix SMP poweroff hangs
    - Fix ppp_mppe kernel stack usage.
    - sky2: reduce impact of watchdog timer
    - sky2: fix VLAN receive processing
    - sky2: fix transmit state on resume
    - SELinux: clear parent death signal on SID transitions
    - NLM: Fix a circular lock dependency in lockd
    - NLM: Fix a memory leak in nlmsvc_testlock

  [ Martin Michlmayr ]
  * [mips] Add a fix so qemu NE2000 will work again.
  * [mipsel/r5k-cobalt] Enable MTD.
  * [mips] Backport "Fix CONFIG_BUILD_ELF64 kernels with symbols in
    CKSEG0" to fix crash on boot on IP32 (SGI O2).  Closes: #444104.

  [ Steve Langasek ]
  * Set CONFIG_MATHEMU=y on alpha, which is required for proper fp math on
    at least ev4-ev56 systems.  Closes: #411813.
  * linux-image packages need to depend on a newer version of coreutils,
    because of the use of readlink -q -m inherited from kernel-package.
    Closes: #413311.

  [ Bastian Blank ]
  * Fix tainted check in bug scripts.

  [ dann frazier ]
  * [ia64] Re-enable various unintentionally disabled config options

 -- Maximilian Attems <maks@debian.org>  Thu, 11 Oct 2007 13:31:38 +0000

linux-2.6 (2.6.22-4) unstable; urgency=low

  [ dann frazier ]
  * [hppa] Use generic compat_sys_getdents (closes: #431773)

  [ Martin Michlmayr ]
  * [powerpc] Fix PS/2 keyboard detection on Pegasos (closes: #435378).

  [ Emanuele Rocca ]
  * [sparc] Add patch to fix PCI config space accesses on sun4u.
  * [sparc] Disable CONFIG_SCSI_SCAN_ASYNC.

  [ maximilian attems ]
  * Add stable release 2.6.22.2:
    - usb-serial: Fix edgeport regression on non-EPiC devices
    - Missing header include in ipt_iprange.h
    - drivers/video/macmodes.c:mac_find_mode() mustn't be __devinit
    - Fix ipv6 tunnel endianness bug.
    - aacraid: fix security hole
    - USB: cdc-acm: fix sysfs attribute registration bug
    - USB: fix warning caused by autosuspend counter going negative
    - Fix sparc32 memset()
    - Fix leak on /proc/lockdep_stats
    - Fix leaks on /proc/{*/sched, sched_debug, timer_list, timer_stats}
    - futex: pass nr_wake2 to futex_wake_op
    - md: handle writes to broken raid10 arrays gracefully
    - forcedeth bug fix: cicada phy
    - forcedeth bug fix: vitesse phy
    - forcedeth bug fix: realtek phy
    - ACPI: dock: fix opps after dock driver fails to initialize
    - pcmcia: give socket time to power down
    - drm/i915: Fix i965 secured batchbuffer usage (CVE-2007-3851)
    - Fix console write locking in sparc drivers.
    - Sparc64 bootup assembler bug
    - IPV6: /proc/net/anycast6 unbalanced inet6_dev refcnt
    - make timerfd return a u64 and fix the __put_user
    - Fix error queue socket lookup in ipv6
    - Input: lifebook - fix an oops on Panasonic CF-18
    - readahead: MIN_RA_PAGES/MAX_RA_PAGES macros
    - V4L: Add check for valid control ID to v4l2_ctrl_next
    - V4L: ivtv: fix broken VBI output support
    - V4L: ivtv: fix DMA timeout when capturing VBI + another stream
    - V4L: ivtv: Add locking to ensure stream setup is atomic
    - V4L: wm8775/wm8739: Fix memory leak when unloading module
    - do not limit locked memory when RLIMIT_MEMLOCK is RLIM_INFINITY
    - Include serial_reg.h with userspace headers (closes: #433755)
    - TCP FRTO retransmit bug fix
    - Fix rfkill IRQ flags.
    - nfsd: fix possible read-ahead cache and export table corruption
    - nfsd: fix possible oops on re-insertion of rpcsec_gss modules
    - jbd commit: fix transaction dropping
    - jbd2 commit: fix transaction dropping
    - softmac: Fix ESSID problem
    - uml: limit request size on COWed devices
    - UML: exports for hostfs
    - splice: fix double page unlock
    - cfq-iosched: fix async queue behaviour
    - cr_backlight_probe() allocates too little storage for struct cr_panel
    - sx: switch subven and subid values
    - hugetlb: fix race in alloc_fresh_huge_page()
    - KVM: SVM: Reliably detect if SVM was disabled by BIOS
    - dm io: fix another panic on large request
    - md: raid10: fix use-after-free of bio
    - fs: 9p/conv.c error path fix
    - Fix sparc32 udelay() rounding errors.
    - sony-laptop: fix bug in event handling
    - eCryptfs: ecryptfs_setattr() bugfix
    - Hangup TTY before releasing rfcomm_dev
    - dm io: fix panic on large request
    - dm raid1: fix status
    - dm snapshot: permit invalid activation
    - "ext4_ext_put_in_cache" uses __u32 to receive physical block number
    - destroy_workqueue() can livelock
    - USB: fix for ftdi_sio quirk handling
    - Fix TC deadlock.
    - Fix IPCOMP crashes.
    - gen estimator timer unload race
    - Netfilter: Fix logging regression
    - Fix user struct leakage with locked IPC shem segment
    - Fix reported task file values in sense data
    - gen estimator deadlock fix
    - Netpoll leak
    - dm: disable barriers
    - firewire: fw-sbp2: set correct maximum payload (fixes CardBus adapters)
    - fw-ohci: fix "scheduling while atomic"
    - firewire: fix memory leak of fw_request instances
    - ieee1394: revert "sbp2: enforce 32bit DMA mapping"
    - libata: add FUJITSU MHV2080BH to NCQ blacklist
    - i386: HPET, check if the counter works
    - CPU online file permission
    - acpi-cpufreq: Proper ReadModifyWrite of PERF_CTL MSR
    - Keep rfcomm_dev on the list until it is freed
    - SCTP scope_id handling fix
    - Fix ipv6 link down handling.
    - Fix TCP IPV6 MD5 bug.
    - sysfs: release mutex when kmalloc() failed in sysfs_open_file().
    - nf_conntrack: don't track locally generated special ICMP error
  * Bump abi due to firewire, ivtv and xrfm changes.
  * Add stable release 2.6.22.3:
    - fix oops in __audit_signal_info()
    - direct-io: fix error-path crashes
    - powerpc: Fix size check for hugetlbfs
    - stifb: detect cards in double buffer mode more reliably
    - pata_atiixp: add SB700 PCI ID
    - PPC: Revert "[POWERPC] Add 'mdio' to bus scan id list for platforms
      with QE UEC"
    - random: fix bound check ordering (CVE-2007-3105)
    - softmac: Fix deadlock of wx_set_essid with assoc work
    - PPC: Revert "[POWERPC] Don't complain if size-cells == 0 in prom_parse()"
    - ata_piix: update map 10b for ich8m
    - CPUFREQ: ondemand: fix tickless accounting and software coordination bug
    - CPUFREQ: ondemand: add a check to avoid negative load calculation
  * Add stable release 2.6.22.4:
    - Reset current->pdeath_signal on SUID binary execution (CVE-2007-3848)
  * Add stable release 2.6.22.5:
    - x86_64: Check for .cfi_rel_offset in CFI probe
    - x86_64: Change PMDS invocation to single macro
    - i386: Handle P6s without performance counters in nmi watchdog
    - revert "x86, serial: convert legacy COM ports to platform devices"
    - ACPICA: Fixed possible corruption of global GPE list
    - ACPICA: Clear reserved fields for incoming ACPI 1.0 FADTs
    - i386: Fix double fault handler
    - JFFS2 locking regression fix.
    - r8169: avoid needless NAPI poll scheduling
    - Linux 2.6.22.5
    - AVR32: Fix atomic_add_unless() and atomic_sub_unless()
    - i386: allow debuggers to access the vsyscall page with compat vDSO
    - hwmon: (smsc47m1) restore missing name attribute
    - hwmon: fix w83781d temp sensor type setting
    - Hibernation: do not try to mark invalid PFNs as nosave
    - sky2: restore workarounds for lost interrupts
    - sky2: carrier management
    - sky2: check for more work before leaving NAPI
    - sky2: check drop truncated packets
    - forcedeth: fix random hang in forcedeth driver when using netconsole
    - libata: add ATI SB700 device IDs to AHCI driver

  [ dann frazier ]
  * [ia64] Restore config cleanup now that its safe to break the ABI

  [ Bastian Blank ]
  * Update vserver patch to 2.2.0.3.

 -- Bastian Blank <waldi@debian.org>  Thu, 30 Aug 2007 20:19:44 +0200

linux-2.6 (2.6.22-3) unstable; urgency=low

  [ dann frazier ]
  * [ia64] Config cleanup in 2.6.22-2 broke the ABI; revert most of it
    for now (everything but the efivars and sym53c8xx modules)

  [ Martin Michlmayr ]
  * [mipsel/r5k-cobalt] Fix a typo in the config file.
  * [mipsel/4kc-malta] Update the config file, thanks Aurelien Jarno.
  * [mipsel] Add patch from Yoichi Yuasa to fix IDE on Cobalt.

 -- Bastian Blank <waldi@debian.org>  Sun, 29 Jul 2007 13:47:38 +0200

linux-2.6 (2.6.22-2) unstable; urgency=low

  [ Steve Langasek ]
  * [alpha] request_irq-retval.patch: capture the return value of all
    request_irq() calls in sys_titan.c to suppress the warning (and
    build failure with -Werror); failures still aren't being handled, but
    there's nothing that needs to be done -- or nothing that can be done
    -- if these requests fail anyway.

  [ Christian T. Steigies ]
  * Add module.lds to kernel headers (closes: #396220)
  * Enable INPUT_UINPUT on mac
  * Add 2.6.22 patches from linux-m68k CVS

  [ maximilian attems ]
  * Add stable release 2.6.22.1:
    - nf_conntrack_h323: add checking of out-of-range on choices' index values
      (CVE-2007-3642)

  [ dann frazier ]
  * [ia64] Re-enable various config options which were unintentionally
    disabled somewhere between 2.6.21 and 2.6.22
  * [ia64] Re-enable vserver flavour - this was somehow lost when 2.6.22
    was merged from trunk to the sid branch

  [ Bastian Blank ]
  * Update vserver patch to 2.2.0.3-rc1.

 -- Bastian Blank <waldi@debian.org>  Mon, 23 Jul 2007 09:38:01 +0200

linux-2.6 (2.6.22-1) unstable; urgency=low

  [ Bastian Blank ]
  * Drop asfs options.
  * Drop linux-libc-headers references.
  * Update vserver patch to 2.2.0-rc5.

  [ maximilian attems ]
  * Fullfils policy 3.7.2.2.
  * Add Sempron to the k7 image description (closes: #384737)
    Thanks Robert Millan <rmh@aybabtu.com>.
  * [powerpc] Enable CONFIG_ADB_PMU_LED.
  * [hppa] Disable a bunch of topconfig enabled fb devices. Thanks Frank
    Lichtenheld <djpig@debian.org> for build fix.

  [ Christian T. Steigies ]
  * Add module.lds to kernel headers
  * Enable INPUT_UINPUT on mac
  * Add 2.6.22 patches from linux-m68k CVS

  [ dann frazier ]
  * Enable vserver flavour for ia64 (closes: #423232)

 -- Bastian Blank <waldi@debian.org>  Sun, 15 Jul 2007 15:03:40 +0200

linux-2.6 (2.6.22~rc5-1~experimental.1) experimental; urgency=low

  [ Bastian Blank ]
  * [powerpc]: Disable prep.
  * [powerpc]: Disable apm emulation.
  * Drop inactive members from Uploaders.

  [ maximilian attems ]
  * Cleanup configs of old unused variables.
  * Enable TCP_CONG_YEAH, TCP_CONG_ILLINOIS, NF_CONNTRACK_SANE, DM_DELAY,
    GIGASET_M101, SATA_INIC162X, VIDEO_IVTV, USB_ZR364XX, INFINIBAND_CXGB3,
    MLX4_INFINIBAND, SPI_AT25, MFD_SM501, DVB_USB_M920X, DVB_USB_GL861,
    DVB_USB_AU6610, DVB_USB_OPERA1, SENSORS_AD7418, SENSORS_ADM1029,
    SENSORS_F75375S, SENSORS_CORETEMP, SENSORS_MAX6650, SENSORS_APPLESMC,
    I2C_SIMTEC, I2C_TINY_USB, SC92031, LIBERTAS_USB, RFKILL, RFKILL_INPUT,
    MTD_UBI, SND_USB_CAIAQ, SND_USB_CAIAQ_INPUT, USB_BERRY_CHARGE,
    RTC_DRV_MAX6900, SUNRPC_BIND34, SND_PORTMAN2X4, FB_VT8623, FUSION_LAN,
    DISPLAY_SUPPORT, FB_ARK, FB_SM501
    and disable SCSI_ESP_CORE, SPI_SPIDEV, CRYPT_CRYPTD, SYSV68_PARTITION,
    MOUSE_PS2_TOUCHKIT, INPUT_POLLDEV in topconfig.
  * [amd64, i386]: Take care of the renaming acpi-ibm to thinkpad-acpi.
    Enable KINGSUN_DONGLE, AF_RXRPC, RXKAD, MTD_NAND_PLATFORM, BLINK, PHANTOM,
    BACKLIGHT_PROGEAR, FB_HECUBA, FB_LE80578, FB_CARILLO_RANCH.
    Disable OSS_OBSOLETE.
  * Enable WLAN_PRE80211 and WLAN_80211 on all archs with NET_RADIO enabled.
  * Fix RTC_INTF_{DEV,SYSFS,PROC}=y where enabled modular.
  * Enable new wirless stack mac80211 and improved wireless conf api.
  * Enable new USB Touchscreen Driver on all configs with touchscreens.
  * Enable the newly added crypto algorythm: fcrypt, pcbc and camellia.
  * Unify CONFIG_TR to toplevel config, also enable new drivers 3C359
    and SMCTR.
  * Enable the moved USB tablets config options where wacom is enabled.
  * [i386] Enable driver for Crystalfontz 128x64 2-color LCD.
  * [amd64] Enable KS0108 LCD controller.
  * Enable the new firewire stack labeled to be more simple and robust.
  * [i386] Enable VMI paravirtualized interface.
  * [powerpc] Enable fb for IBM GXT4500P adaptor.
  * [amd64] Enable timerstats too.

  [ Martin Michlmayr ]
  * mipsel/r5k-cobalt: Use the new RTC system.

  [ dann frazier ]
  * Add Xen licensing info to the copyright file. (closes: #368912)

  [ Gordon Farquharson ]
  * arm: Mark CHELSIO_T3, NETXEN_NIC, BCM43XX, VIDEO_BT848,
    DVB_B2C2_FLEXCOP, and DVB_BUDGET as broken on ARM.
  * arm/ixp4xx: Add support for the new generic I2C GPIO driver on the
    NSLU2 and the NAS100D. Thanks to Michael-Luke Jones and Rod Whitby.
  * arm/ixp4xx: Update Artop PATA support patch for the NAS 100d.

  [ Christian T. Steigies ]
  * m68k: Disable already included patches (611, 618, 630)

 -- Bastian Blank <waldi@debian.org>  Tue, 19 Jun 2007 17:49:52 +0200

linux-2.6 (2.6.21-6) unstable; urgency=low

  * Add stable release 2.6.21.6:
    - nf_conntrack_h323: add checking of out-of-range on choices' index values
      (CVE-2007-3642)
  * Update vserver patch to 2.2.0.

 -- Bastian Blank <waldi@debian.org>  Tue, 10 Jul 2007 18:36:17 +0200

linux-2.6 (2.6.21-5) unstable; urgency=low

  [ Christian T. Steigies ]
  * [m68k] Add atari isa and scsi fixes

  [ maximilian attems ]
  * Add stable release 2.6.21.4:
    - cpuset: prevent information leak in cpuset_tasks_read (CVE-2007-2875)
    - random: fix error in entropy extraction (CVE-2007-2453 1 of 2)
    - random: fix seeding with zero entropy (CVE-2007-2453 2 of 2)
    - NETFILTER: {ip, nf}_conntrack_sctp: fix remotely triggerable NULL ptr
      dereference (CVE-2007-2876)
  * Add stable release 2.6.21.5:
    - acpi: fix potential call to a freed memory section.
    - USB: set the correct Interrupt interval in usb_bulk_msg
    - i386: Fix K8/core2 oprofile on multiple CPUs
    - ntfs_init_locked_inode(): fix array indexing
    - ALSA: wm8750 typo fix
    - neofb: Fix pseudo_palette array overrun in neofb_setcolreg
    - e1000: disable polling before registering netdevice
    - timer statistics: fix race
    - x86: fix oprofile double free
    - ALSA: usb-audio: explicitly match Logitech QuickCam
    - zd1211rw: Add AL2230S RF support
    - IPV4: Correct rp_filter help text.
    - Fix AF_UNIX OOPS
    - ICMP: Fix icmp_errors_use_inbound_ifaddr sysctl
    - NET: Fix BMSR_100{HALF,FULL}2 defines in linux/mii.h
    - SPARC64: Fix _PAGE_EXEC_4U check in sun4u I-TLB miss handler.
    - SPARC64: Don't be picky about virtual-dma values on sun4v.
    - SPARC64: Fix two bugs wrt. kernel 4MB TSB.
    - cciss: fix pci_driver.shutdown while device is still active
    - fix compat console unimap regression
    - timer stats: speedups
    - SPARC: Linux always started with 9600 8N1
    - pci_ids: update patch for Intel ICH9M
    - PCI: quirk disable MSI on via vt3351
    - UML - Improve host PTRACE_SYSEMU check
    - NET: parse ip:port strings correctly in in4_pton
    - Char: cyclades, fix deadlock
    - IPSEC: Fix panic when using inter address familiy IPsec on loopback.
    - TCP: Use default 32768-61000 outgoing port range in all cases.
    - TG3: Fix link problem on Dell's onboard 5906.
    - fuse: fix mknod of regular file
    - md: Avoid overflow in raid0 calculation with large components.
    - md: Don't write more than is required of the last page of a bitmap
    - make freezeable workqueues singlethread
    - tty: fix leakage of -ERESTARTSYS to userland
    - V4L/DVB (5593): Budget-ci: Fix tuning for TDM 1316 (160..200 MHz)
    - Input: i8042 - fix AUX port detection with some chips
    - SCSI: aacraid: Correct sa platform support.
      (Was: [Bug 8469] Bad EIP value on pentium3 SMP kernel-2.6.21.1)
    - BLUETOOTH: Fix locking in hci_sock_dev_event().
    - hpt366: don't check enablebits for HPT36x
    - ieee1394: eth1394: bring back a parent device
    - NET: Fix race condition about network device name allocation.
    - ALSA: hda-intel - Probe additional slots only if necessary
    - ALSA: hda-intel - Fix detection of audio codec on Toshiba A100
    - ahci: disable 64bit dma on sb600
    - i386: HPET, check if the counter works
    - Ignore bogus ACPI info for offline CPUs
    - NOHZ: Rate limit the local softirq pending warning output
    - Prevent going idle with softirq pending
    - Work around Dell E520 BIOS reboot bug
    - NET: "wrong timeout value" in sk_wait_data() v2
    - IPV6 ROUTE: No longer handle ::/0 specially.
    - x86_64: allocate sparsemem memmap above 4G
  * Bump ABI to 2.

  [ Bastian Blank ]
  * Back out ABI fixing changes.
  * Update vserver patch to 2.2.0-rc3.

 -- Bastian Blank <waldi@debian.org>  Fri, 22 Jun 2007 12:39:47 +0200

linux-2.6 (2.6.21-4) unstable; urgency=low

  * [powerpc] Fix mkvmlinuz support.
  * [s390] Add exception handler for diagnose 224.

 -- Bastian Blank <waldi@debian.org>  Sat, 26 May 2007 14:08:44 +0200

linux-2.6 (2.6.21-3) unstable; urgency=low

  [ Gordon Farquharson ]
  * arm/ixp4xx: Add patch to set NSLU2 timer frequency.

  [ maximilian attems ]
  * sparc64: enable USB_SERIAL. (closes: #412740)
  * Apply stable 2.6.21.1.
  * Add stable release 2.6.21.2:
    - slob: fix page order calculation on not 4KB page
    - libata-sff: Undo bug introduced with pci_iomap changes
    - kbuild: fixdep segfault on pathological string-o-death
    - IPMI: fix SI address space settings
    - IPV6: Reverse sense of promisc tests in ip6_mc_input
    - iop: fix iop_getttimeoffset
    - iop13xx: fix i/o address translation
    - arm: fix handling of svc mode undefined instructions
    - CPUFREQ: powernow-k7: fix MHz rounding issue with perflib
    - CPUFREQ: Support rev H AMD64s in powernow-k8
    - CPUFREQ: Correct revision mask for powernow-k8
    - JFS: Fix race waking up jfsIO kernel thread
    - IPV6: Send ICMPv6 error on scope violations.
    - SPARC64: Add missing cpus_empty() check in hypervisor xcall handling.
    - SPARC64: Fix recursion in PROM tree building.
    - SERIAL SUNHV: Add an ID string.
    - SPARC64: Bump PROMINTR_MAX to 32.
    - SPARC64: Be more resiliant with PCI I/O space regs.
    - oom: fix constraint deadlock
    - fix for bugzilla 8426: massive slowdown on SCSI CD/DVD drive connected to
      mptspi driver
    - x86_64 : Fix vgettimeofday()
    - IPV6: Fix slab corruption running ip6sic
    - IPSEC: Check validity of direction in xfrm_policy_byid
    - CRYPTO: api: Read module pointer before freeing algorithm
    - NET_SCHED: prio qdisc boundary condition
    - reiserfs: suppress lockdep warning
    - USB HID: hiddev - fix race between hiddev_send_event() and
      hiddev_release()
    - NETFILTER: {ip,nf}_nat_proto_gre: do not modify/corrupt GREv0 packets
      through NAT
    - fix leaky resv_huge_pages when cpuset is in use
    - ACPI: Fix 2.6.21 boot regression on P4/HT
    - TG3: Fix TSO bugs.
    - TG3: Remove reset during MAC address changes.
    - TG3: Update version and reldate.
    - BNX2: Fix TSO problem with small MSS.
    - BNX2: Block MII access when ifdown.
    - BNX2: Save PCI state during suspend.
    - BNX2: Update version and reldate.
    - sis900: Allocate rx replacement buffer before rx operation
    - knfsd: Avoid use of unitialised variables on error path when nfs exports.
    - knfsd: rpc: fix server-side wrapping of krb5i replies
    - md: Avoid a possibility that a read error can wrongly propagate through
    - md/raid1 to a filesystem.
    - fat: fix VFAT compat ioctls on 64-bit systems
    - NETFILTER: {ip,nf}_conntrack: fix use-after-free in helper destroy
      callback invocation
    - ppp: Fix ppp_deflate issues with recent zlib_inflate changes
    - NETPOLL: Fix TX queue overflow in trapped mode.
    - NETPOLL: Remove CONFIG_NETPOLL_RX
    - cxacru: Fix infinite loop when trying to cancel polling task
    - TCP: zero out rx_opt in tcp_disconnect()
    - ipv6: track device renames in snmp6
    - skge: default WOL should be magic only (rev2)
    - skge: allow WOL except for known broken chips
    - sky2: allow 88E8056
    - sky2: 88e8071 support not ready
    - skge: crash on shutdown/suspend
    - sky2: fix oops on shutdown
    - udf: decrement correct link count in udf_rmdir
    - ALSA: hda-codec - Fix resume of STAC92xx codecs
    - sata_via: add missing PM hooks
    - driver-core: don't free devt_attr till the device is released
    - pci-quirks: disable MSI on RS400-200 and RS480
    - highres/dyntick: prevent xtime lock contention
    - clocksource: fix resume logic
    - smc911x: fix compilation breakage wjen debug is on
    - SCTP: Fix sctp_getsockopt_local_addrs_old() to use local storage.
    - SCTP: Correctly copy addresses in sctp_copy_laddrs
    - SCTP: Prevent OOPS if hmac modules didn't load
    - IPV6: Do no rely on skb->dst before it is assigned.
    - IPV6 ROUTE: Assign rt6i_idev for ip6_{prohibit,blk_hole}_entry.

  [ Christian T. Steigies ]
  * m68k: enable ATARI_SCSI and ATARI_ROM_ISA

  [ Bastian Blank ]
  * Fix linux/version.h in linux-libc-dev.
  * Make it possible to specifiy special CFLAGS.
  * [hppa] Reenable.
  * [hppa] Workaround hppa64 failure.
  * [hppa] Fix debugging in lws syscalls.
  * Fix abi change.
  * Add stable release 2.6.21.3:
    - [PATCH] GEODE-AES: Allow in-place operations [CVE-2007-2451]

 -- Bastian Blank <waldi@debian.org>  Fri, 25 May 2007 10:57:48 +0200

linux-2.6 (2.6.21-2) unstable; urgency=low

  [ Christian T. Steigies ]
  * m68k: fix atari scc patch
  * m68k: install compressed vmlinuz images so the post-inst script can find it

  [ Steve Langasek ]
  * [alpha] isa-mapping-support.patch: add isa_page_to_bus and
    isa_bus_to_virt defines to complement the existing isa_virt_to_bus
    define; untested, but these should all be straightforward on alpha and
    defining them is certainly a better option for getting user feedback
    than disabling the affected drivers.

  [ Bastian Blank ]
  * [powerpc] Readd mkvmlinuz support. (closes: #419033)
  * [sparc]: Disable sparc32 image.
  * [hppa]: Temporary disable all images.

 -- Bastian Blank <waldi@debian.org>  Fri, 18 May 2007 19:52:36 +0200

linux-2.6 (2.6.21-1) unstable; urgency=low

  [ maximilian attems ]
  * New upstream release see http://kernelnewbies.org/Linux_2_6_21
    (closes: #423874)
  * Disable CONFIG_IP_ROUTE_MULTIPATH_CACHED in topconfig.
  * Enable CONFIG_IP6_NF_MATCH_MH, CONFIG_CHELSIO_T3, CONFIG_USB_NET_DM9601,
    CONFIG_NETFILTER_XT_TARGET_TCPMSS, CONFIG_RTC_DRV_CMOS,
    CONFIG_ASUS_LAPTOP, CONFIG_SONY_LAPTOP, CONFIG_DVB_TUNER_QT1010,
    CONFIG_USB_IOWARRIOR, CONFIG_ATL1 in topconfig.
  * [i386] Enable CONFIG_ACPI_BAY, CONFIG_X86_LONGHAUL, CONFIG_BLK_DEV_DELKIN,
    CONFIG_BLK_DEV_IT8213, CONFIG_BLK_DEV_TC86C001, CONFIG_INPUT_ATLAS_BTNS,
    CONFIG_SENSORS_ADM1029, CONFIG_FB_SVGALIB, CONFIG_FB_S3,
    CONFIG_USB_KC2190, CONFIG_KS0108.
  * Add stable release 2.6.21.1:
    - IPV4: Fix OOPS'er added to netlink fib.
    - IPV6: Fix for RT0 header ipv6 change.
  * [i386] Enable CONFIG_NO_HZ, CONFIG_HIGH_RES_TIMERS for dynticks and true
    high-resolution timers.
  * [i386] Enable CONFIG_TIMER_STATS to collect stats about kernel/userspace
    timer aka power usage (see powertop). (closes: #423694)
  * [i386] Disable obsolete CONFIG_IRQBALANCE due to bad timer behaviour.

  [ Martin Michlmayr ]
  * Add armel (arm with EABI) support.  Thanks, Lennert Buytenhek and
    Joey Hess.  (closes: #410853)
  * Mark CHELSIO_T3 as broken on ARM.
  * Take arch/arm/tools/mach-types from current git to fix build failure
    because MACH_TYPE_EP80219 is not defined.
  * mips/sb1: Don't build CONFIG_ATA into the kernel.
  * mips/sb1: Unset CONFIG_USB_{KBD,MOUSE} since the generic HID is used.
  * arm/iop32x: Don't build CONFIG_ATA into the kernel.
  * arm/ixp4xx: Enable more SATA drivers.
  * arm/ixp4xx: Enable PATA_ARTOP which is needed by the nas100d.
  * arm/ixp4xx: Set CONFIG_USB_EHCI_TT_NEWSCHED.
  * mips/4kc-malta: Add an image for the MIPS Malta board.  Thanks,
    Aurelien Jarno. (closes: #421377)

  [ Emanuele Rocca ]
  * sparc: Enable CONFIG_SCSI_QLOGIC_1280. (closes: #423177)

  [ Christian T. Steigies ]
  * Add m68k patches for 2.6.21
  * Add type: plain to [image] in arch/m68k/defines to fix missing
    Modules.symvers problem

  [ Steve Langasek ]
  * Revert change to disable image building on alpha.

  [ Bastian Blank ]
  * Update vserver patch to 2.2.0-rc1.

 -- Bastian Blank <waldi@debian.org>  Wed, 16 May 2007 13:46:38 +0200

linux-2.6 (2.6.20-3) unstable; urgency=low

  [ Gordon Farquharson ]
  * arm: Mark CONFIG_MTD_NAND_CAFE and CONFIG_NETXEN_NIC as broken to
    fix FTBFS.

  [ Bastian Blank ]
  * Disable new pata drivers. (closes: #419458)
  * Disable pata in ata_piix.

 -- Bastian Blank <waldi@debian.org>  Tue, 24 Apr 2007 09:54:44 +0200

linux-2.6 (2.6.20-2) unstable; urgency=low

  [ Bastian Blank ]
  * Rename linux-libc-headers into linux-libc-dev.
  * [mips] Drop sb1250 uart support.
  * [alpha] Temporary disable alpha images.
  * Add stable release 2.6.20.7:
    - Linux 2.6.20.7
    - Update libata drive blacklist to the latest from 2.6.21
    - fix page leak during core dump
    - revert "retries in ext4_prepare_write() violate ordering requirements"
    - revert "retries in ext3_prepare_write() violate ordering requirements"
    - libata: Clear tf before doing request sense (take 3)
    - fix lba48 bug in libata fill_result_tf()
    - ahci.c: walkaround for SB600 SATA internal error issue
    - libata bugfix: preserve LBA bit for HDIO_DRIVE_TASK
    - softmac: avoid assert in ieee80211softmac_wx_get_rate
    - knfsd: allow nfsd READDIR to return 64bit cookies
    - Fix TCP slow_start_after_idle sysctl
    - Fix tcindex classifier ABI borkage...
    - Fix IPSEC replay window handling
    - Fix TCP receiver side SWS handling.
    - Fix scsi sense handling
    - Fix length validation in rawv6_sendmsg()
    - NETFILTER: ipt_CLUSTERIP: fix oops in checkentry function
    - 8139too: RTNL and flush_scheduled_work deadlock
    - Fix calculation for size of filemap_attr array in md/bitmap.
    - HID: Do not discard truncated input reports
    - DVB: pluto2: fix incorrect TSCR register setting
    - DVB: tda10086: fix DiSEqC message length
    - sky2: phy workarounds for Yukon EC-U A1
    - sky2: turn on clocks when doing resume
    - sky2: turn carrier off when down
    - skge: turn carrier off when down
    - sky2: reliable recovery
    - i386: fix file_read_actor() and pipe_read() for original i386 systems
    - kbuild: fix dependency generation

  [ dann frazier ]
  * [hppa] Add parisc arch patch from Kyle McMartin
  * [hppa] Enable CONFIG_TULIP_MMIO (closes: #332962)
  * [hppa] Disable ni52 driver, it doesn't build (and wouldn't work if it did)

 -- Bastian Blank <waldi@debian.org>  Sun, 15 Apr 2007 16:04:16 +0200

linux-2.6 (2.6.20-1) unstable; urgency=low

  [ Martin Michlmayr ]
  * mipsel: Drop DECstation support (both r3k-kn02 and r4k-kn04).
  * arm: Drop RiscPC (rpc) support.
  * arm: Update configs for 2.6.19-rc6.
  * arm: source drivers/ata/Kconfig so SATA can be enabled on ARM.
  * arm/footbridge: Unset SATA.
  * arm/s3c2410: Drop this flavour since no such device is supported
    in debian-installer and the ARM build resources are limited.

  [ Sven Luther ]
  * [powerpc] Added Genesi Efika support patch

  [ Bastian Blank ]
  * Remove legacy pty support. (closes: #338404)
  * Enable new scsi parts.
  * powerpc: Enable ibmvscsis.
  * Add stable release 2.6.20.1:
    - Linux 2.6.20.1
    - [PATCH] Fix a free-wrong-pointer bug in nfs/acl server (CVE-2007-0772)
  * Add stable release 2.6.20.2:
    - Linux 2.6.20.2
    - IPV6: Handle np->opt being NULL in ipv6_getsockopt_sticky() [CVE-2007-1000]
    - x86-64: survive having no irq mapping for a vector
    - Fix buffer overflow in Omnikey CardMan 4040 driver (CVE-2007-0005)
    - TCP: Fix minisock tcp_create_openreq_child() typo.
    - gfs2: fix locking mistake
    - ATA: convert GSI to irq on ia64
    - pktcdvd: Correctly set cmd_len field in pkt_generic_packet
    - video/aty/mach64_ct.c: fix bogus delay loop
    - revert "drivers/net/tulip/dmfe: support basic carrier detection"
    - throttle_vm_writeout(): don't loop on GFP_NOFS and GFP_NOIO allocations
    - fix section mismatch warning in lockdep
    - ueagle-atm.c needs sched.h
    - kvm: Fix asm constraint for lldt instruction
    - lockdep: forward declare struct task_struct
    - Char: specialix, isr have 2 params
    - buffer: memorder fix
    - kernel/time/clocksource.c needs struct task_struct on m68k
    - m32r: build fix for processors without ISA_DSP_LEVEL2
    - hugetlb: preserve hugetlb pte dirty state
    - enable mouse button 2+3 emulation for x86 macs
    - v9fs_vfs_mkdir(): fix a double free
    - ufs: restore back support of openstep
    - Fix MTRR compat ioctl
    - kexec: Fix CONFIG_SMP=n compilation V2 (ia64)
    - NLM: Fix double free in __nlm_async_call
    - RPM: fix double free in portmapper code
    - Revert "[PATCH] LOG2: Alter get_order() so that it can make use of ilog2() on a constant"
    - Backport of psmouse suspend/shutdown cleanups
    - USB: usbnet driver bugfix
    - sched: fix SMT scheduler bug
    - tty_io: fix race in master pty close/slave pty close path
    - forcedeth: disable msix
    - export blk_recount_segments
    - Fix reference counting (memory leak) problem in __nfulnl_send() and callers related to packet queueing.
    - Fix anycast procfs device leak
    - Don't add anycast reference to device multiple times
    - Fix TCP MD5 locking.
    - Fix %100 cpu spinning on sparc64
    - Fix skb data reallocation handling in IPSEC
    - Fix xfrm_add_sa_expire() return value
    - Fix interrupt probing on E450 sparc64 systems
    - HID: fix possible double-free on error path in hid parser
    - POWERPC: Fix performance monitor exception
    - libata: add missing CONFIG_PM in LLDs
    - libata: add missing PM callbacks
    - bcm43xx: Fix assertion failures in interrupt handler
    - mmc: Power quirk for ENE controllers
    - UML - Fix 2.6.20 hang
    - fix umask when noACL kernel meets extN tuned for ACLs
    - sata_sil: ignore and clear spurious IRQs while executing commands by polling
    - swsusp: Fix possible oops in userland interface
    - Fix posix-cpu-timer breakage caused by stale p->last_ran value
    - V4L: cx88-blackbird: allow usage of 376836 and 262144 sized firmware images
    - V4L: fix cx25840 firmware loading
    - DVB: digitv: open nxt6000 i2c_gate for TDED4 tuner handling
    - DVB: cxusb: fix firmware patch for big endian systems
    - V4L: pvrusb2: Handle larger cx2341x firmware images
    - V4L: pvrusb2: Fix video corruption on stream start
    - dvbdev: fix illegal re-usage of fileoperations struct
    - md: Fix raid10 recovery problem.
    - bcm43xx: fix for 4309
    - i386: Fix broken CONFIG_COMPAT_VDSO on i386
    - x86: Don't require the vDSO for handling a.out signals
    - x86_64: Fix wrong gcc check in bitops.h
    - sky2: transmit timeout deadlock
    - sky2: dont flush good pause frames
    - Fix oops in xfrm_audit_log()
    - Prevent pseudo garbage in SYN's advertized window
    - Fix IPX module unload
    - Clear TCP segmentation offload state in ipt_REJECT
    - Fix atmarp.h for userspace
    - UHCI: fix port resume problem
    - Fix recently introduced problem with shutting down a busy NFS server.
    - Avoid using nfsd process pools on SMP machines.
    - EHCI: turn off remote wakeup during shutdown
    - IPV6: HASHTABLES: Use appropriate seed for caluculating ehash index.
    - MTD: Fatal regression in drivers/mtd/redboot.c in 2.6.20
    - Kconfig: FAULT_INJECTION can be selected only if LOCKDEP is enabled.
    - USB HID: Fix USB vendor and product IDs endianness for USB HID devices
    - Fix null pointer dereference in appledisplay driver
    - ieee1394: fix host device registering when nodemgr disabled
    - ieee1394: video1394: DMA fix
    - Fix compile error for e500 core based processors
    - md: Avoid possible BUG_ON in md bitmap handling.
    - Fix allocation failure handling in multicast
    - Fix TCP FIN handling
    - Fix ATM initcall ordering.
    - Fix various bugs with aligned reads in RAID5.
    - hda-intel - Don't try to probe invalid codecs
    - usbaudio - Fix Oops with unconventional sample rates
    - usbaudio - Fix Oops with broken usb descriptors
    - USB: fix concurrent buffer access in the hub driver
    - Missing critical phys_to_virt in lib/swiotlb.c
    - AGP: intel-agp bugfix
    - bcm43xx: Fix for oops on ampdu status
    - bcm43xx: Fix for oops on resume
    - ide: fix drive side 80c cable check
    - Keys: Fix key serial number collision handling
    - knfsd: Fix a race in closing NFSd connections.
    - pata_amd: fix an obvious bug in cable detection
    - prism54: correct assignment of DOT1XENABLE in WE-19 codepaths
    - rtc-pcf8563: detect polarity of century bit automatically
    - x86_64: fix 2.6.18 regression - PTRACE_OLDSETOPTIONS should be accepted
    - ocfs2: ocfs2_link() journal credits update
  * Update xen patch to changeset 48670 from fedora 2.6.20 branch.
  * Support xen versions 3.0.4-1 and 3.0.3-1.

  [ Rod Whitby ]
  * arm/ixp4xx: Enable PATA_ARTOP for the nas100d and dsmg600.
  * arm/ixp4xx: Enable RTC for the nas100d
  * Add nas100d Ethernet MAC setup support.
  * Add temporary hack to get Artop PATA support going on the nas100d.

  [ maximilian attems ]
  * i386: Enable kvm.
  * Add stable release 2.6.20.3:
    - Fix sparc64 device register probing
    - Fix bug 7994 sleeping function called from invalid context
    - Fix timewait jiffies
    - Fix UDP header pointer after pskb_trim_rcsum()
    - Fix compat_getsockopt
    - bcm43xx: Fix problem with >1 GB RAM
    - nfnetlink_log: fix NULL pointer dereference
    - nfnetlink_log: fix possible NULL pointer dereference
    - conntrack: fix {nf, ip}_ct_iterate_cleanup endless loops
    - nf_conntrack/nf_nat: fix incorrect config ifdefs
    - tcp conntrack: accept SYN|URG as valid
    - nfnetlink_log: fix reference leak
    - nfnetlink_log: fix use after free
    - nf_conntrack: fix incorrect classification of IPv6 fragments as
      ESTABLISHED
    - nfnetlink_log: zero-terminate prefix
    - nfnetlink_log: fix crash on bridged packet
    - Fix callback bug in connector
    - fix for bugzilla #7544 (keyspan USB-to-serial converter)
    - ip6_route_me_harder should take into account mark
  * Add myself to uploaders field, entry got lost after 2.6.16-2
  * Add stable release 2.6.20.4:
    - fix deadlock in audit_log_task_context()
    - EHCI: add delay to bus_resume before accessing ports
    - Copy over mac_len when cloning an skb
    - fix read past end of array in md/linear.c
    - oom fix: prevent oom from killing a process with children/sibling unkillable
    - Fix sparc64 hugepage bugs
    - Fix page allocation debugging on sparc64
    - Fix niagara memory corruption
    - Input: i8042 - really suppress ACK/NAK during panic blink
    - Input: i8042 - fix AUX IRQ delivery check
    - Input: i8042 - another attempt to fix AUX delivery checks
    - Fix rtm_to_ifaddr() error return.
    - r8169: fix a race between PCI probe and dev_open
    - futex: PI state locking fix
    - adjust legacy IDE resource setting (v2)
    - UML - arch_prctl should set thread fs
    - gdth: fix oops in gdth_copy_cmd()
    - Fix extraneous IPSEC larval SA creation
    - IA64: fix NULL pointer in ia64/irq_chip-mask/unmask function
    - st: fix Tape dies if wrong block size used, bug 7919
    - Fix ipv6 flow label inheritance
    - NETFILTER: nfnetlink_log: fix reference counting
    - mm: fix madvise infinine loop
    - Fix another NULL pointer deref in ipv6_sockglue.c
    - NetLabel: Verify sensitivity level has a valid CIPSO mapping
    - Fix GFP_KERNEL with preemption disabled in fib_trie
    - IrDA: irttp_dup spin_lock initialisation
    - hda-intel - Fix codec probe with ATI controllers
    - hrtimer: prevent overrun DoS in hrtimer_forward()
    - fix MTIME_SEC_MAX on 32-bit
    - nfs: nfs_getattr() can't call nfs_sync_mapping_range() for non-regular files
    - dio: invalidate clean pages before dio write
    - initialise pi_lock if CONFIG_RT_MUTEXES=N
  * Add stable release 2.6.20.5:
    - FRA_{DST,SRC} are le16 for decnet
    - CIFS: reset mode when client notices that ATTR_READONLY is no longer set
    - ide: clear bmdma status in ide_intr() for ICHx controllers (revised #4)
    - ide: remove clearing bmdma status from cdrom_decode_status() (rev #4)
    - NET: Fix sock_attach_fd() failure in sys_accept()
    - DCCP: Fix exploitable hole in DCCP socket options
    - ide: revert "ide: fix drive side 80c cable check, take 2" for now
    - generic_serial: fix decoding of baud rate
    - IPV6: Fix ipv6 round-robin locking.
    - VIDEO: Fix FFB DAC revision probing
    - PPP: Fix PPP skb leak
    - V4L: msp_attach must return 0 if no msp3400 was found.
    - CRYPTO: api: scatterwalk_copychunks() fails to advance through scatterlist
    - APPLETALK: Fix a remotely triggerable crash (CVE-2007-1357)
    - UML - fix epoll
    - UML - host VDSO fix
    - UML - Fix static linking
    - UML - use correct register file size everywhere
    - libata: sata_mv: don't touch reserved bits in EDMA config register
    - libata: sata_mv: Fix 50xx irq mask
    - libata bugfix: HDIO_DRIVE_TASK
    - V4L: Fix SECAM handling on saa7115
    - DVB: fix nxt200x rf input switching
    - SPARC: Fix sparc builds with gcc-4.2.x
    - V4L: saa7146: Fix allocation of clipping memory
    - uml: fix unreasonably long udelay
    - NET: Fix packet classidier NULL pointer OOPS
    - NET_SCHED: Fix ingress qdisc locking.
    - sata_nv: delay on switching between NCQ and non-NCQ commands
    - dvb-core: fix several locking related problems
    - ieee1394: dv1394: fix CardBus card ejection
    - CIFS: Allow reset of file to ATTR_NORMAL when archive bit not set
    - jmicron: make ide jmicron driver play nice with libata ones
    - libata: clear TF before IDENTIFYing
    - NET: Fix FIB rules compatability
    - DVB: isl6421: don't reference freed memory
    - V4L: radio: Fix error in Kbuild file
    - i2o: block IO errors on i2o disk
  * Add stable release 2.6.20.6:
    - CRYPTO api: Use the right value when advancing scatterwalk_copychunks
    - uml: fix static linking for real

  [ Gordon Farquharson ]
  * Disable broken config options on ARM.

  [ Frederik Schüler ]
  * Disable NAPI on forcedeth, it is broken.

  [ dann frazier ]
  * Hardcode the output of the scripts under arch/ia64/scripts as executed
    in an etch environment so that we can build out of tree modules correctly
    (re-add; patch seems to have been dropped during a merge.)
    See: #392592
  * Allow '.' and '+' in the target dist field of the changelog. dpkg has
    supported this since 1.13.20, see #361171.

 -- Bastian Blank <waldi@debian.org>  Mon, 09 Apr 2007 19:21:52 +0200

linux-2.6 (2.6.18.dfsg.1-10) unstable; urgency=low

  [ maximilian attems ]
  * Add patches out of stable queue 2.6.18
    - [amd64] Don't leak NT bit into next task (CVE-2006-5755)
    - IB/srp: Fix FMR mapping for 32-bit kernels and addresses above 4G
    - SCSI: add missing cdb clearing in scsi_execute()
  * Xen postinst: Use takeover for update-initramfs. Makes postinst idempotent.
    On creation it should always overwrite. (closes: #401183)
  * Hand-picked from stable release 2.6.16.38:
    - i2c-viapro: Add support for the VT8237A and VT8251
    - PCI: irq: irq and pci_ids patch for Intel ICH9
    - i2c-i801: SMBus patch for Intel ICH9
    - fix the UML compilation
    - drm: allow detection of new VIA chipsets
    - drm: Add the P4VM800PRO PCI ID.
    - rio: typo in bitwise AND expression.
    - i2c-mv64xxx: Fix random oops at boot
    - i2c: fix broken ds1337 initialization
    - [SUNKBD]: Fix sunkbd_enable(sunkbd, 0); obvious.
    - Call init_timer() for ISDN PPP CCP reset state timer (CVE-2006-5749)
    - V4L: cx88: Fix leadtek_eeprom tagging
    - SPI/MTD: mtd_dataflash oops prevention
    - grow_buffers() infinite loop fix (CVE-2006-5757/CVE-2006-6060)
    - corrupted cramfs filesystems cause kernel oops (CVE-2006-5823)
    - ext2: skip pages past number of blocks in ext2_find_entry
      (CVE-2006-6054)
    - handle ext3 directory corruption better (CVE-2006-6053)
    - hfs_fill_super returns success even if no root inode (CVE-2006-6056)
      backout previous fix, was not complete.
    - Fix for shmem_truncate_range() BUG_ON()
    - ebtables: check struct type before computing gap
    - [IPV4/IPV6]: Fix inet{,6} device initialization order.
    - [IPV6] Fix joining all-node multicast group.
    - [SOUND] Sparc CS4231: Use 64 for period_bytes_min
  * [PKTGEN]: Convert to kthread API. Thanks David Miller for patch.
  * [IDE] Add driver for Jmicron  JMB36x devices by Alan Cox.
    Enable jmicron on i386 and amd64 archs.
  * Hand-picked from stable release 2.6.16.39:
    - atiixp: hang fix
    - V4L/DVB: Flexcop-usb: fix debug printk
    - V4L/DVB: Fix uninitialised variable in dvb_frontend_swzigzag
    - read_zero_pagealigned() locking fix
    - adfs: fix filename handling
    - sparc32: add offset in pci_map_sg()
    - cdrom: set default timeout to 7 seconds
    - [SCSI] qla1280 command timeout
    - [SCSI] qla1280 bus reset typo
    - [Bluetooth] Check if DLC is still attached to the TTY
    - [Bluetooth] Fix uninitialized return value for RFCOMM sendmsg()
    - [Bluetooth] Return EINPROGRESS for non-blocking socket calls
    - [Bluetooth] Handle command complete event for exit periodic inquiry
    - [Bluetooth] Fix compat ioctl for BNEP, CMTP and HIDP
    - [Bluetooth] Add locking for bt_proto array manipulation
    - i386: fix CPU hotplug with 2GB VMSPLIT

  [ dann frazier ]
  * Fix raid1 recovery (closes: #406181)

  [ Jurij Smakov ]
  * Add dtlb-prot-bug-niagara.patch by David Miller, fixing the bug in the
    Niagara's DTLB-PROT trap.

  [ Bastian Blank ]
  * i386: Add amd64 image. (closes: #379090)

 -- Bastian Blank <waldi@debian.org>  Fri,  2 Feb 2007 12:50:35 +0100

linux-2.6 (2.6.18.dfsg.1-9) unstable; urgency=low

  [ Martin Michlmayr ]
  * arm/iop32x: Enable CONFIG_IP_NF_CONNTRACK_EVENTS and _NETLINK.
  * arm/ixp4xx: Enable some more I2C sensor modules.
  * arm/ixp4xx: Enable CONFIG_USB_NET_RNDIS_HOST.
  * arm/footbridge: Enable CONFIG_NATSEMI.
  * Revert mm/msync patches because they cause filesystem corruption
    (closes: #401006, #401980, #402707) ...
  * ... and add an alternative msync patch from Hugh Dickins that
    doesn't depend on the mm changes (closes: #394392).
  * mips: provide pci_get_legacy_ide_irq needed by some IDE drivers
    (see #404950).
  * arm: Implement flush_anon_page(), which is needed for FUSE
    (closes: #402876) and possibly dm-crypt/LUKS (see #403426).
  * arm: Turn off PCI burst on the Cyber2010, otherwise X11 on
    Netwinder will crash.
  * arm/iop32x: Enable CONFIG_IEEE80211_SOFTMAC and drivers based
    on it.
  * arm/ixp4xx: Upgrade to version 0.3.1 of the IXP4xx NPE Ethernet
    driver.  This version fixes stuck connections, e.g. with scp and
    NFS (closes: #404447).
  * arm/ixp4xx: Enable CONFIG_VIDEO_CPIA_USB.
  * arm/ixp4xx: Enable CONFIG_ISCSI_TCP.
  * arm/iop32x: Likewise.

  [ Bastian Blank ]
  * Bump ABI to 4.
  * Update vserver patch to 2.0.2.2-rc9. (closes: #402743, #403790)
  * Update xen patch to changeset 36186 from Fedora 2.6.18 branch.
  * i386/xen: Build only the pae version. (closes: #390862)
  * hppa: Override host type when necessary.
  * Fix tg3 reset. (closes: #405085)

  [ dann frazier ]
  * Fix potential fragmentation attacks in ip6_tables (CVE-2006-4572)
  * Backport a number of fixes for the cciss driver
    - Fix a bug with 1TB disks caused by converting total_size to an int
    - Claim devices that are of the HP RAID class and have a valid cciss sig
    - Make NR_CMDS a per-controller define - most can do 1024 commands, but
      the E200 family can only support 128
    - Change the SSID on the E500 as a workaround for a firmware bug
    - Disable prefetch on the P600 controller. An ASIC bug may result in
      prefetching beyond the end of physical memory
    - Increase blk_queue_max_sectors from 512 to 2048 to increase performance
    - Map out more memor for the PCI config table, required to reach offset
      0x214 to disable DMA on the P600
    - Set a default raid level on a volume that either does not support
      reading the geometry or reports an invalid geometry for whatever reason
      to avoid problems with buggy firmware
    - Revert change that replaed XFER_READ/XFER_WRITE macros with
      h->cciss_read/h->cciss_write that caused command timeouts on older
      controllers on ia32 (closes: #402787)
  * Fix mincore hang (CVE-2006-4814)
  * ia64: turn on IOC4 modules for SGI Altix systems. Thanks to Stephane Larose
    for suggesting this.
  * Add versioned build dep on findutils to make sure the system find command
    supports the -execdir action (closes: #405150)
  * Hardcode the output of the scripts under arch/ia64/scripts as executed
    in an etch environment so that we can build out of tree modules correctly
    (closes: #392592)
  * Update unusual_devs entry for ipod to fix an eject issue (closes: #406124)
  * Re-add verify_pmtmr_rate, resolving problems seen on older K6 ASUS
    boards where the ACPI PM timer runs too fast (closes: #394753)
  * Avoid condition where /proc/swaps header may not be printed
    (closes: #292318)
  * [hppa] disable XFS until it works (closes: #350482)

  [ Norbert Tretkowski ]
  * libata: handle 0xff status properly. (closes: #391867)
  * alpha: enabled CONFIG_SCSI_ARCMSR. (closes: #401187)
  * removed BROKEN_ON_SMP dependency from I2C_ELEKTOR. (closes: #402253)

  [ Christian T. Steigies ]
  * m68k/atari: enable keyboard, mouse and fb drivers
  * m68k/atari: fixes for ethernec and video driver by Michael Schmitz
  * m68k/atari: fixes for scsi driver by Michael Schmitz
  * m68k/mac: fixes for mace and cuda driver by Finn Thain
  * m68k/atari: fixes for ide driver by Michael Schmitz
  * m68k/atari: fixes for ide driver by Michael Schmitz
  * m68k/atari: fixes for ethernec and atakeyb driver by Michael Schmitz, build ethernec as module
  * m68k/mac: fixes for mace and adb driver by Finn Thain

  [ maximilian attems ]
  * Add stable release 2.6.18.6:
    - EBTABLES: Fix wraparounds in ebt_entries verification.
    - EBTABLES: Verify that ebt_entries have zero ->distinguisher.
    - EBTABLES: Deal with the worst-case behaviour in loop checks.
    - EBTABLES: Prevent wraparounds in checks for entry components' sizes.
    - skip data conversion in compat_sys_mount when data_page is NULL
    - bonding: incorrect bonding state reported via ioctl
    - x86-64: Mark rdtsc as sync only for netburst, not for core2
      (closes: #406767)
    - dm crypt: Fix data corruption with dm-crypt over RAID5 (closes: #402812)
    - forcedeth: Disable INTx when enabling MSI in forcedeth
    - PKT_SCHED act_gact: division by zero
    - XFRM: Use output device disable_xfrm for forwarded packets
    - IPSEC: Fix inetpeer leak in ipv4 xfrm dst entries.
    - V4L: Fix broken TUNER_LG_NTSC_TAPE radio support
    - m32r: make userspace headers platform-independent
    - IrDA: Incorrect TTP header reservation
    - SUNHME: Fix for sunhme failures on x86
    - Bluetooth: Add packet size checks for CAPI messages (CVE-2006-6106)
    - softmac: remove netif_tx_disable when scanning
    - DVB: lgdt330x: fix signal / lock status detection bug
    - dm snapshot: fix freeing pending exception
    - NET_SCHED: policer: restore compatibility with old iproute binaries
    - NETFILTER: ip_tables: revision support for compat code
    - ARM: Add sys_*at syscalls
    - ieee1394: ohci1394: add PPC_PMAC platform code to driver probe
    - softirq: remove BUG_ONs which can incorrectly trigger
  * Hand-picked from stable release 2.6.16.30:
    - [PPPOE]: Advertise PPPoE MTU
  * Hand-picked from stable release 2.6.16.31:
    - [NETFILTER]: Fix ip6_tables extension header bypass bug (CVE-2006-4572)
    - fix RARP ic_servaddr breakage
  * Hand-picked from stable release 2.6.16.32:
    - drivers/telephony/ixj: fix an array overrun
    - flush D-cache in failure path
  * Hand-picked from stable release 2.6.16.33:
    - Add new PHY to sis900 supported list
    - ipmi_si_intf.c: fix "&& 0xff" typos
    - drivers/scsi/psi240i.c: fix an array overrun
  * Hand-picked from stable release 2.6.16.34:
    - [IPX]: Annotate and fix IPX checksum
    - [IGMP]: Fix IGMPV3_EXP() normalization bit shift value.
  * Hand-picked from stable release 2.6.16.35:
    - sgiioc4: Disable module unload
    - Fix a masking bug in the 6pack driver.
    - drivers/usb/input/ati_remote.c: fix cut'n'paste error
    - proper flags type of spin_lock_irqsave()
  * Hand-picked from stable release 2.6.16.37:
    - [CRYPTO] sha512: Fix sha384 block size
    - [SCSI] gdth: Fix && typos
    - Fix SUNRPC wakeup/execute race condition
  * Enable DEBUG_FS for usbmon in generic config. Don't disable it on alpha,
    amd64, hppa and ia64. (closes: 378542)
  * Backport a number of upstream fixes for the r8169 driver, needed for
    network performance (closes: 388870, 400524)
    - r8169: more alignment for the 0x8168
    - r8169: phy program update
    - r8169: more magic during initialization of the hardware
    - r8169: perform a PHY reset before any other operation at boot time
    - r8169: Fix iteration variable sign
    - r8169: remove extraneous Cmd{Tx/Rx}Enb write
  * sound: hda: detect ALC883 on MSI K9A Platinum motherboards (MS-7280)
    patch from Leonard Norrgard <leonard.norrgard@refactor.fi>
  * tulip: Add i386 specific patch to remove duplicate pci ids.
    Thanks Jurij Smakov <jurij@wooyd.org> (closes: #334104, #405203)
  * amd64, i386: Disable SK98LIN as SKGE is the modern capable driver.
    (closes: 405196)
  * Backout net-bcm43xx_netdev_watchdog.patch and push 2.6.18.2 fix.
    (closes: 402475)

  [ Jurij Smakov ]
  * Add bugfix/sparc/isa-dev-no-reg.patch to make sure that
    isa_dev_get_resource() can deal with devices which do not have a 'reg'
    PROM property. Failure to handle such devices properly resulted in an
    oops during boot on Netra X1. Thanks to Richard Mortimer for debugging
    and patch. (closes: #404216)
  * Add bugfix/sparc/ehci-hub-contol-alignment.patch to prevent unaligned
    memory accesses in ehci-hub-control() by adding an alignment attribute
    to the tbuf array declaration. Thanks to David Miller for the patch.

  [ Sven Luther ]
  * [powerpc] Enable CONFIG_PMAC_BACKLIGHT_LEGACY (Closes: #407671).

 -- Bastian Blank <waldi@debian.org>  Wed, 24 Jan 2007 13:21:51 +0100

linux-2.6 (2.6.18-8) unstable; urgency=low

  * Fix relations in the generated control file. (closes: #400544)
  * Add stable release 2.6.18.4:
    - bridge: fix possible overflow in get_fdb_entries (CVE-2006-5751)
  * Add stable release 2.6.18.5:
    - pcmcia: fix 'rmmod pcmcia' with unbound devices
    - BLUETOOTH: Fix unaligned access in hci_send_to_sock.
    - alpha: Fix ALPHA_EV56 dependencies typo
    - TG3: Add missing unlock in tg3_open() error path.
    - softmac: fix a slab corruption in WEP restricted key association
    - AGP: Allocate AGP pages with GFP_DMA32 by default
    - V4L: Do not enable VIDEO_V4L2 unconditionally
    - bcm43xx: Drain TX status before starting IRQs
    - fuse: fix Oops in lookup
    - UDP: Make udp_encap_rcv use pskb_may_pull
    - NETFILTER: Missing check for CAP_NET_ADMIN in iptables compat layer
    - NETFILTER: ip_tables: compat error way cleanup
    - NETFILTER: ip_tables: fix module refcount leaks in compat error paths
    - NETFILTER: Missed and reordered checks in {arp,ip,ip6}_tables
    - NETFILTER: arp_tables: missing unregistration on module unload
    - NETFILTER: Kconfig: fix xt_physdev dependencies
    - NETFILTER: xt_CONNSECMARK: fix Kconfig dependencies
    - NETFILTER: H.323 conntrack: fix crash with CONFIG_IP_NF_CT_ACCT
    - IA64: bte_unaligned_copy() transfers one extra cache line.
    - x86 microcode: don't check the size
    - scsi: clear garbage after CDBs on SG_IO
    - IPV6: Fix address/interface handling in UDP and DCCP, according to the scoping architecture.
  * Revert abi changing patch from 2.6.18.5.

 -- Bastian Blank <waldi@debian.org>  Sun, 10 Dec 2006 17:51:53 +0100

linux-2.6 (2.6.18-7) unstable; urgency=low

  [ Bastian Blank ]
  * Emit conflict lines for initramfs generators. (closes: #400305)
  * Update vserver patch to 2.0.2.2-rc8.
  * s390: Add patch to fix posix types.

  [ Martin Michlmayr ]
  * r8169: Add an option to ignore parity errors.
  * r8169: Ignore parity errors on the Thecus N2100.
  * rtc: Add patch from Riku Voipio to get RS5C372 going on the N2100.
  * arm/iop32x: Build RS5C372 support into the kernel.

  [ maximilian attems ]
  * hfs: Fix up error handling in HFS. (MOKB-14-11-2006)
  * sata: Avoid null pointer dereference in SATA Promise.
  * cifs: Set CIFS preferred IO size.

  [ Jurij Smakov ]
  * Add bugfix/sunhme-pci-enable.patch, fixing the failure of sunhme
    driver on x86/PCI hosts due to missing pci_enable_device() and
    pci_set_master() calls, lost during code refactoring upstream.
    (closes: #397460)

 -- Bastian Blank <waldi@debian.org>  Mon,  4 Dec 2006 15:20:30 +0100

linux-2.6 (2.6.18-6) unstable; urgency=low

  [ maximilian attems ]
  * Enable the new ACT modules globally. They were already set for amd64, hppa
    and mips/mipsel - needed by newer iproute2. (closes: #395882, #398172)
  * Fix msync() for LSB 3.1 compliance, backport fedora patches from 2.6.19
   - mm: tracking shared dirty pages
   - mm: balance dirty pages
   - mm: optimize the new mprotect() code a bit
   - mm: small cleanup of install_page()
   - mm: fixup do_wp_page()
   - mm: msync() cleanup (closes: #394392)
  * [amd64,i386] Enable CONFIG_USB_APPLETOUCH=m (closes: #382298)
  * Add stable release 2.6.18.3:
    - x86_64: Fix FPU corruption
    - e1000: Fix regression: garbled stats and irq allocation during swsusp
    - POWERPC: Make alignment exception always check exception table
    - usbtouchscreen: use endpoint address from endpoint descriptor
    - fix via586 irq routing for pirq 5
    - init_reap_node() initialization fix
    - CPUFREQ: Make acpi-cpufreq unsticky again.
    - SPARC64: Fix futex_atomic_cmpxchg_inatomic implementation.
    - SPARC: Fix missed bump of NR_SYSCALLS.
    - NET: __alloc_pages() failures reported due to fragmentation
    - pci: don't try to remove sysfs files before they are setup.
    - fix UFS superblock alignment issues
    - NET: Set truesize in pskb_copy
    - block: Fix bad data direction in SG_IO (closes: #394690)
    - cpqarray: fix iostat
    - cciss: fix iostat
    - Char: isicom, fix close bug
    - TCP: Don't use highmem in tcp hash size calculation.
    - S390: user readable uninitialised kernel memory, take 2.
    - correct keymapping on Powerbook built-in USB ISO keyboards
    - USB: failure in usblp's error path
    - Input: psmouse - fix attribute access on 64-bit systems
    - Fix sys_move_pages when a NULL node list is passed.
    - CIFS: report rename failure when target file is locked by Windows
    - CIFS: New POSIX locking code not setting rc properly to zero on successful
    - Patch for nvidia divide by zero error for 7600 pci-express card
      (maybe fixes 398258)
    - ipmi_si_intf.c sets bad class_mask with PCI_DEVICE_CLASS

  [ Steve Langasek ]
  * [alpha] new titan-video patch, for compatibility with TITAN and similar
    systems with non-standard VGA hose configs
  * [alpha] bugfix for srm_env module from upstream (Jan-Benedict Glaw),
    makes the module compatible with the current /proc interface so that
    reads no longer return EFAULT.  (closes: #353079)
  * Bump ABI to 3 for the msync fixes above.

  [ Martin Michlmayr ]
  * arm: Set CONFIG_BINFMT_MISC=m
  * arm/ixp4xx: Set CONFIG_ATM=m (and related modules) so CONFIG_USB_ATM has
    an effect.
  * arm/iop32x: Likewise.
  * arm/s3c2410: Unset CONFIG_PM_LEGACY.
  * arm/versatile: Fix Versatile PCI config byte accesses
  * arm/ixp4xx: Swap the disk 1 and disk 2 LED definitions so they're right.
  * mipsel/r5k-cobalt: Unset CONFIG_SCSI_SYM53C8XX_2 because the timeout is
    just too long.
  * arm/ixp4xx: Enable more V4L USB devices.

  [ dann frazier ]
  * Backport various SCTP changesets from 2.6.19, recommended by Vlad Yasevich
    (closes: #397946)
  * Add a "Scope of security support" section to README.Debian, recommended
    by Moritz Muehlenhoff

  [ Thiemo Seufer ]
  * Enable raid456 for mips/mipsel qemu kernel.

  [ dann frazier ]
  * The scope of the USR-61S2B unusual_dev entry was tightened, but too
    strictly. Loosen it to apply to additional devices with a smaller bcd.
    (closes: #396375)

  [ Sven Luther ]
  * Added support for TI ez430 development tool ID in ti_usb.
    Thanks to Oleg Verych for providing the patch.

  [ Christian T. Steigies ]
  * Added support for Atari EtherNEC, Aranym, video, keyboard, mouse, and serial
    by Michael Schmitz

  [ Bastian Blank ]
  * [i386] Reenable AVM isdn card modules. (closes: #386872)

 -- Bastian Blank <waldi@debian.org>  Tue, 21 Nov 2006 11:28:09 +0100

linux-2.6 (2.6.18-5) unstable; urgency=low

  [ maximilian attems ]
  * [s390] readd the fix for "S390: user readable uninitialised kernel memory
    (CVE-2006-5174)"
  * [s390] temporarily add patch queued for 2.6.18.3 fixing 32 bit opcodes and
    instructions.

  [ Thiemo Seufer ]
  * Fix build failure of hugetlbfs (closes: #397139).
  * Add kernel configuration for qemu's mips/mipsel emulation, thanks to
    Aurelien Jarno.

  [ Bastian Blank ]
  * Update vserver patch to 2.0.2.2-rc6.
  * Update xen parts for vserver. (closes: #397281)

  [ dann frazier ]
  * [ia64] Move to upstream version of sal-flush-fix patch, which is slightly
    different than the early version added in 2.6.18-3.

  [ Frederik Schüler ]
  * [i386] Acticate CONFIG_SX for all flavours. (closes: #391275)

  [ Steve Langasek ]
  * [alpha] new asm-subarchs patch: tell the compiler that we're
    deliberately emitting ev56 or ev6 instructions, so that this code
    will still compile without having to cripple gcc-4.1's checking of
    whether the correct instruction set is used.  Closes: #397139.

  [ Martin Michlmayr ]
  * arm/ixp4xx: Enable CONFIG_USB_ATM.
  * arm/iop32x: Enable CONFIG_PPPOE.
  * arm/iop32x: Enable CONFIG_USB_ATM.

 -- Bastian Blank <waldi@debian.org>  Wed,  8 Nov 2006 17:15:55 +0100

linux-2.6 (2.6.18-4) unstable; urgency=low

  [ Norbert Tretkowski ]
  * [alpha] Switched to gcc-4.1.

  [ Jurij Smakov ]
  * [sparc] Remove sparc64-atyfb-xl-gr.patch, it does more harm than
    good in 2.6.18.
  * [sparc] Add bugfix/sparc/compat-alloc-user-space-alignment.patch
    (thanks to David Miller) to make sure that compat_alloc_user_space()
    always returns memory aligned on a 8-byte boundary on sparc. This
    prevents a number of unaligned memory accesses, like the ones in
    sys_msgrcv() and compat_sys_msgrcv(), triggered every 5 seconds whenever
    fakeroot is running.
  * [sparc] Add bugfix/sparc/bus-id-size.patch (thanks to David Miller)
    to ensure that the size of the strings stored in the bus_id field of
    struct device never exceeds the amount of memory allocated for them
    (20 bytes). It fixes the situations in which storing longer device
    names in this field would cause corruption of adjacent memory regions.
    (closes: #394697).
  * [sparc] Add bugfix/sparc/sunblade1k-boot-fix.patch (thanks to David
    Miller) to fix a boottime crash on SunBlade1000.
  * [sparc] Add bugfix/sparc/t1k-cpu-lockup.patch (thanks to David Miller)
    to prevent soft CPU lockup on T1000 servers, which can be triggered from
    userspace, resulting in denial of service.

  [ Martin Michlmayr ]
  * arm/iop32x: Fix the interrupt of the 2nd Ethernet slot on N2100.
  * arm/iop32x: Allow USB and serial to co-exist on N2100.
  * arm/ixp4xx: Add clocksource for Intel IXP4xx platforms.
  * arm: Enable CONFIG_AUDIT=y again.
  * arm/ixp4xx: Add the IXP4xx Ethernet driver.
  * arm/ixp4xx: Build LED support into the kernel.
  * Add a driver for Fintek F75375S/SP and F75373.
  * arm/iop32x: Build F75375S/SP support in.
  * arm/iop32x: Fix the size of the RedBoot config partition.

  [ maximilian attems ]
  * Add netpoll leak fix.
  * Add upstream forcedeth swsusp support.
  * r8169: PCI ID for Corega Gigabit network card.
  * r8169: the MMIO region of the 8167 stands behin BAR#1.
  * r8169: Add upstream fix for infinite loop during hotplug.
  * Bump build-dependency on kernel-package to 10.063.
  * r8169: pull revert mac address change support.
  * bcm43xx: Add full netdev watchout timeout patch. (closes: 392065)
    Thanks Sjoerd Simons <sjoerd@spring.luon.net> for the testing.
  * Add stable release 2.6.18.2:
    - Remove not yet released, revert the included patches.
    - Keep aboves bcm43xx fix, it's more complete.
    - Watchdog: sc1200wdt - fix missing pnp_unregister_driver()
    - fix missing ifdefs in syscall classes hookup for generic targets
    - JMB 368 PATA detection
    - usbfs: private mutex for open, release, and remove
    - sound/pci/au88x0/au88x0.c: ioremap balanced with iounmap
    - x86-64: Fix C3 timer test
    - Reintroduce NODES_SPAN_OTHER_NODES for powerpc
    - ALSA: emu10k1: Fix outl() in snd_emu10k1_resume_regs()
    - IB/mthca: Use mmiowb after doorbell ring
    - SCSI: DAC960: PCI id table fixup
    - ALSA: snd_rtctimer: handle RTC interrupts with a tasklet
    - JFS: pageno needs to be long
    - SPARC64: Fix central/FHC bus handling on Ex000 systems.
    - SPARC64: Fix memory corruption in pci_4u_free_consistent().
    - SPARC64: Fix PCI memory space root resource on Hummingbird.
      (closes: #392078)
    - Fix uninitialised spinlock in via-pmu-backlight code.
    - SCSI: aic7xxx: pause sequencer before touching SBLKCTL
    - IPoIB: Rejoin all multicast groups after a port event
    - ALSA: Dereference after free in snd_hwdep_release()
    - rtc-max6902: month conversion fix
    - NET: Fix skb_segment() handling of fully linear SKBs
    - SCTP: Always linearise packet on input
    - SCSI: aic7xxx: avoid checking SBLKCTL register for certain cards
    - IPV6: fix lockup via /proc/net/ip6_flowlabel [CVE-2006-5619]
    - fix Intel RNG detection
    - ISDN: check for userspace copy faults
    - ISDN: fix drivers, by handling errors thrown by ->readstat()
    - splice: fix pipe_to_file() ->prepare_write() error path
    - ALSA: Fix bug in snd-usb-usx2y's usX2Y_pcms_lock_check()
    - ALSA: Repair snd-usb-usx2y for usb 2.6.18
    - PCI: Remove quirk_via_abnormal_poweroff
    - Bluetooth: Check if DLC is still attached to the TTY
    - vmscan: Fix temp_priority race
    - Use min of two prio settings in calculating distress for reclaim
    - __div64_32 for 31 bit. Fixes funny clock speed on hercules emulator.
      (closes: 395247)
    - DVB: fix dvb_pll_attach for mt352/zl10353 in cx88-dvb, and nxt200x
    - fuse: fix hang on SMP
    - md: Fix bug where spares don't always get rebuilt properly when they become live.
    - md: Fix calculation of ->degraded for multipath and raid10
    - knfsd: Fix race that can disable NFS server.
    - md: check bio address after mapping through partitions.
    - fill_tgid: fix task_struct leak and possible oops
    - uml: fix processor selection to exclude unsupported processors and features
    - uml: remove warnings added by previous -stable patch
    - Fix sfuzz hanging on 2.6.18
    - SERIAL: Fix resume handling bug
    - SERIAL: Fix oops when removing suspended serial port
    - sky2: MSI test race and message
    - sky2: pause parameter adjustment
    - sky2: turn off PHY IRQ on shutdown
    - sky2: accept multicast pause frames
    - sky2: GMAC pause frame
    - sky2: 88E803X transmit lockup (2.6.18)
    - tcp: cubic scaling error
    - mm: fix a race condition under SMC + COW
    - ALSA: powermac - Fix Oops when conflicting with aoa driver
    - ALSA: Fix re-use of va_list
    - posix-cpu-timers: prevent signal delivery starvation
    - NFS: nfs_lookup - don't hash dentry when optimising away the lookup
    - uml: make Uml compile on FC6 kernel headers
    - Fix potential interrupts during alternative patching
  * Backport atkbd - supress "too many keys" error message.
  * [s390] Revert temporarly 2.6.18.1 "S390: user readable uninitialised
    kernel memory (CVE-2006-5174)" fix as it causes ftfbs

  [ Sven Luther ]
  * [powerpc] Added exception alignement patch from Benjamin Herrenschmidt.

  [ Frederik Schüler ]
  * Bump ABI to 2.
  * Update vserver patch to 2.0.2.2-rc4.

  [ Thiemo Seufer ]
  * Add patches from linux-mips.org's 2.6.18-stable branch:
    - bugfix/copy-user-highpage.patch, needed for cache alias handling
      on mips/mipsel/hppa.
    - bugfix/mips/syscall-wiring.patch, fixes TLS register access, and
      n32 rt_sigqueueinfo.
    - bugfix/mips/sb1-flush-cache-data-page.patch, missing cache flush
      on SB-1.
    - bugfix/mips/trylock.patch, fix trylock implementation for R1x000
      and R3xxx.
    - bugfix/mips/smp-cpu-bringup.patch, correct initialization of
      non-contiguous CPU topology.
    - bugfix/mips/header-exports.patch, clean up userland exports of
      kernel headers.
    - bugfix/mips/sb1-interrupt-handler.patch, fix broken interrupt
      routing on SB-1.
    - bugfix/mips/cache-alias.patch, fixes #387498 for mips/mipsel.
    - bugfix/mips/ip22-zilog-console.patch, fix long delays seen with
      SGI ip22 serial console.
    - bugfix/mips/signal-handling.patch, fixes a signal handling race
      condition shown with gdb.
    - bugfix/mips/sb1-duart-tts.patch, replaces mips-sb1-duart-tts.patch,
      use standard Linux names for SB-1 consoles.
    - bugfix/mips/wait-race.patch, correct behaviour of the idle loop.
    - bugfix/mips/sgi-ioc3.patch, checksumming fix for IOC3 network
      driver.
    - features/mips/qemu-kernel.patch, support for the mips/mipsel
      machine emulated by Qemu.
    - features/mips/backtrace.patch, reimplementation of stack analysis
      and backtrace printing, useful for in-kernel debugging.
    - bugfix/mips/dec-scsi.patch, replaces mips-dec-scsi.patch, fixes DSP
      SCSI driver for DECstations.
    - bugfix/mips/dec-serial.patch, replaces mips-dec-serial.patch, fix
      serial console handling on DECstations.

 -- Frederik Schüler <fs@debian.org>  Sat,  4 Nov 2006 18:45:02 +0100

linux-2.6 (2.6.18-3) unstable; urgency=low

  [ Bastian Blank ]
  * Fix home of patch apply script.
  * Unify CPUSET option. (closes: #391931)
  * Support xen version 3.0.3-1.
  * Add AHCI suspend support.
  * Add patch to support bindmount without nodev on vserver.
  * Update fedora xen patch to changeset 36252.

  [ Steve Langasek ]
  * [alpha] restore alpha-prctl.patch, which keeps disappearing every time
    there's a kernel upgrade :/

  [ Frederik Schüler ]
  * Activate CONFIG_NET_CLS_* globaly. (Closes: #389918)
  * Make CONFIG_EFI_VARS modular on i386. (Closes: #381951)
  * Activate CONFIG_SCSI_ARCMSR on amd64, powerpc, sparc too.
  * [vserver] Activate HARDCPU and HARDCPU_IDLE.
  * [vserver] Upgrade to vs2.0.2.2-rc2.

  [ maximilian attems ]
  * [mipsel] Disable CONFIG_SECURITY_SECLVL on DECstations too.
  * Add stable release 2.6.18.1:
   - add utsrelease.h to the dontdiff file
   - V4L: copy-paste bug in videodev.c
   - block layer: elv_iosched_show should get elv_list_lock
   - NETFILTER: NAT: fix NOTRACK checksum handling
   - bcm43xx: fix regressions in 2.6.18 (Closes: #392065)
   - x86-64: Calgary IOMMU: Fix off by one when calculating register space
     location
   - ide-generic: jmicron fix
   - scx200_hrt: fix precedence bug manifesting as 27x clock in 1 MHz mode
   - invalidate_inode_pages2(): ignore page refcounts
   - rtc driver rtc-pcf8563 century bit inversed
   - fbdev: correct buffer size limit in fbmem_read_proc()
   - mm: bug in set_page_dirty_buffers
   - TCP: Fix and simplify microsecond rtt sampling
   - MD: Fix problem where hot-added drives are not resynced.
   - IPV6: Disable SG for GSO unless we have checksum
   - PKT_SCHED: cls_basic: Use unsigned int when generating handle
   - sata_mv: fix oops
   - [SPARC64]: Kill bogus check from bootmem_init().
   - IPV6: bh_lock_sock_nested on tcp_v6_rcv
   - [CPUFREQ] Fix some more CPU hotplug locking.
   - SPARC64: Fix serious bug in sched_clock() on sparc64
   - Fix VIDIOC_ENUMSTD bug
   - load_module: no BUG if module_subsys uninitialized
   - i386: fix flat mode numa on a real numa system
   - cpu to node relationship fixup: map cpu to node
   - cpu to node relationship fixup: acpi_map_cpu2node
   - backlight: fix oops in __mutex_lock_slowpath during head
     /sys/class/graphics/fb0/*
   - do not free non slab allocated per_cpu_pageset
   - rtc: lockdep fix/workaround
   - powerpc: Fix ohare IDE irq workaround on old powermacs
   - sysfs: remove duplicated dput in sysfs_update_file
   - powerpc: fix building gdb against asm/ptrace.h
   - Remove offsetof() from user-visible <linux/stddef.h>
   - Clean up exported headers on CRIS
   - Fix v850 exported headers
   - Don't advertise (or allow) headers_{install,check} where inappropriate.
   - Remove UML header export
   - Remove ARM26 header export.
   - Fix H8300 exported headers.
   - Fix m68knommu exported headers
   - Fix exported headers for SPARC, SPARC64
   - Fix 'make headers_check' on m32r
   - Fix 'make headers_check' on sh64
   - Fix 'make headers_check' on sh
   - Fix ARM 'make headers_check'
   - One line per header in Kbuild files to reduce conflicts
   - sky2 network driver device ids
   - sky2: tx pause bug fix
   - netdrvr: lp486e: fix typo
   - mv643xx_eth: fix obvious typo, which caused build breakage
   - zone_reclaim: dynamic slab reclaim
   - Fix longstanding load balancing bug in the scheduler
   - jbd: fix commit of ordered data buffers
   - ALSA: Fix initiailization of user-space controls
   - USB: Allow compile in g_ether, fix typo
   - IB/mthca: Fix lid used for sending traps
   - S390: user readable uninitialised kernel memory (CVE-2006-5174)
   - zd1211rw: ZD1211B ASIC/FWT, not jointly decoder
   - V4L: pvrusb2: Limit hor res for 24xxx devices
   - V4L: pvrusb2: Suppress compiler warning
   - V4L: pvrusb2: improve 24XXX config option description
   - V4L: pvrusb2: Solve mutex deadlock
   - DVB: cx24123: fix PLL divisor setup
   - V4L: Fix msp343xG handling regression
   - UML: Fix UML build failure
   - uml: use DEFCONFIG_LIST to avoid reading host's config
   - uml: allow using again x86/x86_64 crypto code
   - NET_SCHED: Fix fallout from dev->qdisc RCU change
  * Add backported git patch remving BSD secure level - request by the
    Debian Security Team. (closes: 389282)
  * [powerpc] Add DAC960-ipr PCI id table fixup.
  * [powerpc] Fix uninitialised spinlock in via-pmu-backlight code.
  * Fix serial_cs resume handling.
  * Fix oops when removing suspended serial port.
  * Check if DLC is still attached to the TTY.
  * Add fedora backport of i965 DRM support.

  [ Martin Michlmayr ]
  * [mips] Apply some patches from linux-mips' linux-2.6.18-stable GIT tree:
    - The o32 fstatat syscall behaves differently on 32 and 64 bit kernels
    - fstatat syscall names
    - BCM1480: Mask pending interrupts against c0_status.im.
    - Cobalt: Time runs too quickly
    - Show actual CPU information in /proc/cpuinfo
    - Workaround for bug in gcc -EB / -EL options
    - Do not use -msym32 option for modules
    - Fix O32 personality(2) call with 0xffffffff argument
    - Use compat_sys_mount

  [ dann frazier ]
  * [ia64]: Fix booting on HP cell systems, thanks to Troy Heber
    - Enable CONFIG_HUGETLBFS
    - bugfix/ia64/sal-flush-fix.patch: delay sal cache flush
  * bugfix/sky2-receive-FIFO-fix.patch: fix sky2 hangs on some chips
    Thanks to Stephen Hemminger for the patch. (Closes: #391382)
  * features/all/drivers/cciss-support-for-gt-2TB-volumes.patch:
    Add support for > 2TB volumes
  * bugfix/sym2-dont-claim-raid-devs.patch: Prevent cpqarray/sym2 conflict
    by telling sym2 not to claim raid devices. (Closes: #391384)

  [ Sven Luther ]
  * [powerpc] Added AMD74xx driver module to the powerpc64 flavour
    (Closes: #391861).

  [ Kyle McMartin ]
  * [hppa] Force CROSS_COMPILE=hppa64-linux-gnu- (closes: #389296)

 -- Bastian Blank <waldi@debian.org>  Sat, 21 Oct 2006 15:59:43 +0200

linux-2.6 (2.6.18-2) unstable; urgency=low

  [ Bastian Blank ]
  * hppa: Fix compiler dependencies. (closes: #389296)
  * Make cfq the default io scheduler.
  * Add arcmsr (Areca) driver.
  * powerpc/prep: Fix compatibility asm symlink.
  * m68k: Disable initramfs support.

  [ Kyle McMartin ]
  * hppa: Add parisc patchset.

  [ Norbert Tretkowski ]
  * [alpha] Workaround undefined symbols by setting CONFIG_SCSI=y for smp flavour.
    (closes: #369517)

  [ Christian T. Steiges ]
  * m68k: Update patches for 2.6.18.
  * m68k: Re-Add m68k-as and m68k-macro patch which allow building with current binutils.
  * m68k: disable CONFIG_AUDIT for m68k.
  * m68k/mac: add m68k-no-backlight and m68k-fbcon patch.
  * m68k/mac: enable SONIC, disable all ADB but CUDA.

  [ Jurij Smakov ]
  * Add bugfix/proc-fb-reading.patch to fix the inconsistent behaviour
    of /proc/fb. (Closes: #388815)
  * sparc: Enable vserver flavour for sparc64. (Closes: #386656)

 -- Bastian Blank <waldi@debian.org>  Fri, 29 Sep 2006 14:12:19 +0200

linux-2.6 (2.6.18-1) unstable; urgency=low

  The unpruned release

  [ Martin Michlmayr ]
  * Bump build-dependency on kernel-package to 10.054.
  * arm/iop32x: Build ext2/3 as modules.
  * arm/iop32x: Disable CONFIG_EMBEDDED.
  * mipsel/r5k-cobalt: Enable ISDN.
  * arm/footbridge: Enable the CIFS module (closes: #274808).
  * arm/nslu2: Drop flavour since this machine is supported by arm/ixp4xx.
  * arm: Make get_unaligned() work with const pointers and GCC 4.1.
  * mipsel/r5k-cobalt: Enable CONFIG_BONDING as a module.
  * arm/iop32x: Likewise.
  * arm/ixp4xx: Likewise.
  * arm: Disable CONFIG_AUDIT for now since it's broken.

  [ Sven Luther ]
  * [powerpc] Enabled the -prep flavour. (Closes: #359025)
  * [powerpc] The sisfb framebuffer device is now builtin.
  * [powerpc] Updated the powerpc serial patch. This fixes the XServe serial
    port, but at the cost powermac pcmcia serial cards support.
    Thanks go to Mark Hymers for providing the patch.
    (Closes: #364637, #375194)
  * [powerpc] Added patch to fix oldworld/quik booting.
    Thanks fo to Christian Aichinger for investigating to Benjamin
    Herrenschmidt for providing the patch. (Closes: #366620, #375035).
  * [powerpc] Fixes hvc_console caused suspsend-to-disk breakage. Thanks to
    Andrew Morton for providing the patch. (Closes: #387178)
  * [powerpc] Disabled mv643xx_eth on powerpc64 flavours, as there never was a
    Marvell Discovery northbrige for 64bit powerpc cpus.

  [ Frederik Schüler ]
  * Remove obsolete options from amd64 and i386 configs.
  * Deactivate EVBUG.
  * Make PARPORT options global.
  * [i386] Add class definition for 486 flavour.

  [ maximilian attems ]
  * Enable CONFIG_PRINTER=m for all powerpc flavours.
  * Enable the new alsa CONFIG_SND_AOA framework for powerpc.
  * Add the merged advansys pci table patch.

  [ Bastian Blank ]
  * hppa: Use gcc-4.1.
  * Only provide 16 legacy ptys.

  [ Norbert Tretkowski ]
  * [alpha] Updated configs.
  * [alpha] Disabled CONFIG_AUDIT, broken.
  * [alpha] Added vserver flavour.

 -- Bastian Blank <waldi@debian.org>  Sun, 24 Sep 2006 15:55:37 +0200

linux-2.6 (2.6.17-9) unstable; urgency=medium

  [ Bastian Blank ]
  * Update vserver patch to 2.0.2.
    - Fix possible priviledge escalation in remount code. (CVE-2006-4243)

  [ Frederik Schüler ]
  * Add stable release 2.5.17.12:
    - sky2: version 1.6.1
    - sky2: fix fiber support
    - sky2: MSI test timing
    - sky2: use dev_alloc_skb for receive buffers
    - sky2: clear status IRQ after empty
    - sky2: accept flow control
    - dm: Fix deadlock under high i/o load in raid1 setup.
    - Remove redundant up() in stop_machine()
    - Missing PCI id update for VIA IDE
    - PKTGEN: Fix oops when used with balance-tlb bonding
    - PKTGEN: Make sure skb->{nh,h} are initialized in fill_packet_ipv6() too.
    - Silent data corruption caused by XPC
    - uhci-hcd: fix list access bug
    - binfmt_elf: fix checks for bad address
    - [s390] bug in futex unqueue_me
    - fcntl(F_SETSIG) fix
    - IPV6 OOPS'er triggerable by any user
    - SCTP: Fix sctp_primitive_ABORT() call in sctp_close().
    - SPARC64: Fix X server crashes on sparc64
    - TG3: Disable TSO by default
    - dm: mirror sector offset fix
    - dm: fix block device initialisation
    - dm: add module ref counting
    - dm: fix mapped device ref counting
    - dm: add DMF_FREEING
    - dm: change minor_lock to spinlock
    - dm: move idr_pre_get
    - dm: fix idr minor allocation
    - dm snapshot: unify chunk_size
    - Have ext2 reject file handles with bad inode numbers early.
    - Allow per-route window scale limiting
    - bridge-netfilter: don't overwrite memory outside of skb
    - fix compilation error on IA64
    - Fix output framentation of paged-skbs
    - spectrum_cs: Fix firmware uploading errors
    - TEXTSEARCH: Fix Boyer Moore initialization bug
  * Add stable release 2.6.17.13:
    - lib: add idr_replace
    - pci_ids.h: add some VIA IDE identifiers
  * Remove patches merged upstream:
    - s390-kernel-futex-barrier.patch
  * Unpatch ia64-mman.h-fix.patch

 -- Bastian Blank <waldi@debian.org>  Wed, 13 Sep 2006 14:54:14 +0200

linux-2.6 (2.6.17-8) unstable; urgency=low

  [ Martin Michlmayr ]
  * arm/ixp4xx: Enable CONFIG_W1.

  [ dann frazier ]
  * sound-pci-hda-mac-mini-quirks.diff, sound-pci-hda-intel-d965.diff
    sound-pci-hda-mac-mini-intel945.diff:
    Updates to patch_sigmatel.c to add x86 mac-mini sound support
    Thanks to Matt Kraai. (closes: #384972)

  [ Kyle McMartin ]
  * hppa: Re-enable pa8800 fixing patches from James Bottomley.
    Pulled fresh from parisc-linux git tree.
  * ia64: Pull in compile-failure fix from Christian Cotte-Barrot.
    Pulled from linux-ia64 mailing list. Fix is correct.
  * hppa/alpha/mips: Fix compile-failure due to missing arch_mmap_check. Patch sent
    upstream to stable@kernel.org.

  [ dann frazier ]
  * sym2: only claim "Storage" class devices - the cpqarray driver should be
    used for 5c1510 devices in RAID mode. (closes: #380272)

  [ Bastian Blank ]
  * Backport change to allow all hypercalls for xen.

 -- Bastian Blank <waldi@debian.org>  Thu, 31 Aug 2006 12:12:51 +0200

linux-2.6 (2.6.17-7) unstable; urgency=low

  [ Martin Michlmayr ]
  * arm/iop32x: Enable CONFIG_BLK_DEV_OFFBOARD.
  * arm/iop32x: Unset CONFIG_BLK_DEV_AMD74XX since it fails on ARM
    with "Unknown symbol pci_get_legacy_ide_irq".
  * arm/iop32x: Enable a number of MD and DM modules.
  * arm/iop32x: Enable some more USB network modules.
  * mipsel/r5k-cobalt: Increase 8250 NR_UARTS and RUNTIME_UARTS to 4.
  * mipsel/r5k-cobalt: Fix MAC detection problem on Qube 2700.

  [ Bastian Blank ]
  * Update vserver patch to 2.0.2-rc29.
  * Add stable release 2.6.17.10:
    - Fix possible UDF deadlock and memory corruption (CVE-2006-4145)
    - elv_unregister: fix possible crash on module unload
    - Fix sctp privilege elevation (CVE-2006-3745)

  [ maximilian attems ]
  * Add RAM range to longclass for -bigmem. (closes: 382799)
  * Add stable release 2.6.17.9:
    - powerpc: Clear HID0 attention enable on PPC970 at boot time
    (CVE-2006-4093)
  * Add stable release 2.6.17.11:
    - Fix ipv4 routing locking bug
    - disable debugging version of write_lock()
    - PCI: fix ICH6 quirks
    - 1394: fix for recently added firewire patch that breaks things on ppc
    - Fix IFLA_ADDRESS handling
    - Fix BeFS slab corruption
    - Fix timer race in dst GC code
    - Have ext3 reject file handles with bad inode numbers early
    - Kill HASH_HIGHMEM from route cache hash sizing
    - sys_getppid oopses on debug kernel
    - IA64: local DoS with corrupted ELFs
    - tpm: interrupt clear fix
    - ulog: fix panic on SMP kernels
    - dm: BUG/OOPS fix
    - MD: Fix a potential NULL dereference in md/raid1
    - ip_tables: fix table locking in ipt_do_table
    - swsusp: Fix swap_type_of
    - sky2: phy power problem on 88e805x
    - ipx: header length validation needed

  [ Frederik Schüler ]
  * Activate CONFIG_R8169_VLAN on amd64. (closes: #383707)
  * Activate EFI boot support on i386. (closes: #381951)

  [ dann frazier ]
  * Include module.lds in headers package if it exists. (closes: #342246)
  * Add Apple MacBook product IDs to usbhid and set
    CONFIG_USB_HIDINPUT_POWERBOOK=y on i386 and amd64. (closes: #383620)

 -- Bastian Blank <waldi@debian.org>  Thu, 24 Aug 2006 15:54:51 +0000

linux-2.6 (2.6.17-6) unstable; urgency=low

  [ maximilian attems ]
  * debian/arch/i386/defines: Activate 686-bigmem flavour for enterprise
  usage.
  * Add ubuntu pci table patch for scsi drivers advansys and fdomain.

  [ Martin Michlmayr ]
  * arm/armeb: Use gcc-4.1.
  * mips/mipsel: Use gcc-4.1.
  * arm/ixp4xx: Update config based on the NSLU2 config.
  * arm/s3c2410: Unset CONFIG_DEBUG_INFO.
  * arm/iop32x: xscale: don't mis-report 80219 as an iop32x
  * arm/iop32x: Add an MTD map for IOP3xx boards
  * arm/iop32x: Add support for the Thecus N2100.
  * arm/iop32x: Add support for the GLAN Tank.
  * arm/iop32x: Add a flavour for IOP32x based machines.

  [ Bastian Blank ]
  * Shrink short descriptions.
  * Make gcc-4.1 the default compiler.
  * [powerpc]: Use gcc-4.1.
  * Move latest and transitional packages to linux-latest-2.6.

  [ Frederik Schüler ]
  * [amd64] Add smp-alternatives backport.
  * [amd64] Drop smp flavours.
  * [amd64] Merge k8 and p4 flavours into a generic one, following upstreams
    advice.
  * Activate BSD_PROCESS_ACCT_V3.
  * Add stable release 2.6.17.8:
    - ALSA: Don't reject O_RDWR at opening PCM OSS
    - Add stable branch to maintainers file
    - tty serialize flush_to_ldisc
    - S390: fix futex_atomic_cmpxchg_inatomic
    - Fix budget-av compile failure
    - cond_resched() fix
    - e1000: add forgotten PCI ID for supported device
    - ext3: avoid triggering ext3_error on bad NFS file handle
    - ext3 -nobh option causes oops
    - Fix race related problem when adding items to and svcrpc auth cache.
    - ieee1394: sbp2: enable auto spin-up for Maxtor disks
    - invalidate_bdev() speedup
    - Sparc64 quad-float emulation fix
    - VLAN state handling fix
    - Update frag_list in pskb_trim
    - UHCI: Fix handling of short last packet
    - sky2: NAPI bug
    - i2c: Fix 'ignore' module parameter handling in i2c-core
    - scx200_acb: Fix the block transactions
    - scx200_acb: Fix the state machine
    - H.323 helper: fix possible NULL-ptr dereference
    - Don't allow chmod() on the /proc/<pid>/ files
    - PCI: fix issues with extended conf space when MMCONFIG disabled because of e820

  [ Sven Luther ]
  * [powerpc] Added console=hvsi0 too to CMDLINE to the powerpc64 flavour, for
    non-virtualized IBM power machines serial console.

 -- Bastian Blank <waldi@debian.org>  Fri, 11 Aug 2006 19:58:06 +0200

linux-2.6 (2.6.17-5) unstable; urgency=low

  [ Martin Michlmayr ]
  * [arm/nslu2] Enable CONFIG_USB_EHCI_SPLIT_ISO.  Closes: #378554

  [ maximilian attems ]
  * Add stable release 2.6.17.7:
    - BLOCK: Fix bounce limit address check
    - v4l/dvb: Fix budget-av frontend detection
    - v4l/dvb: Fix CI on old KNC1 DVBC cards
    - v4l/dvb: Fix CI interface on PRO KNC1 cards
    - v4l/dvb: Backport fix to artec USB DVB devices
    - v4l/dvb: Backport the DISEQC regression fix to 2.6.17.x
    - v4l/dvb: stradis: dont export MODULE_DEVICE_TABLE
    - pnp: suppress request_irq() warning
    - generic_file_buffered_write(): handle zero-length iovec segments
    - serial 8250: sysrq deadlock fix
    - Reduce ACPI verbosity on null handle condition
    - ieee80211: TKIP requires CRC32
    - Make powernow-k7 work on SMP kernels.
    - via-velocity: the link is not correctly detected when the device starts
    - Add missing UFO initialisations
    - USB serial ftdi_sio: Prevent userspace DoS (CVE-2006-2936)
    - cdrom: fix bad cgc.buflen assignment
    - splice: fix problems with sys_tee()
    - fix fdset leakage
    - struct file leakage
    - XFS: corruption fix
    - v4l/dvb: Kconfig: fix description and dependencies for saa7115 module
    - dvb-bt8xx: fix frontend detection for DViCO FusionHDTV DVB-T Lite rev 1.2
    - IB/mthca: restore missing PCI registers after reset
    - v4l/dvb: Backport the budget driver DISEQC instability fix
    - Fix IPv4/DECnet routing rule dumping
    - pdflush: handle resume wakeups
    - x86_64: Fix modular pc speaker
    - Fix powernow-k8 SMP kernel on UP hardware bug.
    - ALSA: RME HDSP - fixed proc interface (missing {})
    - ALSA: au88x0 - Fix 64bit address of MPU401 MMIO port
    - ALSA: Fix a deadlock in snd-rtctimer
    - ALSA: Fix missing array terminators in AD1988 codec support
    - ALSA: Fix model for HP dc7600
    - ALSA: Fix mute switch on VAIO laptops with STAC7661
    - ALSA: fix the SND_FM801_TEA575X dependencies
    - ALSA: Fix undefined (missing) references in ISA MIRO sound driver
    - ALSA: Fix workaround for AD1988A rev2 codec
    - ALSA: hda-intel - Fix race in remove
    - Suppress irq handler mismatch messages in ALSA ISA drivers
    - PKT_SCHED: Fix illegal memory dereferences when dumping actions
    - PKT_SCHED: Return ENOENT if action module is unavailable
    - PKT_SCHED: Fix error handling while dumping actions
    - generic_file_buffered_write(): deadlock on vectored write
    - ethtool: oops in ethtool_set_pauseparam()
    - memory hotplug: solve config broken: undefined reference to `online_page'
  * Add budget-av-compile-fix.patch stable compile fix.
  * Enable in all configs setting SND_FM801_TEA575X SND_FM801_TEA575X_BOOL=y.

 -- Bastian Blank <waldi@debian.org>  Sat, 29 Jul 2006 13:30:06 +0200

linux-2.6 (2.6.17-4) unstable; urgency=low

  [ Bastian Blank ]
  * Add stable release 2.6.17.5:
    - Fix nasty /proc vulnerability (CVE-2006-3626)
  * Add stable release 2.6.17.6:
    - Relax /proc fix a bit
  * Set section of images to admin.

  [ dann frazier ]
  * [ia64] Drop the non-SMP flavours; they are not well maintained upstream.
    Note that the non-SMP flavours have been identical to the SMP builds
    since 2.6.13-1; this was to avoid having to drop then re-add these
    flavours if upstream resolved the issue - but that never happened.
    Note that this is a measurable performance penalty on non-SMP systems.

 -- Bastian Blank <waldi@debian.org>  Mon, 17 Jul 2006 11:08:41 +0200

linux-2.6 (2.6.17-3) unstable; urgency=low

  [ maximilian attems ]
  * Add stable release 2.6.17.2:
    - ide-io: increase timeout value to allow for slave wakeup
    - NTFS: Critical bug fix (affects MIPS and possibly others)
    - Link error when futexes are disabled on 64bit architectures
    - SCTP: Reset rtt_in_progress for the chunk when processing its sack.
    - SPARC32: Fix iommu_flush_iotlb end address
    - ETHTOOL: Fix UFO typo
    - UML: fix uptime
    - x86: compile fix for asm-i386/alternatives.h
    - bcm43xx: init fix for possible Machine Check
    - SCTP: Fix persistent slowdown in sctp when a gap ack consumes rx buffer.
    - kbuild: bugfix with initramfs
    - Input: return correct size when reading modalias attribute
    - ohci1394: Fix broken suspend/resume in ohci1394
    - idr: fix race in idr code
    - USB: Whiteheat: fix firmware spurious errors
    - libata: minor patch for ATA_DFLAG_PIO
    - SCTP: Send only 1 window update SACK per message.
    - PFKEYV2: Fix inconsistent typing in struct sadb_x_kmprivate.
    - SCTP: Limit association max_retrans setting in setsockopt.
    - SCTP: Reject sctp packets with broadcast addresses.
    - IPV6: Sum real space for RTAs.
    - IPV6 ADDRCONF: Fix default source address selection without
      CONFIG_IPV6_PRIVACY
    - IPV6: Fix source address selection.
  * Add stable release 2.6.17.3:
    - NETFILTER: SCTP conntrack: fix crash triggered by packet without chunks
    [CVE-2006-2934]
  * Deapply merged sparc32-iotlb.patch.
  * Fix README.Debian: Correct svn location, remove old boot param bswap
    reference, the asfs patch is in the Debian kernel. Remove reference to
    AMD 768 erratum 10, it was solved in 2.6.12. Add wording corrections.
  * Set CONFIG_SERIAL_8250_RN_UARTS=16 for all archs beside mips/m68k unless
    explicitly set on a specific value. (closes: 377151)
  * Add stable release 2.6.17.4:
    - fix prctl privilege escalation and suid_dumpable (CVE-2006-2451)

  [ Sven Luther ]
  * Re-enabled fs-asfs patch.

  [ Thiemo Seufer ]
  * [mips,mipsel] Fix sb1 interrupt handlers.
  * [mips,mipsel] Fix devfs-induced build failure in sb1250 serial driver.
  * [mips] SGI ip22 RTC was broken, fixed thanks to Julien Blache.
  * [mips] Fix SGI ip22 serial console, thanks to Julien Blache.

  [ Martin Michlmayr ]
  * [arm/nslu2] Enable HFS and some other filesystems.
  * [arm/nslu2] Unset CONFIG_USB_STORAGE_DEBUG.  Closes: #377853.

 -- Bastian Blank <waldi@debian.org>  Thu, 13 Jul 2006 13:14:53 +0200

linux-2.6 (2.6.17-2) unstable; urgency=low

  [ Jurij Smakov ]
  * [sparc] Switch to gcc-4.1 as it produces a working kernel,
    while gcc-4.0 does not. No ABI bump neccessary, because
    2.6.17-1 sparc binaries never made it to the archive.
  * [sparc32] Add sparc32-iotlb.patch to fix DMA errors on sparc32.

  [ Sven Luther ]
  * [powerpc] Added console=hvc0 default commandline option to powerpc64 flavour.
  * [powerpc] Fixed mkvmlinuz support, which was missing from -1. (Closes: #375645)
  * [powerpc] Added PowerBook HID support for last-gen PowerBook keyboards.
    (Closes: #307327)

  [ Martin Michlmayr ]
  * [mipsel] Fix compilation error in dz serial driver.
  * [mipsel] Update configs.
  * [mipsel] Add a build fix for the Cobalt early console support.
  * [arm/nslu2] Disable SE Linux support for now so the kernel fits into flash.

  [ Christian T. Steigies ]
  * [m68k] Update patches for 2.6.17.
  * [m68k] Add m68k-as and m68k-macro patch which allow building with current binutils.
  * [m68k] Disable all subarches but amiga and mac for official linux-images.

  [ Kyle McMartin ]
  * [hppa] Update patchset (2.6.17-pa6) from parisc-linux.org.
    Which fixes relocation errors in modules with 64-bit kernels, and
    a softlockup on non-SMP flavours with gettimeofday.

 -- Bastian Blank <waldi@debian.org>  Thu, 29 Jun 2006 18:49:35 +0200

linux-2.6 (2.6.17-1) unstable; urgency=low

  [ Frederik Schüler ]
  * New upstream release.
  * [amd64] Use gcc 4.1.
  * [amd64] Drop amd64-generic flavor. We will use amd64-k8 for the
    installer.

  [ Martin Michlmayr ]
  * [mips] Update patches for 2.6.17.
  * [arm] Update configs.
  * [armeb] Update configs.

  [ Thiemo Seufer ]
  * [mips] Fix SWARM FPU detection.
  * [mips] Update configurations.

  [ Kyle McMartin ]
  * [hppa] Set PDC_CHASSIS_WARN to y.
  * [hppa] Update patchset (2.6.17-pa2) from parisc-linux.org.
  * [hppa] Change NR_CPUS to 8 from 32 on both SMP flavours.
  * [hppa] Set PARISC_PAGE_SIZE to 4K on all platforms.

  [ Bastian Blank ]
  * [s390] Use gcc 4.1.
  * [i386] Enable REGPARM.
  * [i386] Use gcc 4.1.
  * [powerpc] Disable prep.

  [ dann frazier ]
  * [ia64] Update configs
  * [ia64] Use gcc 4.1.

  [ maximilian attems ]
  * Add stable release 2.6.17.1:
    - xt_sctp: fix endless loop caused by 0 chunk length (CVE-2006-3085)

 -- Bastian Blank <waldi@debian.org>  Thu, 22 Jun 2006 12:13:15 +0200

linux-2.6 (2.6.16+2.6.17-rc3-0experimental.1) experimental; urgency=low

  [ Frederik Schüler ]
  * New upstream release candidate.
  * Switch HZ from 1000 to 250, following upstreams default.
  * Activate CONFIG_BCM43XX_DEBUG.

  [ maximilian attems ]
  * Disable broken and known unsecure LSM modules: CONFIG_SECURITY_SECLVL,
    CONFIG_SECURITY_ROOTPLUG. Upstream plans to remove them for 2.6.18

 -- Frederik Schüler <fs@debian.org>  Sun,  7 May 2006 17:06:29 +0200

linux-2.6.16 (2.6.16-18) unstable; urgency=high

  [ Sven Luther ]
  * [powerpc] Added console=hvsi0 too to CMDLINE to the powerpc64 flavour,
    for non-virtualized IBM power machines serial console.

  [ dann frazier ]
  * fs-ext3-bad-nfs-handle.patch: avoid triggering ext3_error on bad NFS
    file handle (CVE-2006-3468)
  * cdrom-bad-cgc.buflen-assign.patch: fix buffer overflow in dvd_read_bca
  * usb-serial-ftdi_sio-dos.patch: fix userspace DoS in ftdi_sio driver

  [ Bastian Blank ]
  * Update xen patch to changeset 9762.

 -- Frederik Schüler <fs@debian.org>  Fri, 18 Aug 2006 20:29:17 +0200

linux-2.6.16 (2.6.16-17) unstable; urgency=high

  [ Martin Michlmayr ]
  * Add stable release 2.6.16.22:
    - powernow-k8 crash workaround
    - NTFS: Critical bug fix (affects MIPS and possibly others)
    - JFS: Fix multiple errors in metapage_releasepage
    - SPARC64: Fix D-cache corruption in mremap
    - SPARC64: Respect gfp_t argument to dma_alloc_coherent().
    - SPARC64: Fix missing fold at end of checksums.
    - scsi_lib.c: properly count the number of pages in scsi_req_map_sg()
    - I2O: Bugfixes to get I2O working again
    - Missed error checking for intent's filp in open_namei().
    - tmpfs: time granularity fix for [acm]time going backwards
    - USB: Whiteheat: fix firmware spurious errors
    - fs/namei.c: Call to file_permission() under a spinlock in do_lookup_path()
  * Add stable release 2.6.16.23:
    - revert PARPORT_SERIAL should depend on SERIAL_8250_PCI patch
    - NETFILTER: SCTP conntrack: fix crash triggered by packet without
      chunks (CVE-2006-2934)
  * Add stable release 2.6.16.24:
    - fix prctl privilege escalation and suid_dumpable (CVE-2006-2451)
  * Add stable release 2.6.16.25:
    - Fix nasty /proc vulnerability (CVE-2006-3626)
  * Relax /proc fix a bit (Linus Torvalds)

  * [arm/nslu2] Unset CONFIG_USB_STORAGE_DEBUG.  Closes: #377853.
  * [mips] SGI ip22 RTC was broken, fixed thanks to Julien Blache.
  * [mips] Fix SGI ip22 serial console, thanks to Julien Blache.

  [ Bastian Blank ]
  * Fix vserver patch.

 -- Bastian Blank <waldi@debian.org>  Sat, 15 Jul 2006 17:18:49 +0200

linux-2.6.16 (2.6.16-16) unstable; urgency=low

  [ Sven Luther ]
  * [powerpc] Added console=hvc0 default commandline option to powerpc64 flavour.
  * [powerpc] Now THERM_PM72 and all WINDFARMs are builtin, for better fan control.

  [ Martin Michlmayr ]
  * [arm/nslu2] Disable SE Linux support for now so the kernel fits into
    flash.  Closes: #376926.

  [ Bastian Blank ]
  * [powerpc,powerpc-miboot] Enable OpenFirmware device tree support.
    (closes: #376012)

 -- Bastian Blank <waldi@debian.org>  Sat,  8 Jul 2006 17:57:57 +0200

linux-2.6.16 (2.6.16-15) unstable; urgency=low

  [ maximilian attems ]
  * Add stable release 2.6.16.18:
    - NETFILTER: SNMP NAT: fix memory corruption (CVE-2006-2444)
  * Add stable release 2.6.16.19:
    - NETFILTER: Fix small information leak in SO_ORIGINAL_DST (CVE-2006-1343)
  * Add stable release 2.6.16.20:
    - x86_64: Don't do syscall exit tracing twice
    - Altix: correct ioc4 port order
    - Input: psmouse - fix new device detection logic
    - PowerMac: force only suspend-to-disk to be valid
    - the latest consensus libata resume fix
    - Altix: correct ioc3 port order
    - Cpuset: might sleep checking zones allowed fix
    - ohci1394, sbp2: fix "scsi_add_device failed" with PL-3507 based devices
    - sbp2: backport read_capacity workaround for iPod
    - sbp2: fix check of return value of hpsb_allocate_and_register_addrspace
    - x86_64: x86_64 add crashdump trigger points
    - ipw2200: Filter unsupported channels out in ad-hoc mode
  * Add stable release 2.6.16.21:
    - check_process_timers: fix possible lockup
    - run_posix_cpu_timers: remove a bogus BUG_ON() (CVE-2006-2445)
    - xt_sctp: fix endless loop caused by 0 chunk length (CVE-2006-3085)
    - powerpc: Fix machine check problem on 32-bit kernels (CVE-2006-2448)

  [ Christian T. Steigies ]
  * [m68k] Add mac via patch from Finn Thain.
  * [m68k] Enable INPUT_EVDEV.

  [ Martin Michlmayr ]
  * [mips/b1-bcm91250a] Enable SMP.
  * [mips] Add a compile fix for the Maxine fb.
  * [mipsel] Add a patch that let's you enable serial console on DECstation.
  * [mipsel] Add a patch to get SCSI working on DECstation.
  * [mipsel] Handle memory-mapped RTC chips properly.
  * [mipsel] Add configs for r3k-kn02 and r4k-kn04 DECstation.
  * [arm] Allow RiscPC machines to boot an initrd (tagged list fix).
  * [arm/nslu2] Enable many modules.
  * [arm] Build loop support as a module.
  * [arm] Use the generic netfilter configuration.
  * [arm/footbridge] Enable sound.

  [ Kyle McMartin ]
  * [hppa] Pulled patch from cvs to fix build of kernel/ptrace.c which needs
    {read,write}_can_lock.
  * [hppa] Disable CONFIG_DETECT_SOFTLOCKUP to fix boot on pa8800 machines.

  [ Sven Luther ]
  * [powerpc,prep] Added a new ARCH=ppc PReP flavour, currently mostly a copy
    of the -powerpc one.
  * Upgraded mkvmlinuz dependency to mkvmlinuz 21.

  [ Bastian Blank ]
  * Update vserver patch to 2.0.2-rc21.
  * Bump build-dependency on kernel-package to 10.049.

  [ Jurij Smakov ]
  * Add dcache-memory-corruption.patch to fix the mremap(), occasionally
    triggered on sparc in the form of dpkg database corruption. Affects
    sparc64, mips and generic includes. Thanks to David Miller, original
    patch is included in 2.6.17.
    Ref: http://marc.theaimsgroup.com/?l=linux-sparc&m=114920963824047&w=2
  * Add sparc32-iotlb.patch to fix the DMA errors encountered with latest
    kernels on sparc32, in particularly HyperSparcs. Thanks to Bob Breuer.
    Ref: http://marc.theaimsgroup.com/?l=linux-sparc&m=115077649707675&w=2

 -- Bastian Blank <waldi@debian.org>  Wed, 21 Jun 2006 14:09:11 +0200

linux-2.6 (2.6.16-14) unstable; urgency=low

  [ Bastian Blank ]
  * Add stable release 2.6.16.16:
    - fs/locks.c: Fix lease_init (CVE-2006-1860)
  * Make i386 xen images recommend libc6-xen.
  * Update vserver patch to 2.0.2-rc20.
  * Update xen patch to changeset 9687.

  [ Christian T. Steigies ]
  * [m68k] Add generic m68k ide fix.
  * [m68k] Add cross-compile instructions.
  * [m68k] Enable INPUT_EVDEV for yaird.
  * [m68k] sun3 general compile and scsi fixes, enable sun3 SCSI again.

  [ dann frazier ]
  * cs4281 - Fix the check of timeout in probe to deal with variable HZ.
    (closes: #361197)

  [ Norbert Tretkowski ]
  * [alpha] Readded patch to support prctl syscall, got lost when upgrading
    to 2.6.16.

  [ Frederik Schüler ]
  * Add stable release 2.6.16.17:
    - SCTP: Validate the parameter length in HB-ACK chunk (CVE-2006-1857)
    - SCTP: Respect the real chunk length when walking parameters
      (CVE-2006-1858)
    - ptrace_attach: fix possible deadlock schenario with irqs
    - Fix ptrace_attach()/ptrace_traceme()/de_thread() race
    - page migration: Fix fallback behavior for dirty pages
    - add migratepage address space op to shmem
    - Remove cond_resched in gather_stats()
    - VIA quirk fixup, additional PCI IDs
    - PCI quirk: VIA IRQ fixup should only run for VIA southbridges
    - Fix udev device creation
    - limit request_fn recursion
    - PCI: correctly allocate return buffers for osc calls
    - selinux: check for failed kmalloc in security_sid_to_context()
    - TG3: ethtool always report port is TP.
    - Netfilter: do_add_counters race, possible oops or info leak
      (CVE-2006-0039)
    - scx200_acb: Fix resource name use after free
    - smbus unhiding kills thermal management
    - fs/compat.c: fix 'if (a |= b )' typo
    - smbfs: Fix slab corruption in samba error path
    - fs/locks.c: Fix sys_flock() race
    - USB: ub oops in block_uevent
    - via-rhine: zero pad short packets on Rhine I ethernet cards
    - md: Avoid oops when attempting to fix read errors on raid10

 -- Bastian Blank <waldi@debian.org>  Mon, 22 May 2006 14:56:11 +0200

linux-2.6 (2.6.16-13) unstable; urgency=low

  [ Frederik Schüler ]
  * Add stable release 2.6.16.14:
    - smbfs chroot issue (CVE-2006-1864)

  [ Bastian Blank ]
  * Don't make headers packages depend on images.
  * Bump abiname to 2. (closes: #366291)
  * Update vserver patch to 2.0.2-rc19.
  * Update xen patch to changeset 9668.
  * Remove abi fixes.
  * Add stable release 2.6.16.15:
    - SCTP: Allow spillover of receive buffer to avoid deadlock. (CVE-2006-2275)
    - SCTP: Fix panic's when receiving fragmented SCTP control chunks. (CVE-2006-2272)
    - SCTP: Fix state table entries for chunks received in CLOSED state. (CVE-2006-2271)
    - SCTP: Prevent possible infinite recursion with multiple bundled DATA. (CVE-2006-2274)
  * Switch HZ from 1000 to 250.

  [ Christian T. Steigies ]
  * [m68k] Add patches that allow building images for atari
  * [m68k] Enable atyfb driver for atari

 -- Bastian Blank <waldi@debian.org>  Wed, 10 May 2006 18:58:44 +0200

linux-2.6 (2.6.16-12) unstable; urgency=low

  [ Bastian Blank ]
  * Add stable release 2.6.16.12:
    - dm snapshot: fix kcopyd destructor
    - x86_64: Pass -32 to the assembler when compiling the 32bit vsyscall pages
    - for_each_possible_cpu
    - Simplify proc/devices and fix early termination regression
    - sonypi: correct detection of new ICH7-based laptops
    - MIPS: Fix tx49_blast_icache32_page_indexed.
    - NET: e1000: Update truesize with the length of the packet for packet split
    - i386: fix broken FP exception handling
    - tipar oops fix
    - USB: fix array overrun in drivers/usb/serial/option.c
    - Altix snsc: duplicate kobject fix
    - Alpha: strncpy() fix
    - LSM: add missing hook to do_compat_readv_writev()
    - Fix reiserfs deadlock
    - make vm86 call audit_syscall_exit
    - fix saa7129 support in saa7127 module for pvr350 tv out
    - dm flush queue EINTR
    - get_dvb_firmware: download nxt2002 firmware from new driver location
    - cxusb-bluebird: bug-fix: power down corrupts frontend
    - x86_64: Fix a race in the free_iommu path.
    - MIPS: Use "R" constraint for cache_op.
    - MIPS: R2 build fixes for gcc < 3.4.
    - cs5535_gpio.c: call cdev_del() during module_exit to unmap kobject references and other cleanups
    - MIPS: Fix branch emulation for floating-point exceptions.
    - x86/PAE: Fix pte_clear for the >4GB RAM case
  * Add stable release 2.6.16.13:
    - NETFILTER: SCTP conntrack: fix infinite loop (CVE-2006-1527)
  * Remove merged patches.
  * Rediff xen patch.
  * Bump build-dependency on kernel-package to 10.047.

  [ Martin Michlmayr ]
  * [arm] Enable cramfs for ixp4xx and rpc.

 -- Bastian Blank <waldi@debian.org>  Thu,  4 May 2006 11:37:26 +0200

linux-2.6 (2.6.16-11) unstable; urgency=low

  * Update vserver patch to 2.0.2-rc18.
    - Limit ccaps to root inside a guest (CVE-2006-2110)
  * Conflict with known broken grub versions. (closes: #361308)
  * Enable s390 vserver image.
  * Enable xen and xen-vserver images.
  * Use localversion for kernel-package images. (closes: #365505)

 -- Bastian Blank <waldi@debian.org>  Mon,  1 May 2006 16:38:45 +0200

linux-2.6 (2.6.16-10) unstable; urgency=low

  [ Norbert Tretkowski ]
  * [alpha] Added backport of for_each_possible_cpu() to fix alpha build.
    (closes: #364206)
  * Add stable release 2.6.16.10:
    - IPC: access to unmapped vmalloc area in grow_ary()
    - Add more prevent_tail_call()
    - alim15x3: ULI M-1573 south Bridge support
    - apm: fix Armada laptops again
    - fbdev: Fix return error of fb_write
    - Fix file lookup without ref
    - m41t00: fix bitmasks when writing to chip
    - Open IPMI BT overflow
    - x86: be careful about tailcall breakage for sys_open[at] too
    - x86: don't allow tail-calls in sys_ftruncate[64]()
    - IPV6: XFRM: Fix decoding session with preceding extension header(s).
    - IPV6: XFRM: Don't use old copy of pointer after pskb_may_pull().
    - IPV6: Ensure to have hop-by-hop options in our header of &sk_buff.
    - selinux: Fix MLS compatibility off-by-one bug
    - PPC: fix oops in alsa powermac driver
    - MTD_NAND_SHARPSL and MTD_NAND_NANDSIM should be tristate's
    - i2c-i801: Fix resume when PEC is used
    - Fix hotplug race during device registration
    - Fix truesize underflow
    - efficeon-agp: Add missing memory mask
    - 3ware 9000 disable local irqs during kmap_atomic
    - 3ware: kmap_atomic() fix

  [ maximilian attems ]
  * Add stable release 2.6.16.11:
    -  Don't allow a backslash in a path component (CVE-2006-1863)

 -- Bastian Blank <waldi@debian.org>  Tue, 25 Apr 2006 13:56:19 +0200

linux-2.6 (2.6.16-9) unstable; urgency=low

  [ maximilian attems ]
  * Add stable release 2.6.16.8:
    - ip_route_input panic fix (CVE-2006-1525)
  * Add stable release 2.6.16.9:
    - i386/x86-64: Fix x87 information leak between processes (CVE-2006-1056)

  [ Bastian Blank ]
  * Update vserver patch to 2.0.2-rc17.

 -- Bastian Blank <waldi@debian.org>  Thu, 20 Apr 2006 15:37:28 +0200

linux-2.6 (2.6.16-8) unstable; urgency=low

  * Fix ABI-breakage introduced in -7. (closes: #363032)
  * Add stable release 2.6.16.6:
    - ext3: Fix missed mutex unlock
    - RLIMIT_CPU: fix handling of a zero limit
    - alpha: SMP boot fixes
    - m32r: security fix of {get, put}_user macros
    - m32r: Fix cpu_possible_map and cpu_present_map initialization for SMP kernel
    - shmat: stop mprotect from giving write permission to a readonly attachment (CVE-2006-1524)
    - powerpc: fix incorrect SA_ONSTACK behaviour for 64-bit processes
    - MPBL0010 driver sysfs permissions wide open
    - cciss: bug fix for crash when running hpacucli
    - fuse: fix oops in fuse_send_readpages()
    - Fix utime(2) in the case that no times parameter was passed in.
    - Fix buddy list race that could lead to page lru list corruptions
    - NETFILTER: Fix fragmentation issues with bridge netfilter
    - USB: remove __init from usb_console_setup
    - Fix suspend with traced tasks
    - isd200: limit to BLK_DEV_IDE
    - edac_752x needs CONFIG_HOTPLUG
    - fix non-leader exec under ptrace
    - sky2: bad memory reference on dual port cards
    - atm: clip causes unregister hang
    - powerpc: iSeries needs slb_initialize to be called
    - Fix block device symlink name
    - Incorrect signature sent on SMB Read
  * Add stable release 2.6.16.7:
    - fix MADV_REMOVE vulnerability (CVE-2006-1524 for real this time)

 -- Bastian Blank <waldi@debian.org>  Tue, 18 Apr 2006 16:22:31 +0200

linux-2.6 (2.6.16-7) unstable; urgency=low

  [ Frederik Schüler ]
  * Add stable release 2.6.16.3:
    - Keys: Fix oops when adding key to non-keyring (CVE-2006-1522)

  [ Bastian Blank ]
  * Add stable release 2.6.16.4:
    - RCU signal handling (CVE-2006-1523)

  [ Sven Luther ]
  * [powerpc] Transitioned mkvmlinuz support patch to the 2.6.16 ARCH=powerpc
    tree. PReP is broken in 2.6.16 though.

  [ maximilian attems ]
  * Add stable release 2.6.16.5:
   - x86_64: Clean up execve
   - x86_64: When user could have changed RIP always force IRET (CVE-2006-0744)
  * Disable CONFIG_SECCOMP (adds useless overhead on context-switch) -
    thanks to fs for checking abi.

  [ Christian T. Steigies ]
  * [m68k] update m68k patch and config to 2.6.16, temporarily disable atari

 -- Bastian Blank <waldi@debian.org>  Sat, 15 Apr 2006 13:56:05 +0200

linux-2.6 (2.6.16-6) unstable; urgency=medium

  [ Bastian Blank ]
  * Provide version infos in support package and don't longer rely on the
    changelog.
  * [amd64/i386] Enable cpu hotplug support.

  [ maximilian attems ]
  * Add stable release 2.6.16.2:
    - PCMCIA_SPECTRUM must select FW_LOADER
    - drivers/net/wireless/ipw2200.c: fix an array overun
    - AIRO{,_CS} <-> CRYPTO fixes
    - tlclk: fix handling of device major
    - fbcon: Fix big-endian bogosity in slow_imageblit()
    - Fix NULL pointer dereference in node_read_numastat()
    - USB: EHCI full speed ISO bugfixes
    - Mark longhaul driver as broken.
    - fib_trie.c node freeing fix
    - USB: Fix irda-usb use after use
    - sysfs: zero terminate sysfs write buffers (CVE-2006-1055)
    - USB: usbcore: usb_set_configuration oops (NULL ptr dereference)
    - pcmcia: permit single-character-identifiers
    - hostap: Fix EAPOL frame encryption
    - wrong error path in dup_fd() leading to oopses in RCU
    - {ip, nf}_conntrack_netlink: fix expectation notifier unregistration
    - isicom must select FW_LOADER
    - knfsd: Correct reserved reply space for read requests.
    - Fix module refcount leak in __set_personality()
    - sbp2: fix spinlock recursion
    - powerpc: make ISA floppies work again
    - opti9x - Fix compile without CONFIG_PNP
    - Add default entry for CTL Travel Master U553W
    - Fix the p4-clockmod N60 errata workaround.
    - kdump proc vmcore size oveflow fix

 -- Bastian Blank <waldi@debian.org>  Mon, 10 Apr 2006 16:09:51 +0200

linux-2.6 (2.6.16-5) unstable; urgency=low

  [ Bastian Blank ]
  * Provide real dependency packages for module building.
    - Add linux-headers-$version-$abiname-all and
      linux-headers-$version-$abiname-all-$arch.
  * Rename support package to linux-support-$version-$abiname.
  * Fix module package output.
  * Include .kernelrelease in headers packages. (closes: #359813)
  * Disable Cumana partition support completely. (closes: #359207)
  * Update vserver patch to 2.0.2-rc15.

  [ dann frazier ]
  * [ia64] initramfs-tools works now, no longer restrict initramfs-generators

 -- Bastian Blank <waldi@debian.org>  Mon,  3 Apr 2006 14:00:08 +0200

linux-2.6 (2.6.16-4) unstable; urgency=medium

  [ Martin Michlmayr ]
  * [arm/armeb] Update nslu2 config.
  * Add stable release 2.6.16.1:
    - Fix speedstep-smi assembly bug in speedstep_smi_ownership
    - DMI: fix DMI onboard device discovery
    - cciss: fix use-after-free in cciss_init_one
    - DM: Fix bug: BIO_RW_BARRIER requests to md/raid1 hang.
    - fix scheduler deadlock
    - proc: fix duplicate line in /proc/devices
    - rtc.h broke strace(1) builds
    - dm: bio split bvec fix
    - v9fs: assign dentry ops to negative dentries
    - i810fb_cursor(): use GFP_ATOMIC
    - NET: Ensure device name passed to SO_BINDTODEVICE is NULL terminated.
    - XFS writeout fix
    - sysfs: fix a kobject leak in sysfs_add_link on the error path
    - get_cpu_sysdev() signedness fix
    - firmware: fix BUG: in fw_realloc_buffer
    - sysfs: sysfs_remove_dir() needs to invalidate the dentry
    - TCP: Do not use inet->id of global tcp_socket when sending RST (CVE-2006-1242)
    - 2.6.xx: sata_mv: another critical fix
    - Kconfig: VIDEO_DECODER must select FW_LOADER
    - V4L/DVB (3324): Fix Samsung tuner frequency ranges
    - sata_mv: fix irq port status usage

 -- Bastian Blank <waldi@debian.org>  Tue, 28 Mar 2006 17:19:10 +0200

linux-2.6 (2.6.16-3) unstable; urgency=low

  [ Frederik Schüler ]
  * [amd64] Add asm-i386 to the linux-headers packages.

  [ Jonas Smedegaard ]
  * Tighten yaird dependency to at least 0.0.12-8 (supporting Linux
    2.6.16 uppercase hex in Kconfig and new IDE sysfs naming, and VIA
    IDE on powerpc).

  [ Martin Michlmayr ]
  * [arm/armeb] Enable CONFIG_NFSD on NSLU2 again.  Closes: #358709.
  * [arm/footbridge] CONFIG_NE2K_PCI should be a module, not built-in.
  * [arm/footbridge] Enable CONFIG_BLK_DEV_IDECD=m since the CATS can
    have a CD-ROM drive.
  * [mips/sb1*] Use ttyS rather than duart as the name for the serial
    console since the latter causes problems with debian-installer.

  [ Bastian Blank ]
  * Update vserver patch to 2.0.2-rc14.
    - Fix sendfile. (closes: #358391, #358752)

 -- Bastian Blank <waldi@debian.org>  Mon, 27 Mar 2006 16:08:20 +0200

linux-2.6 (2.6.16-2) unstable; urgency=low

  [ dann frazier ]
  * [ia64] Set unconfigured options:
      CONFIG_PNP_DEBUG=n and CONFIG_NET_SB1000=m
  * [hppa] Update config for 2.6.16

  [ Martin Michlmayr ]
  * [mips/mipsel] Put something in the generic config file because diff
    will otherwise remove the empty file, causing the build to fail.
  * [mipsel/r5k-cobalt] Set CONFIG_PACKET=y.
  * [arm] Set CONFIG_MACLIST=y for ixp4xx because nas100d needs it.

  [ Frederik Schüler ]
  * Add Maximilian Attems to uploaders list.

 -- Martin Michlmayr <tbm@cyrius.com>  Wed, 22 Mar 2006 15:15:14 +0000

linux-2.6 (2.6.16-1) unstable; urgency=low

  [ Bastian Blank ]
  * New upstream release.
  * Default to initramfs-tools 0.55 or higher on s390.

  [ maximilian attems ]
  * Default to initramfs-tools on arm and armeb.

  [ Martin Michlmayr ]
  * [mips/mipsel] Add an image for the Broadcom BCM91480B evaluation board
    (aka "BigSur").
  * [arm, armeb] Enable the netconsole module.
  * [mipsel/cobalt] Enable the netconsole module.
  * [mips] SB1: Fix interrupt disable hazard (Ralf Baechle).
  * [mips] SB1: Support for 1480 ethernet (Broadcom).
  * [mips] SB1: Support for NAPI (Tom Rix).
  * [mips] SB1: DUART support (Broadcom).
  * [mips] Work around bad code generation for <asm/io.h> (Ralf Baechle).
  * [mips] Fix VINO drivers when using a 64-bit kernel (Mikael Nousiainen).
  * [arm/armeb] Update configs for 2.6.16.
  * [mips/mipsel] Update configs for 2.6.16.
  * [arm/armeb] Enable the SMB module on NSLU2.
  * [mipsel] Enable parallel port modules for Cobalt since there are PCI
    cards that can be used in a Qube.
  * [mipsel] Enable the JFS module on Cobalt.

  [ dann frazier ]
  * [ia64] use yaird on ia64 until #357414 is fixed
  * [ia64] Update configs for 2.6.16

 -- Bastian Blank <waldi@debian.org>  Tue, 21 Mar 2006 16:12:16 +0100

linux-2.6 (2.6.15+2.6.16-rc5-0experimental.1) experimental; urgency=low

  [ Frederik Schüler ]
  * New upstream release candidate.

  [ Martin Michlmayr ]
  * Add initial mips/mipsel 2.6 kernels.
  * Important changes compared to the 2.4 kernels:
    - Drop the XXS1500 flavour since there's little interest in it.
    - Drop the LASAT flavour since these machines never went into
      production.
    - Drop the IP22 R5K (Indy, Indigo2) flavour since the IP22 R4K
      image now also works on machines with a R5K CPU.
    - Add an image for SGI IP32 (O2).
    - Rename the sb1-swarm-bn flavour to sb1-bcm91250a.
    - Enable PCI network (and other) modules on Cobalt.  Closes: #315895.
  * Add various MIPS related patches:
    - Fix iomap compilation on machines without COW.
    - Improve gettimeofday on MIPS.
    - Fix an oops on IP22 zerilog (serial console).
    - Improve IDE probing so it won't take so long on Cobalt.
    - Probe for IDE disks on SWARM.
    - Test whether there's a scache (fixes Cobalt crash).
    - Add Tulip fixes for Cobalt.
  * Fix a typo in the description of the linux-doc-* package,
    thanks Justin Pryzby.  Closes: #343424.
  * [arm] Enable nfs and nfsd modules.
  * [arm/footbride] Suggest nwutil (Netwinder utilities).

 -- Frederik Schüler <fs@debian.org>  Thu,  9 Mar 2006 14:13:17 +0000

linux-2.6 (2.6.15+2.6.16-rc4-0experimental.1) experimental; urgency=low

  [ Frederik Schüler ]
  * New upstream release.
  * Activate CONFIG_DVB_AV7110_OSD on alpha amd64 and ia64.
    Closes: #353292
  * Globally enable NAPI on all network card drivers which support it.

  [ maximilian attems ]
  * Drop fdutils from i386 and amd64 Suggests.
  * Swap lilo and grub Suggests for i386 and amd64.

  [ Jurij Smakov ]
  * Make sure that LOCALVERSION environment variable is not
    passed to a shell while invoking make-kpkg, since it
    appends it to the version string, breaking the build.
    Closes: #349472
  * [sparc32] Re-enable the building of sparc32 images.
  * [sparc64] Re-add (partial) sparc64-atyf-xl-gr.patch, since it
    was only partially applied upstream, so the problem (garbled
    screen output on SunBlade 100) is still present. Thanks to
    Luis Ortiz for pointing it out.
  * Bump the build-dep on kernel-package to 10.035, which fixes
    the problem with building documentation packages.

  [ Martin Michlmayr ]
  * [sparc] Add sys_newfstatat -> sys_fstatat64 fix from git.
  * [arm] Update configs for 2.6.16-rc3.
  * [armeb] Update configs for 2.6.16-rc3.
  * [arm/armeb] Fix compilation error on NSLU2 due to recent flash
    changes.
  * [arm/armeb] Fix a compilation error in the IXP4xx beeper support
    (Alessandro Zummo).

  [ Norbert Tretkowski ]
  * [alpha] Update arch/alpha/config* for 2.6.16-rc3.

 -- Bastian Blank <waldi@debian.org>  Fri, 24 Feb 2006 16:02:11 +0000

linux-2.6 (2.6.15-8) unstable; urgency=high

  [ maximilian attems ]
  * Add stable Release 2.6.15.5:
    - Fix deadlock in br_stp_disable_bridge
    - Fix a severe bug
    - i386: Move phys_proc_id/early intel workaround to correct function
    - ramfs: update dir mtime and ctime
    - sys_mbind sanity checking
    - Fix s390 build failure.
    - Revert skb_copy_datagram_iovec() recursion elimination.
    - s390: add #ifdef __KERNEL__ to asm-s390/setup.h
    - netfilter missing symbol has_bridge_parent
    - hugetlbfs mmap ENOMEM failure
    - IB/mthca: max_inline_data handling tweaks
    - it87: Fix oops on removal
    - hwmon it87: Probe i2c 0x2d only
    - reiserfs: disable automatic enabling of reiserfs inode attributes
    - Fix snd-usb-audio in 32-bit compat environment
    - dm: missing bdput/thaw_bdev at removal
    - dm: free minor after unlink gendisk
    - gbefb: IP32 gbefb depth change fix
    - shmdt cannot detach not-alined shm segment cleanly.
    - Address autoconfiguration does not work after device down/up cycle
    - gbefb: Set default of FB_GBE_MEM to 4 MB
    - XFS ftruncate() bug could expose stale data (CVE-2006-0554)
    - sys_signal: initialize ->sa_mask
    - do_sigaction: cleanup ->sa_mask manipulation
    - fix zap_thread's ptrace related problems
    - fix deadlock in ext2
    - cfi: init wait queue in chip struct
    - sd: fix memory corruption with broken mode page headers
    - sbp2: fix another deadlock after disconnection
    - skge: speed setting
    - skge: fix NAPI/irq race
    - skge: genesis phy initialization fix
    - skge: fix SMP race
    - x86_64: Check for bad elf entry address (CVE-2006-0741)
    - alsa: fix bogus snd_device_free() in opl3-oss.c
    - ppc32: Put cache flush routines back into .relocate_code section
    - sys32_signal() forgets to initialize ->sa_mask
    - Normal user can panic NFS client with direct I/O (CVE-2006-0555)
  * Deactivate merged duplicates: s390-klibc-buildfix.patch,
    powerpc-relocate_code.patch.
  * Add stable Release 2.6.15.6:
    - Don't reset rskq_defer_accept in reqsk_queue_alloc
    - fs/nfs/direct.c compile fix
    - mempolicy.c compile fix, make sure BITS_PER_BYTE is defined
    - [IA64] die_if_kernel() can return (CVE-2006-0742)

  [ Sven Luther ]
  * [powerpc] Disabled CONFIG_IEEE1394_SBP2_PHYS_DMA, which was broken on
    powerpc64, as it used the long deprecated bus_to_virt symbol.
    (Closes: #330225)
  * [powerpc] Fixed gettimeofday breakage causing clock drift.

 -- Bastian Blank <waldi@debian.org>  Mon,  6 Mar 2006 11:06:28 +0100

linux-2.6 (2.6.15-7) unstable; urgency=low

  [ Norbert Tretkowski ]
  * [alpha] Disabled CONFIG_ALPHA_LEGACY_START_ADDRESS for -alpha-generic and
    -alpha-smp flavours, and introduced a new -alpha-legacy flavour for MILO
    based machines, which has CONFIG_ALPHA_LEGACY_START_ADDRESS enabled.
    (closes: #352186)
  * [alpha] Added new patch to support prctl syscall. (closes: #349765)
  * [i386] Renamed kernel-image-2.6-486 to kernel-image-2.6-386, it's meant for
    transition only, and kernel-image-2.6-386 is the package name in sarge.

  [ Jurij Smakov ]
  * Bump build-dependency on kernel-package to 10.035, which is fixed
    to build the documentation packages again.
    Closes: #352000, #348332

  [ Frederik Schüler ]
  * Activate CONFIG_DVB_AV7110_OSD on alpha amd64 and ia64.
    Closes: #353292
  * Deactivate CONFIG_FB_ATY_XL_INIT on all architectures: it is broken and
    already removed in 2.6.16-rc.
    Closes: #353310

  [ Christian T. Steigies ]
  * [m68k] build in cirrusfb driver

 -- Bastian Blank <waldi@debian.org>  Tue, 21 Feb 2006 17:35:21 +0000

linux-2.6 (2.6.15-6) unstable; urgency=low

  [ Bastian Blank ]
  * Moved the mkvmlinuz support patch modification to a -1 version of the
    patch.

  [ maximilian attems ]
  * Add stable treee 2.6.15.4
    - PCMCIA=m, HOSTAP_CS=y is not a legal configuration
    - Input: iforce - do not return ENOMEM upon successful allocation
    - x86_64: Let impossible CPUs point to reference per cpu data
    - x86_64: Clear more state when ignoring empty node in SRAT parsing
    - x86_64: Dont record local apic ids when they are disabled in MADT
    - Fix keyctl usage of strnlen_user()
    - Kill compat_sys_clock_settime sign extension stub.
    - Input: grip - fix crash when accessing device
    - Input: db9 - fix possible crash with Saturn gamepads
    - Input: iforce - fix detection of USB devices
    - Fixed hardware RX checksum handling
    - SCSI: turn off ordered flush barriers
    - Input: mousedev - fix memory leak
    - seclvl settime fix
    - fix regression in xfs_buf_rele
    - md: remove slashes from disk names when creation dev names in sysfs
    - d_instantiate_unique / NFS inode leakage
    - dm-crypt: zero key before freeing it
    - bridge: netfilter races on device removal
    - bridge: fix RCU race on device removal
    - SELinux: fix size-128 slab leak
    - __cmpxchg() must really always be inlined
    - emu10k1 - Fix the confliction of 'Front' control
    - Input: sidewinder - fix an oops
  * Deactivate merged alpha-cmpxchg-inline.patch, sparc64-clock-settime.patch.

  [ Christian T. Steigies ]
  * [m68k] Add fix for m68k/buddha IDE and m68k/mac SCSI driver
  * [m68k] Patch by Peter Krummrich to stop flickering pixels with PicassoII
  * [m68k] make Amiga keyboard usable again, patch by Roman Zippel
  * [m68k] prevent wd33c93 SCSI driver from crashing the kernel, patch by Roman Zippel
  * [m68k] remove SBCs from VME descriptions (closes: #351924)

 -- Frederik Schüler <fs@debian.org>  Fri, 10 Feb 2006 15:33:21 +0000

linux-2.6 (2.6.15-5) unstable; urgency=low

  [ Martin Michlmayr ]
  * Add a fix for the input support for the ixp4xx beeper driver from
    2.6.16-rc2.
  * Add stable tree 2.6.15.3:
    - Fix extra dst release when ip_options_echo fails (CVE-2006-0454)

  [ Sven Luther ]
  * [powerpc] Removed -o root -g root option to mkvmlinuz support patch.
    (Closes: #351412)

 -- Sven Luther <luther@debian.org>  Tue,  7 Feb 2006 19:23:14 +0000

linux-2.6 (2.6.15-4) unstable; urgency=low

  [ Jurij Smakov ]
  * [sparc64] Add sparc64-clock-settime.patch to fix the incorrect
    handling of the clock_settime syscall arguments, which resulted
    in a hang when trying to set the date using 'date -s'. Patch
    by David Miller is applied upstream. Thanks to Ludovic Courtes
    and Frans Pop for reporting and testing.
    Ref: http://marc.theaimsgroup.com/?t=113861017400002&r=1&w=2

  [ Christian T. Steigies ]
  * [m68k] update m68k patch and config to 2.6.15
  * [m68k] SCSI drivers need to be built in until ramdisk generator tools
    supports loading scsi modules
  * [m68k] ISCSI and IDE-TAPE don't compile, disabled
  * [m68k] set CC_OPTIMIZE_FOR_SIZE=n
  * [m68k] added vmeints patch which fixes building for vme

  [ maximilian attems ]
  * Use initramfs-tools for ia64 - fixed klibc.
  * Add stable tree 2.6.15.2:
    - Fix double decrement of mqueue_mnt->mnt_count in sys_mq_open
    - (CVE-2005-3356)
    - Mask off GFP flags before swiotlb_alloc_coherent
    - usb-audio: don't use empty packets at start of playback
    - Make second arg to skb_reserved() signed.
    - Input: HID - fix an oops in PID initialization code
    - Fix oops in ufs_fill_super at mount time
    - Kill blk_attempt_remerge()
    - Fix i2o_scsi oops on abort
    - Fix mkiss locking bug
    - Fix timekeeping on sparc64 ultra-IIe machines
    - Someone broke reiserfs v3 mount options and this fixes it
  * Deactivate sparc64-jumping-time.patch, amd64-pppd-fix.patch incl in aboves.
  * Add s390-klibc-buildfix.patch, regression due to header file changes.

  [ Steve Langasek ]
  * [alpha] set __attribute__((always_inline)) on __cmpxchg(), to avoid
    wrong optimizations with -Os (Closes: #347556).

  [ Martin Michlmayr ]
  * Add input support for the ixp4xx beeper driver (Alessandro Zummo).
  * [arm] Add NSLU2 specific portion of ixp4xx beeper driver (Alessandro Zummo).
  * [arm/nslu2] Build PPP as a module.
  * [arm/nslu2] Enable wireless.
  * [arm/nslu2] Enable most USB modules.
  * [arm/nslu2] Enable ALSA and USB sound modules.
  * [arm/nslu2] Set 4 MB as the size of the initrd in the kernel cmd line.
  * [arm/footbridge] Set CONFIG_BLK_DEV_RAM_SIZE to 8192.
  * [armeb] Add support for big-endian ARM.
  * [armeb/nslu2] Use the nslu2 config from arm.

  [ Frederik Schüler ]
  * [amd64] Add amd64-pppd-fix.patch to fix kernel panic when using pppd.
    (Closes: #347711)
  * Add 64bit-vidiocswin-ioctl-fix.patch to fix VIDIOCSWIN ioctl on 64bit
    kernel 32bit userland setups. (Closes: #349338)

  [ Sven Luther ]
  * [powerpc] Adapted apus config file to be more modular and in sync with the
    other powerpc configs. Scsi drivers are disabled as they don't build
    cleanly though (need some esp stuff).
  * [powerpc] Default to initramfs-tools as initramfs generator, as klibc
    build is fixed now.

  [ Bastian Blank ]
  * [powerpc] Fix dependencies of image packages.

 -- maximilian attems <maks@sternwelten.at>  Wed,  1 Feb 2006 11:34:20 +0100

linux-2.6 (2.6.15-3) unstable; urgency=low

  [ Martin Michlmayr ]
  * [arm] Update configs for 2.6.15; closes: #347998.
  * [arm] Activate tmpfs.
  * [arm] Allow modules to be unloaded.
  * [arm] Enable CONFIG_INPUT_EVDEV since yaird needs this module in
    order to generate initrds.
  * [arm/footbridge] Activate IDEPCI so SL82C105 will really be
    compiled in.
  * [arm/footbridge] Activate the right network drivers (Tulip and
    NE2K).
  * [arm/footbridge] Enable more framebuffer drivers.
  * debian/patches/arm-fix-dc21285.patch: Fix compilation of DC21285
    flash driver.
  * [arm/footbridge] Enable MTD and the DC21285 flash driver.
  * [arm/footbridge] Enable RAID and LVM modules.
  * [arm/footbridge] Enable USB modules.
  * [arm/nslu2] Add an image for Network Storage Link for USB 2.0 Disk
    Drives.
  * debian/patches/arm-memory-h-page-shift.patch: Fix error "PAGE_SHIFT
    undeclared" (Rod Whitby).
  * debian/patches/mtdpart-redboot-fis-byteswap.patch: recognise a foreign
    endian RedBoot partition table (John Bowler).
  * debian/patches/maclist.patch: Add support for the maclist interface
    (John Bowler).
  * debian/patches/arm-nslu2-maclist.patch: Add NSLU2 maclist support
    (John Bowler).
  * [arm/nslu2] Activate maclist.

  [ maximilian attems ]
  * Add stable tree 2.6.15.1:
    - arch/sparc64/Kconfig: fix HUGETLB_PAGE_SIZE_64K dependencies
    - moxa serial: add proper capability check
    - fix /sys/class/net/<if>/wireless without dev->get_wireless_stats
    - Don't match tcp/udp source/destination port for IP fragments
    - Fix sys_fstat64() entry in 64-bit syscall table.
    - UFS: inode->i_sem is not released in error path
    - netlink oops fix due to incorrect error code
    - Fix onboard video on SPARC Blade 100 for 2.6.{13,14,15}
    - Fix DoS in netlink_rcv_skb() (CVE-2006-0035)
    - fix workqueue oops during cpu offline
    - Fix crash in ip_nat_pptp (CVE-2006-0036)
    - Fix another crash in ip_nat_pptp (CVE-2006-0037)
    - ppc32: Re-add embed_config.c to ml300/ep405
    - Fix ptrace/strace
    - vgacon: fix doublescan mode
    - BRIDGE: Fix faulty check in br_stp_recalculate_bridge_id()
    - skge: handle out of memory on ring changes
  * Drop merged patch:
    - sparc64-atyfb-xl-gr-final.patch

  [ Simon Horman ]
  * Fix booting on PReP machines
    (Closes: #348040)
    powerpc-relocate_code.patch

 -- Simon Horman <horms@verge.net.au>  Tue, 17 Jan 2006 18:01:17 +0900

linux-2.6 (2.6.15-2) unstable; urgency=low

  [ maximilian attems ]
  * Default to initramfs-tools as initramfs generator for amd64, hppa, i386,
    alpha and sparc. More archs will be added once klibc matures.
    (Closes: #346141, #343147, #341524, #346305)
  * Backport alsa patch for opl3 - Fix the unreleased resources.
    (Closes: #346273)
  * Readd buslogic-pci-id-table.patch.

  [ dann frazier ]
  * [ia64] Update config for 2.6.15.

  [ Frederik Schüler ]
  * Make CONFIG_IPW2100 a per-architecture option and deactivate it on all
    architectures but i386. (Closes: #344515)

  [ Sven Luther ]
  * Removed spurious file from powerpc-apus patch. (Closes: #346159)

  [ Norbert Tretkowski ]
  * Backport the generic irq framework for alpha. (closes: #339080)

  [ Bastian Blank ]
  * Remove pre-sarge conflict with hotplug.
  * Fix hppa diff to apply.
  * Make the latest packages depend on the corect version of the real images.
    (closes: #346366)

 -- Bastian Blank <waldi@debian.org>  Tue, 10 Jan 2006 16:54:21 +0100

linux-2.6 (2.6.15-1) unstable; urgency=low

  [ Sven Luther ]
  * New upstream release.
  * [powerpc] Now use ARCH=powerpc for 64bit powerpc flavours, 32bit still
    stays with ARCH=ppc for now.
  * [powerpc] Readded PReP Motorola PowerStack II Utah IDE interrupt
    (Closes: #345424)
  * [powerpc] Fixed apus patch.
  * Added make-kpkg --arch option support to gencontrol.py.
  * Added debian/bin/kconfig.ml to process config file snipplet, so we can
    preserve the pre 2.6.15 ordering of config file snipplets. Upto 2.6.15
    the kernel Kconfig magic apparently kept the later occuring config options,
    but it seems that this is no more the case. Instead of catting the config
    files together, not use the kconfig.ml script to read in the files from
    more generic to more specific, and keep only the more specific.

  [ Bastian Blank ]
  * [s390] Update configs.

  [ Kyle McMartin ]
  * [hppa] Snag latest hppa.diff from cvs.parisc-linux.org.
  * [hppa] Update configs for 2.6.15.
  * [hppa] Change parisc kernel names to something less ambiguous.

  [ dann frazier ]
  * [ia64] Update ia64 configs

  [ maximilian attems ]
  * Drop modular-ide.patch, nacked by ide upstream.  Prevents udev to load
    ide-generic and those successfull boots with initramfs-tools.
  * Disable CONFIG_USB_BANDWIDTH, causes major trouble for alsa usb cards.

  [ Norbert Tretkowski ]
  * [alpha] Removed conflict with initramfs-tools, thanks vorlon for finding
    the klibc bug!

  [ Jonas Smedegaard ]
  * Adjust short description of transitional package kernel-image-2.6-
    486 to mention 2.6 (not 2.6.12).
  * Clean duplicate Kconfig options.

  [ Frederik Schüler ]
  * Add updated version of drivers-scsi-megaraid_splitup.patch.
  * Deactivate CONFIG_IDE_TASK_IOCTL on alpha and ia64 and make it a global
    option.
  * Make CONFIG_VIDEO_SAA7134 a global option.
  * New option CONFIG_CC_OPTIMIZE_FOR_SIZE set per-arch.
  * Rename i386 368 flavour to 486.
  * Add myself to uploaders.
  * Readdition of qla2xxx drivers, as firmware license has been fixed.
  * Make CONFIG_PACKET, PACKET_MM and UNIX builtin on all architectures:
    statically linked has better performance then modules due to TLB issue.
  * clean up debian-patches dir: remove all obsolete patches:
    - alpha-compile-fix.patch: obsolete
    - amd64-int3-fix.patch: fixed since 2.6.12
    - net-ipconntrack-nat-fix.patch: merged upstream after 2.6.14 release
    - net-nf_queue-oops.patch: merged upstream after 2.6.14 release
    - qla2xxx-removed.patch: obsolete
  * Drop M386 support remains from the i386 386 flavour: built with M486
    from now on.

  [ Martin Michlmayr ]
  * [arm] Don't define "compiler" since GCC 4.x is the default now anyway.
  * [arm] Add descriptions for "class" and "longclass".
  * [arm] Compile CONFIG_BLK_DEV_SL82C105 support into the kernel on
    Footbridge.
  * [arm] Compile ext3 support into the kernel on Footbridge.
  * [arm] Turn on CONFIG_SERIAL_8250 support on Footbridge.

  [ Jurij Smakov ]
  * [sparc] Correct the patch for the atyfb framebuffer driver
    (sparc64-atyfb-xl-gr.patch) to finally fix the console and X
    image defects on Blade 100/150. The new patch is named
    sparc64-atyfb-xl-gr-final.patch to avoid the confusion.
    Thanks to Luis F. Ortiz for fixing the patch and Luigi Gangitano
    for testing it out.
  * Drop tty-locking-fixes9.patch, which was preventing the oops during
    shutdown on some sparc machines with serial console. Proper fix has
    been incorporated upstream.

  [ Simon Horman ]
  * Enable MKISS globally (closes: #340215)
  * Add recommends libc6-i686 to 686 and k7 image packages
    (closes: #278729)
  * Enable OBSOLETE_OSS_USB_DRIVER and USB_AUDIO
    as alsa snd-usb-audio still isn't quite there.
    I expect this to be re-disabled at some stage,
    possibly soon if it proves to be a source of bugs.
    (closes: #340388)

 -- Sven Luther <luther@debian.org>  Tue,  3 Jan 2006 06:48:07 +0000

linux-2.6 (2.6.14-7) unstable; urgency=low

  [ maximilian attems ]
  * Add stable tree 2.6.14.5 fixes:
    - setting ACLs on readonly mounted NFS filesystems (CVE-2005-3623)
    - Fix bridge-nf ipv6 length check
    - Perform SA switchover immediately.
    - Input: fix an OOPS in HID driver
    - Fix hardware checksum modification
    - kernel/params.c: fix sysfs access with CONFIG_MODULES=n
    - Fix RTNLGRP definitions in rtnetlink.h
    - Fix CTA_PROTO_NUM attribute size in ctnetlink
    - Fix unbalanced read_unlock_bh in ctnetlink
    - Fix NAT init order
    - Fix incorrect dependency for IP6_NF_TARGET_NFQUEUE
    - dpt_i2o fix for deadlock condition
    - SCSI: fix transfer direction in sd (kernel panic when ejecting iPod)
    - SCSI: fix transfer direction in scsi_lib and st
    - Fix hardware rx csum errors
    - Fix route lifetime.
    - apci: fix NULL deref in video/lcd/brightness
  * Disable CONFIG_USB_BANDWIDTH, causes major trouble on alsa usb cards.
    (Closes: #344939)

 -- maximilian attems <maks@sternwelten.at>  Tue, 27 Dec 2005 20:50:28 +0100

linux-2.6 (2.6.14-6) unstable; urgency=low

  [ Kyle McMartin ]
  * Change parisc kernel names to something less ambiguous.

  [ maximilian attems ]
  * Drop modular-ide.patch, nacked by ide upstream.  Prevents udev to load
    ide-generic and those successfull boots with initramfs-tools.
  * Add stable tree 2.6.14.4 with the following fixes:
    - drivers/scsi/dpt_i2o.c: fix a user-after-free
    - drivers/message/i2o/pci.c: fix a use-after-free
    - drivers/infiniband/core/mad.c: fix a use-after-free
    - DVB: BUDGET CI card depends on STV0297 demodulator
    - setkeys needs root
    - Fix listxattr() for generic security attributes
    - AGPGART: Fix serverworks TLB flush.
    - Fix crash when ptrace poking hugepage areas
    - I8K: fix /proc reporting of blank service tags
    - i82365: release all resources if no devices are found
    - bonding: fix feature consolidation
    - libata: locking rewrite (== fix)
    - cciss: bug fix for BIG_PASS_THRU
    - ALSA: nm256: reset workaround for Latitude CSx
    - cciss: bug fix for hpacucli
    - V4L/DVB: Fix analog NTSC for Thomson DTT 761X hybrid tuner
    - BRIDGE: recompute features when adding a new device
    - 32bit integer overflow in invalidate_inode_pages2()
    - USB: Adapt microtek driver to new scsi features
    - ide-floppy: software eject not working with LS-120 drive
    - Add try_to_freeze to kauditd
    - V4L/DVB (3135) Fix tuner init for Pinnacle PCTV Stereo
    - NETLINK: Fix processing of fib_lookup netlink messages
    - ACPI: fix HP nx8220 boot hang regression

  [ Norbert Tretkowski ]
  * [alpha] Removed conflict with initramfs-tools, thanks vorlon for finding
    the klibc bug!

  [ Frederik Schüler ]
  * Add updated drivers-scsi-megaraid_splitup.patch. (Closes: #317258)
  * Add ppc64-thermal-overtemp.patch to fix a thermal control bug in G5
    machines. (Closes: #343980)
  * Unpatch the following patches which are included in 2.6.14.4:
    - setkeys-needs-root-1.patch
    - setkeys-needs-root-2.patch
    - mm-invalidate_inode_pages2-overflow.patch
    - net-bonding-consolidation-fix.patch

 -- Frederik Schüler <fs@debian.org>  Tue, 20 Dec 2005 18:50:41 +0000

linux-2.6 (2.6.14-5) unstable; urgency=low

  [ dann frazier ]
  * ia64-new-assembler-fix.patch
    Fix ia64 builds with newer assembler (Closes: #341257)

  [ Sven Luther ]
  * [powerpc] incremented ramdisk size to 24576 from 8192, needed by the
    graphical installer, maybe we can bring this to 16384 later.

  [ Simon Horman ]
  * Add recommends libc6-i686 to 686 and k7 image packages
    (closes: #278729)
  * Enable OBSOLETE_OSS_USB_DRIVER and USB_AUDIO
    as alsa snd-usb-audio still isn't quite there.
    I expect this to be re-disabled at some stage,
    possibly soon if it proves to be a source of bugs.
    (closes: #340388)

  [ dann frazier ]
  * buslogic-pci-id-table.patch
    add a pci device id table to fix initramfs-tools discovery.
    (closes #342057)
  * fix feature consolidation in bonding driver.  (closes #340068)

 -- dann frazier <dannf@debian.org>  Thu,  8 Dec 2005 10:59:31 -0700

linux-2.6 (2.6.14-4) unstable; urgency=low

  [ dann frazier ]
  * setkeys-needs-root-1.patch, setkeys-needs-root-2.patch:
    [SECURITY] Require root privilege to write the current
    function key string entry of other user's terminals.
    See CVE-2005-3257 (Closes: #334113)

  [ Simon Horman ]
  * Enable MKISS globally (closes: #340215)
  * mm-invalidate_inode_pages2-overflow.patch
    [SECURITY] 32bit integer overflow in invalidate_inode_pages2() (local DoS)
  * ctnetlink-check-if-protoinfo-is-present.patch
    [SECURITY] ctnetlink: check if protoinfo is present (local DoS)
  * ctnetlink-fix-oops-when-no-icmp-id-info-in-message.patch
    [SECURITY] ctnetlink: Fix oops when no ICMP ID info in message (local DoS)

  [ Sven Luther ]
  * Re-added powerpc/apus patch, now that Roman Zippel merged it in.
  * Let's create asm-(ppc|ppc64) -> asm-powerpc symlink farm.  (Closes: #340571)

  [ maximilian attems ]
  * Add 2.6.14.3 patch - features changelog:
    - isdn/hardware/eicon/os_4bri.c: correct the xdiLoadFile() signature
    - x86_64/i386: Compute correct MTRR mask on early Noconas
    - PPTP helper: Fix endianness bug in GRE key / CallID NAT
    - nf_queue: Fix Ooops when no queue handler registered
    - ctnetlink: check if protoinfo is present
    - ip_conntrack: fix ftp/irc/tftp helpers on ports >= 32768
    - VFS: Fix memory leak with file leases
    - hwmon: Fix lm78 VID conversion
    - hwmon: Fix missing it87 fan div init
    - ppc64 memory model depends on NUMA
    - Generic HDLC WAN drivers - disable netif_carrier_off()
    - ctnetlink: Fix oops when no ICMP ID info in message
    - Don't auto-reap traced children
    - packet writing oops fix
    - PPTP helper: fix PNS-PAC expectation call id
    - NAT: Fix module refcount dropping too far
    - Fix soft lockup with ALSA rtc-timer
    - Fix calculation of AH length during filling ancillary data.
    - ip_conntrack TCP: Accept SYN+PUSH like SYN
    - refcount leak of proto when ctnetlink dumping tuple
    - Fix memory management error during setting up new advapi sockopts.
    - Fix sending extension headers before and including routing header.
    - hwmon: Fix missing boundary check when setting W83627THF in0 limits
  * Remove ctnetlink-check-if-protoinfo-is-present.patch,
    net-nf_queue-oops.patch - already included in 2.6.14.3.

  [ Frederik Schüler ]
  * Make CONFIG_PACKET, PACKET_MM and UNIX builtin on all architectures:
    statically linked has better performance then modules due to TLB issue.
  * Add myself to uploaders.

 -- Frederik Schüler <fs@debian.org>  Sat, 26 Nov 2005 13:18:41 +0100

linux-2.6 (2.6.14-3) unstable; urgency=low

  [ Norbert Tretkowski ]
  * [alpha] Switch to gcc 4.0.
  * [alpha] Conflict with initramfs-tools, klibc is broken on alpha.
  * [alpha] Enabled CONFIG_KOBJECT_UEVENT in arch/alphaconfig to fix trouble
    with latest udev, thanks to Uwe Schindler for reporting. (closes: #338911)
  * Bumped ABI revision:
    + ABI changes on sparc and alpha because of compiler switch.
    + 2.6.14.1 changes ABI of procfs.

  [ Sven Luther ]
  * Set default TCP congestion algorithm to NewReno + BIC (Closes: #337089)

  [ maximilian attems ]
  * Reenable CONFIG_SOFTWARE_SUSPEND on i386 and ppc, resume=/dev/<other device>
    must be set by boot loader. (Closes: #267600)
  * Set CONFIG_USB_SUSPEND on i386. Usefull for suspend to ram and apm suspend.
  * Add 2.6.14.1 patch:
    - Al Viro: CVE-2005-2709 sysctl unregistration oops
  * Add 2.6.14.2 patch:
    - airo.c/airo_cs.c: correct prototypes
    - fix XFS_QUOTA for modular XFS (closes: #337072)
    - USB: always export interface information for modalias
    - NET: Fix zero-size datagram reception
    - fix alpha breakage
    - Oops on suspend after on-the-fly switch to anticipatory i/o scheduler
    - ipvs: fix connection leak if expire_nodest_conn=1
    - Fix ptrace self-attach rule
    - fix signal->live leak in copy_process()
    - fix de_thread() vs send_group_sigqueue() race
    - prism54 : Fix frame length
    - tcp: BIC max increment too large
  * Remove alpha compile fix as contained in 2.6.14.2
  * Readd CONFIG_XFS_QUOTA=y.
  * Disable ACPI cutoff year on i386, was set to 2001.
    No need for acpi=force on boot.

  [ Jurij Smakov ]
  * Fix the install-image script to correctly include all the necessary
    stuff in scripts. (Closes: #336424)
  * Enable CONFIG_SND_ALI5451 on sparc.
  * Switch sparc to gcc-4.0. Thanks to Norbert for making sure it successfully
    builds a working kernel now.
  * Apply patch to fix ATI framebuffer output corruption on SunBlade 100
    (sparc64-atyfb-xl-gr.patch). Thanks to Luigi Gangitano. (Closes: #321200)
  * Disable CONFIG_PARPORT_PC_FIFO on sparc, since it causes a hang whenever
    something is sent to the parallel port device. Thanks to Attilla
    (boera at rdslink.ro) for pointing that out.

  [ Simon Horman ]
  * [386, AMD64] Set CONFIG_FRAMEBUFFER_CONSOLE=y instead of m.
    As vesadb now built into the kernel, after finally dropping the
    debian-specific patch to make it modular, make fbcons builtin too, else
    all sorts of weird stuff happens which is hard for the inird builders to
    automatically compenste for. (Closes: #336450)
  * Redisable CONFIG_SOFTWARE_SUSPEND on ppc/miboot as it required
    CONFIG_PM to compile.
  * [NETFILTER] nf_queue: Fix Ooops when no queue handler registered
    This is a regression introduced in 2.6.14.
    net-nf_queue-oops.patch. (Closes: #337713)
  * Make manuals with defconfig, as is required for kernel-package 10.008

  [ dann frazier ]
  * net-ipconntrack-nat-fix.patch - fix compilation of
    ip_conntrack_helper_pptp.c when NAT is disabled. (Closes: #336431)

  [ Christian T. Steigies ]
  * update m68k.diff to 2.6.14
  * add m68k-*vme* patches
  * disable macsonic driver until the dma patch is fixed
  * disable IEEE80211 drivers for all of m68k

  [ Frederik Schüler ]
  * activate CONFIG_SECURITY_NETWORK to fix SElinux operation.
    (Closes: #338543)

 -- Norbert Tretkowski <nobse@debian.org>  Mon, 14 Nov 2005 10:23:05 +0100

linux-2.6 (2.6.14-2) unstable; urgency=low

  [ Simon Horman ]
  * [SECURITY] Avoid 'names_cache' memory leak with CONFIG_AUDITSYSCALL
    This fix, included as part of the 2.6.13.4 patch in
    2.6.13+2.6.14-rc4-0experimental.1 is CVE-2005-3181
  * Fix genearation of .extraversion, again (closes: #333842)
  * Add missing kernel-arch and kernel-header-dirs to defines
    so headers get included. (closes: #336521)
    N.B: I only filled in arches where other's hadn't done so alread.
         Please fix if its wrong.
  * Allow powerpc64 to compile with AUDIT enabled but
    AUDITSYSCALL disabled. powerpc64-audit_sysctl-build.patch

  [ dann frazier ]
  * Update hppa.diff to 2.6.14-pa0

  [ Norbert Tretkowski ]
  * [alpha] New patch to include compiler.h in barrier.h, barrier() is used in
    non-SMP case.
  * [alpha] Added kernel-header-dirs and kernel-arch to debian/arch/alpha/defines
    to include asm-alpha in linux-headers package.
  * Added myself to Uploaders.

  [ Frederik Schüler ]
  * [amd64] use DISCONTIGMEM instead of SPARSEMEM on amd64-k8-smp flavour to
    fix bootup kernel panic.
  * [amd64] include asm-x86_64 in linux-headers package.
  * Deactivate AUDITSYSCALL globally, it slows down the kernel and is not
    needed for selinux at all.

 -- Simon Horman <horms@debian.org>  Tue,  1 Nov 2005 15:27:40 +0900

linux-2.6 (2.6.14-1) unstable; urgency=low

  [ Sven Luther ]
  * New upstream release.

  [ Norbert Tretkowski ]
  * [alpha] Update arch/alpha/config* for 2.6.14.

  [ Simon Horman ]
  * Fix misformatting of long description of
    linux-patch-debian-linux-patch-debian-X.Y.Z.
    templates/control.main.in
    (closes: #335088)
  * Make sure version is seeded in apply and unapply scripts.
    Actually changed in some earlier, post 2.6.12, release,
    but the changelog seems to be missing.
    (closes: #324583)

  [ dann frazier ]
  * [ia64] Disable the CONFIG_IA64_SGI_SN_XP module.  This forces
    CONFIG_GENERIC_ALLOCATOR and CONFIG_IA64_UNCACHED_ALLOCATOR to y, which
    appears to break on zx1 systems.

 -- Simon Horman <horms@debian.org>  Fri, 28 Oct 2005 16:26:03 +0900

linux-2.6 (2.6.13+2.6.14-rc5-0experimental.1) experimental; urgency=low

  [ Sven Luther ]
  * Upgraded to 2.6.14-rc5.

  [ Jonas Smedegaard ]
  * Quote variables in debian/rules.real and postinstall (making it
    safer to run with weird characters in path of build environment).

  [ Bastian Blank ]
  * Add some missing files from scripts to headers packages.
  * Add new patch powerpc-build-links.patch: Emit relative symlinks in
    arch/ppc{,64}/include.
  * Include arch/*/include into headers package.

 -- Sven Luther <luther@debian.org>  Tue, 25 Oct 2005 03:56:11 +0000

linux-2.6 (2.6.13+2.6.14-rc4-0experimental.1) experimental; urgency=low

  [ Sven Luther ]
  * Upgraded to 2.6.14-rc4.

  [ Simon Horman ]
  * Fix genearation of .extraversion (closes: #333842)

  [ dann frazier ]
  * Enhance the linux-source description to explain the types of patches
    Debian adds to it.  (closes: #258043)
  * Correct linux-patch-debian description.  It replaces the
    kernel-patch-debian packages, not the kernel-source packages.

  [ Jonas Smedegaard ]
  * Fix building from within a very long dir (all patches was applied at
    once - exhausting shell commandline, now applied one by one).
  * Add Simon Horman, Sven Luther and myself as Uploaders.

  [ Bastian Blank ]
  * Use list of revisions in patch scripts.
  * Use correct names for tarball and scripts.

  [ Jurij Smakov ]
  * [i386] Set the CONFIG_HPET_EMULATE_RTC option to make the clock
    work properly on certain Dell machines. This required setting the
    CONFIG_RTC option to 'y' instead of 'm'. (closes: #309909)
    [i386] Enable VIDEO_CX88 and VIDEO_CX88_DVB (both set to 'm') by
    popular demand. (closes: #330916)

  [ Norbert Tretkowski ]
  * [alpha] Update arch/alpha/config for 2.6.13.

  [ Kyle McMartin ]
  * [hppa] Oops. Fix linux-headers not including asm-parisc by adding
    headers_dirs = parisc to Makefile.inc.

  [ maximilian attems ]
  * Set CONFIG_FB_VESA=y for i386 and amd64 configs. (closes: #333003)

  [ Sven Luther ]
  * [powerpc] Fixed apus build, now use mkvmlinuz too to generate the vmlinuz
    kernel.
  * Fixed control.image.in to depend on :
      initramfs-tools | yaird | linux-ramdisk-tool
    where linux-ramdisk-tools is the virtual package provided by all
    initrd/initramfs generating tools.

  [ Frederik Schüler ]
  * deactivate FB_RIVA on all architectures.
  * deactivate BLK_DEV_IDESCSI on all architectures.
  * Added patch-2.6.13.4:
    - [SECURITY] key: plug request_key_auth memleak
      See CAN-2005-3119
    - [SECURITY] Fix drm 'debug' sysfs permissions
      See CAN-2005-3179
    - [SECURITY] Avoid 'names_cache' memory leak with CONFIG_AUDITSYSCALL
    - [SPARC64] Fix userland FPU state corruption.
    - BIC coding bug in Linux 2.6.13
    - [SECURITY] orinoco: Information leakage due to incorrect padding
      See CAN-2005-3180
    - ieee1394/sbp2: fixes for hot-unplug and module unloading

  [ Christian T. Steigies ]
  * disable CONFIG_EXT2_FS_XIP for m68k like on all(?) other arches
  * deactivate OKTAGON_SCSI for amiga/m68k until it can be compiled again
  * deactivate CONFIG_KEYBOARD_HIL_OLD, CONFIG_KEYBOARD_HIL, CONFIG_MOUSE_HIL,
    CONFIG_HIL_MLC, and CONFIG_HP_SDC for hp/m68k
  * update m68k.diff for 2.6.13
  * split out patches that do not intefere with other arches to
    patches-debian/m68k-*

 -- Bastian Blank <waldi@debian.org>  Fri, 21 Oct 2005 12:17:47 +0000

linux-2.6 (2.6.13-1) experimental; urgency=low

  * New upstream release "git booost":
    - new arch xtensa
    - kexec/kdump
    - execute-in-place
    - inotify (closes: #304387)
    - time-sharing cfq I/O scheduler
    - manual driver binding
    - voluntary preemption
    - user-space I/O initiation for InfiniBand
    - new speedy DES (crypto) implementation
    - uml "almost-skas" mode support
    - 250 HZ default (closes: #320366)
    - fixes all over (alsa, archs, ide, input, ntfs, scsi, swsusp, usb, ..)
    - orinoco driver updates (closes: #291684)
    - md, dm updates (closes: #317787)

  [ Frederik Schüler ]
  * [amd64] Added class and longclass descriptions for amd64 flavours.
  * [amd64] add amd64-tlb-flush-sigsegv-fix.patch: disable tlb flush
    filtering on smp systems to workaround processor errata.
  * backport kernel-api-documentation-generation-fix.diff from git to fix
    documentation build.
  * Added patch-2.6.13.1:
    - raw_sendmsg DoS (CAN-2005-2492)
    - 32bit sendmsg() flaw (CAN-2005-2490)
    - Reassembly trim not clearing CHECKSUM_HW
    - Use SA_SHIRQ in sparc specific code.
    - Fix boundary check in standard multi-block cipher processors
    - 2.6.13 breaks libpcap (and tcpdump)
    - x86: pci_assign_unassigned_resources() update
    - Fix PCI ROM mapping
    - aacraid: 2.6.13 aacraid bad BUG_ON fix
    - Kconfig: saa7134-dvb must select tda1004x

  [ Simon Horman ]
  * Disable BSDv3 accounting on hppa and alpha, it was already
    disabled on all other architectures. Also unify BSD accounting
    config into top level config, rather than per flavour configs.
  * [SECURITY] The seq_file memory leak fix included in 2.6.12-6
    as part of upstream's 2.6.12.6 patchset is now CAN-2005-2800.

  [ Jurij Smakov, Simon Horman ]
  * Ensure that only one kernel-manual/linux-manual package can
    be installed at a time to avoid file conflicts. (closes: #320042)

  [ Bastian Blank ]
  * Move audit, preempt and security settings to core config file.
  * Fix powerpc configuration.
  * Add debian version information to kernel version string.
  * Drop coreutils | fileutils dependencies.
  * Drop modular-vesafb patch. (closes: #222374, #289810)

  [ Christian T. Steigies ]
  * update m68k.diff for linux-2.6.13
  * add m68k-42_dma.patch and m68k-sonic.patch that will be in upstream 2.6.14
    (which makes sun3 build fail, needs fixing)

  [ maximilian attems ]
  * Drop drivers-add-scsi_changer.patch (merged)
  * Drop drivers-ide-dma-blacklist-toshiba.patch (merged)
  * Drop drivers-ide-__devinit.patch (merged)
  * Added patch-2.6.13.2:
    - USB: ftdi_sio: custom baud rate fix
    - Fix up more strange byte writes to the PCI_ROM_ADDRESS config word
    - Fix MPOL_F_VERIFY
    - jfs: jfs_delete_inode must call clear_inode
    - Fix DHCP + MASQUERADE problem
    - Sun HME: enable and map PCI ROM properly
    - Sun GEM ethernet: enable and map PCI ROM properly
    - hpt366: write the full 4 bytes of ROM address, not just low 1 byte
    - forcedeth: Initialize link settings in every nv_open()
    - Lost sockfd_put() in routing_ioctl()
    - lost fput in 32bit ioctl on x86-64
  * Added patch-2.6.13.3:
    - Fix fs/exec.c:788 (de_thread()) BUG_ON
    - Don't over-clamp window in tcp_clamp_window()
    - fix IPv6 per-socket multicast filtering in exact-match case
    - yenta oops fix
    - ipvs: ip_vs_ftp breaks connections using persistence
    - uml - Fix x86_64 page leak
    - skge: set mac address oops with bonding
    - tcp: set default congestion control correctly for incoming connections

  [ Sven Luther ]
  * [powerpc] Added hotplug support to the mv643xx_eth driver :
      powerpc-mv643xx-hotplug-support.patch
    thanks go to Nicolas Det for providing the patch.
  * [powerpc] Modified a couple of configuration options for the powerpc64
    flavour, fixes and enhances Apple G5 support (Closes: #323724, #328324)
  * [powerpc] Added powerpc-miboot flavour to use exclusively with oldworld
    powermac miboot floppies for debian-installer.
  * [powerpc] Checked upgraded version of the apus patches, separated them in
    a part which is safe to apply, and one which needs checking, and is thus
    not applied yet.

  [ Kyle McMartin ]
  * [hppa] Update hppa.diff to 2.6.13-pa4.
  * [hppa] Add space register fix to pacache.S to hppa.diff.

  [ dann frazier ]
  * Add a note to README.Debian that explains where users can find the .config
    files used to generate the linux-image packages.  Closes: #316809
  * [ia64] Workaround #325070 until upstream works out an acceptable solution.
    This bug breaks module loading on non-SMP ia64 kernels.  The workaround
    is to temporarily use an SMP config for the non-SMP kernels.  (Note that
    John Wright is running benchmarks to determine the overhead of running
    an SMP kernel on UP systems to help decide if this should be a
    permanent change).
  * [ia64] Update arch/ia64/config for 2.6.13

 -- Simon Horman <horms@debian.org>  Thu,  6 Oct 2005 15:45:21 +0900

linux-2.6 (2.6.12-6) unstable; urgency=high

  [ Andres Salomon, Bastian Blank ]
  * Change ATM and Classical-IP-over-ATM to be modular, instead of being
    statically included. (closes: #323143)

  [ Sven Luther ]
  * [powerpc] powerpc-pmac-sound-check.patch: Added pmac-sound sanity check.
  * [powerpc] powerpc-apus.patch:
    Added preliminary apus patch to package, not applied to kernel tree yet.

  [ Simon Horman ]
  * Unset CC_OPTIMIZE_FOR_SIZE in i386 config,
    it breaks iproute's (and other netlink users) ability
    to set routes. (closes: #322723)
  * Added 2.6.12.6
    - [SECURITY: CAN-2005-2555] Restrict socket policy loading to
      CAP_NET_ADMIN.
    - [SECURITY] Fix DST leak in icmp_push_reply().  Possible remote
      DoS?
    - [SECURITY] NPTL signal delivery deadlock fix; possible local
      DoS.
    - fix gl_skb/skb type error in genelink driver in usbnet
    - [SECURITY] fix a memory leak in devices seq_file implementation;
      local DoS.
    - [SECURITY] Fix SKB leak in ip6_input_finish(); local DoS.

  [ Andres Salomon ]
  * [hppa] enable discontiguous memory support for 32bit hppa images, so
    they build.

 -- Andres Salomon <dilinger@debian.org>  Tue, 06 Sep 2005 10:14:35 -0400

linux-2.6 (2.6.12-5) unstable; urgency=low

  * Change ARM to use GCC 3.3 to avoid FTBFS errors with GCC 4
   (dann frazier)

  * Remove spurious double quote character from ia64 package descriptions.
    (dann frazier)

  * Add transitional meta packages (kernel-image-2.6-*) for ia64.
    (dann frazier)

  * Change fuzz factor to 1, stricter patch appliance. (Maximilian Attems)

  * Enabled CONFIG_THERM_PM72 on powerpc64 flavour. (Sven Luther)

 -- Bastian Blank <waldi@debian.org>  Tue, 16 Aug 2005 21:43:31 +0200

linux-2.6 (2.6.12-4) unstable; urgency=low

  * Supply correct subarch values for the powerpc images.

 -- Bastian Blank <waldi@debian.org>  Mon, 15 Aug 2005 21:06:18 +0200

linux-2.6 (2.6.12-3) unstable; urgency=low

  * Added reference to old kernel-* package names to make
    transition a little more obvious to end users.
    A Dan Jacobson special. (Simon Horman) Closes: #321167

  * By the time this makes it into the archive, it will
    be handling kernel-image-2.6-* packages. (Simon Horman)
    Closes: #321867

  * Link palinfo statically on ia64. (dann frazier) (Closes: #321885)

  * [hppa] :
    - Add hppa arch specific patch.
    - Build-Depend on binutils-hppa64 and gcc-4.0-hppa64.
    (Kyle McMartin)

  * Fix permissions in source tarball. (Bastian Blank) (Closes: #322409)

  * Enable the CONFIG_IP_ADVANCED_ROUTER and related options on
    sparc64 to sync with other architectures. (Jurij Smakov)
    Closes: #321236

  * Include all executables as well as *.sh and *.pl files found in
    scripts directory in the headers package. (Bastian Blank)
    Closes: #322612, #322680, #322765

  * Include m68k headers into the arch-common headers package on
    powerpc and make sure that all the directories are linked to
    properly from the flavour-specific headers packages. (Jurij Smakov)
    Closes: #322610

  * [powerpc] Enabled the powerpc64 flavour, now that we have a real biarch
    toolchain in sid. Many thanks go to GOTO Masanori and Matthias Klose as
    well as any other who worked on the biarch toolchain to make this happen.

  * Added 2.6.12.5 (Simon Horman)
    - Fix BUG() is triggered by a call to set_mempolicy() with a negativ
      first argument.
    - [amd64] Fix a SRAT handling on systems with dual cores.
    - [amd64] SMP timing problem
    - [security] Zlib fixes See CAN-2005-2458, CAN-2005-2459
      http://sources.redhat.com/ml/bug-gnu-utils/1999-06/msg00183.html
      http://bugs.gentoo.org/show_bug.cgi
    - Add zlib deflateBound()
    - [security] Fix error during session join. See CAN-2005-2098
    - [security] Fix keyring destructor. See CAN-2005-2099
    - Module per-cpu alignment cannot always be met
      http://www.ussg.iu.edu/hypermail/linux/kernel/0409.0/0768.html
    Closes: #323039

 -- Bastian Blank <waldi@debian.org>  Mon, 15 Aug 2005 16:42:05 +0200

linux-2.6 (2.6.12-2) unstable; urgency=low

  * The Kernel Team offers its condolences to the family of Jens Schmalzing
    (jensen@debian), who died Saturday, July 30, 2005 in a tragic accident in
    Munich.  Jens was a member of the Kernel Team, and was instrumental in
    taking the powerpc kernel package to 2.6, as well as maintaining MOL
    and its kernel modules.

  * Add @longclass@ variable to control file autogeneration. (Andres Salomon)

  * Bump build-depends on kernel-package to a fixed version (>= 9.005).
    (Jurij Smakov, Sven Luther) (closes: #319657, #320422, #321625)

  * Change default ramdisk size for sparc to 16,384K to accomodate a fatter
    d-i initrd for netboot installs.
    (Joshua Kwan)

  * Don't build-depend on console-tools on s390. (Bastian Blank)

  * Add ARM support. (Vincent Sanders)

  * Add ia64 descriptions. (dann frazier)

  * Strip down the scripts dir in the headers packages. (Bastian Blank)

  * Add m68k support. (Christian T. Steigies)

  * Added 2.6.12.4 (Frederik Schüler)
    - Fix powernow oops on dual-core athlon
    - Fix early vlan adding leads to not functional device
    - sys_get_thread_area does not clear the returned argument
    - bio_clone fix
    - Fix possible overflow of sock->sk_policy (CAN-2005-2456)
      (closes: #321401)
    - Wait until all references to ip_conntrack_untracked are dropped on
      unload
    - Fix potential memory corruption in NAT code (aka memory NAT)
    - Fix deadlock in ip6_queue
    - Fix signedness issues in net/core/filter.c
    - x86_64 memleak from malicious 32bit elf program
    - rocket.c: Fix ldisc ref count handling
    - kbuild: build TAGS problem with O=

  * Enable CONFIG_6PACK=m for all archs (Andres Salomon)
    (closes: #319646)

  * Overhaul the generation of the control file. Now it is handled
    by debian/bin/gencontrol.py. The debian/control target in rules
    also fails now, since we don't want the control file generated
    during build. Arch-specific Depends and suggests are now generated
    correctly. (Bastian Blank) (Closes: #319896)

  * [powerpc] Fixed typo which made asm-ppc and asm-ppc64 not being included
    in the header package. (Sven Luther) (Closes: #320817)

  * Added list of flavours built to common header package. (Sven Luther)

 -- Bastian Blank <waldi@debian.org>  Tue, 09 Aug 2005 11:12:40 +0200

linux-2.6 (2.6.12-1) unstable; urgency=low

  * New upstream release:
    - "git rocks"
    - address space randomization
    - conversion of ide driver code to the device model
    - restored Philips webcam driver
    - new Broadcom bcm5706 gigabit driver
    - new resource limits for the audio community
    - Multipath device mapper
    - Intel HD Audio alsa driver
    - fixes + arch updates..
    - readdition of tg3 driver, as firmware license has been fixed

  * Dropped the following patches:
    - patch-2.6.11.*.patch (merged)
    - powerpc-ppc64-ibmvscsi.patch (Christoph didn't like it, and it failed
      to build anyways) (Sven Luther)
    - doc-post_halloween.patch (unless someone can come up w/ a valid
      reason for carrying around rapidly bitrotting documentation...)
      (Andres Salomon)
    - sparc32-hypersparc-srmmu.patch (dropped until sparc32 is working
      again, and we can figure out whether it's necessary)
    - fix-alpha-ext3-oops.patch (no longer needed, fixed by compiler)
    - x86-i486_emu.patch (buggy and insecure 80486 instruction emulation
      for 80386; we're no longer supporting this) (closes: #250468)
    - amd64-outs.patch (according to
      http://www.ussg.iu.edu/hypermail/linux/kernel/0502.3/1095.html, this
      is unnecessary for us) (Andres Salomon)
    - sparc64-rtc-mostek.patch (merged)
    - sparc64-compat-nanoseconds.patch (merged)
    - sparc64-sunsu-init-2.6.11.patch (merged)
    - sunsab-uart-update-timeout.patch (merged)
    - alpha-read-trylock.patch (different version got merged)
    - powerpc-prep-motorola-irq-fix.patch (merged)
    - drivers-media-video-saa7134-update.patch (merged)
    - drivers-media-video-saa7134-update-2.patch (merged)
    - drivers-media-video-pll-lib.patch (merged)
    - drivers-media-video-pll-lib-2.patch (merged)
    - drivers-media-video-tuner-update-1.patch (merged)
    - drivers-media-video-tuner-update-2.patch (merged)
    - drivers-media-video-v4l-mpeg-support.patch (merged)
    - drivers-media-video-mt352-update.patch (merged)
    - arch-ppc64-hugepage-aio-panic.patch (merged)
    - drivers-input-serio-nmouse.patch (merged)
    - sparc64-sb1500-clock-2.6.patch (merged)
    - docbook-allow-preprocessor-directives-... (merged)
    - docbook-fix-function-parameter-descriptin-in-fbmem.patch (merged)
    - docbook-move-kernel-doc-comment-next-to-function.patch (merged)
    - powerpc-therm-adt746x-new-i2c-fix.patch (merged)
    - powerpc-mv643xx-enet.patch (merged)
    - powerpc-mv643xx-eth-pegasos.patch (merged)
    - powerpc-pmac-agp-sleep.patch (merged)
    - drivers-input-serio-8042-resume.patch (merged)

  * Premiere of the common-source kernel package
    (Jurij Smakov, Andres Salomon)
    - build all architectures out of kernel source package
    - rename source and binary packages
    - create a common config for different architectures, and management
      tools to allow for easier modification of config options
    - drop default configs, autogenerate them instead; requires
      kernel-package >= 9.002.

  * Add 2.6.12.1 (Maximilian Attems)
    - Clean up subthread exec (CAN-2005-1913)
    - ia64 ptrace + sigrestore_context (CAN-2005-1761)

  * Add 2.6.12.2 (Frederik Schüler)
    - Fix two socket hashing bugs.
    -  ACPI: Make sure we call acpi_register_gsi() even for default PCI
       interrupt assignment
    - Add "memory" clobbers to the x86 inline asm of strncmp and friends
    - e1000: fix spinlock bug
    - fix remap_pte_range BUG
    - Fix typo in drivers/pci/pci-driver.c

  * Add 2.6.12.3 (Joshua Kwan)
    - Fix semaphore handling in __unregister_chrdev
    - Fix TT mode in UML.
    - Check for a null return in tty_ldisc_ref.
    - v4l: cx88 hue offset fix
    - Fix 8139cp breakage that occurs with tpm driver.
    - Fix the 6pack driver in SMP environments.
    - Switch to spinlocks in the shaper driver.
    - ppc32: stop misusing NTP's time_offset value
    - netfilter: go back to dropping conntrack references manually
    - ACPI: don't accept 0 as a PCI IRQ.

  * Enable CONFIG_SCSI_INITIO. (Maximilian Attems) (closes: #318121)

  * [powerpc] :
    - Added powerpc-mkvmlinuz-support patch which allows, together with
      kernel-package 9.0002 to add mkvmlinuz support to hand built packages.
    - Removed powerpc-ppc64-ibmvscsi.patch, FTBFS, and Christoph doesn't like
      it and thinks it is not needed.
    - Disabled swim3 on powerpc-smp, FTBFS.
    - Disabled software-suspend on powerpc-smp, FTBFS, amd64/i386 only smp code.
    - Rediffed and readded the G4 L2 hardware flush assist patch from Jacob Pan.
    (Sven Luther)

  * [sparc]
    - Drop sparc32 flavour for now. sparc32 kernel is currently in the
      category "too buggy for us to support". In spite of numerous efforts
      I still see occasional random filesystem corruptions in my tests.
      That does NOT mean that we are dropping sparc32 support, we will
      work with upstream trying to solve these problems for the next
      kernel release. Those interested in helping/testing are encouraged
      to subscribe to debian-sparc mailing list.
      (Jurij Smakov)

  * [alpha]
    - Renamed resulting binary packages for alpha, kernel-image-x.y.z-generic
      wasn't a generic kernel, it was a generic kernel for alpha machines, so
      we're now using linux-image-x.y.z-alpha-generic (and of course, the same
      change for the smp kernel-image). This change was postponed after the
      sarge release. (closes: #260003)
    (Norbert Tretkowski)

  * [amd64]
    - Now using the default compiler (gcc-4.0), thus we get rid of the
      annoying MAKEFLAGS="CC=gcc-3.4" make-kpkg... invocation for third-party
      modules.
      This release lacks 64bit kernels for i386 userland; support will be
      added in a later release as soon as the toolchain has stabilized again.
      (Frederik Schüler)

 -- Andres Salomon <dilinger@debian.org>  Wed, 20 Jul 2005 17:16:04 -0400
<|MERGE_RESOLUTION|>--- conflicted
+++ resolved
@@ -1,4 +1,3 @@
-<<<<<<< HEAD
 linux-2.6 (2.6.34-1~experimental.2) UNRELEASED; urgency=low
 
   [ Ben Hutchings ]
@@ -11,11 +10,37 @@
   * [mipsel] Add a loongson-2f flavour
   * [mipsel] Loongson: Define rtc device on MC146818-equipped systems
   * Make gcc-4.4 the default compiler
+  * [ia64] Hardcode the output of the scripts under arch/ia64/scripts so
+    that we can build out-of-tree modules correctly (refresh and re-add
+    dropped patch) (Closes: #392592)
+  * [ia64] Enable SGI SN support and mspec driver (Closes: #582224)
+  * iwlwifi: Disable QoS when connected to a non-QoS-capable AP
+    (Closes: #578262)
+  * [x86] Disable e_powersaver cpufreq driver as unsafe. It has already
+    been blacklisted by cpufrequtils. The acpi-cpufreq driver can be used
+    instead on some VIA C7 systems. (Closes: #566208)
+  * [amd64] ext4: Fix compat EXT4_IOC_ADD_GROUP (used by online resize)
+  * Install debug kernel image in /usr/lib/debug/boot (Closes: #582810)
+  * Build inet_lro as a module
+  * [sparc] Enable CONFIG_FB_XVR500, CONFIG_FB_XVR2500 (Closes: #508108)
 
   [ maximilian attems ]
   * topconfig enable CFQ_GROUP_IOSCHED, MFD_WM8994, REGULATOR_MAX8649,
     REGULATOR_WM8994, VHOST_NET, BT_ATH3K, CRYPTO_PCRYPT.
   * [x86] Enable X86_PCC_CPUFREQ, VGA_SWITCHEROO (closes: #582637).
+
+  [ Martin Michlmayr ]
+  * QNAP TS-419P: Export GPIO indicating jumper setting of JP1.
+
+  [ dann frazier ]
+  * [hppa] clear floating point exception flag on SIGFPE signal
+    (Closes: #559406)
+
+  [ Aurelien Jarno ]
+  * [sh4] fix sh_tmu clocksource following recent nohz changes.
+
+  [ Moritz Muehlenhoff ]
+  * Enable X86 board specific fixups for reboot (Closes: #536537)
 
  -- Ben Hutchings <ben@decadent.org.uk>  Wed, 26 May 2010 02:55:03 +0100
 
@@ -54,378 +79,89 @@
  -- maximilian attems <maks@debian.org>  Wed, 19 May 2010 17:06:13 +0200
 
 linux-2.6 (2.6.33-1~experimental.5) experimental; urgency=low
-=======
-linux-2.6 (2.6.32-16) UNRELEASED; urgency=low
->>>>>>> d3ff4805
-
-  [ dann frazier ]
-  * [hppa] clear floating point exception flag on SIGFPE signal
-    (Closes: #559406)
+
+  [ Ian Campbell ]
+  * Include Xen hypervisor in reportbug "related to" list.
+
+  [ maximilian attems]
+  * Add stable 2.6.33.2.
 
   [ Ben Hutchings ]
-  * Add stable 2.6.32.15
-  * Add mantis DVB driver and mb86a16 and tda665x DVB front-ends,
-    backported by Bjørn Mork (Closes: #577264)
-
-  [ Aurelien Jarno ]
-  * [sh4] fix sh_tmu clocksource following recent nohz changes.
-
-  [ Moritz Muehlenhoff ]
-  * Enable X86 board specific fixups for reboot (Closes: #536537)
-
- -- dann frazier <dannf@debian.org>  Tue, 01 Jun 2010 09:23:57 -0600
-
-linux-2.6 (2.6.32-15) unstable; urgency=low
-
-  [ Ben Hutchings ]
-  * [hppa] Ignore ABI change caused by disabling CONFIG_IDE_TIMINGS
-  * [powerpc] Fix unnecessary ABI change
-
-  [ Bastian Blank ]
-  * xen: Fix crash in netback.
-
- -- Ben Hutchings <ben@decadent.org.uk>  Tue, 01 Jun 2010 01:31:05 +0100
-
-linux-2.6 (2.6.32-14) unstable; urgency=low
-
-  [ Ben Hutchings ]
-  * [ia64] Hardcode the output of the scripts under arch/ia64/scripts so
-    that we can build out-of-tree modules correctly (refresh and re-add
-    dropped patch) (Closes: #392592)
-  * vlan/macvlan: propagate transmission state to upper layers
-  * macvlan: add GRO bit to features mask
-  * macvlan: allow multiple driver backends
-  * Add macvtap driver (Closes: #568755)
-  * [ia64] Enable SGI SN support and mspec driver (Closes: #582224)
-  * iwlwifi: Disable QoS when connected to a non-QoS-capable AP
-    (Closes: #578262)
-  * [x86] Disable e_powersaver cpufreq driver as unsafe. It has already
-    been blacklisted by cpufrequtils. The acpi-cpufreq driver can be used
-    instead on some VIA C7 systems. (Closes: #566208)
-  * nouveau: Fix fbcon corruption with font width not divisible by 8
-    (Closes: #583162)
-  * [amd64] ext4: Fix compat EXT4_IOC_ADD_GROUP (used by online resize)
-  * Install debug kernel image in /usr/lib/debug/boot (Closes: #582810)
-  * net: sysfs: Check for null ethtool_ops before getting speed/duplex
-  * Add stable 2.6.32.14:
-    - [hppa] Revert "parisc: Set PCI CLS early in boot.", erroneously
-      included in 2.6.32.13 causing FTBFS
-    - btrfs: check for read permission on src file in the clone ioctl
-      (CVE-2010-1636)
-
-  [ Bastian Blank ]
-  * Update Xen patch.
-    - Fix checksum offloading in netback. (closes: #583366)
-
-  [ maximilian attems]
-  * Add drm changes from stable 2.6.33.5:
-    - i915: Disable FBC on 915GM and 945GM (Closes: #582427)
-  * Update openvz patch to e7399c239fad.
-
-  [ Martin Michlmayr ]
-  * QNAP TS-419P: Export GPIO indicating jumper setting of JP1.
-
- -- Ben Hutchings <ben@decadent.org.uk>  Sat, 29 May 2010 00:32:44 +0100
-
-linux-2.6 (2.6.32-13) unstable; urgency=low
-
-  [ Frederik Schueler ]
-  * sparc: Fix use of uid16_t and gid16_t in asm/stat.h
-
-  [ Moritz Muehlenhoff ]
-  * Enable tomoyo (Closes: #562486)
-
-  [ maximilian attems]
-  * backport KVM: x86: Extend KVM_SET_VCPU_EVENTS with selective updates.
-    (closes: #580652)
-  * KEYS: find_keyring_by_name() can gain access to a freed keyring.
-    CVE-2010-1437
-  * hppa, sparc, powerpc disable BLK_DEV_CMD64X.
-  * topconfig enable PATA_CMD64X. (closes: #580799)
-  * x86: Disable CRYPTO_AES_NI_INTEL as it causes boot failures on T410.
-  * Add stable 2.6.32.13:
-    - [SCSI] Enable retries for SYNCRONIZE_CACHE commands to fix I/O error.
-    - [SCSI] Retry commands with UNIT_ATTENTION sense codes to fix ext3/ext4
-      I/O errors.
-    - [SCSI] skip sense logging for some ATA PASS-THROUGH cdbs
-      (Closes: #578129)
-    - raid6: fix recovery performance regression.
-    - raid456: Enable error-correction on singly-degraded RAID6
-      (Closes: #581392)
-    - r8169: fix broken register writes (Closes: #407217, #573007)
-    - V4L/DVB: budget: Fix crash in case of failure to attach frontend
-      (Closes: #575207)
-  * drm/edid: Fix 1024x768@85Hz.
-
-  [ Ben Hutchings ]
-<<<<<<< HEAD
   * [x86] Enable ramzswap driver (Closes: #573912)
   * [x86] Re-enable rt2860sta and rt2870sta drivers which were accidentally
     disabled when moving to Linux 2.6.33 (Closes: #576723)
   * Add stable 2.6.33.3:
     - ACPI: EC: Allow multibyte access to EC; fixes temperature monitoring
       on some Dell laptops (Closes: #563313)
-=======
-  * linux-base: Fix typo in disk relabelling code (Closes: #580467)
-  * linux-base: Don't quote boot device name in elilo.conf
-    (Closes: #580710; works-around: #581173)
-  * rtl8192su: Add IDs for several more devices (Closes: #580740)
-  * Add drm and sfc changes from stable 2.6.33.4
-  * Improve workaround for HPAs (Host Protected Areas) overlapping
-    partitions, thanks to Tejun Heo:
-    - SCSI/libata: Disable HPA if it overlaps a partition (Closes: #572618)
-    - buffer: Make invalidate_bdev() drain all percpu LRU add caches
-    - block: Rescan partition tables after HPA is disabled
-    - libata: Disable HPA if it is only enabled after suspend
-  * V4L/DVB: budget: Select correct frontend drivers (Closes: #575223)
-  * 3c503: Fix IRQ probing (Closes: #566522)
-  * sis-agp: Remove SIS 760, handled by amd64-agp
-  * amd64-agp: Probe unknown AGP devices the right way (Closes: #548090)
->>>>>>> d3ff4805
 
   [ Aurelien Jarno ]
-  * mips/swarm: fix boot from IDE based media (Sebastian Andrzej Siewior)
-    (closes: #466977).
-  * backport mips/swarm: fix M3 TLB exception handler.
-  * backport MIPS FPU emulator: allow Cause bits of FCSR to be writeable
-    by ctc1. (closes: #580602).
-  * mips/swarm: enable adm* hwmon drivers.
-  * backport Input: Add support of Synaptics Clickpad device (Closes: #572842)
-
-  [ Bastian Blank ]
-  * Fix symlinks in several packages.
-  * Update Xen patch.
-  * [amd64, i386/{686-bigmem,openvz-686,vserver-686-bigmem,xen-686}]
-    Build debugging symbols. (closes: #365349)
-  * Ignore crypto ABI changes.
-
-<<<<<<< HEAD
+  * Add support for sh4 architecture, patch by Nobuhiro Iwamatsu
+    (Closes: #569034)
+  * [mips*/*malta] Remove options that are present in topconfig.
+
  -- maximilian attems <maks@debian.org>  Wed, 05 May 2010 16:38:53 +0200
-=======
-  [ Martin Michlmayr ]
-  * Backport GuruPlug support.
->>>>>>> d3ff4805
-
-  [ Christian Perrier ]
-  * Update debconf templates:
-    - English revised by the debian-l10n-english team as part of the Smith
-      review project (Closes: #578349)
-    - Vietnamese (Clytie Siddall) (Closes: #579234)
-    - German (Holger Wansing) (Closes: #579864)
-    - Russian (Yuri Kozlov) (Closes: #578994)
-    - Estonian (mihkel) (Closes: #579019)
-    - Czech (Michal Simunek) (Closes: #579268)
-    - Swedish (Martin Bagge) (Closes: #579308)
-    - French (David Prévot) (Closes: #579763)
-    - Spanish (Omar Campagne) (Closes: #580538)
-    - Portuguese (Américo Monteiro) (Closes: #577227)
-    - Japanese (Kenshi Muto) (Closes: #580855)
-    - Danish (Joe Hansen) (Closes: #580915)
-    - Czech (Michal Simunek) (Closes: #581399)
-
- -- maximilian attems <maks@debian.org>  Mon, 17 May 2010 15:29:27 +0200
-
-linux-2.6 (2.6.32-12) unstable; urgency=low
-
-  * The "Microwave Background" release
+
+linux-2.6 (2.6.33-1~experimental.4) experimental; urgency=low
 
   [ Ben Hutchings ]
-  * Prepare debconf templates for translation. (closes: #576758)
-  * [x86] PCI/forcedeth: Disable MSI for MCP55 on P5N32-E SLI
-    (Closes: #552299)
-  * phylib: Fix typo in bcm63xx PHY driver table
+  * Include aufs2, marked as staging (Closes: #573189)
+  * Remove /usr/include/drm from linux-libc-dev; let libdrm-dev provide it
+    again (Closes: #572067)
+  * [x86] Enable rtl8192su driver using external firmware
+
+  [ maximilian attems]
+  * Add stable 2.6.33.1.
+
+ -- maximilian attems <maks@debian.org>  Wed, 17 Mar 2010 18:13:53 +0100
+
+linux-2.6 (2.6.33-1~experimental.3) experimental; urgency=low
+
+  [ Ben Hutchings ]
+  * Fix regexp for binNMU versions in modules/rules.include (Closes: #524632)
   * linux-base: Fix bugs and improve libata transition code:
-    - Fix scope of _system() function (Closes: #576925)
-    - Fix case where a file may wrongly be listed as automatically converted
-      (Closes: #577047)
-    - Check device IDs in mdadm.conf rather than assuming it needs manual
-      conversion
-    - Use vol_id if available since the version of blkid in lenny does not
-      support the output format we need (Closes: #576608)
-    - Fix missing line breaks in updated crypttab (Closes: #577735)
-  * i915: Stop trying to use ACPI lid status to determine LVDS connection
-    (Closes: #577724)
-  * forcedeth: Fix hardware version check for TX bug workaround
-    (Closes: #572201)
-  * rndis_host: Poll status channel before control channel (Closes: #576929)
-  * megaraid_sas: Fix copying of sense data for 32-bit management tools on
-    64-bit kernel (Closes: #578398)
-  * Add ipheth driver for iPhone tethering
-  * virtio_net: Make delayed refill more reliable (Closes: #576838)
+    - Fix calls to disk_id_to_path (renamed to id_to_path) (Closes: #572283)
+    - Don't show empty list of devices to be relabelled
+    - Don't update udev CD rules unnecessarily
+    - Show the device paths to be added to udev CD rules
+    - Ignore nonexistent devices and properly handle devices of unknown
+      filesystem type (Closes: #572341, #572445)
+    - Don't accept empty filesystem labels as identifiers (Closes: #572438)
+    - For consistency with fresh installations, use or assign UUIDs rather
+      than labels where both are available (Closes: #572376)
+    - Replace CD/DVD/BD device names with udev-provided persistent aliases
+    - Fix update of boot device name for LILO and related loaders
+    - Update uswsusp resume device name
+
+ -- maximilian attems <maks@debian.org>  Thu, 11 Mar 2010 05:58:02 +0100
+
+linux-2.6 (2.6.33-1~experimental.2) experimental; urgency=low
+
+  [ Ben Hutchings ]
+  * Add missing debconf templates for linux-base (Closes: #571558)
+  * Fix libata transition code for GRUB 1 config (Closes: #571662)
+
+ -- maximilian attems <maks@debian.org>  Sun, 28 Feb 2010 17:48:11 +0100
+
+linux-2.6 (2.6.33-1~experimental.1) experimental; urgency=low
+
+  * New upstream release: http://kernelnewbies.org/Linux_2_6_33
 
   [ maximilian attems]
-  * [ia64] Built in fbcon.
-  * Update openvz patch to c05f95fcb04e. (closes: #574598)
-  * Reenable nouveau autoloading.
-  * reiserfs: Fix permissions on .reiserfs_priv. CVE-2010-1146
-  * libata,ata_piix: detect and clear spurious IRQs.
-  * libata/SCSI: fix locking around blk_abort_request().
-  * topconfig enable NET_DROP_MONITOR. (closes: #578568)
-  * Add stable 2.6.32.12:
-    - ACPI: EC: Allow multibyte access to EC; fixes temperature monitoring
-      on some Dell laptops (Closes: #563313)
-    - [x86] KVM: disable paravirt mmu reporting (Closes: #573071)
-    - thinkpad-acpi: lock down video output state access (Closes: #565790)
-    - xfs update (closes: #579410)
-  * Add drm changes from stable 2.6.33.3:
-    - drm/radeon: R300 AD only has one quad pipe (Closes: #575681)
-  * libata: Fix accesses at LBA28 boundary (old bug, but nasty) (v2)
-  * Add EC path for Thinkpad X100.
-  * Bump ABI to 5, apply:
-    - hrtimer: Tune hrtimer_interrupt hang logic
-  * Add libata TRIM support.
-  * Backport radeon r800 modesetting support.
-  * drm/radeon/kms: further spread spectrum fixes.
-  * Backport p54 fixes.
-  * net: export device speed and duplex via sysfs.
-  * postrm: rm modules.softdep. (closes: #579175)
-  * Backport KVM: Xen PV-on-HVM guest support.
-  * Backport KVM: x86: Add KVM_GET/SET_VCPU_EVENTS.
-  * hugetlb: fix infinite loop in get_futex_key() when backed by huge pages
-  * ext4: Issue the discard operation *before* releasing the blocks to be
-    reused.
-  * libiscsi: regression: fix header digest errors.
-  * Revert module.c and module.h changes from -stable update.
-
-  [ dann frazier ]
-  * Add DRBD backport
-  * sctp: Fix skb_over_panic resulting from multiple invalid parameter
-    errors (CVE-2010-1173)
-  * [CIFS] Allow null nd (as nfs server uses) on create (CVE-2010-1148)
-  * tipc: Fix oops on send prior to entering networked mode (CVE-2010-1187)
-  * [powerpc] KGDB: don't needlessly skip PAGE_USER test for Fsl booke
-    Note: KGDB is not currently enabled in debian builds (CVE-2010-1446)
-
-  [ Aurelien Jarno ]
-  * [sh4] Add a sh7751r flavour.
-  * [mips/*malta] Remove options that are present in topconfig.
-
-  [ Martin Michlmayr ]
-  * dns323-setup.c: fix WARN() when booting (Arnaud Patard).
-  * mips: enable PATA platform on SWARM and LITTLESUR (Sebastian Andrzej
-    Siewior).
-  * [mips/sb1-bcm91250a] Enable PATA_PLATFORM.
-
-  [ Bastian Blank ]
-  * Update Xen patch.
-
- -- Ben Hutchings <ben@decadent.org.uk>  Sat, 01 May 2010 02:58:31 +0100
-
-linux-2.6 (2.6.32-11) unstable; urgency=low
+  * [topconfig] set BLK_DEV_DRBD, DRM_NOUVEAU, DRM_NOUVEAU_BACKLIGHT,
+    DRM_VMWGFX, SENSORS_LM73, SENSORS_AMC682, SENSORS_LIS3_I2C,
+    SENSORS_MC13783_ADC, TOUCHSCREEN_DYNAPRO, TOUCHSCREEN_MC13783,
+    GIGASET_CAPI, LEDS_DAC124S085, LEDS_INTEL_SS4200, LEDS_INTEL_SS4200,
+    DVB_FIREDTV, DVB_USB_EC168, SOC_CAMERA_MT9T112, SOC_CAMERA_OV9640,
+    USB_GSPCA_PAC7302, USB_GSPCA_STV0680, AD525X_DPOT, CAN_MCP251X,
+    RT2800PCI, REGULATOR_MAX8660, RTC_DRV_BQ32K, RTC_DRV_MSM6242,
+    RTC_DRV_RP5C01, VMWARE_PVSCSI, SCSI_PM8001, WIMAX_IWMC3200_SDIO,
+    INPUT_SPARSEKMAP, SERIO_ALTERA_PS2, MANTIS_CORE, DVB_MANTIS,
+    DVB_HOPPER.
+  * [x86] set CS5535_MFGPT, SENSORS_K10TEMP, GEODE_WDT, MSI_WMI,
+    TOSHIBA_BT_RFKILL, ACPI_CMPC, CRYPTO_GHASH_CLMUL_NI_INTE.
 
   [ Ben Hutchings ]
-  * [sparc] Provide io{read,write}{16,32}be() (Closes: #574421)
-  * Use libata-based drivers for most PATA controllers on all architectures
-    (previously applied only to x86)
-  * linux-base: Fix bugs and improve libata transition code:
-    - Handle duplicates in /etc/udev/rules.d/70-persistent-cd.rules
-      (Closes: #574630)
-    - Always attempt conversion if $DEBCONF_RECONFIGURE is set
-    - Never attempt conversion during a fresh installation (Closes: #576243)
-    - Convert disk IDs in crypttab (Closes: #575056)
-    - Redirect stdin and stdout of child processes to avoid interfering with
-      debconf (Closes: #574987)
-    - Report when hdparm.conf or mdadm.conf may need to be updated
-      (Closes: #576442)
-    - Where a device has both a UUID and a label, prefer to identify it by
-      UUID, consistent with fresh installations
-    - Do not use device labels including certain unsafe characters
-      (Closes: #576537)
-  * iwlwifi: Fix repeated warnings about tfds_in_queue (Closes: #574526)
-  * eeepc-laptop: Disable CPU speed control on 701 and 702 since it can
-    cause the system to hang (Closes: #559578)
-  * eeepc-laptop: Disable wireless hotplug on 1005HA, 1201N and 1005PE
-    since it disconnects the wrong device (Closes: #573607)
-  * linux-headers-*: Support postinst hooks in /etc/kernel/header_postinst.d,
-    thanks to Michael Gilbert (Closes: #569724)
-  * rt2860sta: Fix argument to linux_pci_unmap_single() (Closes: #575726)
-  * nouveau: nv50: Implement ctxprog/state generation
-  * phylib: Support PHY module autoloading (Closes: #553024)
-  * [x86] Add ramzswap driver (Closes: #573912)
-
-  [ maximilian attems]
-  * [alpha, hppa] Disable oprofile as tracing code is unsupported here.
-    (closes: #574368)
-  * Update openvz patch to 14a9729fab67. (closes: #574598, #575189)
-  * [x86]: Disable FB_INTEL. (closes: #447575, #503766, #574401)
-  * ssb: do not read SPROM if it does not exist.
-  * ssb: Avoid null pointer dereference by aboves.
-  * Add stable 2.6.32.11.
-    - MIPS: Cleanup forgotten label_module_alloc in tlbex.c (Closes: #571305) 	
-    - ath5k: fix setup for CAB queue (closes: #576213)
-    - NFS: Prevent another deadlock in nfs_release_page() (Closes: #574348)
-  * Revert to keep ABI:
-    - hrtimer: Tune hrtimer_interrupt hang logic
-
-  [ Moritz Muehlenhoff ]
-  * Add support for sh4 architecture, patch by Nobuhiro Iwamatsu
-  (Closes: #569034)
-
-  [ Bastian Blank ]
-  * Update Xen patch.
-    - Fix free interrupt problem on uni-processor machines.
-
-  [ Ian Campbell ]
-  * Include Xen hypervisor in reportbug "related to" list.
-
- -- maximilian attems <maks@debian.org>  Mon, 05 Apr 2010 20:31:15 +0200
-
-linux-2.6 (2.6.32-10) unstable; urgency=low
-  
-  * The "Big Bang" release
-
-  [ maximilian attems]
-  * tcp: fix ICMP-RTO war.
-  * Add stable 2.6.32.10.
-    - net/via-rhine: Fix scheduling while atomic bugs (closes: #549606)
-    - HID: remove TENX iBuddy from blacklist (Closes: #551312)
-    - USB: SIS USB2VGA DRIVER: support KAIREN's USB VGA adaptor
-      USB20SVGA-MB-PLUS (Closes: #565857)
-  * Bump ABI to 4.
-  * [x86] Add openvz flavour.
-    - adds ppp support (closes: #550975)
-  * Prevent nouveau from autoloading until xserver-xorg-video-nouveau lands.
- 
-  [ Moritz Muehlenhoff ]
-  * Enable CONFIG_KEYS_DEBUG_PROC_KEYS (Closes: #400932)
-  * Amend README.source with documentation on how to generate a 
-    source tree with all patches applied (Closes: #509156)
-  * Document needed packages for preparatory packaging
-    steps (Closes: #548028)
-
-  [ Aurelien Jarno ]
-  * Fix signal stack alignement on sparc64 (Closes: #569797)
-  
-  [ Bastian Blank ]
-  * Add support for Xen dom0 into its featureset.
-    (Closes: #499745, #503857, #504805, #505545, #506118, #507785, #509085,
-     #509733, #511963, #513835, #514511, #516223, #516374, #516635, #517048,
-     #519586, #520702, #522452, #524571, #524596, #526695, #533132, #533432,
-     #534880, #534978, #541227, #542299, #542614, #543489, #544525, #548345,
-     #554564, #554621, #559175, #559634)
-  * [alpha, amd64, i386, amd64, powerpc] Make all AGP driver built-in to
-    workaround race-condition between DRM and AGP.
-
-  [ Ben Hutchings ]
-  * drm: Apply all changes from 2.6.33 and 2.6.33.1:
-    - Add nouveau driver
-    - i915: Fix disappearing mouse pointer (Closes: #551330)
-    - i915: Restore video overlay support (Closes: #560033)
-    - i915: Fix DDC on some systems by clearing BIOS GMBUS (Closes: #567747)
-    - radeon: Enable KMS support
-  * qla2xxx: Disable MSI/MSI-X on some chips or as selected by module parameter
-    (Closes: #572322)
-    - MSI is disabled on QLA24xx chips other than QLA2432 (MSI-X already was)
-    - MSI-X is disabled if qlx2enablemsix=2
-    - MSI and MSI-X are disabled if qlx2enablemsix=0
-  * [sparc64] Make prom entry spinlock NMI safe (Closes: #572442)
-  * firmware: Correct copyright information and add source for CIS files
-  * Fix first line of kernel-doc for a few functions so that they get valid
-    manual pages
-  * Remove /usr/include/drm from linux-libc-dev; let libdrm-dev provide it
-    again
-  * [x86] Enable rtl8192su driver using external firmware
-  * [x86] Use libata-based drivers for most PATA controllers (Closes: #444182):
+  * Use libata-based drivers for most PATA controllers (Closes: #444182):
     - pata_triflex replaces triflex
     - pata_atiixp replaces atiixp
     - pata_ns87415 replaces ns87415
@@ -448,19 +184,9 @@
     - pata_it821x replaces it821x
     - ata_piix, pata_oldpiix, pata_mpiix mostly replace piix
     - ata_generic, pata_ns87410, pata_netcell replace ide-pci-generic
-  * linux-base: Add libata transition script
-  * Hide sensitive information when including network configuration in bug
-    reports and running a different kernel version
-
-  [ Martin Michlmayr ]
-  * Add some ARM patches from git:
-    - Update mach types
-    - eSATA SheevaPlug: basic board support
-    - eSATA SheevaPlug: configure SoC SATA interface
-    - eSATA SheevaPlug: correlate MPP to SD CD and SD WP
-  * [armel/kirkwood] Enable MACH_ESATA_SHEEVAPLUG.
-
- -- maximilian attems <maks@debian.org>  Tue, 16 Mar 2010 23:39:05 +0100
+  * Add libata transition script
+
+ -- maximilian attems <maks@debian.org>  Thu, 25 Feb 2010 15:21:38 +0100
 
 linux-2.6 (2.6.32-13) unstable; urgency=low
 
