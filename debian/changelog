<<<<<<< HEAD
linux-tools (4.4-1~exp1) UNRELEASED; urgency=medium

  * New upstream release

 -- Ben Hutchings <ben@decadent.org.uk>  Tue, 19 Jan 2016 00:04:27 +0000

linux-tools (4.4~rc4-1~exp1) experimental; urgency=medium

  * New upstream release candidate

 -- Ben Hutchings <ben@decadent.org.uk>  Mon, 14 Dec 2015 01:28:50 +0000
=======
linux-tools (4.3.1-2) unstable; urgency=medium

  * Upload for Perl 5.22 transition (Closes: #808329)
  * debian/rules: Fix check for binNMU, broken since 4.1.4-1

 -- Ben Hutchings <ben@decadent.org.uk>  Sat, 19 Dec 2015 03:47:10 +0000
>>>>>>> 0dcb7d42

linux-tools (4.3.1-1) unstable; urgency=medium

  * New upstream stable update
    - [x86] Add #AC to SVM_EXIT_REASONS

  [ Ben Hutchings ]
  * debian/bin/genorig.py: Add more files under arch/*/include/asm to file list
    (fixes FTBFS on several architectures)

 -- Ben Hutchings <ben@decadent.org.uk>  Mon, 14 Dec 2015 00:43:39 +0000

linux-tools (4.3-1) unstable; urgency=medium

  * New upstream release

 -- Ben Hutchings <ben@decadent.org.uk>  Sun, 13 Dec 2015 03:47:05 +0000

linux-tools (4.3~rc5-1~exp2) experimental; urgency=medium

  * Fix the build-indep and binary-indep targets (fixes FTBFS for arch:all)

 -- Ben Hutchings <ben@decadent.org.uk>  Wed, 14 Oct 2015 02:08:09 +0100

linux-tools (4.3~rc5-1~exp1) experimental; urgency=medium

  * New upstream release candidate
    - perf: Fix build on architectures without CONFIG_PERF_REGS

 -- Ben Hutchings <ben@decadent.org.uk>  Wed, 14 Oct 2015 00:49:38 +0100

linux-tools (4.3~rc4-1~exp1) experimental; urgency=medium

  * New upstream release candidate

 -- Ben Hutchings <ben@decadent.org.uk>  Wed, 07 Oct 2015 01:15:46 +0100

linux-tools (4.2-2) unstable; urgency=medium

  * [x32] Don't attempt to build linux-perf (fixes FTBFS)
  * [x32] Build hyperv-daemons package
  * [alpha] uapi: Add support for __SANE_USERSPACE_TYPES__(fixes FTBFS)

 -- Ben Hutchings <ben@decadent.org.uk>  Fri, 02 Oct 2015 18:41:22 +0100

linux-tools (4.2-1) unstable; urgency=medium

  * New upstream release

  [ Ben Hutchings ]
  * debian/bin,debian/control,debian/lib/python,debian/rules: Use Python 3
    - debian/lib/python: Sync with linux package
  * debian/bin/genorig.py: Make orig tarballs reproducible
  * linux-perf: Fix installation directory for bash completions
  * linux-perf: Remove shebang lines from perf scripts
  * Set compiler flags according to dpkg-buildflags
  * hyperv-daemons: Fix fortify format warning
  * debian/rules: Add support for DEB_BUILD_OPTIONS=parallel=N
  * debian/control: Update policy version to 3.9.6; no changes required
  * linux-perf: Revert "perf build: Fix libunwind feature detection on 32-bit
    x86", which was a regression for us

 -- Ben Hutchings <ben@decadent.org.uk>  Fri, 25 Sep 2015 22:55:41 +0100

linux-tools (4.2~rc7-1~exp1) experimental; urgency=medium

  * New upstream release candidate

  [ Ben Hutchings ]
  * genorig: Include more mips makefiles (fixes FTBFS)

 -- Ben Hutchings <ben@decadent.org.uk>  Mon, 17 Aug 2015 10:42:08 +0200

linux-tools (4.2~rc6-1~exp1) experimental; urgency=medium

  * New upstream release candidate

  [ Ben Hutchings ]
  * Adjust for migration to git:
    - Update .gitignore files
    - debian/control: Update Vcs-* fields
    - debian/rules: Exclude .git from maintainerclean rule
  * Add packages of liblockdep (lockdep, liblockdep<version>, liblockdep-dev)

 -- Ben Hutchings <ben@decadent.org.uk>  Fri, 14 Aug 2015 14:58:57 +0200

linux-tools (4.1.4-2) unstable; urgency=medium

  * [mips*,alpha,hppa] linux-perf: Add empty Build files for these architectures
    (fixes FTBFS)

 -- Ben Hutchings <ben@decadent.org.uk>  Tue, 04 Aug 2015 17:11:46 +0100

linux-tools (4.1.4-1) unstable; urgency=medium

  * New upstream stable update:
    http://www.kernel.org/pub/linux/kernel/v4.x/ChangeLog-4.1.4
    - perf bench numa: Fix to show proper convergence stats

  [ Ben Hutchings ]
  * linux-tools: Set $KBUILD_BUILD_TIMESTAMP from changelog and use it as man
    page date
  * hyperv-daemons: Only attempt to build package on i386, amd64
    (fixes FTBFS on other architectures)
  * linux-tools: Rename to linux-perf-<version>, since other tools are
    in other binary packages

 -- Ben Hutchings <ben@decadent.org.uk>  Tue, 04 Aug 2015 00:47:58 +0100

linux-tools (4.1.2-1~exp1) experimental; urgency=medium

  * New upstream release

  [ Bastian Blank ]
  * Add hyperv-daemons package, thanks to Hideki Yamane (closes: #782761)

  [ Ben Hutchings ]
  * hyperv-daemons: Rewrite description

 -- Ben Hutchings <ben@decadent.org.uk>  Mon, 13 Jul 2015 01:33:27 +0100

linux-tools (4.0.2-1) unstable; urgency=medium

  * New upstream release
  * Thanks to Luca Boccassi and Lukas Wunner for some hints on upgrading
    to 4.0 (Closes: #778588)
  * debian/control: Add gcc-multilib to Build-Depends in order to build
    perf-read-vdso{,x}32
  * linux-tools: Install perf-read-vdso{,x}32 in versioned directory
    under /usr/lib
  * linux-tools: Set ARCH=x86 when building perf for amd64, i386 or x32
  * linux-kbuild: Include Makefile.kasan (Closes: #783681)
  * linux-kbuild: Enable Large File Support (Closes: #778942)

 -- Ben Hutchings <ben@decadent.org.uk>  Mon, 11 May 2015 03:53:12 +0100

linux-tools (3.18.5-1~exp1) experimental; urgency=medium

  * New upstream release
  * linux-tools: Fix build configuration to avoid linking perf with libbfd
    (Closes: #763002)
  * linux-tools: Add a check that perf is not linked with libbfd
  * [arm64] Enable building linux-tools, thanks to Steve Capper
    (Closes: #771340)
  * [armel,armhf] linux-tools: Enable use of libunwind
  * [hppa,sparc] linux-tools: Enable use of libnuma
  * [mips*,powerpcspe,x32] Enable building linux-tools

 -- Ben Hutchings <ben@decadent.org.uk>  Sun, 01 Feb 2015 02:53:07 +0100

linux-tools (3.17-1~exp1) experimental; urgency=medium

  * New upstream release
    - usbip userspace moved to tools/usb/usbip

 -- Ben Hutchings <ben@decadent.org.uk>  Fri, 17 Oct 2014 14:58:51 +0200

linux-tools (3.16-3) unstable; urgency=medium

  * linux-tools: Fix build configuration to avoid linking perf with libbfd
    (Closes: #763002)
  * linux-tools: Add a check that perf is not linked with libbfd
  * [arm64] Enable building linux-tools, thanks to Steve Capper
    (Closes: #771340)

 -- Ben Hutchings <ben@decadent.org.uk>  Mon, 02 Feb 2015 22:05:59 +0000

linux-tools (3.16-2) unstable; urgency=medium

  * linux-kbuild: Change the type headers used for devicetable-offsets.c
    to avoid depending on UAPI headers or <linux/types.h>.  This really
    closes: #754213.  It also fixes modpost handling of input device IDs
    when host and target have differing word size.

 -- Ben Hutchings <ben@decadent.org.uk>  Tue, 09 Sep 2014 13:21:05 +0100

linux-tools (3.16-1) unstable; urgency=medium

  * New upstream release

  [ Mauricio Faria de Oliveira ]
  * [ppc64el] Build linux-tools binary package (Closes: #754213)

  [ Ben Hutchings ]
  * linux-kbuild: Build and install recordmcount and recordmcount.pl,
    needed for kernels with DYNAMIC_FTRACE enabled
  * linux-kbuild: Fix recordmcount dependency for OOT modules

 -- Ben Hutchings <ben@decadent.org.uk>  Mon, 08 Sep 2014 18:45:06 +0100

linux-tools (3.16~rc7-1~exp1) experimental; urgency=medium

  * New upstream release candidate

  [ Ben Hutchings ]
  * genorig: Include new directory for usbip UAPI header
  * debian/control: Update Build-Depends for usbip switching from
    libsysfs to libudev
  * perf: Build with V=1 as V=2 no longer works
  * perf: Change build command to avoid a rebuild during 'make install'
  * linux-tools: Install traceevent plugins in
    /usr/lib/traceevent_<version>/plugins (Closes: #756429)
  * linux-kbuild: Install scripts/Makefile.extrawarn

 -- Ben Hutchings <ben@decadent.org.uk>  Tue, 29 Jul 2014 21:11:10 +0100

linux-tools (3.14-1) unstable; urgency=medium

  * New upstream release

 -- Ben Hutchings <ben@decadent.org.uk>  Mon, 28 Apr 2014 17:46:24 +0100

linux-tools (3.14~rc7-1~exp1) experimental; urgency=medium

  * New upstream release candidate

 -- Ben Hutchings <ben@decadent.org.uk>  Mon, 17 Mar 2014 19:31:14 +0000

linux-tools (3.13.6-1) unstable; urgency=medium

  * New upstream stable update:
    http://www.kernel.org/pub/linux/kernel/v3.x/ChangeLog-3.13.5
    - Modpost: fixed USB alias generation for ranges including 0x9 and 0xA
    http://www.kernel.org/pub/linux/kernel/v3.x/ChangeLog-3.13.6
    - perf trace: Fix ioctl 'request' beautifier build problems on
      !(i386 || x86_64) arches

  [ Ben Hutchings ]
  * linux-tools: Remove the 'trace_3.13' link to perf
  * Clean another autoconf-generated file so double-builds work

 -- Ben Hutchings <ben@decadent.org.uk>  Wed, 19 Mar 2014 22:33:21 +0000

linux-tools (3.13.4-1) unstable; urgency=medium

  * New upstream stable update:
    http://www.kernel.org/pub/linux/kernel/v3.x/ChangeLog-3.13.2
    - perf kvm: Fix kvm report without guestmount.

 -- Ben Hutchings <ben@decadent.org.uk>  Sat, 22 Feb 2014 15:39:27 +0000

linux-tools (3.13-1~exp3) experimental; urgency=medium

  * linux-tools: Fix/revert unportable code in perf trace (fixes FTBFS
    on powerpc, sparc)

 -- Ben Hutchings <ben@decadent.org.uk>  Fri, 07 Feb 2014 20:36:29 +0000

linux-tools (3.13-1~exp2) experimental; urgency=medium

  * Merge changes from sid up to 3.12.6-3

 -- Ben Hutchings <ben@decadent.org.uk>  Sun, 02 Feb 2014 16:57:49 +0100

linux-tools (3.13-1~exp1) experimental; urgency=low

  * New upstream release

 -- Ben Hutchings <ben@decadent.org.uk>  Sun, 02 Feb 2014 12:02:29 +0100

linux-tools (3.12.6-3) unstable; urgency=medium

  * linux-tools: Explicitly enable/disable libunwind usage for all
    architectures (fixes FTBFS on s390x and sparc)
  * linux-tools: Only use libunwind on x86, as perf needs additional
    porting work for other architectures (fixes FTBFS on arm and powerpc)

 -- Ben Hutchings <ben@decadent.org.uk>  Sun, 02 Feb 2014 16:46:44 +0100

linux-tools (3.12.6-2) unstable; urgency=medium

  * linux-tools: Replace build-dependency on libunwind7-dev with
    libunwind8-dev

 -- Ben Hutchings <ben@decadent.org.uk>  Sun, 02 Feb 2014 11:51:18 +0100

linux-tools (3.12.6-1) unstable; urgency=medium

  * New upstream stable update
    - perf tools: Remove cast of non-variadic function to variadic
    - perf tools: Synthesize anon MMAP records again

  [ Ben Hutchings ]
  * linux-tools: Replace build-dependency on binutils-dev with
    libiberty-dev (or old binutils-dev, for ease of backporting)
    (Closes: #730883)

 -- Ben Hutchings <ben@decadent.org.uk>  Sat, 30 Nov 2013 23:48:32 +0000

linux-tools (3.12-1~exp1) experimental; urgency=low

  * New upstream release (Closes: #729197)
  * [x86, powerpc, ppc64] linux-tools: Build perf with libnuma

 -- Ben Hutchings <ben@decadent.org.uk>  Mon, 18 Nov 2013 05:14:34 +0000

linux-tools (3.11-3) unstable; urgency=low

  * linux-tools: Replace build-dependency on libunwind8-dev with
    libunwind7-dev, as the new libunwind will not enter testing soon

 -- Ben Hutchings <ben@decadent.org.uk>  Tue, 29 Oct 2013 02:12:36 +0000

linux-tools (3.11-2) unstable; urgency=low

  * linux-tools: Limit build-dependency on libunwind8-dev to architectures
    where it is available and needed

 -- Ben Hutchings <ben@decadent.org.uk>  Sun, 27 Oct 2013 18:01:37 +0000

linux-tools (3.11-1) unstable; urgency=low

  * New upstream release
  * linux-tools: Build perf with libaudit and libunwind

 -- Ben Hutchings <ben@decadent.org.uk>  Sat, 19 Oct 2013 02:38:59 +0100

linux-tools (3.11~rc4-1~exp1) experimental; urgency=low

  * New upstream release candidate

  [ Ben Hutchings ]
  * linux-tools: Build perf documentation out-of-tree, as this now works
    and our previous workaround does not

 -- Ben Hutchings <ben@decadent.org.uk>  Thu, 08 Aug 2013 16:21:00 +0200

linux-tools (3.10-4) unstable; urgency=low

  * Sourceful upload for the perl 5.18 transition
  * usbip: Fix package version override to be binNMU-safe

 -- Ben Hutchings <ben@decadent.org.uk>  Fri, 30 Aug 2013 12:44:56 +0100

linux-tools (3.10-3) unstable; urgency=low

  * linux-kbuild: Fix no-modules case in modpost wrapper (Closes: #719129)

 -- Ben Hutchings <ben@decadent.org.uk>  Thu, 08 Aug 2013 21:49:02 +0200

linux-tools (3.10-2) unstable; urgency=low

  * linux-kbuild: Fix use of getline() in modpost wrapper (Closes: #717195)

 -- Ben Hutchings <ben@decadent.org.uk>  Thu, 18 Jul 2013 04:02:11 +0100

linux-tools (3.10-1) unstable; urgency=low

  * New upstream release

  [ Chris Boot ]
  * Update modpost-symbol-prefix.patch for 3.10

  [ Ben Hutchings ]
  * debian/patches: Add DEP-3 headers (From, Subject, Forwarded) to all patches
  * debian/copyright: Convert to machine-readable format (fka DEP-5)
  * debian/copyright: Add explanation of indirect linking of perf to OpenSSL
  * debian/rules.real: Remove support for pre-multiarch dpkg
  * Update policy version to 3.9.4
    - debian/rules: Implement build-arch and build-indep targets
  * linux-kbuild: Update modpost wrapper for 3.10
    - Implement the -T option

 -- Ben Hutchings <ben@decadent.org.uk>  Tue, 16 Jul 2013 13:29:22 +0100

linux-tools (3.9.4-1) unstable; urgency=low

  * New upstream release

 -- Ben Hutchings <ben@decadent.org.uk>  Mon, 03 Jun 2013 13:45:52 +0100

linux-tools (3.8.11-1) unstable; urgency=low

  * New upstream stable update

  [ Ben Hutchings ]
  * Upload to unstable (Closes: #707023)

 -- Ben Hutchings <ben@decadent.org.uk>  Tue, 07 May 2013 02:11:16 +0100

linux-tools (3.8.2-1~experimental.1) experimental; urgency=low

  * New upstream release (Closes: #702450)

  [ Ben Hutchings ]
  * linux-tools: Install bash_completion script for perf with a version-
    dependent name (Closes: #701790)

 -- Ben Hutchings <ben@decadent.org.uk>  Thu, 07 Mar 2013 05:32:40 +0000

linux-tools (3.7.1-1~experimental.1) experimental; urgency=low

  * New upstream release

  [ Ben Hutchings ]
  * [amd64] linux-tools: Enable optimisations and special-casing of x86_64
    (Closes: #694759)

  [ Uwe Kleine-König ]
  * linux-kbuild: debian/control: Use Section: kernel (Closes: #545017)

 -- Jonathan Nieder <jrnieder@gmail.com>  Fri, 28 Dec 2012 09:29:53 -0800

linux-tools (3.6-1~experimental.1) experimental; urgency=low

  * New upstream release (Closes: #690011)

  [ Ben Hutchings ]
  * genorig: Accept xz-compressed upstream tarballs and patches, and
    generate an xz-compressed orig tarball, thanks to Sedat Dilek
  * source: Enable xz-compression for debian directory tarball

  [ Jonathan Nieder ]
  * Add myself to uploaders list.

 -- Jonathan Nieder <jrnieder@gmail.com>  Sat, 24 Nov 2012 13:40:28 -0800

linux-tools (3.5-1~experimental.1) experimental; urgency=low

  * New upstream release

 -- Ben Hutchings <ben@decadent.org.uk>  Mon, 20 Aug 2012 00:57:12 +0100

linux-tools (3.4-1~experimental.1) experimental; urgency=low

  * New upstream release
  * Build-Depend on bison and flex, now required to build perf
  * Fix version insertion in perf man pages

 -- Ben Hutchings <ben@decadent.org.uk>  Sat, 09 Jun 2012 20:51:12 +0100

linux-tools (3.3-1~experimental.1) experimental; urgency=low

  * New upstream release candidate
  * linux-kbuild: debian/control: Set Multi-Arch: foreign
  * linux-tools: Build perf on alpha and hppa (Closes: #664834)

 -- Ben Hutchings <ben@decadent.org.uk>  Sat, 24 Mar 2012 23:15:59 +0000

linux-tools (3.2.17-1) unstable; urgency=low

  * New upstream stable updates:
    http://www.kernel.org/pub/linux/kernel/v3.x/ChangeLog-3.2.15
    - modpost: fix ALL_INIT_DATA_SECTIONS
    http://www.kernel.org/pub/linux/kernel/v3.x/ChangeLog-3.2.16
    - perf hists: Catch and handle out-of-date hist entry maps.
    http://www.kernel.org/pub/linux/kernel/v3.x/ChangeLog-3.2.17
    - Perf: fix build breakage

  * Fix version insertion in perf man pages
  * Build usbip userland packages (Closes: #568362)
    - Do not build a shared library package; the API and ABI have changed
      from libusbip0 but there has been no upstream soversion change
  * usbipd: Enable TCP wrappers for access control

 -- Ben Hutchings <ben@decadent.org.uk>  Sun, 24 Jun 2012 02:52:26 +0100

linux-tools (3.2.7-2) unstable; urgency=high

  * Apply upstream changes to fix various buffer overflow bugs:
    - perf tools: Use scnprintf where applicable
    - perf tools: Incorrect use of snprintf results in SEGV

 -- Ben Hutchings <ben@decadent.org.uk>  Tue, 20 Mar 2012 04:54:22 +0000

linux-tools (3.2.7-1) unstable; urgency=low

  * New upstream stable update:
    http://www.kernel.org/pub/linux/kernel/v3.x/ChangeLog-3.2.7
    - perf tools: Fix perf stack to non executable on x86_64
    - perf evsel: Fix an issue where perf report fails to show the proper
      percentage

 -- Ben Hutchings <ben@decadent.org.uk>  Mon, 05 Mar 2012 00:19:02 +0000

linux-tools (3.2.1-2) unstable; urgency=low

  * Add Vcs-{Svn,Browser} fields
  * Reduce minimum version of linux-base to 3.4~ to support backports

 -- Ben Hutchings <ben@decadent.org.uk>  Tue, 24 Jan 2012 04:26:24 +0000

linux-tools (3.2.1-1) unstable; urgency=low

  * New upstream release

 -- Ben Hutchings <ben@decadent.org.uk>  Thu, 19 Jan 2012 04:17:19 +0000

linux-tools (3.2~rc4-1~experimental.1) experimental; urgency=low

  * New upstream release candidate

 -- Ben Hutchings <ben@decadent.org.uk>  Wed, 07 Dec 2011 01:53:15 +0000

linux-tools (3.1.1-3) unstable; urgency=low

  * Fix s390x support.

 -- Aurelien Jarno <aurel32@debian.org>  Sun, 18 Dec 2011 19:32:12 +0100

linux-tools (3.1.1-2) unstable; urgency=low

  * Change the check for stale debian/control to tolerate binNMUs
    (Closes: #649005)
  * Rebuild with perl 5.14 (Closes: #649006)

 -- Ben Hutchings <ben@decadent.org.uk>  Thu, 17 Nov 2011 03:18:03 +0000

linux-tools (3.1.1-1) unstable; urgency=low

  * New upstream release

  [ Bastian Blank ]
  * Rename to linux-tools.
  * Use 3.0 (quilt) source format.
  * Properly patch modpost symbol prefix setting.
  * Build linux-tools binary package.

 -- Ben Hutchings <ben@decadent.org.uk>  Mon, 14 Nov 2011 04:57:47 +0000

linux-kbuild-2.6 (3.0.0-2) unstable; urgency=low

  * Include new script depmod.sh (Closes: #635539)

 -- Ben Hutchings <ben@decadent.org.uk>  Fri, 29 Jul 2011 01:00:20 +0200

linux-kbuild-2.6 (3.0.0-1) unstable; urgency=low

  * New upstream release

 -- Ben Hutchings <ben@decadent.org.uk>  Sun, 24 Jul 2011 15:38:35 +0200

linux-kbuild-2.6 (3.0.0~rc5-1~experimental.1) experimental; urgency=low

  * New upstream release candidate

 -- Ben Hutchings <ben@decadent.org.uk>  Wed, 29 Jun 2011 02:32:31 +0100

linux-kbuild-2.6 (3.0.0~rc1-1~experimental.1) experimental; urgency=low

  * New upstream release candidate
  * Remove docproc, no longer required for module builds

 -- Ben Hutchings <ben@decadent.org.uk>  Wed, 01 Jun 2011 10:21:01 +0100

linux-kbuild-2.6 (2.6.39-1) unstable; urgency=low

  * New upstream release

 -- Ben Hutchings <ben@decadent.org.uk>  Fri, 20 May 2011 04:53:57 +0100

linux-kbuild-2.6 (2.6.38-1) unstable; urgency=low

  * New upstream release

 -- Ben Hutchings <ben@decadent.org.uk>  Wed, 16 Mar 2011 13:45:58 +0000

linux-kbuild-2.6 (2.6.37-1) unstable; urgency=low

  * Upload to unstable

 -- Ben Hutchings <ben@decadent.org.uk>  Tue, 15 Feb 2011 14:15:36 +0000

linux-kbuild-2.6 (2.6.37-1~experimental.1) experimental; urgency=low

  * New upstream version
  * Include new script gcc-goto.sh

 -- Ben Hutchings <ben@decadent.org.uk>  Sun, 16 Jan 2011 15:14:34 +0000

linux-kbuild-2.6 (2.6.36-1~experimental.1) experimental; urgency=low

  * New upstream version

 -- Ben Hutchings <ben@decadent.org.uk>  Mon, 15 Nov 2010 00:20:33 +0000

linux-kbuild-2.6 (2.6.35-1~experimental.1) experimental; urgency=low

  * New upstream version
  * Update policy version to 3.9.1; no changes required
  * Fix minor issues reported by lintian:
    - Add ${misc:Depends} to dependencies
    - Add debian/source/format file
    - Remove redundant priority and section fields

 -- Ben Hutchings <ben@decadent.org.uk>  Sun, 08 Aug 2010 22:31:47 +0100

linux-kbuild-2.6 (2.6.34-1~experimental.1) experimental; urgency=low

  * New upstream version

 -- Ben Hutchings <ben@decadent.org.uk>  Thu, 20 May 2010 01:19:43 +0100

linux-kbuild-2.6 (2.6.32-1) unstable; urgency=low

  [ Ben Hutchings ]
  * New upstream version. (closes: #560090)
  * Include new script module-common.lds, thanks to Zoran Dzelajlija.

  [ Bastian Blank ]
  * Move contents of linux-kbuild package to /usr/lib.

 -- Bastian Blank <waldi@debian.org>  Fri, 11 Dec 2009 16:16:12 +0100

linux-kbuild-2.6 (2.6.31.2-1) unstable; urgency=low

  * Upload to unstable.

 -- Ben Hutchings <ben@decadent.org.uk>  Sun, 25 Oct 2009 18:38:44 +0000

linux-kbuild-2.6 (2.6.31.2-1~experimental.1) experimental; urgency=low

  [ Bastian Blank ]
  * New upstream version.

  [ Ben Hutchings ]
  * Include new script gcc-x86_32-has-stack-protector.sh.
  * Add myself to Uploaders.
  * New upstream version (2.6.31.2).

 -- Ben Hutchings <ben@decadent.org.uk>  Sat, 17 Oct 2009 23:05:27 +0100

linux-kbuild-2.6 (2.6.30-1) unstable; urgency=low

  * New upstream version.

 -- Bastian Blank <waldi@debian.org>  Wed, 17 Jun 2009 16:49:57 +0200

linux-kbuild-2.6 (2.6.29-1) unstable; urgency=low

  * New upstream version. 
  * Autogenerate list of supported options in modpost. (closes: #518961)
    - Build-depend against python.
  * Use debhelper compat level 7.

 -- Bastian Blank <waldi@debian.org>  Thu, 26 Mar 2009 12:54:47 +0100

linux-kbuild-2.6 (2.6.28-1) unstable; urgency=low

  * New upstream version.

 -- Bastian Blank <waldi@debian.org>  Sun, 22 Feb 2009 13:45:39 +0100

linux-kbuild-2.6 (2.6.26-3) unstable; urgency=low

  * Fix recursive installation. (closes: #494435)

 -- Bastian Blank <waldi@debian.org>  Sun, 10 Aug 2008 13:01:41 +0200

linux-kbuild-2.6 (2.6.26-2) unstable; urgency=low

  * Include new scripts. (closes: #494435)

 -- Bastian Blank <waldi@debian.org>  Sat, 09 Aug 2008 20:45:12 +0200

linux-kbuild-2.6 (2.6.26-1) unstable; urgency=low

  * New upstream version.
  * modpost: Support new parameters.

 -- Bastian Blank <waldi@debian.org>  Sat, 02 Aug 2008 13:09:54 +0200

linux-kbuild-2.6 (2.6.25-2) unstable; urgency=low

  * modpost: Support new parameters. (closes: #479271)

 -- Bastian Blank <waldi@debian.org>  Mon, 05 May 2008 19:58:40 +0200

linux-kbuild-2.6 (2.6.25-1) unstable; urgency=low

  * New upstream version.

 -- Bastian Blank <waldi@debian.org>  Fri, 02 May 2008 10:32:13 +0200

linux-kbuild-2.6 (2.6.24-1) unstable; urgency=low

  * New upstream version.

 -- Bastian Blank <waldi@debian.org>  Tue, 29 Jan 2008 14:03:06 +0100

linux-kbuild-2.6 (2.6.23-1) unstable; urgency=low

  * New upstream version.
  * modpost: Support -s.

 -- Bastian Blank <waldi@debian.org>  Wed, 05 Dec 2007 08:23:28 +0100

linux-kbuild-2.6 (2.6.22-1) unstable; urgency=low

  * New upstream version.
  * Don't fail if no module is specified.

 -- Bastian Blank <waldi@debian.org>  Tue, 17 Jul 2007 23:14:23 +0200

linux-kbuild-2.6 (2.6.21-1) unstable; urgency=low

  * New upstream version.

 -- Bastian Blank <waldi@debian.org>  Fri, 18 May 2007 23:45:14 +0200

linux-kbuild-2.6 (2.6.20-1) unstable; urgency=low

  * New upstream version.
  * modpost: Support -w.

 -- Bastian Blank <waldi@debian.org>  Thu, 12 Apr 2007 06:53:00 +0200

linux-kbuild-2.6 (2.6.18-1) unstable; urgency=low

  * New upstream version.
  * Use included headers. (closes: #382286, #384211)

 -- Bastian Blank <waldi@debian.org>  Mon, 25 Sep 2006 21:45:50 +0200

linux-kbuild-2.6 (2.6.17-3) unstable; urgency=low

  * Replace own modpost with original one.

 -- Bastian Blank <waldi@debian.org>  Tue,  1 Aug 2006 11:01:18 +0200

linux-kbuild-2.6 (2.6.17-2) unstable; urgency=low

  * Fix uninitialied variable. (closes: #377656)

 -- Bastian Blank <waldi@debian.org>  Tue, 11 Jul 2006 10:10:24 +0200

linux-kbuild-2.6 (2.6.17-1) unstable; urgency=low

  * Initial release. (closes: #368544)

 -- Bastian Blank <waldi@debian.org>  Sat,  1 Jul 2006 19:10:07 +0200<|MERGE_RESOLUTION|>--- conflicted
+++ resolved
@@ -1,4 +1,3 @@
-<<<<<<< HEAD
 linux-tools (4.4-1~exp1) UNRELEASED; urgency=medium
 
   * New upstream release
@@ -10,14 +9,13 @@
   * New upstream release candidate
 
  -- Ben Hutchings <ben@decadent.org.uk>  Mon, 14 Dec 2015 01:28:50 +0000
-=======
+
 linux-tools (4.3.1-2) unstable; urgency=medium
 
   * Upload for Perl 5.22 transition (Closes: #808329)
   * debian/rules: Fix check for binNMU, broken since 4.1.4-1
 
  -- Ben Hutchings <ben@decadent.org.uk>  Sat, 19 Dec 2015 03:47:10 +0000
->>>>>>> 0dcb7d42
 
 linux-tools (4.3.1-1) unstable; urgency=medium
 
