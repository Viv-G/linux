--- conflicted
+++ resolved
@@ -1,4 +1,3 @@
-<<<<<<< HEAD
 linux-2.6 (3.3~rc6-1~experimental.1) UNRELEASED; urgency=low
 
   * New upstream release candidate
@@ -8,7 +7,7 @@
   * rt: Disable until it is updated for Linux 3.3 or later
 
  -- Ben Hutchings <ben@decadent.org.uk>  Sun, 19 Feb 2012 20:52:21 +0000
-=======
+
 linux-2.6 (3.2.9-1) unstable; urgency=high
 
   * New upstream stable update:
@@ -96,7 +95,6 @@
   * NFSv4: Fix an Oops in the NFSv4 getacl code.
 
  -- Bastian Blank <waldi@debian.org>  Tue, 28 Feb 2012 16:00:41 +0100
->>>>>>> 16ea18a2
 
 linux-2.6 (3.2.6-1) unstable; urgency=low
 
