--- conflicted
+++ resolved
@@ -1,13 +1,7 @@
 [base]
 featuresets:
-<<<<<<< HEAD
+ none
 # rt
-flavours:
- amd64
-=======
- none
- rt
->>>>>>> 16ea18a2
 kernel-arch: x86
 
 [build]
