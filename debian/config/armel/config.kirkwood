--- conflicted
+++ resolved
@@ -72,11 +72,6 @@
 CONFIG_SGI_PARTITION=y
 CONFIG_ULTRIX_PARTITION=y
 CONFIG_SUN_PARTITION=y
-
-##
-## file: crypto/Kconfig
-##
-# CONFIG_CRYPTO_FIPS is not set
 
 ##
 ## file: drivers/ata/Kconfig
@@ -611,21 +606,6 @@
 CONFIG_UBIFS_FS=y
 
 ##
-<<<<<<< HEAD
-=======
-## file: init/Kconfig
-##
-# CONFIG_CHECKPOINT_RESTORE is not set
-CONFIG_CC_OPTIMIZE_FOR_SIZE=y
-# CONFIG_PROFILING is not set
-
-##
-## file: kernel/power/Kconfig
-##
-# CONFIG_SUSPEND is not set
-
-##
->>>>>>> 62b79715
 ## file: kernel/trace/Kconfig
 ##
 # CONFIG_FUNCTION_GRAPH_TRACER is not set
@@ -640,7 +620,6 @@
 # CONFIG_DISCONTIGMEM_MANUAL is not set
 # CONFIG_SPARSEMEM_MANUAL is not set
 ## end choice
-# CONFIG_KSM is not set
 # CONFIG_ZSMALLOC is not set
 
 ##
@@ -664,24 +643,6 @@
 CONFIG_ROSE=m
 
 ##
-<<<<<<< HEAD
-=======
-## file: net/ipv6/Kconfig
-##
-CONFIG_IPV6=m
-
-##
-## file: net/mpls/Kconfig
-##
-# CONFIG_NET_MPLS_GSO is not set
-
-##
-## file: net/netlink/Kconfig
-##
-# CONFIG_NETLINK_MMAP is not set
-
-##
->>>>>>> 62b79715
 ## file: sound/soc/Kconfig
 ##
 CONFIG_SND_SOC=m
@@ -695,14 +656,3 @@
 ## file: sound/soc/kirkwood/Kconfig
 ##
 CONFIG_SND_KIRKWOOD_SOC=m
-<<<<<<< HEAD
-=======
-CONFIG_SND_KIRKWOOD_SOC_OPENRD=m
-CONFIG_SND_KIRKWOOD_SOC_T5325=m
-
-##
-## file: usr/Kconfig
-##
-# CONFIG_RD_LZO is not set
-# CONFIG_RD_LZ4 is not set
->>>>>>> 62b79715
