--- conflicted
+++ resolved
@@ -1,11 +1,7 @@
 From: Aurelien Jarno <aurelien@aurel32.net>
 Date: Fri, 4 Sep 2015 16:32:17 +0200
 Subject: [1/2] MIPS: BPF: Avoid unreachable code on little endian
-<<<<<<< HEAD
-Forwarded: http://www.linux-mips.org/archives/linux-mips/2015-09/msg00040.html
-=======
 Origin: https://git.kernel.org/linus/faa9724a674e5e52316bb0d173aed16bd17d536c
->>>>>>> 6df52e8f
 
 On little endian, avoid generating the big endian version of the code
 by using #else in addition to #ifdef #endif. Also fix one alignment
