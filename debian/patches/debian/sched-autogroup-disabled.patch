<<<<<<< HEAD
--- a/kernel/sched/auto_group.c
+++ b/kernel/sched/auto_group.c
@@ -9,7 +9,7 @@
 #include <linux/security.h>
 #include <linux/export.h>
=======
From: Ben Hutchings <ben@decadent.org.uk>
Subject: sched: Do not enable autogrouping by default
Date: Wed, 16 Mar 2011 03:17:06 +0000

We want to provide the option of autogrouping but without enabling
it by default yet.

diff --git a/kernel/sched_autogroup.c b/kernel/sched_autogroup.c
index 9fb6562..96abaaf 100644
--- a/kernel/sched_autogroup.c
+++ b/kernel/sched_autogroup.c
@@ -5,7 +5,7 @@
 #include <linux/kallsyms.h>
 #include <linux/utsname.h>
>>>>>>> 3d598634
 
-unsigned int __read_mostly sysctl_sched_autogroup_enabled = 1;
+unsigned int __read_mostly sysctl_sched_autogroup_enabled = 0;
 static struct autogroup autogroup_default;
 static atomic_t autogroup_seq_nr;
 <|MERGE_RESOLUTION|>--- conflicted
+++ resolved
@@ -1,10 +1,3 @@
-<<<<<<< HEAD
---- a/kernel/sched/auto_group.c
-+++ b/kernel/sched/auto_group.c
-@@ -9,7 +9,7 @@
- #include <linux/security.h>
- #include <linux/export.h>
-=======
 From: Ben Hutchings <ben@decadent.org.uk>
 Subject: sched: Do not enable autogrouping by default
 Date: Wed, 16 Mar 2011 03:17:06 +0000
@@ -12,14 +5,11 @@
 We want to provide the option of autogrouping but without enabling
 it by default yet.
 
-diff --git a/kernel/sched_autogroup.c b/kernel/sched_autogroup.c
-index 9fb6562..96abaaf 100644
---- a/kernel/sched_autogroup.c
-+++ b/kernel/sched_autogroup.c
-@@ -5,7 +5,7 @@
- #include <linux/kallsyms.h>
- #include <linux/utsname.h>
->>>>>>> 3d598634
+--- a/kernel/sched/auto_group.c
++++ b/kernel/sched/auto_group.c
+@@ -9,7 +9,7 @@
+ #include <linux/security.h>
+ #include <linux/export.h>
  
 -unsigned int __read_mostly sysctl_sched_autogroup_enabled = 1;
 +unsigned int __read_mostly sysctl_sched_autogroup_enabled = 0;
