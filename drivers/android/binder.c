/* binder.c
 *
 * Android IPC Subsystem
 *
 * Copyright (C) 2007-2008 Google, Inc.
 *
 * This software is licensed under the terms of the GNU General Public
 * License version 2, as published by the Free Software Foundation, and
 * may be copied, distributed, and modified under those terms.
 *
 * This program is distributed in the hope that it will be useful,
 * but WITHOUT ANY WARRANTY; without even the implied warranty of
 * MERCHANTABILITY or FITNESS FOR A PARTICULAR PURPOSE.  See the
 * GNU General Public License for more details.
 *
 */

/*
 * Locking overview
 *
 * There are 3 main spinlocks which must be acquired in the
 * order shown:
 *
 * 1) proc->outer_lock : protects binder_ref
 *    binder_proc_lock() and binder_proc_unlock() are
 *    used to acq/rel.
 * 2) node->lock : protects most fields of binder_node.
 *    binder_node_lock() and binder_node_unlock() are
 *    used to acq/rel
 * 3) proc->inner_lock : protects the thread and node lists
 *    (proc->threads, proc->waiting_threads, proc->nodes)
 *    and all todo lists associated with the binder_proc
 *    (proc->todo, thread->todo, proc->delivered_death and
 *    node->async_todo), as well as thread->transaction_stack
 *    binder_inner_proc_lock() and binder_inner_proc_unlock()
 *    are used to acq/rel
 *
 * Any lock under procA must never be nested under any lock at the same
 * level or below on procB.
 *
 * Functions that require a lock held on entry indicate which lock
 * in the suffix of the function name:
 *
 * foo_olocked() : requires node->outer_lock
 * foo_nlocked() : requires node->lock
 * foo_ilocked() : requires proc->inner_lock
 * foo_oilocked(): requires proc->outer_lock and proc->inner_lock
 * foo_nilocked(): requires node->lock and proc->inner_lock
 * ...
 */

#define pr_fmt(fmt) KBUILD_MODNAME ": " fmt

#include <asm/cacheflush.h>
#include <linux/fdtable.h>
#include <linux/file.h>
#include <linux/freezer.h>
#include <linux/fs.h>
#include <linux/list.h>
#include <linux/miscdevice.h>
#include <linux/module.h>
#include <linux/mutex.h>
#include <linux/nsproxy.h>
#include <linux/poll.h>
#include <linux/debugfs.h>
#include <linux/rbtree.h>
#include <linux/sched.h>
#include <linux/seq_file.h>
#include <linux/uaccess.h>
#include <linux/pid_namespace.h>
#include <linux/security.h>
#include <linux/spinlock.h>

#include <uapi/linux/android/binder.h>
#include "binder_alloc.h"
#include "binder_trace.h"

static HLIST_HEAD(binder_deferred_list);
static DEFINE_MUTEX(binder_deferred_lock);

static HLIST_HEAD(binder_devices);
static HLIST_HEAD(binder_procs);
static DEFINE_MUTEX(binder_procs_lock);

static HLIST_HEAD(binder_dead_nodes);
static DEFINE_SPINLOCK(binder_dead_nodes_lock);

static struct dentry *binder_debugfs_dir_entry_root;
static struct dentry *binder_debugfs_dir_entry_proc;
static atomic_t binder_last_id;

#define BINDER_DEBUG_ENTRY(name) \
static int binder_##name##_open(struct inode *inode, struct file *file) \
{ \
	return single_open(file, binder_##name##_show, inode->i_private); \
} \
\
static const struct file_operations binder_##name##_fops = { \
	.owner = THIS_MODULE, \
	.open = binder_##name##_open, \
	.read = seq_read, \
	.llseek = seq_lseek, \
	.release = single_release, \
}

static int binder_proc_show(struct seq_file *m, void *unused);
BINDER_DEBUG_ENTRY(proc);

/* This is only defined in include/asm-arm/sizes.h */
#ifndef SZ_1K
#define SZ_1K                               0x400
#endif

#ifndef SZ_4M
#define SZ_4M                               0x400000
#endif

#define FORBIDDEN_MMAP_FLAGS                (VM_WRITE)

#define BINDER_SMALL_BUF_SIZE (PAGE_SIZE * 64)

enum {
	BINDER_DEBUG_USER_ERROR             = 1U << 0,
	BINDER_DEBUG_FAILED_TRANSACTION     = 1U << 1,
	BINDER_DEBUG_DEAD_TRANSACTION       = 1U << 2,
	BINDER_DEBUG_OPEN_CLOSE             = 1U << 3,
	BINDER_DEBUG_DEAD_BINDER            = 1U << 4,
	BINDER_DEBUG_DEATH_NOTIFICATION     = 1U << 5,
	BINDER_DEBUG_READ_WRITE             = 1U << 6,
	BINDER_DEBUG_USER_REFS              = 1U << 7,
	BINDER_DEBUG_THREADS                = 1U << 8,
	BINDER_DEBUG_TRANSACTION            = 1U << 9,
	BINDER_DEBUG_TRANSACTION_COMPLETE   = 1U << 10,
	BINDER_DEBUG_FREE_BUFFER            = 1U << 11,
	BINDER_DEBUG_INTERNAL_REFS          = 1U << 12,
	BINDER_DEBUG_PRIORITY_CAP           = 1U << 13,
	BINDER_DEBUG_SPINLOCKS              = 1U << 14,
};
static uint32_t binder_debug_mask = BINDER_DEBUG_USER_ERROR |
	BINDER_DEBUG_FAILED_TRANSACTION | BINDER_DEBUG_DEAD_TRANSACTION;
module_param_named(debug_mask, binder_debug_mask, uint, 0644);

static char *binder_devices_param = CONFIG_ANDROID_BINDER_DEVICES;
module_param_named(devices, binder_devices_param, charp, S_IRUGO);

static DECLARE_WAIT_QUEUE_HEAD(binder_user_error_wait);
static int binder_stop_on_user_error;

static int binder_set_stop_on_user_error(const char *val,
					 const struct kernel_param *kp)
{
	int ret;

	ret = param_set_int(val, kp);
	if (binder_stop_on_user_error < 2)
		wake_up(&binder_user_error_wait);
	return ret;
}
module_param_call(stop_on_user_error, binder_set_stop_on_user_error,
	param_get_int, &binder_stop_on_user_error, 0644);

#define binder_debug(mask, x...) \
	do { \
		if (binder_debug_mask & mask) \
			pr_info(x); \
	} while (0)

#define binder_user_error(x...) \
	do { \
		if (binder_debug_mask & BINDER_DEBUG_USER_ERROR) \
			pr_info(x); \
		if (binder_stop_on_user_error) \
			binder_stop_on_user_error = 2; \
	} while (0)

#define to_flat_binder_object(hdr) \
	container_of(hdr, struct flat_binder_object, hdr)

#define to_binder_fd_object(hdr) container_of(hdr, struct binder_fd_object, hdr)

#define to_binder_buffer_object(hdr) \
	container_of(hdr, struct binder_buffer_object, hdr)

#define to_binder_fd_array_object(hdr) \
	container_of(hdr, struct binder_fd_array_object, hdr)

enum binder_stat_types {
	BINDER_STAT_PROC,
	BINDER_STAT_THREAD,
	BINDER_STAT_NODE,
	BINDER_STAT_REF,
	BINDER_STAT_DEATH,
	BINDER_STAT_TRANSACTION,
	BINDER_STAT_TRANSACTION_COMPLETE,
	BINDER_STAT_COUNT
};

struct binder_stats {
	atomic_t br[_IOC_NR(BR_FAILED_REPLY) + 1];
	atomic_t bc[_IOC_NR(BC_REPLY_SG) + 1];
	atomic_t obj_created[BINDER_STAT_COUNT];
	atomic_t obj_deleted[BINDER_STAT_COUNT];
};

static struct binder_stats binder_stats;

static inline void binder_stats_deleted(enum binder_stat_types type)
{
	atomic_inc(&binder_stats.obj_deleted[type]);
}

static inline void binder_stats_created(enum binder_stat_types type)
{
	atomic_inc(&binder_stats.obj_created[type]);
}

struct binder_transaction_log_entry {
	int debug_id;
	int debug_id_done;
	int call_type;
	int from_proc;
	int from_thread;
	int target_handle;
	int to_proc;
	int to_thread;
	int to_node;
	int data_size;
	int offsets_size;
	int return_error_line;
	uint32_t return_error;
	uint32_t return_error_param;
	const char *context_name;
};
struct binder_transaction_log {
	atomic_t cur;
	bool full;
	struct binder_transaction_log_entry entry[32];
};
static struct binder_transaction_log binder_transaction_log;
static struct binder_transaction_log binder_transaction_log_failed;

static struct binder_transaction_log_entry *binder_transaction_log_add(
	struct binder_transaction_log *log)
{
	struct binder_transaction_log_entry *e;
	unsigned int cur = atomic_inc_return(&log->cur);

	if (cur >= ARRAY_SIZE(log->entry))
		log->full = true;
	e = &log->entry[cur % ARRAY_SIZE(log->entry)];
	WRITE_ONCE(e->debug_id_done, 0);
	/*
	 * write-barrier to synchronize access to e->debug_id_done.
	 * We make sure the initialized 0 value is seen before
	 * memset() other fields are zeroed by memset.
	 */
	smp_wmb();
	memset(e, 0, sizeof(*e));
	return e;
}

struct binder_context {
	struct binder_node *binder_context_mgr_node;
	struct mutex context_mgr_node_lock;

	kuid_t binder_context_mgr_uid;
	const char *name;
};

struct binder_device {
	struct hlist_node hlist;
	struct miscdevice miscdev;
	struct binder_context context;
};

/**
 * struct binder_work - work enqueued on a worklist
 * @entry:             node enqueued on list
 * @type:              type of work to be performed
 *
 * There are separate work lists for proc, thread, and node (async).
 */
struct binder_work {
	struct list_head entry;

	enum {
		BINDER_WORK_TRANSACTION = 1,
		BINDER_WORK_TRANSACTION_COMPLETE,
		BINDER_WORK_RETURN_ERROR,
		BINDER_WORK_NODE,
		BINDER_WORK_DEAD_BINDER,
		BINDER_WORK_DEAD_BINDER_AND_CLEAR,
		BINDER_WORK_CLEAR_DEATH_NOTIFICATION,
	} type;
};

struct binder_error {
	struct binder_work work;
	uint32_t cmd;
};

/**
 * struct binder_node - binder node bookkeeping
 * @debug_id:             unique ID for debugging
 *                        (invariant after initialized)
 * @lock:                 lock for node fields
 * @work:                 worklist element for node work
 *                        (protected by @proc->inner_lock)
 * @rb_node:              element for proc->nodes tree
 *                        (protected by @proc->inner_lock)
 * @dead_node:            element for binder_dead_nodes list
 *                        (protected by binder_dead_nodes_lock)
 * @proc:                 binder_proc that owns this node
 *                        (invariant after initialized)
 * @refs:                 list of references on this node
 *                        (protected by @lock)
 * @internal_strong_refs: used to take strong references when
 *                        initiating a transaction
 *                        (protected by @proc->inner_lock if @proc
 *                        and by @lock)
 * @local_weak_refs:      weak user refs from local process
 *                        (protected by @proc->inner_lock if @proc
 *                        and by @lock)
 * @local_strong_refs:    strong user refs from local process
 *                        (protected by @proc->inner_lock if @proc
 *                        and by @lock)
 * @tmp_refs:             temporary kernel refs
 *                        (protected by @proc->inner_lock while @proc
 *                        is valid, and by binder_dead_nodes_lock
 *                        if @proc is NULL. During inc/dec and node release
 *                        it is also protected by @lock to provide safety
 *                        as the node dies and @proc becomes NULL)
 * @ptr:                  userspace pointer for node
 *                        (invariant, no lock needed)
 * @cookie:               userspace cookie for node
 *                        (invariant, no lock needed)
 * @has_strong_ref:       userspace notified of strong ref
 *                        (protected by @proc->inner_lock if @proc
 *                        and by @lock)
 * @pending_strong_ref:   userspace has acked notification of strong ref
 *                        (protected by @proc->inner_lock if @proc
 *                        and by @lock)
 * @has_weak_ref:         userspace notified of weak ref
 *                        (protected by @proc->inner_lock if @proc
 *                        and by @lock)
 * @pending_weak_ref:     userspace has acked notification of weak ref
 *                        (protected by @proc->inner_lock if @proc
 *                        and by @lock)
 * @has_async_transaction: async transaction to node in progress
 *                        (protected by @lock)
 * @sched_policy:         minimum scheduling policy for node
 *                        (invariant after initialized)
 * @accept_fds:           file descriptor operations supported for node
 *                        (invariant after initialized)
 * @min_priority:         minimum scheduling priority
 *                        (invariant after initialized)
 * @inherit_rt:           inherit RT scheduling policy from caller
 *                        (invariant after initialized)
 * @async_todo:           list of async work items
 *                        (protected by @proc->inner_lock)
 *
 * Bookkeeping structure for binder nodes.
 */
struct binder_node {
	int debug_id;
	spinlock_t lock;
	struct binder_work work;
	union {
		struct rb_node rb_node;
		struct hlist_node dead_node;
	};
	struct binder_proc *proc;
	struct hlist_head refs;
	int internal_strong_refs;
	int local_weak_refs;
	int local_strong_refs;
	int tmp_refs;
	binder_uintptr_t ptr;
	binder_uintptr_t cookie;
	struct {
		/*
		 * bitfield elements protected by
		 * proc inner_lock
		 */
		u8 has_strong_ref:1;
		u8 pending_strong_ref:1;
		u8 has_weak_ref:1;
		u8 pending_weak_ref:1;
	};
	struct {
		/*
		 * invariant after initialization
		 */
		u8 sched_policy:2;
		u8 inherit_rt:1;
		u8 accept_fds:1;
		u8 min_priority;
	};
	bool has_async_transaction;
	struct list_head async_todo;
};

struct binder_ref_death {
	/**
	 * @work: worklist element for death notifications
	 *        (protected by inner_lock of the proc that
	 *        this ref belongs to)
	 */
	struct binder_work work;
	binder_uintptr_t cookie;
};

/**
 * struct binder_ref_data - binder_ref counts and id
 * @debug_id:        unique ID for the ref
 * @desc:            unique userspace handle for ref
 * @strong:          strong ref count (debugging only if not locked)
 * @weak:            weak ref count (debugging only if not locked)
 *
 * Structure to hold ref count and ref id information. Since
 * the actual ref can only be accessed with a lock, this structure
 * is used to return information about the ref to callers of
 * ref inc/dec functions.
 */
struct binder_ref_data {
	int debug_id;
	uint32_t desc;
	int strong;
	int weak;
};

/**
 * struct binder_ref - struct to track references on nodes
 * @data:        binder_ref_data containing id, handle, and current refcounts
 * @rb_node_desc: node for lookup by @data.desc in proc's rb_tree
 * @rb_node_node: node for lookup by @node in proc's rb_tree
 * @node_entry:  list entry for node->refs list in target node
 *               (protected by @node->lock)
 * @proc:        binder_proc containing ref
 * @node:        binder_node of target node. When cleaning up a
 *               ref for deletion in binder_cleanup_ref, a non-NULL
 *               @node indicates the node must be freed
 * @death:       pointer to death notification (ref_death) if requested
 *               (protected by @node->lock)
 *
 * Structure to track references from procA to target node (on procB). This
 * structure is unsafe to access without holding @proc->outer_lock.
 */
struct binder_ref {
	/* Lookups needed: */
	/*   node + proc => ref (transaction) */
	/*   desc + proc => ref (transaction, inc/dec ref) */
	/*   node => refs + procs (proc exit) */
	struct binder_ref_data data;
	struct rb_node rb_node_desc;
	struct rb_node rb_node_node;
	struct hlist_node node_entry;
	struct binder_proc *proc;
	struct binder_node *node;
	struct binder_ref_death *death;
};

enum binder_deferred_state {
	BINDER_DEFERRED_PUT_FILES    = 0x01,
	BINDER_DEFERRED_FLUSH        = 0x02,
	BINDER_DEFERRED_RELEASE      = 0x04,
};

/**
 * struct binder_priority - scheduler policy and priority
 * @sched_policy            scheduler policy
 * @prio                    [100..139] for SCHED_NORMAL, [0..99] for FIFO/RT
 *
 * The binder driver supports inheriting the following scheduler policies:
 * SCHED_NORMAL
 * SCHED_BATCH
 * SCHED_FIFO
 * SCHED_RR
 */
struct binder_priority {
	unsigned int sched_policy;
	int prio;
};

/**
 * struct binder_proc - binder process bookkeeping
 * @proc_node:            element for binder_procs list
 * @threads:              rbtree of binder_threads in this proc
 *                        (protected by @inner_lock)
 * @nodes:                rbtree of binder nodes associated with
 *                        this proc ordered by node->ptr
 *                        (protected by @inner_lock)
 * @refs_by_desc:         rbtree of refs ordered by ref->desc
 *                        (protected by @outer_lock)
 * @refs_by_node:         rbtree of refs ordered by ref->node
 *                        (protected by @outer_lock)
 * @waiting_threads:      threads currently waiting for proc work
 *                        (protected by @inner_lock)
 * @pid                   PID of group_leader of process
 *                        (invariant after initialized)
 * @tsk                   task_struct for group_leader of process
 *                        (invariant after initialized)
 * @files                 files_struct for process
 *                        (protected by @files_lock)
 * @files_lock            mutex to protect @files
 * @deferred_work_node:   element for binder_deferred_list
 *                        (protected by binder_deferred_lock)
 * @deferred_work:        bitmap of deferred work to perform
 *                        (protected by binder_deferred_lock)
 * @is_dead:              process is dead and awaiting free
 *                        when outstanding transactions are cleaned up
 *                        (protected by @inner_lock)
 * @todo:                 list of work for this process
 *                        (protected by @inner_lock)
 * @stats:                per-process binder statistics
 *                        (atomics, no lock needed)
 * @delivered_death:      list of delivered death notification
 *                        (protected by @inner_lock)
 * @max_threads:          cap on number of binder threads
 *                        (protected by @inner_lock)
 * @requested_threads:    number of binder threads requested but not
 *                        yet started. In current implementation, can
 *                        only be 0 or 1.
 *                        (protected by @inner_lock)
 * @requested_threads_started: number binder threads started
 *                        (protected by @inner_lock)
 * @tmp_ref:              temporary reference to indicate proc is in use
 *                        (protected by @inner_lock)
 * @default_priority:     default scheduler priority
 *                        (invariant after initialized)
 * @debugfs_entry:        debugfs node
 * @alloc:                binder allocator bookkeeping
 * @context:              binder_context for this proc
 *                        (invariant after initialized)
 * @inner_lock:           can nest under outer_lock and/or node lock
 * @outer_lock:           no nesting under innor or node lock
 *                        Lock order: 1) outer, 2) node, 3) inner
 *
 * Bookkeeping structure for binder processes
 */
struct binder_proc {
	struct hlist_node proc_node;
	struct rb_root threads;
	struct rb_root nodes;
	struct rb_root refs_by_desc;
	struct rb_root refs_by_node;
	struct list_head waiting_threads;
	int pid;
	struct task_struct *tsk;
	struct files_struct *files;
	struct mutex files_lock;
	const struct cred *cred;
	struct hlist_node deferred_work_node;
	int deferred_work;
	bool is_dead;

	struct list_head todo;
	struct binder_stats stats;
	struct list_head delivered_death;
	int max_threads;
	int requested_threads;
	int requested_threads_started;
	int tmp_ref;
	struct binder_priority default_priority;
	struct dentry *debugfs_entry;
	struct binder_alloc alloc;
	struct binder_context *context;
	spinlock_t inner_lock;
	spinlock_t outer_lock;
};

enum {
	BINDER_LOOPER_STATE_REGISTERED  = 0x01,
	BINDER_LOOPER_STATE_ENTERED     = 0x02,
	BINDER_LOOPER_STATE_EXITED      = 0x04,
	BINDER_LOOPER_STATE_INVALID     = 0x08,
	BINDER_LOOPER_STATE_WAITING     = 0x10,
	BINDER_LOOPER_STATE_NEED_RETURN = 0x20,
	BINDER_LOOPER_STATE_POLL	= 0x40,
};

/**
 * struct binder_thread - binder thread bookkeeping
 * @proc:                 binder process for this thread
 *                        (invariant after initialization)
 * @rb_node:              element for proc->threads rbtree
 *                        (protected by @proc->inner_lock)
 * @waiting_thread_node:  element for @proc->waiting_threads list
 *                        (protected by @proc->inner_lock)
 * @pid:                  PID for this thread
 *                        (invariant after initialization)
 * @looper:               bitmap of looping state
 *                        (only accessed by this thread)
 * @looper_needs_return:  looping thread needs to exit driver
 *                        (no lock needed)
 * @transaction_stack:    stack of in-progress transactions for this thread
 *                        (protected by @proc->inner_lock)
 * @todo:                 list of work to do for this thread
 *                        (protected by @proc->inner_lock)
 * @process_todo:         whether work in @todo should be processed
 *                        (protected by @proc->inner_lock)
 * @return_error:         transaction errors reported by this thread
 *                        (only accessed by this thread)
 * @reply_error:          transaction errors reported by target thread
 *                        (protected by @proc->inner_lock)
 * @wait:                 wait queue for thread work
 * @stats:                per-thread statistics
 *                        (atomics, no lock needed)
 * @tmp_ref:              temporary reference to indicate thread is in use
 *                        (atomic since @proc->inner_lock cannot
 *                        always be acquired)
 * @is_dead:              thread is dead and awaiting free
 *                        when outstanding transactions are cleaned up
 *                        (protected by @proc->inner_lock)
 * @task:                 struct task_struct for this thread
 *
 * Bookkeeping structure for binder threads.
 */
struct binder_thread {
	struct binder_proc *proc;
	struct rb_node rb_node;
	struct list_head waiting_thread_node;
	int pid;
	int looper;              /* only modified by this thread */
	bool looper_need_return; /* can be written by other thread */
	struct binder_transaction *transaction_stack;
	struct list_head todo;
	bool process_todo;
	struct binder_error return_error;
	struct binder_error reply_error;
	wait_queue_head_t wait;
	struct binder_stats stats;
	atomic_t tmp_ref;
	bool is_dead;
	struct task_struct *task;
};

struct binder_transaction {
	int debug_id;
	struct binder_work work;
	struct binder_thread *from;
	struct binder_transaction *from_parent;
	struct binder_proc *to_proc;
	struct binder_thread *to_thread;
	struct binder_transaction *to_parent;
	unsigned need_reply:1;
	/* unsigned is_dead:1; */	/* not used at the moment */

	struct binder_buffer *buffer;
	unsigned int	code;
	unsigned int	flags;
	struct binder_priority	priority;
	struct binder_priority	saved_priority;
	bool    set_priority_called;
	kuid_t	sender_euid;
	/**
	 * @lock:  protects @from, @to_proc, and @to_thread
	 *
	 * @from, @to_proc, and @to_thread can be set to NULL
	 * during thread teardown
	 */
	spinlock_t lock;
};

/**
 * binder_proc_lock() - Acquire outer lock for given binder_proc
 * @proc:         struct binder_proc to acquire
 *
 * Acquires proc->outer_lock. Used to protect binder_ref
 * structures associated with the given proc.
 */
#define binder_proc_lock(proc) _binder_proc_lock(proc, __LINE__)
static void
_binder_proc_lock(struct binder_proc *proc, int line)
{
	binder_debug(BINDER_DEBUG_SPINLOCKS,
		     "%s: line=%d\n", __func__, line);
	spin_lock(&proc->outer_lock);
}

/**
 * binder_proc_unlock() - Release spinlock for given binder_proc
 * @proc:         struct binder_proc to acquire
 *
 * Release lock acquired via binder_proc_lock()
 */
#define binder_proc_unlock(_proc) _binder_proc_unlock(_proc, __LINE__)
static void
_binder_proc_unlock(struct binder_proc *proc, int line)
{
	binder_debug(BINDER_DEBUG_SPINLOCKS,
		     "%s: line=%d\n", __func__, line);
	spin_unlock(&proc->outer_lock);
}

/**
 * binder_inner_proc_lock() - Acquire inner lock for given binder_proc
 * @proc:         struct binder_proc to acquire
 *
 * Acquires proc->inner_lock. Used to protect todo lists
 */
#define binder_inner_proc_lock(proc) _binder_inner_proc_lock(proc, __LINE__)
static void
_binder_inner_proc_lock(struct binder_proc *proc, int line)
{
	binder_debug(BINDER_DEBUG_SPINLOCKS,
		     "%s: line=%d\n", __func__, line);
	spin_lock(&proc->inner_lock);
}

/**
 * binder_inner_proc_unlock() - Release inner lock for given binder_proc
 * @proc:         struct binder_proc to acquire
 *
 * Release lock acquired via binder_inner_proc_lock()
 */
#define binder_inner_proc_unlock(proc) _binder_inner_proc_unlock(proc, __LINE__)
static void
_binder_inner_proc_unlock(struct binder_proc *proc, int line)
{
	binder_debug(BINDER_DEBUG_SPINLOCKS,
		     "%s: line=%d\n", __func__, line);
	spin_unlock(&proc->inner_lock);
}

/**
 * binder_node_lock() - Acquire spinlock for given binder_node
 * @node:         struct binder_node to acquire
 *
 * Acquires node->lock. Used to protect binder_node fields
 */
#define binder_node_lock(node) _binder_node_lock(node, __LINE__)
static void
_binder_node_lock(struct binder_node *node, int line)
{
	binder_debug(BINDER_DEBUG_SPINLOCKS,
		     "%s: line=%d\n", __func__, line);
	spin_lock(&node->lock);
}

/**
 * binder_node_unlock() - Release spinlock for given binder_proc
 * @node:         struct binder_node to acquire
 *
 * Release lock acquired via binder_node_lock()
 */
#define binder_node_unlock(node) _binder_node_unlock(node, __LINE__)
static void
_binder_node_unlock(struct binder_node *node, int line)
{
	binder_debug(BINDER_DEBUG_SPINLOCKS,
		     "%s: line=%d\n", __func__, line);
	spin_unlock(&node->lock);
}

/**
 * binder_node_inner_lock() - Acquire node and inner locks
 * @node:         struct binder_node to acquire
 *
 * Acquires node->lock. If node->proc also acquires
 * proc->inner_lock. Used to protect binder_node fields
 */
#define binder_node_inner_lock(node) _binder_node_inner_lock(node, __LINE__)
static void
_binder_node_inner_lock(struct binder_node *node, int line)
{
	binder_debug(BINDER_DEBUG_SPINLOCKS,
		     "%s: line=%d\n", __func__, line);
	spin_lock(&node->lock);
	if (node->proc)
		binder_inner_proc_lock(node->proc);
}

/**
 * binder_node_unlock() - Release node and inner locks
 * @node:         struct binder_node to acquire
 *
 * Release lock acquired via binder_node_lock()
 */
#define binder_node_inner_unlock(node) _binder_node_inner_unlock(node, __LINE__)
static void
_binder_node_inner_unlock(struct binder_node *node, int line)
{
	struct binder_proc *proc = node->proc;

	binder_debug(BINDER_DEBUG_SPINLOCKS,
		     "%s: line=%d\n", __func__, line);
	if (proc)
		binder_inner_proc_unlock(proc);
	spin_unlock(&node->lock);
}

static bool binder_worklist_empty_ilocked(struct list_head *list)
{
	return list_empty(list);
}

/**
 * binder_worklist_empty() - Check if no items on the work list
 * @proc:       binder_proc associated with list
 * @list:	list to check
 *
 * Return: true if there are no items on list, else false
 */
static bool binder_worklist_empty(struct binder_proc *proc,
				  struct list_head *list)
{
	bool ret;

	binder_inner_proc_lock(proc);
	ret = binder_worklist_empty_ilocked(list);
	binder_inner_proc_unlock(proc);
	return ret;
}

/**
 * binder_enqueue_work_ilocked() - Add an item to the work list
 * @work:         struct binder_work to add to list
 * @target_list:  list to add work to
 *
 * Adds the work to the specified list. Asserts that work
 * is not already on a list.
 *
 * Requires the proc->inner_lock to be held.
 */
static void
binder_enqueue_work_ilocked(struct binder_work *work,
			   struct list_head *target_list)
{
	BUG_ON(target_list == NULL);
	BUG_ON(work->entry.next && !list_empty(&work->entry));
	list_add_tail(&work->entry, target_list);
}

/**
 * binder_enqueue_deferred_thread_work_ilocked() - Add deferred thread work
 * @thread:       thread to queue work to
 * @work:         struct binder_work to add to list
 *
 * Adds the work to the todo list of the thread. Doesn't set the process_todo
 * flag, which means that (if it wasn't already set) the thread will go to
 * sleep without handling this work when it calls read.
 *
 * Requires the proc->inner_lock to be held.
 */
static void
binder_enqueue_deferred_thread_work_ilocked(struct binder_thread *thread,
					    struct binder_work *work)
{
	binder_enqueue_work_ilocked(work, &thread->todo);
}

/**
 * binder_enqueue_thread_work_ilocked() - Add an item to the thread work list
 * @thread:       thread to queue work to
 * @work:         struct binder_work to add to list
 *
 * Adds the work to the todo list of the thread, and enables processing
 * of the todo queue.
 *
 * Requires the proc->inner_lock to be held.
 */
static void
binder_enqueue_thread_work_ilocked(struct binder_thread *thread,
				   struct binder_work *work)
{
	binder_enqueue_work_ilocked(work, &thread->todo);
	thread->process_todo = true;
}

/**
 * binder_enqueue_thread_work() - Add an item to the thread work list
 * @thread:       thread to queue work to
 * @work:         struct binder_work to add to list
 *
 * Adds the work to the todo list of the thread, and enables processing
 * of the todo queue.
 */
static void
binder_enqueue_thread_work(struct binder_thread *thread,
			   struct binder_work *work)
{
	binder_inner_proc_lock(thread->proc);
	binder_enqueue_thread_work_ilocked(thread, work);
	binder_inner_proc_unlock(thread->proc);
}

static void
binder_dequeue_work_ilocked(struct binder_work *work)
{
	list_del_init(&work->entry);
}

/**
 * binder_dequeue_work() - Removes an item from the work list
 * @proc:         binder_proc associated with list
 * @work:         struct binder_work to remove from list
 *
 * Removes the specified work item from whatever list it is on.
 * Can safely be called if work is not on any list.
 */
static void
binder_dequeue_work(struct binder_proc *proc, struct binder_work *work)
{
	binder_inner_proc_lock(proc);
	binder_dequeue_work_ilocked(work);
	binder_inner_proc_unlock(proc);
}

static struct binder_work *binder_dequeue_work_head_ilocked(
					struct list_head *list)
{
	struct binder_work *w;

	w = list_first_entry_or_null(list, struct binder_work, entry);
	if (w)
		list_del_init(&w->entry);
	return w;
}

/**
 * binder_dequeue_work_head() - Dequeues the item at head of list
 * @proc:         binder_proc associated with list
 * @list:         list to dequeue head
 *
 * Removes the head of the list if there are items on the list
 *
 * Return: pointer dequeued binder_work, NULL if list was empty
 */
static struct binder_work *binder_dequeue_work_head(
					struct binder_proc *proc,
					struct list_head *list)
{
	struct binder_work *w;

	binder_inner_proc_lock(proc);
	w = binder_dequeue_work_head_ilocked(list);
	binder_inner_proc_unlock(proc);
	return w;
}

static void
binder_defer_work(struct binder_proc *proc, enum binder_deferred_state defer);
static void binder_free_thread(struct binder_thread *thread);
static void binder_free_proc(struct binder_proc *proc);
static void binder_inc_node_tmpref_ilocked(struct binder_node *node);

static int task_get_unused_fd_flags(struct binder_proc *proc, int flags)
{
	unsigned long rlim_cur;
	unsigned long irqs;
	int ret;

	mutex_lock(&proc->files_lock);
	if (proc->files == NULL) {
		ret = -ESRCH;
		goto err;
	}
	if (!lock_task_sighand(proc->tsk, &irqs)) {
		ret = -EMFILE;
		goto err;
	}
	rlim_cur = task_rlimit(proc->tsk, RLIMIT_NOFILE);
	unlock_task_sighand(proc->tsk, &irqs);

	ret = __alloc_fd(proc->files, 0, rlim_cur, flags);
err:
	mutex_unlock(&proc->files_lock);
	return ret;
}

/*
 * copied from fd_install
 */
static void task_fd_install(
	struct binder_proc *proc, unsigned int fd, struct file *file)
{
	mutex_lock(&proc->files_lock);
	if (proc->files)
		__fd_install(proc->files, fd, file);
	mutex_unlock(&proc->files_lock);
}

/*
 * copied from sys_close
 */
static long task_close_fd(struct binder_proc *proc, unsigned int fd)
{
	int retval;

	mutex_lock(&proc->files_lock);
	if (proc->files == NULL) {
		retval = -ESRCH;
		goto err;
	}
	retval = __close_fd(proc->files, fd);
	/* can't restart close syscall because file table entry was cleared */
	if (unlikely(retval == -ERESTARTSYS ||
		     retval == -ERESTARTNOINTR ||
		     retval == -ERESTARTNOHAND ||
		     retval == -ERESTART_RESTARTBLOCK))
		retval = -EINTR;
err:
	mutex_unlock(&proc->files_lock);
	return retval;
}

static bool binder_has_work_ilocked(struct binder_thread *thread,
				    bool do_proc_work)
{
	return thread->process_todo ||
		thread->looper_need_return ||
		(do_proc_work &&
		 !binder_worklist_empty_ilocked(&thread->proc->todo));
}

static bool binder_has_work(struct binder_thread *thread, bool do_proc_work)
{
	bool has_work;

	binder_inner_proc_lock(thread->proc);
	has_work = binder_has_work_ilocked(thread, do_proc_work);
	binder_inner_proc_unlock(thread->proc);

	return has_work;
}

static bool binder_available_for_proc_work_ilocked(struct binder_thread *thread)
{
	return !thread->transaction_stack &&
		binder_worklist_empty_ilocked(&thread->todo) &&
		(thread->looper & (BINDER_LOOPER_STATE_ENTERED |
				   BINDER_LOOPER_STATE_REGISTERED));
}

static void binder_wakeup_poll_threads_ilocked(struct binder_proc *proc,
					       bool sync)
{
	struct rb_node *n;
	struct binder_thread *thread;

	for (n = rb_first(&proc->threads); n != NULL; n = rb_next(n)) {
		thread = rb_entry(n, struct binder_thread, rb_node);
		if (thread->looper & BINDER_LOOPER_STATE_POLL &&
		    binder_available_for_proc_work_ilocked(thread)) {
			if (sync)
				wake_up_interruptible_sync(&thread->wait);
			else
				wake_up_interruptible(&thread->wait);
		}
	}
}

/**
 * binder_select_thread_ilocked() - selects a thread for doing proc work.
 * @proc:	process to select a thread from
 *
 * Note that calling this function moves the thread off the waiting_threads
 * list, so it can only be woken up by the caller of this function, or a
 * signal. Therefore, callers *should* always wake up the thread this function
 * returns.
 *
 * Return:	If there's a thread currently waiting for process work,
 *		returns that thread. Otherwise returns NULL.
 */
static struct binder_thread *
binder_select_thread_ilocked(struct binder_proc *proc)
{
	struct binder_thread *thread;

	assert_spin_locked(&proc->inner_lock);
	thread = list_first_entry_or_null(&proc->waiting_threads,
					  struct binder_thread,
					  waiting_thread_node);

	binder_debug(BINDER_DEBUG_BUFFER_ALLOC,
		     "%d: add free buffer, size %zd, at %pK\n",
		      proc->pid, new_buffer_size, new_buffer);

	return thread;
}

/**
 * binder_wakeup_thread_ilocked() - wakes up a thread for doing proc work.
 * @proc:	process to wake up a thread in
 * @thread:	specific thread to wake-up (may be NULL)
 * @sync:	whether to do a synchronous wake-up
 *
 * This function wakes up a thread in the @proc process.
 * The caller may provide a specific thread to wake-up in
 * the @thread parameter. If @thread is NULL, this function
 * will wake up threads that have called poll().
 *
 * Note that for this function to work as expected, callers
 * should first call binder_select_thread() to find a thread
 * to handle the work (if they don't have a thread already),
 * and pass the result into the @thread parameter.
 */
static void binder_wakeup_thread_ilocked(struct binder_proc *proc,
					 struct binder_thread *thread,
					 bool sync)
{
	assert_spin_locked(&proc->inner_lock);

	if (thread) {
		if (sync)
			wake_up_interruptible_sync(&thread->wait);
		else
			wake_up_interruptible(&thread->wait);
		return;
	}

	/* Didn't find a thread waiting for proc work; this can happen
	 * in two scenarios:
	 * 1. All threads are busy handling transactions
	 *    In that case, one of those threads should call back into
	 *    the kernel driver soon and pick up this work.
	 * 2. Threads are using the (e)poll interface, in which case
	 *    they may be blocked on the waitqueue without having been
	 *    added to waiting_threads. For this case, we just iterate
	 *    over all threads not handling transaction work, and
	 *    wake them all up. We wake all because we don't know whether
	 *    a thread that called into (e)poll is handling non-binder
	 *    work currently.
	 */
	binder_wakeup_poll_threads_ilocked(proc, sync);
}

static void binder_wakeup_proc_ilocked(struct binder_proc *proc)
{
	struct binder_thread *thread = binder_select_thread_ilocked(proc);

	binder_wakeup_thread_ilocked(proc, thread, /* sync = */false);
}

static bool is_rt_policy(int policy)
{
	return policy == SCHED_FIFO || policy == SCHED_RR;
}

static bool is_fair_policy(int policy)
{
	return policy == SCHED_NORMAL || policy == SCHED_BATCH;
}

static bool binder_supported_policy(int policy)
{
	return is_fair_policy(policy) || is_rt_policy(policy);
}

static int to_userspace_prio(int policy, int kernel_priority)
{
	if (is_fair_policy(policy))
		return PRIO_TO_NICE(kernel_priority);
	else
		return MAX_USER_RT_PRIO - 1 - kernel_priority;
}

static int to_kernel_prio(int policy, int user_priority)
{
	if (is_fair_policy(policy))
		return NICE_TO_PRIO(user_priority);
	else
		return MAX_USER_RT_PRIO - 1 - user_priority;
}

static void binder_do_set_priority(struct task_struct *task,
				   struct binder_priority desired,
				   bool verify)
{
	int priority; /* user-space prio value */
	bool has_cap_nice;
	unsigned int policy = desired.sched_policy;

	binder_debug(BINDER_DEBUG_BUFFER_ALLOC,
		     "%d: %s pages %pK-%pK\n", proc->pid,
		     allocate ? "allocate" : "free", start, end);

	has_cap_nice = has_capability_noaudit(task, CAP_SYS_NICE);

	priority = to_userspace_prio(policy, desired.prio);

	if (verify && is_rt_policy(policy) && !has_cap_nice) {
		long max_rtprio = task_rlimit(task, RLIMIT_RTPRIO);

	if (mm) {
		down_write(&mm->mmap_sem);
		if (!mmget_still_valid(mm)) {
			if (allocate == 0)
				goto free_range;
			goto err_no_vma;
		}

		vma = proc->vma;
		if (vma && mm != proc->vma_vm_mm) {
			pr_err("%d: vma mm and task mm mismatch\n",
				proc->pid);
			vma = NULL;
		}
	}

	if (verify && is_fair_policy(policy) && !has_cap_nice) {
		long min_nice = rlimit_to_nice(task_rlimit(task, RLIMIT_NICE));

		if (min_nice > MAX_NICE) {
			binder_user_error("%d RLIMIT_NICE not set\n",
					  task->pid);
			return;
		} else if (priority < min_nice) {
			priority = min_nice;
		}
	}

	if (policy != desired.sched_policy ||
	    to_kernel_prio(policy, priority) != desired.prio)
		binder_debug(BINDER_DEBUG_PRIORITY_CAP,
			     "%d: priority %d not allowed, using %d instead\n",
			      task->pid, desired.prio,
			      to_kernel_prio(policy, priority));

		page = &proc->pages[(page_addr - proc->buffer) / PAGE_SIZE];

		BUG_ON(*page);
		*page = alloc_page(GFP_KERNEL | __GFP_HIGHMEM | __GFP_ZERO);
		if (*page == NULL) {
			pr_err("%d: binder_alloc_buf failed for page at %pK\n",
				proc->pid, page_addr);
			goto err_alloc_page_failed;
		}
		ret = map_kernel_range_noflush((unsigned long)page_addr,
					PAGE_SIZE, PAGE_KERNEL, page);
		flush_cache_vmap((unsigned long)page_addr,
				(unsigned long)page_addr + PAGE_SIZE);
		if (ret != 1) {
			pr_err("%d: binder_alloc_buf failed to map page at %pK in kernel\n",
			       proc->pid, page_addr);
			goto err_map_kernel_failed;
		}
		user_page_addr =
			(uintptr_t)page_addr + proc->user_buffer_offset;
		ret = vm_insert_page(vma, user_page_addr, page[0]);
		if (ret) {
			pr_err("%d: binder_alloc_buf failed to map page at %lx in userspace\n",
			       proc->pid, user_page_addr);
			goto err_vm_insert_page_failed;
		}
		/* vm_insert_page does not seem to increment the refcount */
	}
	if (mm) {
		up_write(&mm->mmap_sem);
		mmput(mm);
	}
	return 0;

	/* Set the actual priority */
	if (task->policy != policy || is_rt_policy(policy)) {
		struct sched_param params;

		params.sched_priority = is_rt_policy(policy) ? priority : 0;

		sched_setscheduler_nocheck(task,
					   policy | SCHED_RESET_ON_FORK,
					   &params);
	}
	if (is_fair_policy(policy))
		set_user_nice(task, priority);
}

static void binder_set_priority(struct task_struct *task,
				struct binder_priority desired)
{
	binder_do_set_priority(task, desired, /* verify = */ true);
}

static void binder_restore_priority(struct task_struct *task,
				    struct binder_priority desired)
{
	binder_do_set_priority(task, desired, /* verify = */ false);
}

static void binder_transaction_priority(struct task_struct *task,
					struct binder_transaction *t,
					struct binder_priority node_prio,
					bool inherit_rt)
{
	struct binder_priority desired_prio = t->priority;

	if (t->set_priority_called)
		return;

	t->set_priority_called = true;
	t->saved_priority.sched_policy = task->policy;
	t->saved_priority.prio = task->normal_prio;

	if (!inherit_rt && is_rt_policy(desired_prio.sched_policy)) {
		desired_prio.prio = NICE_TO_PRIO(0);
		desired_prio.sched_policy = SCHED_NORMAL;
	}

	if (node_prio.prio < t->priority.prio ||
	    (node_prio.prio == t->priority.prio &&
	     node_prio.sched_policy == SCHED_FIFO)) {
		/*
		 * In case the minimum priority on the node is
		 * higher (lower value), use that priority. If
		 * the priority is the same, but the node uses
		 * SCHED_FIFO, prefer SCHED_FIFO, since it can
		 * run unbounded, unlike SCHED_RR.
		 */
		desired_prio = node_prio;
	}

	while (n) {
		buffer = rb_entry(n, struct binder_buffer, rb_node);
		BUG_ON(!buffer->free);
		buffer_size = binder_buffer_size(proc, buffer);

		if (size < buffer_size) {
			best_fit = n;
			n = n->rb_left;
		} else if (size > buffer_size)
			n = n->rb_right;
		else {
			best_fit = n;
			break;
		}
	}
	if (best_fit == NULL) {
		pr_err("%d: binder_alloc_buf size %zd failed, no address space\n",
			proc->pid, size);
		return NULL;
	}
	if (n == NULL) {
		buffer = rb_entry(best_fit, struct binder_buffer, rb_node);
		buffer_size = binder_buffer_size(proc, buffer);
	}

	binder_debug(BINDER_DEBUG_BUFFER_ALLOC,
		     "%d: binder_alloc_buf size %zd got buffer %pK size %zd\n",
		      proc->pid, size, buffer, buffer_size);

	has_page_addr =
		(void *)(((uintptr_t)buffer->data + buffer_size) & PAGE_MASK);
	if (n == NULL) {
		if (size + sizeof(struct binder_buffer) + 4 >= buffer_size)
			buffer_size = size; /* no room for other buffers */
		else
			buffer_size = size + sizeof(struct binder_buffer);
	}
	end_page_addr =
		(void *)PAGE_ALIGN((uintptr_t)buffer->data + buffer_size);
	if (end_page_addr > has_page_addr)
		end_page_addr = has_page_addr;
	if (binder_update_page_range(proc, 1,
	    (void *)PAGE_ALIGN((uintptr_t)buffer->data), end_page_addr, NULL))
		return NULL;

	rb_erase(best_fit, &proc->free_buffers);
	buffer->free = 0;
	binder_insert_allocated_buffer(proc, buffer);
	if (buffer_size != size) {
		struct binder_buffer *new_buffer = (void *)buffer->data + size;

		list_add(&new_buffer->entry, &buffer->entry);
		new_buffer->free = 1;
		binder_insert_free_buffer(proc, new_buffer);
	}
	binder_debug(BINDER_DEBUG_BUFFER_ALLOC,
		     "%d: binder_alloc_buf size %zd got %pK\n",
		      proc->pid, size, buffer);
	buffer->data_size = data_size;
	buffer->offsets_size = offsets_size;
	buffer->async_transaction = is_async;
	if (is_async) {
		proc->free_async_space -= size + sizeof(struct binder_buffer);
		binder_debug(BINDER_DEBUG_BUFFER_ALLOC_ASYNC,
			     "%d: binder_alloc_buf size %zd async free %zd\n",
			      proc->pid, size, proc->free_async_space);
	}

	return buffer;
}

static void *buffer_start_page(struct binder_buffer *buffer)
{
	return (void *)((uintptr_t)buffer & PAGE_MASK);
}

static void *buffer_end_page(struct binder_buffer *buffer)
{
	return (void *)(((uintptr_t)(buffer + 1) - 1) & PAGE_MASK);
}

static void binder_delete_free_buffer(struct binder_proc *proc,
				      struct binder_buffer *buffer)
{
	struct binder_buffer *prev, *next = NULL;
	int free_page_end = 1;
	int free_page_start = 1;

	BUG_ON(proc->buffers.next == &buffer->entry);
	prev = list_entry(buffer->entry.prev, struct binder_buffer, entry);
	BUG_ON(!prev->free);
	if (buffer_end_page(prev) == buffer_start_page(buffer)) {
		free_page_start = 0;
		if (buffer_end_page(prev) == buffer_end_page(buffer))
			free_page_end = 0;
		binder_debug(BINDER_DEBUG_BUFFER_ALLOC,
			     "%d: merge free, buffer %pK share page with %pK\n",
			      proc->pid, buffer, prev);
	}

	if (!list_is_last(&buffer->entry, &proc->buffers)) {
		next = list_entry(buffer->entry.next,
				  struct binder_buffer, entry);
		if (buffer_start_page(next) == buffer_end_page(buffer)) {
			free_page_end = 0;
			if (buffer_start_page(next) ==
			    buffer_start_page(buffer))
				free_page_start = 0;
			binder_debug(BINDER_DEBUG_BUFFER_ALLOC,
				     "%d: merge free, buffer %pK share page with %pK\n",
				      proc->pid, buffer, prev);
		}
	}
	list_del(&buffer->entry);
	if (free_page_start || free_page_end) {
		binder_debug(BINDER_DEBUG_BUFFER_ALLOC,
			     "%d: merge free, buffer %pK do not share page%s%s with %pK or %pK\n",
			     proc->pid, buffer, free_page_start ? "" : " end",
			     free_page_end ? "" : " start", prev, next);
		binder_update_page_range(proc, 0, free_page_start ?
			buffer_start_page(buffer) : buffer_end_page(buffer),
			(free_page_end ? buffer_end_page(buffer) :
			buffer_start_page(buffer)) + PAGE_SIZE, NULL);
	}
}

static void binder_free_buf(struct binder_proc *proc,
			    struct binder_buffer *buffer)
{
	size_t size, buffer_size;

	buffer_size = binder_buffer_size(proc, buffer);

	size = ALIGN(buffer->data_size, sizeof(void *)) +
		ALIGN(buffer->offsets_size, sizeof(void *));

	binder_debug(BINDER_DEBUG_BUFFER_ALLOC,
		     "%d: binder_free_buf %pK size %zd buffer_size %zd\n",
		      proc->pid, buffer, size, buffer_size);

	BUG_ON(buffer->free);
	BUG_ON(size > buffer_size);
	BUG_ON(buffer->transaction != NULL);
	BUG_ON((void *)buffer < proc->buffer);
	BUG_ON((void *)buffer > proc->buffer + proc->buffer_size);

	if (buffer->async_transaction) {
		proc->free_async_space += size + sizeof(struct binder_buffer);

		binder_debug(BINDER_DEBUG_BUFFER_ALLOC_ASYNC,
			     "%d: binder_free_buf size %zd async free %zd\n",
			      proc->pid, size, proc->free_async_space);
	}

	binder_update_page_range(proc, 0,
		(void *)PAGE_ALIGN((uintptr_t)buffer->data),
		(void *)(((uintptr_t)buffer->data + buffer_size) & PAGE_MASK),
		NULL);
	rb_erase(&buffer->rb_node, &proc->allocated_buffers);
	buffer->free = 1;
	if (!list_is_last(&buffer->entry, &proc->buffers)) {
		struct binder_buffer *next = list_entry(buffer->entry.next,
						struct binder_buffer, entry);

		if (next->free) {
			rb_erase(&next->rb_node, &proc->free_buffers);
			binder_delete_free_buffer(proc, next);
		}
	}
	if (proc->buffers.next != &buffer->entry) {
		struct binder_buffer *prev = list_entry(buffer->entry.prev,
						struct binder_buffer, entry);

		if (prev->free) {
			binder_delete_free_buffer(proc, buffer);
			rb_erase(&prev->rb_node, &proc->free_buffers);
			buffer = prev;
		}
	}
	binder_insert_free_buffer(proc, buffer);
}

static struct binder_node *binder_get_node(struct binder_proc *proc,
					   binder_uintptr_t ptr)
{
	struct rb_node *n = proc->nodes.rb_node;
	struct binder_node *node;

	assert_spin_locked(&proc->inner_lock);

	while (n) {
		node = rb_entry(n, struct binder_node, rb_node);

		if (ptr < node->ptr)
			n = n->rb_left;
		else if (ptr > node->ptr)
			n = n->rb_right;
		else {
			/*
			 * take an implicit weak reference
			 * to ensure node stays alive until
			 * call to binder_put_node()
			 */
			binder_inc_node_tmpref_ilocked(node);
			return node;
		}
	}
	return NULL;
}

static struct binder_node *binder_get_node(struct binder_proc *proc,
					   binder_uintptr_t ptr)
{
	struct binder_node *node;

	binder_inner_proc_lock(proc);
	node = binder_get_node_ilocked(proc, ptr);
	binder_inner_proc_unlock(proc);
	return node;
}

static struct binder_node *binder_init_node_ilocked(
						struct binder_proc *proc,
						struct binder_node *new_node,
						struct flat_binder_object *fp)
{
	struct rb_node **p = &proc->nodes.rb_node;
	struct rb_node *parent = NULL;
	struct binder_node *node;
	binder_uintptr_t ptr = fp ? fp->binder : 0;
	binder_uintptr_t cookie = fp ? fp->cookie : 0;
	__u32 flags = fp ? fp->flags : 0;
	s8 priority;

	assert_spin_locked(&proc->inner_lock);

	while (*p) {

		parent = *p;
		node = rb_entry(parent, struct binder_node, rb_node);

		if (ptr < node->ptr)
			p = &(*p)->rb_left;
		else if (ptr > node->ptr)
			p = &(*p)->rb_right;
		else {
			/*
			 * A matching node is already in
			 * the rb tree. Abandon the init
			 * and return it.
			 */
			binder_inc_node_tmpref_ilocked(node);
			return node;
		}
	}
	node = new_node;
	binder_stats_created(BINDER_STAT_NODE);
	node->tmp_refs++;
	rb_link_node(&node->rb_node, parent, p);
	rb_insert_color(&node->rb_node, &proc->nodes);
	node->debug_id = atomic_inc_return(&binder_last_id);
	node->proc = proc;
	node->ptr = ptr;
	node->cookie = cookie;
	node->work.type = BINDER_WORK_NODE;
	priority = flags & FLAT_BINDER_FLAG_PRIORITY_MASK;
	node->sched_policy = (flags & FLAT_BINDER_FLAG_SCHED_POLICY_MASK) >>
		FLAT_BINDER_FLAG_SCHED_POLICY_SHIFT;
	node->min_priority = to_kernel_prio(node->sched_policy, priority);
	node->accept_fds = !!(flags & FLAT_BINDER_FLAG_ACCEPTS_FDS);
	node->inherit_rt = !!(flags & FLAT_BINDER_FLAG_INHERIT_RT);
	spin_lock_init(&node->lock);
	INIT_LIST_HEAD(&node->work.entry);
	INIT_LIST_HEAD(&node->async_todo);
	binder_debug(BINDER_DEBUG_INTERNAL_REFS,
		     "%d:%d node %d u%016llx c%016llx created\n",
		     proc->pid, current->pid, node->debug_id,
		     (u64)node->ptr, (u64)node->cookie);

	return node;
}

static struct binder_node *binder_new_node(struct binder_proc *proc,
					   struct flat_binder_object *fp)
{
	struct binder_node *node;
	struct binder_node *new_node = kzalloc(sizeof(*node), GFP_KERNEL);

	if (!new_node)
		return NULL;
	binder_inner_proc_lock(proc);
	node = binder_init_node_ilocked(proc, new_node, fp);
	binder_inner_proc_unlock(proc);
	if (node != new_node)
		/*
		 * The node was already added by another thread
		 */
		kfree(new_node);

	return node;
}

static void binder_free_node(struct binder_node *node)
{
	kfree(node);
	binder_stats_deleted(BINDER_STAT_NODE);
}

static int binder_inc_node_nilocked(struct binder_node *node, int strong,
				    int internal,
				    struct list_head *target_list)
{
	struct binder_proc *proc = node->proc;

	assert_spin_locked(&node->lock);
	if (proc)
		assert_spin_locked(&proc->inner_lock);
	if (strong) {
		if (internal) {
			if (target_list == NULL &&
			    node->internal_strong_refs == 0 &&
			    !(node->proc &&
			      node == node->proc->context->
				      binder_context_mgr_node &&
			      node->has_strong_ref)) {
				pr_err("invalid inc strong node for %d\n",
					node->debug_id);
				return -EINVAL;
			}
			node->internal_strong_refs++;
		} else
			node->local_strong_refs++;
		if (!node->has_strong_ref && target_list) {
			binder_dequeue_work_ilocked(&node->work);
			/*
			 * Note: this function is the only place where we queue
			 * directly to a thread->todo without using the
			 * corresponding binder_enqueue_thread_work() helper
			 * functions; in this case it's ok to not set the
			 * process_todo flag, since we know this node work will
			 * always be followed by other work that starts queue
			 * processing: in case of synchronous transactions, a
			 * BR_REPLY or BR_ERROR; in case of oneway
			 * transactions, a BR_TRANSACTION_COMPLETE.
			 */
			binder_enqueue_work_ilocked(&node->work, target_list);
		}
	} else {
		if (!internal)
			node->local_weak_refs++;
		if (!node->has_weak_ref && list_empty(&node->work.entry)) {
			if (target_list == NULL) {
				pr_err("invalid inc weak node for %d\n",
					node->debug_id);
				return -EINVAL;
			}
			/*
			 * See comment above
			 */
			binder_enqueue_work_ilocked(&node->work, target_list);
		}
	}
	return 0;
}

static int binder_inc_node(struct binder_node *node, int strong, int internal,
			   struct list_head *target_list)
{
	int ret;

	binder_node_inner_lock(node);
	ret = binder_inc_node_nilocked(node, strong, internal, target_list);
	binder_node_inner_unlock(node);

	return ret;
}

static bool binder_dec_node_nilocked(struct binder_node *node,
				     int strong, int internal)
{
	struct binder_proc *proc = node->proc;

	assert_spin_locked(&node->lock);
	if (proc)
		assert_spin_locked(&proc->inner_lock);
	if (strong) {
		if (internal)
			node->internal_strong_refs--;
		else
			node->local_strong_refs--;
		if (node->local_strong_refs || node->internal_strong_refs)
			return false;
	} else {
		if (!internal)
			node->local_weak_refs--;
		if (node->local_weak_refs || node->tmp_refs ||
				!hlist_empty(&node->refs))
			return false;
	}

	if (proc && (node->has_strong_ref || node->has_weak_ref)) {
		if (list_empty(&node->work.entry)) {
			binder_enqueue_work_ilocked(&node->work, &proc->todo);
			binder_wakeup_proc_ilocked(proc);
		}
	} else {
		if (hlist_empty(&node->refs) && !node->local_strong_refs &&
		    !node->local_weak_refs && !node->tmp_refs) {
			if (proc) {
				binder_dequeue_work_ilocked(&node->work);
				rb_erase(&node->rb_node, &proc->nodes);
				binder_debug(BINDER_DEBUG_INTERNAL_REFS,
					     "refless node %d deleted\n",
					     node->debug_id);
			} else {
				BUG_ON(!list_empty(&node->work.entry));
				spin_lock(&binder_dead_nodes_lock);
				/*
				 * tmp_refs could have changed so
				 * check it again
				 */
				if (node->tmp_refs) {
					spin_unlock(&binder_dead_nodes_lock);
					return false;
				}
				hlist_del(&node->dead_node);
				spin_unlock(&binder_dead_nodes_lock);
				binder_debug(BINDER_DEBUG_INTERNAL_REFS,
					     "dead node %d deleted\n",
					     node->debug_id);
			}
			return true;
		}
	}
	return false;
}

static void binder_dec_node(struct binder_node *node, int strong, int internal)
{
	bool free_node;

	binder_node_inner_lock(node);
	free_node = binder_dec_node_nilocked(node, strong, internal);
	binder_node_inner_unlock(node);
	if (free_node)
		binder_free_node(node);
}

static void binder_inc_node_tmpref_ilocked(struct binder_node *node)
{
	/*
	 * No call to binder_inc_node() is needed since we
	 * don't need to inform userspace of any changes to
	 * tmp_refs
	 */
	node->tmp_refs++;
}

/**
 * binder_inc_node_tmpref() - take a temporary reference on node
 * @node:	node to reference
 *
 * Take reference on node to prevent the node from being freed
 * while referenced only by a local variable. The inner lock is
 * needed to serialize with the node work on the queue (which
 * isn't needed after the node is dead). If the node is dead
 * (node->proc is NULL), use binder_dead_nodes_lock to protect
 * node->tmp_refs against dead-node-only cases where the node
 * lock cannot be acquired (eg traversing the dead node list to
 * print nodes)
 */
static void binder_inc_node_tmpref(struct binder_node *node)
{
	binder_node_lock(node);
	if (node->proc)
		binder_inner_proc_lock(node->proc);
	else
		spin_lock(&binder_dead_nodes_lock);
	binder_inc_node_tmpref_ilocked(node);
	if (node->proc)
		binder_inner_proc_unlock(node->proc);
	else
		spin_unlock(&binder_dead_nodes_lock);
	binder_node_unlock(node);
}

/**
 * binder_dec_node_tmpref() - remove a temporary reference on node
 * @node:	node to reference
 *
 * Release temporary reference on node taken via binder_inc_node_tmpref()
 */
static void binder_dec_node_tmpref(struct binder_node *node)
{
	bool free_node;

	binder_node_inner_lock(node);
	if (!node->proc)
		spin_lock(&binder_dead_nodes_lock);
	node->tmp_refs--;
	BUG_ON(node->tmp_refs < 0);
	if (!node->proc)
		spin_unlock(&binder_dead_nodes_lock);
	/*
	 * Call binder_dec_node() to check if all refcounts are 0
	 * and cleanup is needed. Calling with strong=0 and internal=1
	 * causes no actual reference to be released in binder_dec_node().
	 * If that changes, a change is needed here too.
	 */
	free_node = binder_dec_node_nilocked(node, 0, 1);
	binder_node_inner_unlock(node);
	if (free_node)
		binder_free_node(node);
}

static void binder_put_node(struct binder_node *node)
{
	binder_dec_node_tmpref(node);
}

static struct binder_ref *binder_get_ref_olocked(struct binder_proc *proc,
						 u32 desc, bool need_strong_ref)
{
	struct rb_node *n = proc->refs_by_desc.rb_node;
	struct binder_ref *ref;

	while (n) {
		ref = rb_entry(n, struct binder_ref, rb_node_desc);

		if (desc < ref->data.desc) {
			n = n->rb_left;
		} else if (desc > ref->data.desc) {
			n = n->rb_right;
		} else if (need_strong_ref && !ref->data.strong) {
			binder_user_error("tried to use weak ref as strong ref\n");
			return NULL;
		} else {
			return ref;
		}
	}
	return NULL;
}

/**
 * binder_get_ref_for_node_olocked() - get the ref associated with given node
 * @proc:	binder_proc that owns the ref
 * @node:	binder_node of target
 * @new_ref:	newly allocated binder_ref to be initialized or %NULL
 *
 * Look up the ref for the given node and return it if it exists
 *
 * If it doesn't exist and the caller provides a newly allocated
 * ref, initialize the fields of the newly allocated ref and insert
 * into the given proc rb_trees and node refs list.
 *
 * Return:	the ref for node. It is possible that another thread
 *		allocated/initialized the ref first in which case the
 *		returned ref would be different than the passed-in
 *		new_ref. new_ref must be kfree'd by the caller in
 *		this case.
 */
static struct binder_ref *binder_get_ref_for_node_olocked(
					struct binder_proc *proc,
					struct binder_node *node,
					struct binder_ref *new_ref)
{
	struct binder_context *context = proc->context;
	struct rb_node **p = &proc->refs_by_node.rb_node;
	struct rb_node *parent = NULL;
	struct binder_ref *ref;
	struct rb_node *n;

	while (*p) {
		parent = *p;
		ref = rb_entry(parent, struct binder_ref, rb_node_node);

		if (node < ref->node)
			p = &(*p)->rb_left;
		else if (node > ref->node)
			p = &(*p)->rb_right;
		else
			return ref;
	}
	if (!new_ref)
		return NULL;

	binder_stats_created(BINDER_STAT_REF);
	new_ref->data.debug_id = atomic_inc_return(&binder_last_id);
	new_ref->proc = proc;
	new_ref->node = node;
	rb_link_node(&new_ref->rb_node_node, parent, p);
	rb_insert_color(&new_ref->rb_node_node, &proc->refs_by_node);

	new_ref->data.desc = (node == context->binder_context_mgr_node) ? 0 : 1;
	for (n = rb_first(&proc->refs_by_desc); n != NULL; n = rb_next(n)) {
		ref = rb_entry(n, struct binder_ref, rb_node_desc);
		if (ref->data.desc > new_ref->data.desc)
			break;
		new_ref->data.desc = ref->data.desc + 1;
	}

	p = &proc->refs_by_desc.rb_node;
	while (*p) {
		parent = *p;
		ref = rb_entry(parent, struct binder_ref, rb_node_desc);

		if (new_ref->data.desc < ref->data.desc)
			p = &(*p)->rb_left;
		else if (new_ref->data.desc > ref->data.desc)
			p = &(*p)->rb_right;
		else
			BUG();
	}
	rb_link_node(&new_ref->rb_node_desc, parent, p);
	rb_insert_color(&new_ref->rb_node_desc, &proc->refs_by_desc);

	binder_node_lock(node);
	hlist_add_head(&new_ref->node_entry, &node->refs);

	binder_debug(BINDER_DEBUG_INTERNAL_REFS,
		     "%d new ref %d desc %d for node %d\n",
		      proc->pid, new_ref->data.debug_id, new_ref->data.desc,
		      node->debug_id);
	binder_node_unlock(node);
	return new_ref;
}

static void binder_cleanup_ref_olocked(struct binder_ref *ref)
{
	bool delete_node = false;

	binder_debug(BINDER_DEBUG_INTERNAL_REFS,
		     "%d delete ref %d desc %d for node %d\n",
		      ref->proc->pid, ref->data.debug_id, ref->data.desc,
		      ref->node->debug_id);

	rb_erase(&ref->rb_node_desc, &ref->proc->refs_by_desc);
	rb_erase(&ref->rb_node_node, &ref->proc->refs_by_node);

	binder_node_inner_lock(ref->node);
	if (ref->data.strong)
		binder_dec_node_nilocked(ref->node, 1, 1);

	hlist_del(&ref->node_entry);
	delete_node = binder_dec_node_nilocked(ref->node, 0, 1);
	binder_node_inner_unlock(ref->node);
	/*
	 * Clear ref->node unless we want the caller to free the node
	 */
	if (!delete_node) {
		/*
		 * The caller uses ref->node to determine
		 * whether the node needs to be freed. Clear
		 * it since the node is still alive.
		 */
		ref->node = NULL;
	}

	if (ref->death) {
		binder_debug(BINDER_DEBUG_DEAD_BINDER,
			     "%d delete ref %d desc %d has death notification\n",
			      ref->proc->pid, ref->data.debug_id,
			      ref->data.desc);
		binder_dequeue_work(ref->proc, &ref->death->work);
		binder_stats_deleted(BINDER_STAT_DEATH);
	}
	binder_stats_deleted(BINDER_STAT_REF);
}

/**
 * binder_inc_ref_olocked() - increment the ref for given handle
 * @ref:         ref to be incremented
 * @strong:      if true, strong increment, else weak
 * @target_list: list to queue node work on
 *
 * Increment the ref. @ref->proc->outer_lock must be held on entry
 *
 * Return: 0, if successful, else errno
 */
static int binder_inc_ref_olocked(struct binder_ref *ref, int strong,
				  struct list_head *target_list)
{
	int ret;

	if (strong) {
		if (ref->data.strong == 0) {
			ret = binder_inc_node(ref->node, 1, 1, target_list);
			if (ret)
				return ret;
		}
		ref->data.strong++;
	} else {
		if (ref->data.weak == 0) {
			ret = binder_inc_node(ref->node, 0, 1, target_list);
			if (ret)
				return ret;
		}
		ref->data.weak++;
	}
	return 0;
}

/**
 * binder_dec_ref() - dec the ref for given handle
 * @ref:	ref to be decremented
 * @strong:	if true, strong decrement, else weak
 *
 * Decrement the ref.
 *
 * Return: true if ref is cleaned up and ready to be freed
 */
static bool binder_dec_ref_olocked(struct binder_ref *ref, int strong)
{
	if (strong) {
		if (ref->data.strong == 0) {
			binder_user_error("%d invalid dec strong, ref %d desc %d s %d w %d\n",
					  ref->proc->pid, ref->data.debug_id,
					  ref->data.desc, ref->data.strong,
					  ref->data.weak);
			return false;
		}
		ref->data.strong--;
		if (ref->data.strong == 0)
			binder_dec_node(ref->node, strong, 1);
	} else {
		if (ref->data.weak == 0) {
			binder_user_error("%d invalid dec weak, ref %d desc %d s %d w %d\n",
					  ref->proc->pid, ref->data.debug_id,
					  ref->data.desc, ref->data.strong,
					  ref->data.weak);
			return false;
		}
		ref->data.weak--;
	}
	if (ref->data.strong == 0 && ref->data.weak == 0) {
		binder_cleanup_ref_olocked(ref);
		return true;
	}
	return false;
}

/**
 * binder_get_node_from_ref() - get the node from the given proc/desc
 * @proc:	proc containing the ref
 * @desc:	the handle associated with the ref
 * @need_strong_ref: if true, only return node if ref is strong
 * @rdata:	the id/refcount data for the ref
 *
 * Given a proc and ref handle, return the associated binder_node
 *
 * Return: a binder_node or NULL if not found or not strong when strong required
 */
static struct binder_node *binder_get_node_from_ref(
		struct binder_proc *proc,
		u32 desc, bool need_strong_ref,
		struct binder_ref_data *rdata)
{
	struct binder_node *node;
	struct binder_ref *ref;

	binder_proc_lock(proc);
	ref = binder_get_ref_olocked(proc, desc, need_strong_ref);
	if (!ref)
		goto err_no_ref;
	node = ref->node;
	/*
	 * Take an implicit reference on the node to ensure
	 * it stays alive until the call to binder_put_node()
	 */
	binder_inc_node_tmpref(node);
	if (rdata)
		*rdata = ref->data;
	binder_proc_unlock(proc);

	return node;

err_no_ref:
	binder_proc_unlock(proc);
	return NULL;
}

/**
 * binder_free_ref() - free the binder_ref
 * @ref:	ref to free
 *
 * Free the binder_ref. Free the binder_node indicated by ref->node
 * (if non-NULL) and the binder_ref_death indicated by ref->death.
 */
static void binder_free_ref(struct binder_ref *ref)
{
	if (ref->node)
		binder_free_node(ref->node);
	kfree(ref->death);
	kfree(ref);
}

/**
 * binder_update_ref_for_handle() - inc/dec the ref for given handle
 * @proc:	proc containing the ref
 * @desc:	the handle associated with the ref
 * @increment:	true=inc reference, false=dec reference
 * @strong:	true=strong reference, false=weak reference
 * @rdata:	the id/refcount data for the ref
 *
 * Given a proc and ref handle, increment or decrement the ref
 * according to "increment" arg.
 *
 * Return: 0 if successful, else errno
 */
static int binder_update_ref_for_handle(struct binder_proc *proc,
		uint32_t desc, bool increment, bool strong,
		struct binder_ref_data *rdata)
{
	int ret = 0;
	struct binder_ref *ref;
	bool delete_ref = false;

	binder_proc_lock(proc);
	ref = binder_get_ref_olocked(proc, desc, strong);
	if (!ref) {
		ret = -EINVAL;
		goto err_no_ref;
	}
	if (increment)
		ret = binder_inc_ref_olocked(ref, strong, NULL);
	else
		delete_ref = binder_dec_ref_olocked(ref, strong);

	if (rdata)
		*rdata = ref->data;
	binder_proc_unlock(proc);

	if (delete_ref)
		binder_free_ref(ref);
	return ret;

err_no_ref:
	binder_proc_unlock(proc);
	return ret;
}

/**
 * binder_dec_ref_for_handle() - dec the ref for given handle
 * @proc:	proc containing the ref
 * @desc:	the handle associated with the ref
 * @strong:	true=strong reference, false=weak reference
 * @rdata:	the id/refcount data for the ref
 *
 * Just calls binder_update_ref_for_handle() to decrement the ref.
 *
 * Return: 0 if successful, else errno
 */
static int binder_dec_ref_for_handle(struct binder_proc *proc,
		uint32_t desc, bool strong, struct binder_ref_data *rdata)
{
	return binder_update_ref_for_handle(proc, desc, false, strong, rdata);
}


/**
 * binder_inc_ref_for_node() - increment the ref for given proc/node
 * @proc:	 proc containing the ref
 * @node:	 target node
 * @strong:	 true=strong reference, false=weak reference
 * @target_list: worklist to use if node is incremented
 * @rdata:	 the id/refcount data for the ref
 *
 * Given a proc and node, increment the ref. Create the ref if it
 * doesn't already exist
 *
 * Return: 0 if successful, else errno
 */
static int binder_inc_ref_for_node(struct binder_proc *proc,
			struct binder_node *node,
			bool strong,
			struct list_head *target_list,
			struct binder_ref_data *rdata)
{
	struct binder_ref *ref;
	struct binder_ref *new_ref = NULL;
	int ret = 0;

	binder_proc_lock(proc);
	ref = binder_get_ref_for_node_olocked(proc, node, NULL);
	if (!ref) {
		binder_proc_unlock(proc);
		new_ref = kzalloc(sizeof(*ref), GFP_KERNEL);
		if (!new_ref)
			return -ENOMEM;
		binder_proc_lock(proc);
		ref = binder_get_ref_for_node_olocked(proc, node, new_ref);
	}
	ret = binder_inc_ref_olocked(ref, strong, target_list);
	*rdata = ref->data;
	binder_proc_unlock(proc);
	if (new_ref && ref != new_ref)
		/*
		 * Another thread created the ref first so
		 * free the one we allocated
		 */
		kfree(new_ref);
	return ret;
}

static void binder_pop_transaction_ilocked(struct binder_thread *target_thread,
					   struct binder_transaction *t)
{
	BUG_ON(!target_thread);
	assert_spin_locked(&target_thread->proc->inner_lock);
	BUG_ON(target_thread->transaction_stack != t);
	BUG_ON(target_thread->transaction_stack->from != target_thread);
	target_thread->transaction_stack =
		target_thread->transaction_stack->from_parent;
	t->from = NULL;
}

/**
 * binder_thread_dec_tmpref() - decrement thread->tmp_ref
 * @thread:	thread to decrement
 *
 * A thread needs to be kept alive while being used to create or
 * handle a transaction. binder_get_txn_from() is used to safely
 * extract t->from from a binder_transaction and keep the thread
 * indicated by t->from from being freed. When done with that
 * binder_thread, this function is called to decrement the
 * tmp_ref and free if appropriate (thread has been released
 * and no transaction being processed by the driver)
 */
static void binder_thread_dec_tmpref(struct binder_thread *thread)
{
	/*
	 * atomic is used to protect the counter value while
	 * it cannot reach zero or thread->is_dead is false
	 */
	binder_inner_proc_lock(thread->proc);
	atomic_dec(&thread->tmp_ref);
	if (thread->is_dead && !atomic_read(&thread->tmp_ref)) {
		binder_inner_proc_unlock(thread->proc);
		binder_free_thread(thread);
		return;
	}
	binder_inner_proc_unlock(thread->proc);
}

/**
 * binder_proc_dec_tmpref() - decrement proc->tmp_ref
 * @proc:	proc to decrement
 *
 * A binder_proc needs to be kept alive while being used to create or
 * handle a transaction. proc->tmp_ref is incremented when
 * creating a new transaction or the binder_proc is currently in-use
 * by threads that are being released. When done with the binder_proc,
 * this function is called to decrement the counter and free the
 * proc if appropriate (proc has been released, all threads have
 * been released and not currenly in-use to process a transaction).
 */
static void binder_proc_dec_tmpref(struct binder_proc *proc)
{
	binder_inner_proc_lock(proc);
	proc->tmp_ref--;
	if (proc->is_dead && RB_EMPTY_ROOT(&proc->threads) &&
			!proc->tmp_ref) {
		binder_inner_proc_unlock(proc);
		binder_free_proc(proc);
		return;
	}
	binder_inner_proc_unlock(proc);
}

/**
 * binder_get_txn_from() - safely extract the "from" thread in transaction
 * @t:	binder transaction for t->from
 *
 * Atomically return the "from" thread and increment the tmp_ref
 * count for the thread to ensure it stays alive until
 * binder_thread_dec_tmpref() is called.
 *
 * Return: the value of t->from
 */
static struct binder_thread *binder_get_txn_from(
		struct binder_transaction *t)
{
	struct binder_thread *from;

	spin_lock(&t->lock);
	from = t->from;
	if (from)
		atomic_inc(&from->tmp_ref);
	spin_unlock(&t->lock);
	return from;
}

/**
 * binder_get_txn_from_and_acq_inner() - get t->from and acquire inner lock
 * @t:	binder transaction for t->from
 *
 * Same as binder_get_txn_from() except it also acquires the proc->inner_lock
 * to guarantee that the thread cannot be released while operating on it.
 * The caller must call binder_inner_proc_unlock() to release the inner lock
 * as well as call binder_dec_thread_txn() to release the reference.
 *
 * Return: the value of t->from
 */
static struct binder_thread *binder_get_txn_from_and_acq_inner(
		struct binder_transaction *t)
{
	struct binder_thread *from;

	from = binder_get_txn_from(t);
	if (!from)
		return NULL;
	binder_inner_proc_lock(from->proc);
	if (t->from) {
		BUG_ON(from != t->from);
		return from;
	}
	binder_inner_proc_unlock(from->proc);
	binder_thread_dec_tmpref(from);
	return NULL;
}

static void binder_free_transaction(struct binder_transaction *t)
{
	if (t->buffer)
		t->buffer->transaction = NULL;
	kfree(t);
	binder_stats_deleted(BINDER_STAT_TRANSACTION);
}

static void binder_send_failed_reply(struct binder_transaction *t,
				     uint32_t error_code)
{
	struct binder_thread *target_thread;
	struct binder_transaction *next;

	BUG_ON(t->flags & TF_ONE_WAY);
	while (1) {
		target_thread = binder_get_txn_from_and_acq_inner(t);
		if (target_thread) {
			binder_debug(BINDER_DEBUG_FAILED_TRANSACTION,
				     "send failed reply for transaction %d to %d:%d\n",
				      t->debug_id,
				      target_thread->proc->pid,
				      target_thread->pid);

			binder_pop_transaction_ilocked(target_thread, t);
			if (target_thread->reply_error.cmd == BR_OK) {
				target_thread->reply_error.cmd = error_code;
				binder_enqueue_thread_work_ilocked(
					target_thread,
					&target_thread->reply_error.work);
				wake_up_interruptible(&target_thread->wait);
			} else {
				/*
				 * Cannot get here for normal operation, but
				 * we can if multiple synchronous transactions
				 * are sent without blocking for responses.
				 * Just ignore the 2nd error in this case.
				 */
				pr_warn("Unexpected reply error: %u\n",
					target_thread->reply_error.cmd);
			}
			binder_inner_proc_unlock(target_thread->proc);
			binder_thread_dec_tmpref(target_thread);
			binder_free_transaction(t);
			return;
		}
		next = t->from_parent;

		binder_debug(BINDER_DEBUG_FAILED_TRANSACTION,
			     "send failed reply for transaction %d, target dead\n",
			     t->debug_id);

		binder_free_transaction(t);
		if (next == NULL) {
			binder_debug(BINDER_DEBUG_DEAD_BINDER,
				     "reply failed, no target thread at root\n");
			return;
		}
		t = next;
		binder_debug(BINDER_DEBUG_DEAD_BINDER,
			     "reply failed, no target thread -- retry %d\n",
			      t->debug_id);
	}
}

/**
 * binder_cleanup_transaction() - cleans up undelivered transaction
 * @t:		transaction that needs to be cleaned up
 * @reason:	reason the transaction wasn't delivered
 * @error_code:	error to return to caller (if synchronous call)
 */
static void binder_cleanup_transaction(struct binder_transaction *t,
				       const char *reason,
				       uint32_t error_code)
{
	if (t->buffer->target_node && !(t->flags & TF_ONE_WAY)) {
		binder_send_failed_reply(t, error_code);
	} else {
		binder_debug(BINDER_DEBUG_DEAD_TRANSACTION,
			"undelivered transaction %d, %s\n",
			t->debug_id, reason);
		binder_free_transaction(t);
	}
}

/**
 * binder_validate_object() - checks for a valid metadata object in a buffer.
 * @buffer:	binder_buffer that we're parsing.
 * @offset:	offset in the buffer at which to validate an object.
 *
 * Return:	If there's a valid metadata object at @offset in @buffer, the
 *		size of that object. Otherwise, it returns zero.
 */
static size_t binder_validate_object(struct binder_buffer *buffer, u64 offset)
{
	/* Check if we can read a header first */
	struct binder_object_header *hdr;
	size_t object_size = 0;

	if (buffer->data_size < sizeof(*hdr) ||
	    offset > buffer->data_size - sizeof(*hdr) ||
	    !IS_ALIGNED(offset, sizeof(u32)))
		return 0;

	/* Ok, now see if we can read a complete object. */
	hdr = (struct binder_object_header *)(buffer->data + offset);
	switch (hdr->type) {
	case BINDER_TYPE_BINDER:
	case BINDER_TYPE_WEAK_BINDER:
	case BINDER_TYPE_HANDLE:
	case BINDER_TYPE_WEAK_HANDLE:
		object_size = sizeof(struct flat_binder_object);
		break;
	case BINDER_TYPE_FD:
		object_size = sizeof(struct binder_fd_object);
		break;
	case BINDER_TYPE_PTR:
		object_size = sizeof(struct binder_buffer_object);
		break;
	case BINDER_TYPE_FDA:
		object_size = sizeof(struct binder_fd_array_object);
		break;
	default:
		return 0;
	}
	if (offset <= buffer->data_size - object_size &&
	    buffer->data_size >= object_size)
		return object_size;
	else
		return 0;
}

/**
 * binder_validate_ptr() - validates binder_buffer_object in a binder_buffer.
 * @b:		binder_buffer containing the object
 * @index:	index in offset array at which the binder_buffer_object is
 *		located
 * @start:	points to the start of the offset array
 * @num_valid:	the number of valid offsets in the offset array
 *
 * Return:	If @index is within the valid range of the offset array
 *		described by @start and @num_valid, and if there's a valid
 *		binder_buffer_object at the offset found in index @index
 *		of the offset array, that object is returned. Otherwise,
 *		%NULL is returned.
 *		Note that the offset found in index @index itself is not
 *		verified; this function assumes that @num_valid elements
 *		from @start were previously verified to have valid offsets.
 */
static struct binder_buffer_object *binder_validate_ptr(struct binder_buffer *b,
							binder_size_t index,
							binder_size_t *start,
							binder_size_t num_valid)
{
	struct binder_buffer_object *buffer_obj;
	binder_size_t *offp;

	if (index >= num_valid)
		return NULL;

	offp = start + index;
	buffer_obj = (struct binder_buffer_object *)(b->data + *offp);
	if (buffer_obj->hdr.type != BINDER_TYPE_PTR)
		return NULL;

	return buffer_obj;
}

/**
 * binder_validate_fixup() - validates pointer/fd fixups happen in order.
 * @b:			transaction buffer
 * @objects_start	start of objects buffer
 * @buffer:		binder_buffer_object in which to fix up
 * @offset:		start offset in @buffer to fix up
 * @last_obj:		last binder_buffer_object that we fixed up in
 * @last_min_offset:	minimum fixup offset in @last_obj
 *
 * Return:		%true if a fixup in buffer @buffer at offset @offset is
 *			allowed.
 *
 * For safety reasons, we only allow fixups inside a buffer to happen
 * at increasing offsets; additionally, we only allow fixup on the last
 * buffer object that was verified, or one of its parents.
 *
 * Example of what is allowed:
 *
 * A
 *   B (parent = A, offset = 0)
 *   C (parent = A, offset = 16)
 *     D (parent = C, offset = 0)
 *   E (parent = A, offset = 32) // min_offset is 16 (C.parent_offset)
 *
 * Examples of what is not allowed:
 *
 * Decreasing offsets within the same parent:
 * A
 *   C (parent = A, offset = 16)
 *   B (parent = A, offset = 0) // decreasing offset within A
 *
 * Referring to a parent that wasn't the last object or any of its parents:
 * A
 *   B (parent = A, offset = 0)
 *   C (parent = A, offset = 0)
 *   C (parent = A, offset = 16)
 *     D (parent = B, offset = 0) // B is not A or any of A's parents
 */
static bool binder_validate_fixup(struct binder_buffer *b,
				  binder_size_t *objects_start,
				  struct binder_buffer_object *buffer,
				  binder_size_t fixup_offset,
				  struct binder_buffer_object *last_obj,
				  binder_size_t last_min_offset)
{
	if (!last_obj) {
		/* Nothing to fix up in */
		return false;
	}

	while (last_obj != buffer) {
		/*
		 * Safe to retrieve the parent of last_obj, since it
		 * was already previously verified by the driver.
		 */
		if ((last_obj->flags & BINDER_BUFFER_FLAG_HAS_PARENT) == 0)
			return false;
		last_min_offset = last_obj->parent_offset + sizeof(uintptr_t);
		last_obj = (struct binder_buffer_object *)
			(b->data + *(objects_start + last_obj->parent));
	}
	return (fixup_offset >= last_min_offset);
}

static void binder_transaction_buffer_release(struct binder_proc *proc,
					      struct binder_buffer *buffer,
					      binder_size_t *failed_at)
{
	binder_size_t *offp, *off_start, *off_end;
	int debug_id = buffer->debug_id;

	binder_debug(BINDER_DEBUG_TRANSACTION,
		     "%d buffer release %d, size %zd-%zd, failed at %pK\n",
		     proc->pid, buffer->debug_id,
		     buffer->data_size, buffer->offsets_size, failed_at);

	if (buffer->target_node)
		binder_dec_node(buffer->target_node, 1, 0);

	off_start = (binder_size_t *)(buffer->data +
				      ALIGN(buffer->data_size, sizeof(void *)));
	if (failed_at)
		off_end = failed_at;
	else
		off_end = (void *)off_start + buffer->offsets_size;
	for (offp = off_start; offp < off_end; offp++) {
		struct binder_object_header *hdr;
		size_t object_size = binder_validate_object(buffer, *offp);

		if (object_size == 0) {
			pr_err("transaction release %d bad object at offset %lld, size %zd\n",
			       debug_id, (u64)*offp, buffer->data_size);
			continue;
		}
		hdr = (struct binder_object_header *)(buffer->data + *offp);
		switch (hdr->type) {
		case BINDER_TYPE_BINDER:
		case BINDER_TYPE_WEAK_BINDER: {
			struct flat_binder_object *fp;
			struct binder_node *node;

			fp = to_flat_binder_object(hdr);
			node = binder_get_node(proc, fp->binder);
			if (node == NULL) {
				pr_err("transaction release %d bad node %016llx\n",
				       debug_id, (u64)fp->binder);
				break;
			}
			binder_debug(BINDER_DEBUG_TRANSACTION,
				     "        node %d u%016llx\n",
				     node->debug_id, (u64)node->ptr);
			binder_dec_node(node, hdr->type == BINDER_TYPE_BINDER,
					0);
			binder_put_node(node);
		} break;
		case BINDER_TYPE_HANDLE:
		case BINDER_TYPE_WEAK_HANDLE: {
			struct flat_binder_object *fp;
			struct binder_ref_data rdata;
			int ret;

			fp = to_flat_binder_object(hdr);
			ret = binder_dec_ref_for_handle(proc, fp->handle,
				hdr->type == BINDER_TYPE_HANDLE, &rdata);

			if (ret) {
				pr_err("transaction release %d bad handle %d, ret = %d\n",
				 debug_id, fp->handle, ret);
				break;
			}
			binder_debug(BINDER_DEBUG_TRANSACTION,
				     "        ref %d desc %d\n",
				     rdata.debug_id, rdata.desc);
		} break;

		case BINDER_TYPE_FD: {
			struct binder_fd_object *fp = to_binder_fd_object(hdr);

			binder_debug(BINDER_DEBUG_TRANSACTION,
				     "        fd %d\n", fp->fd);
			if (failed_at)
				task_close_fd(proc, fp->fd);
		} break;
		case BINDER_TYPE_PTR:
			/*
			 * Nothing to do here, this will get cleaned up when the
			 * transaction buffer gets freed
			 */
			break;
		case BINDER_TYPE_FDA: {
			struct binder_fd_array_object *fda;
			struct binder_buffer_object *parent;
			uintptr_t parent_buffer;
			u32 *fd_array;
			size_t fd_index;
			binder_size_t fd_buf_size;

			fda = to_binder_fd_array_object(hdr);
			parent = binder_validate_ptr(buffer, fda->parent,
						     off_start,
						     offp - off_start);
			if (!parent) {
				pr_err("transaction release %d bad parent offset",
				       debug_id);
				continue;
			}
			/*
			 * Since the parent was already fixed up, convert it
			 * back to kernel address space to access it
			 */
			parent_buffer = parent->buffer -
				binder_alloc_get_user_buffer_offset(
						&proc->alloc);

			fd_buf_size = sizeof(u32) * fda->num_fds;
			if (fda->num_fds >= SIZE_MAX / sizeof(u32)) {
				pr_err("transaction release %d invalid number of fds (%lld)\n",
				       debug_id, (u64)fda->num_fds);
				continue;
			}
			if (fd_buf_size > parent->length ||
			    fda->parent_offset > parent->length - fd_buf_size) {
				/* No space for all file descriptors here. */
				pr_err("transaction release %d not enough space for %lld fds in buffer\n",
				       debug_id, (u64)fda->num_fds);
				continue;
			}
			fd_array = (u32 *)(parent_buffer + (uintptr_t)fda->parent_offset);
			for (fd_index = 0; fd_index < fda->num_fds; fd_index++)
				task_close_fd(proc, fd_array[fd_index]);
		} break;
		default:
			pr_err("transaction release %d bad object type %x\n",
				debug_id, hdr->type);
			break;
		}
	}
}

static int binder_translate_binder(struct flat_binder_object *fp,
				   struct binder_transaction *t,
				   struct binder_thread *thread)
{
	struct binder_node *node;
	struct binder_proc *proc = thread->proc;
	struct binder_proc *target_proc = t->to_proc;
	struct binder_ref_data rdata;
	int ret = 0;

	node = binder_get_node(proc, fp->binder);
	if (!node) {
		node = binder_new_node(proc, fp);
		if (!node)
			return -ENOMEM;
	}
	if (fp->cookie != node->cookie) {
		binder_user_error("%d:%d sending u%016llx node %d, cookie mismatch %016llx != %016llx\n",
				  proc->pid, thread->pid, (u64)fp->binder,
				  node->debug_id, (u64)fp->cookie,
				  (u64)node->cookie);
		ret = -EINVAL;
		goto done;
	}
	if (security_binder_transfer_binder(proc->tsk, target_proc->tsk)) {
		ret = -EPERM;
		goto done;
	}

	ret = binder_inc_ref_for_node(target_proc, node,
			fp->hdr.type == BINDER_TYPE_BINDER,
			&thread->todo, &rdata);
	if (ret)
		goto done;

	if (fp->hdr.type == BINDER_TYPE_BINDER)
		fp->hdr.type = BINDER_TYPE_HANDLE;
	else
		fp->hdr.type = BINDER_TYPE_WEAK_HANDLE;
	fp->binder = 0;
	fp->handle = rdata.desc;
	fp->cookie = 0;

	trace_binder_transaction_node_to_ref(t, node, &rdata);
	binder_debug(BINDER_DEBUG_TRANSACTION,
		     "        node %d u%016llx -> ref %d desc %d\n",
		     node->debug_id, (u64)node->ptr,
		     rdata.debug_id, rdata.desc);
done:
	binder_put_node(node);
	return ret;
}

static int binder_translate_handle(struct flat_binder_object *fp,
				   struct binder_transaction *t,
				   struct binder_thread *thread)
{
	struct binder_proc *proc = thread->proc;
	struct binder_proc *target_proc = t->to_proc;
	struct binder_node *node;
	struct binder_ref_data src_rdata;
	int ret = 0;

	node = binder_get_node_from_ref(proc, fp->handle,
			fp->hdr.type == BINDER_TYPE_HANDLE, &src_rdata);
	if (!node) {
		binder_user_error("%d:%d got transaction with invalid handle, %d\n",
				  proc->pid, thread->pid, fp->handle);
		return -EINVAL;
	}
	if (security_binder_transfer_binder(proc->tsk, target_proc->tsk)) {
		ret = -EPERM;
		goto done;
	}

	binder_node_lock(node);
	if (node->proc == target_proc) {
		if (fp->hdr.type == BINDER_TYPE_HANDLE)
			fp->hdr.type = BINDER_TYPE_BINDER;
		else
			fp->hdr.type = BINDER_TYPE_WEAK_BINDER;
		fp->binder = node->ptr;
		fp->cookie = node->cookie;
		if (node->proc)
			binder_inner_proc_lock(node->proc);
		binder_inc_node_nilocked(node,
					 fp->hdr.type == BINDER_TYPE_BINDER,
					 0, NULL);
		if (node->proc)
			binder_inner_proc_unlock(node->proc);
		trace_binder_transaction_ref_to_node(t, node, &src_rdata);
		binder_debug(BINDER_DEBUG_TRANSACTION,
			     "        ref %d desc %d -> node %d u%016llx\n",
			     src_rdata.debug_id, src_rdata.desc, node->debug_id,
			     (u64)node->ptr);
		binder_node_unlock(node);
	} else {
		struct binder_ref_data dest_rdata;

		binder_node_unlock(node);
		ret = binder_inc_ref_for_node(target_proc, node,
				fp->hdr.type == BINDER_TYPE_HANDLE,
				NULL, &dest_rdata);
		if (ret)
			goto done;

		fp->binder = 0;
		fp->handle = dest_rdata.desc;
		fp->cookie = 0;
		trace_binder_transaction_ref_to_ref(t, node, &src_rdata,
						    &dest_rdata);
		binder_debug(BINDER_DEBUG_TRANSACTION,
			     "        ref %d desc %d -> ref %d desc %d (node %d)\n",
			     src_rdata.debug_id, src_rdata.desc,
			     dest_rdata.debug_id, dest_rdata.desc,
			     node->debug_id);
	}
done:
	binder_put_node(node);
	return ret;
}

static int binder_translate_fd(int fd,
			       struct binder_transaction *t,
			       struct binder_thread *thread,
			       struct binder_transaction *in_reply_to)
{
	struct binder_proc *proc = thread->proc;
	struct binder_proc *target_proc = t->to_proc;
	int target_fd;
	struct file *file;
	int ret;
	bool target_allows_fd;

	if (in_reply_to)
		target_allows_fd = !!(in_reply_to->flags & TF_ACCEPT_FDS);
	else
		target_allows_fd = t->buffer->target_node->accept_fds;
	if (!target_allows_fd) {
		binder_user_error("%d:%d got %s with fd, %d, but target does not allow fds\n",
				  proc->pid, thread->pid,
				  in_reply_to ? "reply" : "transaction",
				  fd);
		ret = -EPERM;
		goto err_fd_not_accepted;
	}

	file = fget(fd);
	if (!file) {
		binder_user_error("%d:%d got transaction with invalid fd, %d\n",
				  proc->pid, thread->pid, fd);
		ret = -EBADF;
		goto err_fget;
	}
	ret = security_binder_transfer_file(proc->tsk, target_proc->tsk, file);
	if (ret < 0) {
		ret = -EPERM;
		goto err_security;
	}

	target_fd = task_get_unused_fd_flags(target_proc, O_CLOEXEC);
	if (target_fd < 0) {
		ret = -ENOMEM;
		goto err_get_unused_fd;
	}
	task_fd_install(target_proc, target_fd, file);
	trace_binder_transaction_fd(t, fd, target_fd);
	binder_debug(BINDER_DEBUG_TRANSACTION, "        fd %d -> %d\n",
		     fd, target_fd);

	return target_fd;

err_get_unused_fd:
err_security:
	fput(file);
err_fget:
err_fd_not_accepted:
	return ret;
}

static int binder_translate_fd_array(struct binder_fd_array_object *fda,
				     struct binder_buffer_object *parent,
				     struct binder_transaction *t,
				     struct binder_thread *thread,
				     struct binder_transaction *in_reply_to)
{
	binder_size_t fdi, fd_buf_size, num_installed_fds;
	int target_fd;
	uintptr_t parent_buffer;
	u32 *fd_array;
	struct binder_proc *proc = thread->proc;
	struct binder_proc *target_proc = t->to_proc;

	fd_buf_size = sizeof(u32) * fda->num_fds;
	if (fda->num_fds >= SIZE_MAX / sizeof(u32)) {
		binder_user_error("%d:%d got transaction with invalid number of fds (%lld)\n",
				  proc->pid, thread->pid, (u64)fda->num_fds);
		return -EINVAL;
	}
	if (fd_buf_size > parent->length ||
	    fda->parent_offset > parent->length - fd_buf_size) {
		/* No space for all file descriptors here. */
		binder_user_error("%d:%d not enough space to store %lld fds in buffer\n",
				  proc->pid, thread->pid, (u64)fda->num_fds);
		return -EINVAL;
	}
	/*
	 * Since the parent was already fixed up, convert it
	 * back to the kernel address space to access it
	 */
	parent_buffer = parent->buffer -
		binder_alloc_get_user_buffer_offset(&target_proc->alloc);
	fd_array = (u32 *)(parent_buffer + (uintptr_t)fda->parent_offset);
	if (!IS_ALIGNED((unsigned long)fd_array, sizeof(u32))) {
		binder_user_error("%d:%d parent offset not aligned correctly.\n",
				  proc->pid, thread->pid);
		return -EINVAL;
	}
	for (fdi = 0; fdi < fda->num_fds; fdi++) {
		target_fd = binder_translate_fd(fd_array[fdi], t, thread,
						in_reply_to);
		if (target_fd < 0)
			goto err_translate_fd_failed;
		fd_array[fdi] = target_fd;
	}
	return 0;

err_translate_fd_failed:
	/*
	 * Failed to allocate fd or security error, free fds
	 * installed so far.
	 */
	num_installed_fds = fdi;
	for (fdi = 0; fdi < num_installed_fds; fdi++)
		task_close_fd(target_proc, fd_array[fdi]);
	return target_fd;
}

static int binder_fixup_parent(struct binder_transaction *t,
			       struct binder_thread *thread,
			       struct binder_buffer_object *bp,
			       binder_size_t *off_start,
			       binder_size_t num_valid,
			       struct binder_buffer_object *last_fixup_obj,
			       binder_size_t last_fixup_min_off)
{
	struct binder_buffer_object *parent;
	u8 *parent_buffer;
	struct binder_buffer *b = t->buffer;
	struct binder_proc *proc = thread->proc;
	struct binder_proc *target_proc = t->to_proc;

	if (!(bp->flags & BINDER_BUFFER_FLAG_HAS_PARENT))
		return 0;

	parent = binder_validate_ptr(b, bp->parent, off_start, num_valid);
	if (!parent) {
		binder_user_error("%d:%d got transaction with invalid parent offset or type\n",
				  proc->pid, thread->pid);
		return -EINVAL;
	}

	if (!binder_validate_fixup(b, off_start,
				   parent, bp->parent_offset,
				   last_fixup_obj,
				   last_fixup_min_off)) {
		binder_user_error("%d:%d got transaction with out-of-order buffer fixup\n",
				  proc->pid, thread->pid);
		return -EINVAL;
	}

	if (parent->length < sizeof(binder_uintptr_t) ||
	    bp->parent_offset > parent->length - sizeof(binder_uintptr_t)) {
		/* No space for a pointer here! */
		binder_user_error("%d:%d got transaction with invalid parent offset\n",
				  proc->pid, thread->pid);
		return -EINVAL;
	}
	parent_buffer = (u8 *)((uintptr_t)parent->buffer -
			binder_alloc_get_user_buffer_offset(
				&target_proc->alloc));
	*(binder_uintptr_t *)(parent_buffer + bp->parent_offset) = bp->buffer;

	return 0;
}

/**
 * binder_proc_transaction() - sends a transaction to a process and wakes it up
 * @t:		transaction to send
 * @proc:	process to send the transaction to
 * @thread:	thread in @proc to send the transaction to (may be NULL)
 *
 * This function queues a transaction to the specified process. It will try
 * to find a thread in the target process to handle the transaction and
 * wake it up. If no thread is found, the work is queued to the proc
 * waitqueue.
 *
 * If the @thread parameter is not NULL, the transaction is always queued
 * to the waitlist of that specific thread.
 *
 * Return:	true if the transactions was successfully queued
 *		false if the target process or thread is dead
 */
static bool binder_proc_transaction(struct binder_transaction *t,
				    struct binder_proc *proc,
				    struct binder_thread *thread)
{
	struct binder_node *node = t->buffer->target_node;
	struct binder_priority node_prio;
	bool oneway = !!(t->flags & TF_ONE_WAY);
	bool pending_async = false;

	BUG_ON(!node);
	binder_node_lock(node);
	node_prio.prio = node->min_priority;
	node_prio.sched_policy = node->sched_policy;

	if (oneway) {
		BUG_ON(thread);
		if (node->has_async_transaction) {
			pending_async = true;
		} else {
			node->has_async_transaction = true;
		}
	}

	binder_debug(BINDER_DEBUG_TRANSACTION,
		     "%d buffer release %d, size %zd-%zd, failed at %pK\n",
		     proc->pid, buffer->debug_id,
		     buffer->data_size, buffer->offsets_size, failed_at);

	if (proc->is_dead || (thread && thread->is_dead)) {
		binder_inner_proc_unlock(proc);
		binder_node_unlock(node);
		return false;
	}

	if (!thread && !pending_async)
		thread = binder_select_thread_ilocked(proc);

	if (thread) {
		binder_transaction_priority(thread->task, t, node_prio,
					    node->inherit_rt);
		binder_enqueue_thread_work_ilocked(thread, &t->work);
	} else if (!pending_async) {
		binder_enqueue_work_ilocked(&t->work, &proc->todo);
	} else {
		binder_enqueue_work_ilocked(&t->work, &node->async_todo);
	}

	if (!pending_async)
		binder_wakeup_thread_ilocked(proc, thread, !oneway /* sync */);

	binder_inner_proc_unlock(proc);
	binder_node_unlock(node);

	return true;
}

/**
 * binder_get_node_refs_for_txn() - Get required refs on node for txn
 * @node:         struct binder_node for which to get refs
 * @proc:         returns @node->proc if valid
 * @error:        if no @proc then returns BR_DEAD_REPLY
 *
 * User-space normally keeps the node alive when creating a transaction
 * since it has a reference to the target. The local strong ref keeps it
 * alive if the sending process dies before the target process processes
 * the transaction. If the source process is malicious or has a reference
 * counting bug, relying on the local strong ref can fail.
 *
 * Since user-space can cause the local strong ref to go away, we also take
 * a tmpref on the node to ensure it survives while we are constructing
 * the transaction. We also need a tmpref on the proc while we are
 * constructing the transaction, so we take that here as well.
 *
 * Return: The target_node with refs taken or NULL if no @node->proc is NULL.
 * Also sets @proc if valid. If the @node->proc is NULL indicating that the
 * target proc has died, @error is set to BR_DEAD_REPLY
 */
static struct binder_node *binder_get_node_refs_for_txn(
		struct binder_node *node,
		struct binder_proc **procp,
		uint32_t *error)
{
	struct binder_node *target_node = NULL;

	binder_node_inner_lock(node);
	if (node->proc) {
		target_node = node;
		binder_inc_node_nilocked(node, 1, 0, NULL);
		binder_inc_node_tmpref_ilocked(node);
		node->proc->tmp_ref++;
		*procp = node->proc;
	} else
		*error = BR_DEAD_REPLY;
	binder_node_inner_unlock(node);

	return target_node;
}

static void binder_transaction(struct binder_proc *proc,
			       struct binder_thread *thread,
			       struct binder_transaction_data *tr, int reply,
			       binder_size_t extra_buffers_size)
{
	int ret;
	struct binder_transaction *t;
	struct binder_work *tcomplete;
	binder_size_t *offp, *off_end, *off_start;
	binder_size_t off_min;
	u8 *sg_bufp, *sg_buf_end;
	struct binder_proc *target_proc = NULL;
	struct binder_thread *target_thread = NULL;
	struct binder_node *target_node = NULL;
	struct binder_transaction *in_reply_to = NULL;
	struct binder_transaction_log_entry *e;
	uint32_t return_error = 0;
	uint32_t return_error_param = 0;
	uint32_t return_error_line = 0;
	struct binder_buffer_object *last_fixup_obj = NULL;
	binder_size_t last_fixup_min_off = 0;
	struct binder_context *context = proc->context;
	int t_debug_id = atomic_inc_return(&binder_last_id);

	e = binder_transaction_log_add(&binder_transaction_log);
	e->debug_id = t_debug_id;
	e->call_type = reply ? 2 : !!(tr->flags & TF_ONE_WAY);
	e->from_proc = proc->pid;
	e->from_thread = thread->pid;
	e->target_handle = tr->target.handle;
	e->data_size = tr->data_size;
	e->offsets_size = tr->offsets_size;
	e->context_name = proc->context->name;

	if (reply) {
		binder_inner_proc_lock(proc);
		in_reply_to = thread->transaction_stack;
		if (in_reply_to == NULL) {
			binder_inner_proc_unlock(proc);
			binder_user_error("%d:%d got reply transaction with no transaction stack\n",
					  proc->pid, thread->pid);
			return_error = BR_FAILED_REPLY;
			return_error_param = -EPROTO;
			return_error_line = __LINE__;
			goto err_empty_call_stack;
		}
		if (in_reply_to->to_thread != thread) {
			spin_lock(&in_reply_to->lock);
			binder_user_error("%d:%d got reply transaction with bad transaction stack, transaction %d has target %d:%d\n",
				proc->pid, thread->pid, in_reply_to->debug_id,
				in_reply_to->to_proc ?
				in_reply_to->to_proc->pid : 0,
				in_reply_to->to_thread ?
				in_reply_to->to_thread->pid : 0);
			spin_unlock(&in_reply_to->lock);
			binder_inner_proc_unlock(proc);
			return_error = BR_FAILED_REPLY;
			return_error_param = -EPROTO;
			return_error_line = __LINE__;
			in_reply_to = NULL;
			goto err_bad_call_stack;
		}
		thread->transaction_stack = in_reply_to->to_parent;
		binder_inner_proc_unlock(proc);
		target_thread = binder_get_txn_from_and_acq_inner(in_reply_to);
		if (target_thread == NULL) {
			return_error = BR_DEAD_REPLY;
			return_error_line = __LINE__;
			goto err_dead_binder;
		}
		if (target_thread->transaction_stack != in_reply_to) {
			binder_user_error("%d:%d got reply transaction with bad target transaction stack %d, expected %d\n",
				proc->pid, thread->pid,
				target_thread->transaction_stack ?
				target_thread->transaction_stack->debug_id : 0,
				in_reply_to->debug_id);
			binder_inner_proc_unlock(target_thread->proc);
			return_error = BR_FAILED_REPLY;
			return_error_param = -EPROTO;
			return_error_line = __LINE__;
			in_reply_to = NULL;
			target_thread = NULL;
			goto err_dead_binder;
		}
		target_proc = target_thread->proc;
		target_proc->tmp_ref++;
		binder_inner_proc_unlock(target_thread->proc);
	} else {
		if (tr->target.handle) {
			struct binder_ref *ref;

			/*
			 * There must already be a strong ref
			 * on this node. If so, do a strong
			 * increment on the node to ensure it
			 * stays alive until the transaction is
			 * done.
			 */
			binder_proc_lock(proc);
			ref = binder_get_ref_olocked(proc, tr->target.handle,
						     true);
			if (ref) {
				target_node = binder_get_node_refs_for_txn(
						ref->node, &target_proc,
						&return_error);
			} else {
				binder_user_error("%d:%d got transaction to invalid handle\n",
						  proc->pid, thread->pid);
				return_error = BR_FAILED_REPLY;
			}
			binder_proc_unlock(proc);
		} else {
			mutex_lock(&context->context_mgr_node_lock);
			target_node = context->binder_context_mgr_node;
			if (target_node)
				target_node = binder_get_node_refs_for_txn(
						target_node, &target_proc,
						&return_error);
			else
				return_error = BR_DEAD_REPLY;
			mutex_unlock(&context->context_mgr_node_lock);
			if (target_node && target_proc == proc) {
				binder_user_error("%d:%d got transaction to context manager from process owning it\n",
						  proc->pid, thread->pid);
				return_error = BR_FAILED_REPLY;
				return_error_param = -EINVAL;
				return_error_line = __LINE__;
				goto err_invalid_target_handle;
			}
		}
		if (!target_node) {
			/*
			 * return_error is set above
			 */
			return_error_param = -EINVAL;
			return_error_line = __LINE__;
			goto err_dead_binder;
		}
<<<<<<< HEAD
		e->to_node = target_node->debug_id;
		if (security_binder_transaction(proc->tsk,
						target_proc->tsk) < 0) {
=======
		if (WARN_ON(proc == target_proc)) {
			return_error = BR_FAILED_REPLY;
			goto err_invalid_target_handle;
		}
		if (security_binder_transaction(proc->cred,
						target_proc->cred) < 0) {
>>>>>>> 5fd8594b
			return_error = BR_FAILED_REPLY;
			return_error_param = -EPERM;
			return_error_line = __LINE__;
			goto err_invalid_target_handle;
		}
		binder_inner_proc_lock(proc);
		if (!(tr->flags & TF_ONE_WAY) && thread->transaction_stack) {
			struct binder_transaction *tmp;

			tmp = thread->transaction_stack;
			if (tmp->to_thread != thread) {
				spin_lock(&tmp->lock);
				binder_user_error("%d:%d got new transaction with bad transaction stack, transaction %d has target %d:%d\n",
					proc->pid, thread->pid, tmp->debug_id,
					tmp->to_proc ? tmp->to_proc->pid : 0,
					tmp->to_thread ?
					tmp->to_thread->pid : 0);
				spin_unlock(&tmp->lock);
				binder_inner_proc_unlock(proc);
				return_error = BR_FAILED_REPLY;
				return_error_param = -EPROTO;
				return_error_line = __LINE__;
				goto err_bad_call_stack;
			}
			while (tmp) {
				struct binder_thread *from;

				spin_lock(&tmp->lock);
				from = tmp->from;
				if (from && from->proc == target_proc) {
					atomic_inc(&from->tmp_ref);
					target_thread = from;
					spin_unlock(&tmp->lock);
					break;
				}
				spin_unlock(&tmp->lock);
				tmp = tmp->from_parent;
			}
		}
		binder_inner_proc_unlock(proc);
	}
	if (target_thread)
		e->to_thread = target_thread->pid;
	e->to_proc = target_proc->pid;

	/* TODO: reuse incoming transaction for reply */
	t = kzalloc(sizeof(*t), GFP_KERNEL);
	if (t == NULL) {
		return_error = BR_FAILED_REPLY;
		return_error_param = -ENOMEM;
		return_error_line = __LINE__;
		goto err_alloc_t_failed;
	}
	binder_stats_created(BINDER_STAT_TRANSACTION);
	spin_lock_init(&t->lock);

	tcomplete = kzalloc(sizeof(*tcomplete), GFP_KERNEL);
	if (tcomplete == NULL) {
		return_error = BR_FAILED_REPLY;
		return_error_param = -ENOMEM;
		return_error_line = __LINE__;
		goto err_alloc_tcomplete_failed;
	}
	binder_stats_created(BINDER_STAT_TRANSACTION_COMPLETE);

	t->debug_id = t_debug_id;

	if (reply)
		binder_debug(BINDER_DEBUG_TRANSACTION,
			     "%d:%d BC_REPLY %d -> %d:%d, data %016llx-%016llx size %lld-%lld-%lld\n",
			     proc->pid, thread->pid, t->debug_id,
			     target_proc->pid, target_thread->pid,
			     (u64)tr->data.ptr.buffer,
			     (u64)tr->data.ptr.offsets,
			     (u64)tr->data_size, (u64)tr->offsets_size,
			     (u64)extra_buffers_size);
	else
		binder_debug(BINDER_DEBUG_TRANSACTION,
			     "%d:%d BC_TRANSACTION %d -> %d - node %d, data %016llx-%016llx size %lld-%lld-%lld\n",
			     proc->pid, thread->pid, t->debug_id,
			     target_proc->pid, target_node->debug_id,
			     (u64)tr->data.ptr.buffer,
			     (u64)tr->data.ptr.offsets,
			     (u64)tr->data_size, (u64)tr->offsets_size,
			     (u64)extra_buffers_size);

	if (!reply && !(tr->flags & TF_ONE_WAY))
		t->from = thread;
	else
		t->from = NULL;
	t->sender_euid = proc->cred->euid;
	t->to_proc = target_proc;
	t->to_thread = target_thread;
	t->code = tr->code;
	t->flags = tr->flags;
	if (!(t->flags & TF_ONE_WAY) &&
	    binder_supported_policy(current->policy)) {
		/* Inherit supported policies for synchronous transactions */
		t->priority.sched_policy = current->policy;
		t->priority.prio = current->normal_prio;
	} else {
		/* Otherwise, fall back to the default priority */
		t->priority = target_proc->default_priority;
	}

	trace_binder_transaction(reply, t, target_node);

	t->buffer = binder_alloc_new_buf(&target_proc->alloc, tr->data_size,
		tr->offsets_size, extra_buffers_size,
		!reply && (t->flags & TF_ONE_WAY));
	if (IS_ERR(t->buffer)) {
		/*
		 * -ESRCH indicates VMA cleared. The target is dying.
		 */
		return_error_param = PTR_ERR(t->buffer);
		return_error = return_error_param == -ESRCH ?
			BR_DEAD_REPLY : BR_FAILED_REPLY;
		return_error_line = __LINE__;
		t->buffer = NULL;
		goto err_binder_alloc_buf_failed;
	}
	t->buffer->allow_user_free = 0;
	t->buffer->debug_id = t->debug_id;
	t->buffer->transaction = t;
	t->buffer->target_node = target_node;
	trace_binder_transaction_alloc_buf(t->buffer);
	off_start = (binder_size_t *)(t->buffer->data +
				      ALIGN(tr->data_size, sizeof(void *)));
	offp = off_start;

	if (copy_from_user(t->buffer->data, (const void __user *)(uintptr_t)
			   tr->data.ptr.buffer, tr->data_size)) {
		binder_user_error("%d:%d got transaction with invalid data ptr\n",
				proc->pid, thread->pid);
		return_error = BR_FAILED_REPLY;
		return_error_param = -EFAULT;
		return_error_line = __LINE__;
		goto err_copy_data_failed;
	}
	if (copy_from_user(offp, (const void __user *)(uintptr_t)
			   tr->data.ptr.offsets, tr->offsets_size)) {
		binder_user_error("%d:%d got transaction with invalid offsets ptr\n",
				proc->pid, thread->pid);
		return_error = BR_FAILED_REPLY;
		return_error_param = -EFAULT;
		return_error_line = __LINE__;
		goto err_copy_data_failed;
	}
	if (!IS_ALIGNED(tr->offsets_size, sizeof(binder_size_t))) {
		binder_user_error("%d:%d got transaction with invalid offsets size, %lld\n",
				proc->pid, thread->pid, (u64)tr->offsets_size);
		return_error = BR_FAILED_REPLY;
		return_error_param = -EINVAL;
		return_error_line = __LINE__;
		goto err_bad_offset;
	}
	if (!IS_ALIGNED(extra_buffers_size, sizeof(u64))) {
		binder_user_error("%d:%d got transaction with unaligned buffers size, %lld\n",
				  proc->pid, thread->pid,
				  (u64)extra_buffers_size);
		return_error = BR_FAILED_REPLY;
		return_error_param = -EINVAL;
		return_error_line = __LINE__;
		goto err_bad_offset;
	}
	off_end = (void *)off_start + tr->offsets_size;
	sg_bufp = (u8 *)(PTR_ALIGN(off_end, sizeof(void *)));
	sg_buf_end = sg_bufp + extra_buffers_size;
	off_min = 0;
	for (; offp < off_end; offp++) {
		struct binder_object_header *hdr;
		size_t object_size = binder_validate_object(t->buffer, *offp);

		if (object_size == 0 || *offp < off_min) {
			binder_user_error("%d:%d got transaction with invalid offset (%lld, min %lld max %lld) or object.\n",
					  proc->pid, thread->pid, (u64)*offp,
					  (u64)off_min,
					  (u64)t->buffer->data_size);
			return_error = BR_FAILED_REPLY;
			return_error_param = -EINVAL;
			return_error_line = __LINE__;
			goto err_bad_offset;
		}

		hdr = (struct binder_object_header *)(t->buffer->data + *offp);
		off_min = *offp + object_size;
		switch (hdr->type) {
		case BINDER_TYPE_BINDER:
		case BINDER_TYPE_WEAK_BINDER: {
			struct flat_binder_object *fp;

<<<<<<< HEAD
			fp = to_flat_binder_object(hdr);
			ret = binder_translate_binder(fp, t, thread);
			if (ret < 0) {
=======
			if (node == NULL) {
				node = binder_new_node(proc, fp->binder, fp->cookie);
				if (node == NULL) {
					return_error = BR_FAILED_REPLY;
					goto err_binder_new_node_failed;
				}
				node->min_priority = fp->flags & FLAT_BINDER_FLAG_PRIORITY_MASK;
				node->accept_fds = !!(fp->flags & FLAT_BINDER_FLAG_ACCEPTS_FDS);
			}
			if (fp->cookie != node->cookie) {
				binder_user_error("%d:%d sending u%016llx node %d, cookie mismatch %016llx != %016llx\n",
					proc->pid, thread->pid,
					(u64)fp->binder, node->debug_id,
					(u64)fp->cookie, (u64)node->cookie);
				return_error = BR_FAILED_REPLY;
				goto err_binder_get_ref_for_node_failed;
			}
			if (security_binder_transfer_binder(proc->cred,
							    target_proc->cred)) {
				return_error = BR_FAILED_REPLY;
				goto err_binder_get_ref_for_node_failed;
			}
			ref = binder_get_ref_for_node(target_proc, node);
			if (ref == NULL) {
>>>>>>> 5fd8594b
				return_error = BR_FAILED_REPLY;
				return_error_param = ret;
				return_error_line = __LINE__;
				goto err_translate_failed;
			}
		} break;
		case BINDER_TYPE_HANDLE:
		case BINDER_TYPE_WEAK_HANDLE: {
			struct flat_binder_object *fp;

			fp = to_flat_binder_object(hdr);
			ret = binder_translate_handle(fp, t, thread);
			if (ret < 0) {
				return_error = BR_FAILED_REPLY;
				return_error_param = ret;
				return_error_line = __LINE__;
				goto err_translate_failed;
			}
		} break;

		case BINDER_TYPE_FD: {
			struct binder_fd_object *fp = to_binder_fd_object(hdr);
			int target_fd = binder_translate_fd(fp->fd, t, thread,
							    in_reply_to);

			if (target_fd < 0) {
				return_error = BR_FAILED_REPLY;
				return_error_param = target_fd;
				return_error_line = __LINE__;
				goto err_translate_failed;
			}
<<<<<<< HEAD
			fp->pad_binder = 0;
			fp->fd = target_fd;
		} break;
		case BINDER_TYPE_FDA: {
			struct binder_fd_array_object *fda =
				to_binder_fd_array_object(hdr);
			struct binder_buffer_object *parent =
				binder_validate_ptr(t->buffer, fda->parent,
						    off_start,
						    offp - off_start);
			if (!parent) {
				binder_user_error("%d:%d got transaction with invalid parent offset or type\n",
						  proc->pid, thread->pid);
=======
			if (security_binder_transfer_binder(proc->cred,
							    target_proc->cred)) {
>>>>>>> 5fd8594b
				return_error = BR_FAILED_REPLY;
				return_error_param = -EINVAL;
				return_error_line = __LINE__;
				goto err_bad_parent;
			}
			if (!binder_validate_fixup(t->buffer, off_start,
						   parent, fda->parent_offset,
						   last_fixup_obj,
						   last_fixup_min_off)) {
				binder_user_error("%d:%d got transaction with out-of-order buffer fixup\n",
						  proc->pid, thread->pid);
				return_error = BR_FAILED_REPLY;
				return_error_param = -EINVAL;
				return_error_line = __LINE__;
				goto err_bad_parent;
			}
			ret = binder_translate_fd_array(fda, parent, t, thread,
							in_reply_to);
			if (ret < 0) {
				return_error = BR_FAILED_REPLY;
				return_error_param = ret;
				return_error_line = __LINE__;
				goto err_translate_failed;
			}
			last_fixup_obj = parent;
			last_fixup_min_off =
				fda->parent_offset + sizeof(u32) * fda->num_fds;
		} break;
		case BINDER_TYPE_PTR: {
			struct binder_buffer_object *bp =
				to_binder_buffer_object(hdr);
			size_t buf_left = sg_buf_end - sg_bufp;

			if (bp->length > buf_left) {
				binder_user_error("%d:%d got transaction with too large buffer\n",
						  proc->pid, thread->pid);
				return_error = BR_FAILED_REPLY;
				return_error_param = -EINVAL;
				return_error_line = __LINE__;
				goto err_bad_offset;
			}
<<<<<<< HEAD
			if (copy_from_user(sg_bufp,
					   (const void __user *)(uintptr_t)
					   bp->buffer, bp->length)) {
				binder_user_error("%d:%d got transaction with invalid offsets ptr\n",
						  proc->pid, thread->pid);
				return_error_param = -EFAULT;
=======
			if (security_binder_transfer_file(proc->cred,
							  target_proc->cred,
							  file) < 0) {
				fput(file);
>>>>>>> 5fd8594b
				return_error = BR_FAILED_REPLY;
				return_error_line = __LINE__;
				goto err_copy_data_failed;
			}
			/* Fixup buffer pointer to target proc address space */
			bp->buffer = (uintptr_t)sg_bufp +
				binder_alloc_get_user_buffer_offset(
						&target_proc->alloc);
			sg_bufp += ALIGN(bp->length, sizeof(u64));

			ret = binder_fixup_parent(t, thread, bp, off_start,
						  offp - off_start,
						  last_fixup_obj,
						  last_fixup_min_off);
			if (ret < 0) {
				return_error = BR_FAILED_REPLY;
				return_error_param = ret;
				return_error_line = __LINE__;
				goto err_translate_failed;
			}
			last_fixup_obj = bp;
			last_fixup_min_off = 0;
		} break;
		default:
			binder_user_error("%d:%d got transaction with invalid object type, %x\n",
				proc->pid, thread->pid, hdr->type);
			return_error = BR_FAILED_REPLY;
			return_error_param = -EINVAL;
			return_error_line = __LINE__;
			goto err_bad_object_type;
		}
	}
	tcomplete->type = BINDER_WORK_TRANSACTION_COMPLETE;
	t->work.type = BINDER_WORK_TRANSACTION;

	if (reply) {
		binder_enqueue_thread_work(thread, tcomplete);
		binder_inner_proc_lock(target_proc);
		if (target_thread->is_dead) {
			binder_inner_proc_unlock(target_proc);
			goto err_dead_proc_or_thread;
		}
		BUG_ON(t->buffer->async_transaction != 0);
		binder_pop_transaction_ilocked(target_thread, in_reply_to);
		binder_enqueue_thread_work_ilocked(target_thread, &t->work);
		binder_inner_proc_unlock(target_proc);
		wake_up_interruptible_sync(&target_thread->wait);
		binder_restore_priority(current, in_reply_to->saved_priority);
		binder_free_transaction(in_reply_to);
	} else if (!(t->flags & TF_ONE_WAY)) {
		BUG_ON(t->buffer->async_transaction != 0);
		binder_inner_proc_lock(proc);
#ifdef CONFIG_AMLOGIC_MODIFY
#define B_PACK_CHARS(c1, c2, c3, c4) \
		    ((((c1)<<24)) | (((c2)<<16)) | (((c3)<<8)) | (c4))
		if (!tr->target.handle &&
				t->code == B_PACK_CHARS('_', 'P', 'N', 'G'))
			binder_enqueue_thread_work_ilocked(thread, tcomplete);
		else
#endif
		/*
		 * Defer the TRANSACTION_COMPLETE, so we don't return to
		 * userspace immediately; this allows the target process to
		 * immediately start processing this transaction, reducing
		 * latency. We will then return the TRANSACTION_COMPLETE when
		 * the target replies (or there is an error).
		 */
		binder_enqueue_deferred_thread_work_ilocked(thread, tcomplete);
		t->need_reply = 1;
		t->from_parent = thread->transaction_stack;
		thread->transaction_stack = t;
		binder_inner_proc_unlock(proc);
		if (!binder_proc_transaction(t, target_proc, target_thread)) {
			binder_inner_proc_lock(proc);
			binder_pop_transaction_ilocked(thread, t);
			binder_inner_proc_unlock(proc);
			goto err_dead_proc_or_thread;
		}
	} else {
		BUG_ON(target_node == NULL);
		BUG_ON(t->buffer->async_transaction != 1);
		binder_enqueue_thread_work(thread, tcomplete);
		if (!binder_proc_transaction(t, target_proc, NULL))
			goto err_dead_proc_or_thread;
	}
	if (target_thread)
		binder_thread_dec_tmpref(target_thread);
	binder_proc_dec_tmpref(target_proc);
	if (target_node)
		binder_dec_node_tmpref(target_node);
	/*
	 * write barrier to synchronize with initialization
	 * of log entry
	 */
	smp_wmb();
	WRITE_ONCE(e->debug_id_done, t_debug_id);
	return;

err_dead_proc_or_thread:
	return_error = BR_DEAD_REPLY;
	return_error_line = __LINE__;
	binder_dequeue_work(proc, tcomplete);
err_translate_failed:
err_bad_object_type:
err_bad_offset:
err_bad_parent:
err_copy_data_failed:
	trace_binder_transaction_failed_buffer_release(t->buffer);
	binder_transaction_buffer_release(target_proc, t->buffer, offp);
	if (target_node)
		binder_dec_node_tmpref(target_node);
	target_node = NULL;
	t->buffer->transaction = NULL;
	binder_alloc_free_buf(&target_proc->alloc, t->buffer);
err_binder_alloc_buf_failed:
	kfree(tcomplete);
	binder_stats_deleted(BINDER_STAT_TRANSACTION_COMPLETE);
err_alloc_tcomplete_failed:
	kfree(t);
	binder_stats_deleted(BINDER_STAT_TRANSACTION);
err_alloc_t_failed:
err_bad_call_stack:
err_empty_call_stack:
err_dead_binder:
err_invalid_target_handle:
	if (target_thread)
		binder_thread_dec_tmpref(target_thread);
	if (target_proc)
		binder_proc_dec_tmpref(target_proc);
	if (target_node) {
		binder_dec_node(target_node, 1, 0);
		binder_dec_node_tmpref(target_node);
	}

	binder_debug(BINDER_DEBUG_FAILED_TRANSACTION,
		     "%d:%d transaction failed %d/%d, size %lld-%lld line %d\n",
		     proc->pid, thread->pid, return_error, return_error_param,
		     (u64)tr->data_size, (u64)tr->offsets_size,
		     return_error_line);

	{
		struct binder_transaction_log_entry *fe;

		e->return_error = return_error;
		e->return_error_param = return_error_param;
		e->return_error_line = return_error_line;
		fe = binder_transaction_log_add(&binder_transaction_log_failed);
		*fe = *e;
		/*
		 * write barrier to synchronize with initialization
		 * of log entry
		 */
		smp_wmb();
		WRITE_ONCE(e->debug_id_done, t_debug_id);
		WRITE_ONCE(fe->debug_id_done, t_debug_id);
	}

	BUG_ON(thread->return_error.cmd != BR_OK);
	if (in_reply_to) {
		binder_restore_priority(current, in_reply_to->saved_priority);
		thread->return_error.cmd = BR_TRANSACTION_COMPLETE;
		binder_enqueue_thread_work(thread, &thread->return_error.work);
		binder_send_failed_reply(in_reply_to, return_error);
	} else {
		thread->return_error.cmd = return_error;
		binder_enqueue_thread_work(thread, &thread->return_error.work);
	}
}

static int binder_thread_write(struct binder_proc *proc,
			struct binder_thread *thread,
			binder_uintptr_t binder_buffer, size_t size,
			binder_size_t *consumed)
{
	uint32_t cmd;
	struct binder_context *context = proc->context;
	void __user *buffer = (void __user *)(uintptr_t)binder_buffer;
	void __user *ptr = buffer + *consumed;
	void __user *end = buffer + size;

	while (ptr < end && thread->return_error.cmd == BR_OK) {
		int ret;

		if (get_user(cmd, (uint32_t __user *)ptr))
			return -EFAULT;
		ptr += sizeof(uint32_t);
		trace_binder_command(cmd);
		if (_IOC_NR(cmd) < ARRAY_SIZE(binder_stats.bc)) {
			atomic_inc(&binder_stats.bc[_IOC_NR(cmd)]);
			atomic_inc(&proc->stats.bc[_IOC_NR(cmd)]);
			atomic_inc(&thread->stats.bc[_IOC_NR(cmd)]);
		}
		switch (cmd) {
		case BC_INCREFS:
		case BC_ACQUIRE:
		case BC_RELEASE:
		case BC_DECREFS: {
			uint32_t target;
			const char *debug_string;
			bool strong = cmd == BC_ACQUIRE || cmd == BC_RELEASE;
			bool increment = cmd == BC_INCREFS || cmd == BC_ACQUIRE;
			struct binder_ref_data rdata;

			if (get_user(target, (uint32_t __user *)ptr))
				return -EFAULT;

			ptr += sizeof(uint32_t);
			ret = -1;
			if (increment && !target) {
				struct binder_node *ctx_mgr_node;
				mutex_lock(&context->context_mgr_node_lock);
				ctx_mgr_node = context->binder_context_mgr_node;
				if (ctx_mgr_node)
					ret = binder_inc_ref_for_node(
							proc, ctx_mgr_node,
							strong, NULL, &rdata);
				mutex_unlock(&context->context_mgr_node_lock);
			}
			if (ret)
				ret = binder_update_ref_for_handle(
						proc, target, increment, strong,
						&rdata);
			if (!ret && rdata.desc != target) {
				binder_user_error("%d:%d tried to acquire reference to desc %d, got %d instead\n",
					proc->pid, thread->pid,
					target, rdata.desc);
			}
			switch (cmd) {
			case BC_INCREFS:
				debug_string = "IncRefs";
				break;
			case BC_ACQUIRE:
				debug_string = "Acquire";
				break;
			case BC_RELEASE:
				debug_string = "Release";
				break;
			case BC_DECREFS:
			default:
				debug_string = "DecRefs";
				break;
			}
			if (ret) {
				binder_user_error("%d:%d %s %d refcount change on invalid ref %d ret %d\n",
					proc->pid, thread->pid, debug_string,
					strong, target, ret);
				break;
			}
			binder_debug(BINDER_DEBUG_USER_REFS,
				     "%d:%d %s ref %d desc %d s %d w %d\n",
				     proc->pid, thread->pid, debug_string,
				     rdata.debug_id, rdata.desc, rdata.strong,
				     rdata.weak);
			break;
		}
		case BC_INCREFS_DONE:
		case BC_ACQUIRE_DONE: {
			binder_uintptr_t node_ptr;
			binder_uintptr_t cookie;
			struct binder_node *node;
			bool free_node;

			if (get_user(node_ptr, (binder_uintptr_t __user *)ptr))
				return -EFAULT;
			ptr += sizeof(binder_uintptr_t);
			if (get_user(cookie, (binder_uintptr_t __user *)ptr))
				return -EFAULT;
			ptr += sizeof(binder_uintptr_t);
			node = binder_get_node(proc, node_ptr);
			if (node == NULL) {
				binder_user_error("%d:%d %s u%016llx no match\n",
					proc->pid, thread->pid,
					cmd == BC_INCREFS_DONE ?
					"BC_INCREFS_DONE" :
					"BC_ACQUIRE_DONE",
					(u64)node_ptr);
				break;
			}
			if (cookie != node->cookie) {
				binder_user_error("%d:%d %s u%016llx node %d cookie mismatch %016llx != %016llx\n",
					proc->pid, thread->pid,
					cmd == BC_INCREFS_DONE ?
					"BC_INCREFS_DONE" : "BC_ACQUIRE_DONE",
					(u64)node_ptr, node->debug_id,
					(u64)cookie, (u64)node->cookie);
				binder_put_node(node);
				break;
			}
			binder_node_inner_lock(node);
			if (cmd == BC_ACQUIRE_DONE) {
				if (node->pending_strong_ref == 0) {
					binder_user_error("%d:%d BC_ACQUIRE_DONE node %d has no pending acquire request\n",
						proc->pid, thread->pid,
						node->debug_id);
					binder_node_inner_unlock(node);
					binder_put_node(node);
					break;
				}
				node->pending_strong_ref = 0;
			} else {
				if (node->pending_weak_ref == 0) {
					binder_user_error("%d:%d BC_INCREFS_DONE node %d has no pending increfs request\n",
						proc->pid, thread->pid,
						node->debug_id);
					binder_node_inner_unlock(node);
					binder_put_node(node);
					break;
				}
				node->pending_weak_ref = 0;
			}
			free_node = binder_dec_node_nilocked(node,
					cmd == BC_ACQUIRE_DONE, 0);
			WARN_ON(free_node);
			binder_debug(BINDER_DEBUG_USER_REFS,
				     "%d:%d %s node %d ls %d lw %d tr %d\n",
				     proc->pid, thread->pid,
				     cmd == BC_INCREFS_DONE ? "BC_INCREFS_DONE" : "BC_ACQUIRE_DONE",
				     node->debug_id, node->local_strong_refs,
				     node->local_weak_refs, node->tmp_refs);
			binder_node_inner_unlock(node);
			binder_put_node(node);
			break;
		}
		case BC_ATTEMPT_ACQUIRE:
			pr_err("BC_ATTEMPT_ACQUIRE not supported\n");
			return -EINVAL;
		case BC_ACQUIRE_RESULT:
			pr_err("BC_ACQUIRE_RESULT not supported\n");
			return -EINVAL;

		case BC_FREE_BUFFER: {
			binder_uintptr_t data_ptr;
			struct binder_buffer *buffer;

			if (get_user(data_ptr, (binder_uintptr_t __user *)ptr))
				return -EFAULT;
			ptr += sizeof(binder_uintptr_t);

			buffer = binder_alloc_prepare_to_free(&proc->alloc,
							      data_ptr);
			if (buffer == NULL) {
				binder_user_error("%d:%d BC_FREE_BUFFER u%016llx no match\n",
					proc->pid, thread->pid, (u64)data_ptr);
				break;
			}
			if (!buffer->allow_user_free) {
				binder_user_error("%d:%d BC_FREE_BUFFER u%016llx matched unreturned buffer\n",
					proc->pid, thread->pid, (u64)data_ptr);
				break;
			}
			binder_debug(BINDER_DEBUG_FREE_BUFFER,
				     "%d:%d BC_FREE_BUFFER u%016llx found buffer %d for %s transaction\n",
				     proc->pid, thread->pid, (u64)data_ptr,
				     buffer->debug_id,
				     buffer->transaction ? "active" : "finished");

			if (buffer->transaction) {
				buffer->transaction->buffer = NULL;
				buffer->transaction = NULL;
			}
			if (buffer->async_transaction && buffer->target_node) {
				struct binder_node *buf_node;
				struct binder_work *w;

				buf_node = buffer->target_node;
				binder_node_inner_lock(buf_node);
				BUG_ON(!buf_node->has_async_transaction);
				BUG_ON(buf_node->proc != proc);
				w = binder_dequeue_work_head_ilocked(
						&buf_node->async_todo);
				if (!w) {
					buf_node->has_async_transaction = false;
				} else {
					binder_enqueue_work_ilocked(
							w, &proc->todo);
					binder_wakeup_proc_ilocked(proc);
				}
				binder_node_inner_unlock(buf_node);
			}
			trace_binder_transaction_buffer_release(buffer);
			binder_transaction_buffer_release(proc, buffer, NULL);
			binder_alloc_free_buf(&proc->alloc, buffer);
			break;
		}

		case BC_TRANSACTION_SG:
		case BC_REPLY_SG: {
			struct binder_transaction_data_sg tr;

			if (copy_from_user(&tr, ptr, sizeof(tr)))
				return -EFAULT;
			ptr += sizeof(tr);
			binder_transaction(proc, thread, &tr.transaction_data,
					   cmd == BC_REPLY_SG, tr.buffers_size);
			break;
		}
		case BC_TRANSACTION:
		case BC_REPLY: {
			struct binder_transaction_data tr;

			if (copy_from_user(&tr, ptr, sizeof(tr)))
				return -EFAULT;
			ptr += sizeof(tr);
			binder_transaction(proc, thread, &tr,
					   cmd == BC_REPLY, 0);
			break;
		}

		case BC_REGISTER_LOOPER:
			binder_debug(BINDER_DEBUG_THREADS,
				     "%d:%d BC_REGISTER_LOOPER\n",
				     proc->pid, thread->pid);
			binder_inner_proc_lock(proc);
			if (thread->looper & BINDER_LOOPER_STATE_ENTERED) {
				thread->looper |= BINDER_LOOPER_STATE_INVALID;
				binder_user_error("%d:%d ERROR: BC_REGISTER_LOOPER called after BC_ENTER_LOOPER\n",
					proc->pid, thread->pid);
			} else if (proc->requested_threads == 0) {
				thread->looper |= BINDER_LOOPER_STATE_INVALID;
				binder_user_error("%d:%d ERROR: BC_REGISTER_LOOPER called without request\n",
					proc->pid, thread->pid);
			} else {
				proc->requested_threads--;
				proc->requested_threads_started++;
			}
			thread->looper |= BINDER_LOOPER_STATE_REGISTERED;
			binder_inner_proc_unlock(proc);
			break;
		case BC_ENTER_LOOPER:
			binder_debug(BINDER_DEBUG_THREADS,
				     "%d:%d BC_ENTER_LOOPER\n",
				     proc->pid, thread->pid);
			if (thread->looper & BINDER_LOOPER_STATE_REGISTERED) {
				thread->looper |= BINDER_LOOPER_STATE_INVALID;
				binder_user_error("%d:%d ERROR: BC_ENTER_LOOPER called after BC_REGISTER_LOOPER\n",
					proc->pid, thread->pid);
			}
			thread->looper |= BINDER_LOOPER_STATE_ENTERED;
			break;
		case BC_EXIT_LOOPER:
			binder_debug(BINDER_DEBUG_THREADS,
				     "%d:%d BC_EXIT_LOOPER\n",
				     proc->pid, thread->pid);
			thread->looper |= BINDER_LOOPER_STATE_EXITED;
			break;

		case BC_REQUEST_DEATH_NOTIFICATION:
		case BC_CLEAR_DEATH_NOTIFICATION: {
			uint32_t target;
			binder_uintptr_t cookie;
			struct binder_ref *ref;
			struct binder_ref_death *death = NULL;

			if (get_user(target, (uint32_t __user *)ptr))
				return -EFAULT;
			ptr += sizeof(uint32_t);
			if (get_user(cookie, (binder_uintptr_t __user *)ptr))
				return -EFAULT;
			ptr += sizeof(binder_uintptr_t);
			if (cmd == BC_REQUEST_DEATH_NOTIFICATION) {
				/*
				 * Allocate memory for death notification
				 * before taking lock
				 */
				death = kzalloc(sizeof(*death), GFP_KERNEL);
				if (death == NULL) {
					WARN_ON(thread->return_error.cmd !=
						BR_OK);
					thread->return_error.cmd = BR_ERROR;
					binder_enqueue_thread_work(
						thread,
						&thread->return_error.work);
					binder_debug(
						BINDER_DEBUG_FAILED_TRANSACTION,
						"%d:%d BC_REQUEST_DEATH_NOTIFICATION failed\n",
						proc->pid, thread->pid);
					break;
				}
			}
			binder_proc_lock(proc);
			ref = binder_get_ref_olocked(proc, target, false);
			if (ref == NULL) {
				binder_user_error("%d:%d %s invalid ref %d\n",
					proc->pid, thread->pid,
					cmd == BC_REQUEST_DEATH_NOTIFICATION ?
					"BC_REQUEST_DEATH_NOTIFICATION" :
					"BC_CLEAR_DEATH_NOTIFICATION",
					target);
				binder_proc_unlock(proc);
				kfree(death);
				break;
			}

			binder_debug(BINDER_DEBUG_DEATH_NOTIFICATION,
				     "%d:%d %s %016llx ref %d desc %d s %d w %d for node %d\n",
				     proc->pid, thread->pid,
				     cmd == BC_REQUEST_DEATH_NOTIFICATION ?
				     "BC_REQUEST_DEATH_NOTIFICATION" :
				     "BC_CLEAR_DEATH_NOTIFICATION",
				     (u64)cookie, ref->data.debug_id,
				     ref->data.desc, ref->data.strong,
				     ref->data.weak, ref->node->debug_id);

			binder_node_lock(ref->node);
			if (cmd == BC_REQUEST_DEATH_NOTIFICATION) {
				if (ref->death) {
					binder_user_error("%d:%d BC_REQUEST_DEATH_NOTIFICATION death notification already set\n",
						proc->pid, thread->pid);
					binder_node_unlock(ref->node);
					binder_proc_unlock(proc);
					kfree(death);
					break;
				}
				binder_stats_created(BINDER_STAT_DEATH);
				INIT_LIST_HEAD(&death->work.entry);
				death->cookie = cookie;
				ref->death = death;
				if (ref->node->proc == NULL) {
					ref->death->work.type = BINDER_WORK_DEAD_BINDER;

					binder_inner_proc_lock(proc);
					binder_enqueue_work_ilocked(
						&ref->death->work, &proc->todo);
					binder_wakeup_proc_ilocked(proc);
					binder_inner_proc_unlock(proc);
				}
			} else {
				if (ref->death == NULL) {
					binder_user_error("%d:%d BC_CLEAR_DEATH_NOTIFICATION death notification not active\n",
						proc->pid, thread->pid);
					binder_node_unlock(ref->node);
					binder_proc_unlock(proc);
					break;
				}
				death = ref->death;
				if (death->cookie != cookie) {
					binder_user_error("%d:%d BC_CLEAR_DEATH_NOTIFICATION death notification cookie mismatch %016llx != %016llx\n",
						proc->pid, thread->pid,
						(u64)death->cookie,
						(u64)cookie);
					binder_node_unlock(ref->node);
					binder_proc_unlock(proc);
					break;
				}
				ref->death = NULL;
				binder_inner_proc_lock(proc);
				if (list_empty(&death->work.entry)) {
					death->work.type = BINDER_WORK_CLEAR_DEATH_NOTIFICATION;
					if (thread->looper &
					    (BINDER_LOOPER_STATE_REGISTERED |
					     BINDER_LOOPER_STATE_ENTERED))
						binder_enqueue_thread_work_ilocked(
								thread,
								&death->work);
					else {
						binder_enqueue_work_ilocked(
								&death->work,
								&proc->todo);
						binder_wakeup_proc_ilocked(
								proc);
					}
				} else {
					BUG_ON(death->work.type != BINDER_WORK_DEAD_BINDER);
					death->work.type = BINDER_WORK_DEAD_BINDER_AND_CLEAR;
				}
				binder_inner_proc_unlock(proc);
			}
			binder_node_unlock(ref->node);
			binder_proc_unlock(proc);
		} break;
		case BC_DEAD_BINDER_DONE: {
			struct binder_work *w;
			binder_uintptr_t cookie;
			struct binder_ref_death *death = NULL;

			if (get_user(cookie, (binder_uintptr_t __user *)ptr))
				return -EFAULT;

			ptr += sizeof(cookie);
			binder_inner_proc_lock(proc);
			list_for_each_entry(w, &proc->delivered_death,
					    entry) {
				struct binder_ref_death *tmp_death =
					container_of(w,
						     struct binder_ref_death,
						     work);

				if (tmp_death->cookie == cookie) {
					death = tmp_death;
					break;
				}
			}
			binder_debug(BINDER_DEBUG_DEAD_BINDER,
				     "%d:%d BC_DEAD_BINDER_DONE %016llx found %pK\n",
				     proc->pid, thread->pid, (u64)cookie,
				     death);
			if (death == NULL) {
				binder_user_error("%d:%d BC_DEAD_BINDER_DONE %016llx not found\n",
					proc->pid, thread->pid, (u64)cookie);
				binder_inner_proc_unlock(proc);
				break;
			}
			binder_dequeue_work_ilocked(&death->work);
			if (death->work.type == BINDER_WORK_DEAD_BINDER_AND_CLEAR) {
				death->work.type = BINDER_WORK_CLEAR_DEATH_NOTIFICATION;
				if (thread->looper &
					(BINDER_LOOPER_STATE_REGISTERED |
					 BINDER_LOOPER_STATE_ENTERED))
					binder_enqueue_thread_work_ilocked(
						thread, &death->work);
				else {
					binder_enqueue_work_ilocked(
							&death->work,
							&proc->todo);
					binder_wakeup_proc_ilocked(proc);
				}
			}
			binder_inner_proc_unlock(proc);
		} break;

		default:
			pr_err("%d:%d unknown command %d\n",
			       proc->pid, thread->pid, cmd);
			return -EINVAL;
		}
		*consumed = ptr - buffer;
	}
	return 0;
}

static void binder_stat_br(struct binder_proc *proc,
			   struct binder_thread *thread, uint32_t cmd)
{
	trace_binder_return(cmd);
	if (_IOC_NR(cmd) < ARRAY_SIZE(binder_stats.br)) {
		atomic_inc(&binder_stats.br[_IOC_NR(cmd)]);
		atomic_inc(&proc->stats.br[_IOC_NR(cmd)]);
		atomic_inc(&thread->stats.br[_IOC_NR(cmd)]);
	}
}

static int binder_put_node_cmd(struct binder_proc *proc,
			       struct binder_thread *thread,
			       void __user **ptrp,
			       binder_uintptr_t node_ptr,
			       binder_uintptr_t node_cookie,
			       int node_debug_id,
			       uint32_t cmd, const char *cmd_name)
{
	void __user *ptr = *ptrp;

	if (put_user(cmd, (uint32_t __user *)ptr))
		return -EFAULT;
	ptr += sizeof(uint32_t);

	if (put_user(node_ptr, (binder_uintptr_t __user *)ptr))
		return -EFAULT;
	ptr += sizeof(binder_uintptr_t);

	if (put_user(node_cookie, (binder_uintptr_t __user *)ptr))
		return -EFAULT;
	ptr += sizeof(binder_uintptr_t);

	binder_stat_br(proc, thread, cmd);
	binder_debug(BINDER_DEBUG_USER_REFS, "%d:%d %s %d u%016llx c%016llx\n",
		     proc->pid, thread->pid, cmd_name, node_debug_id,
		     (u64)node_ptr, (u64)node_cookie);

	*ptrp = ptr;
	return 0;
}

static int binder_wait_for_work(struct binder_thread *thread,
				bool do_proc_work)
{
	DEFINE_WAIT(wait);
	struct binder_proc *proc = thread->proc;
	int ret = 0;

	freezer_do_not_count();
	binder_inner_proc_lock(proc);
	for (;;) {
		prepare_to_wait(&thread->wait, &wait, TASK_INTERRUPTIBLE);
		if (binder_has_work_ilocked(thread, do_proc_work))
			break;
		if (do_proc_work)
			list_add(&thread->waiting_thread_node,
				 &proc->waiting_threads);
		binder_inner_proc_unlock(proc);
		schedule();
		binder_inner_proc_lock(proc);
		list_del_init(&thread->waiting_thread_node);
		if (signal_pending(current)) {
			ret = -ERESTARTSYS;
			break;
		}
	}
	finish_wait(&thread->wait, &wait);
	binder_inner_proc_unlock(proc);
	freezer_count();

	return ret;
}

static int binder_thread_read(struct binder_proc *proc,
			      struct binder_thread *thread,
			      binder_uintptr_t binder_buffer, size_t size,
			      binder_size_t *consumed, int non_block)
{
	void __user *buffer = (void __user *)(uintptr_t)binder_buffer;
	void __user *ptr = buffer + *consumed;
	void __user *end = buffer + size;

	int ret = 0;
	int wait_for_proc_work;

	if (*consumed == 0) {
		if (put_user(BR_NOOP, (uint32_t __user *)ptr))
			return -EFAULT;
		ptr += sizeof(uint32_t);
	}

retry:
	binder_inner_proc_lock(proc);
	wait_for_proc_work = binder_available_for_proc_work_ilocked(thread);
	binder_inner_proc_unlock(proc);

	thread->looper |= BINDER_LOOPER_STATE_WAITING;

	trace_binder_wait_for_work(wait_for_proc_work,
				   !!thread->transaction_stack,
				   !binder_worklist_empty(proc, &thread->todo));
	if (wait_for_proc_work) {
		if (!(thread->looper & (BINDER_LOOPER_STATE_REGISTERED |
					BINDER_LOOPER_STATE_ENTERED))) {
			binder_user_error("%d:%d ERROR: Thread waiting for process work before calling BC_REGISTER_LOOPER or BC_ENTER_LOOPER (state %x)\n",
				proc->pid, thread->pid, thread->looper);
			wait_event_interruptible(binder_user_error_wait,
						 binder_stop_on_user_error < 2);
		}
		binder_restore_priority(current, proc->default_priority);
	}

	if (non_block) {
		if (!binder_has_work(thread, wait_for_proc_work))
			ret = -EAGAIN;
	} else {
		ret = binder_wait_for_work(thread, wait_for_proc_work);
	}

	thread->looper &= ~BINDER_LOOPER_STATE_WAITING;

	if (ret)
		return ret;

	while (1) {
		uint32_t cmd;
		struct binder_transaction_data tr;
		struct binder_work *w = NULL;
		struct list_head *list = NULL;
		struct binder_transaction *t = NULL;
		struct binder_thread *t_from;

		binder_inner_proc_lock(proc);
		if (!binder_worklist_empty_ilocked(&thread->todo))
			list = &thread->todo;
		else if (!binder_worklist_empty_ilocked(&proc->todo) &&
			   wait_for_proc_work)
			list = &proc->todo;
		else {
			binder_inner_proc_unlock(proc);

			/* no data added */
			if (ptr - buffer == 4 && !thread->looper_need_return)
				goto retry;
			break;
		}

		if (end - ptr < sizeof(tr) + 4) {
			binder_inner_proc_unlock(proc);
			break;
		}
		w = binder_dequeue_work_head_ilocked(list);
		if (binder_worklist_empty_ilocked(&thread->todo))
			thread->process_todo = false;

		switch (w->type) {
		case BINDER_WORK_TRANSACTION: {
			binder_inner_proc_unlock(proc);
			t = container_of(w, struct binder_transaction, work);
		} break;
		case BINDER_WORK_RETURN_ERROR: {
			struct binder_error *e = container_of(
					w, struct binder_error, work);

			WARN_ON(e->cmd == BR_OK);
			binder_inner_proc_unlock(proc);
			if (put_user(e->cmd, (uint32_t __user *)ptr))
				return -EFAULT;
			cmd = e->cmd;
			e->cmd = BR_OK;
			ptr += sizeof(uint32_t);

			binder_stat_br(proc, thread, cmd);
		} break;
		case BINDER_WORK_TRANSACTION_COMPLETE: {
			binder_inner_proc_unlock(proc);
			cmd = BR_TRANSACTION_COMPLETE;
			if (put_user(cmd, (uint32_t __user *)ptr))
				return -EFAULT;
			ptr += sizeof(uint32_t);

			binder_stat_br(proc, thread, cmd);
			binder_debug(BINDER_DEBUG_TRANSACTION_COMPLETE,
				     "%d:%d BR_TRANSACTION_COMPLETE\n",
				     proc->pid, thread->pid);
			kfree(w);
			binder_stats_deleted(BINDER_STAT_TRANSACTION_COMPLETE);
		} break;
		case BINDER_WORK_NODE: {
			struct binder_node *node = container_of(w, struct binder_node, work);
			int strong, weak;
			binder_uintptr_t node_ptr = node->ptr;
			binder_uintptr_t node_cookie = node->cookie;
			int node_debug_id = node->debug_id;
			int has_weak_ref;
			int has_strong_ref;
			void __user *orig_ptr = ptr;

			BUG_ON(proc != node->proc);
			strong = node->internal_strong_refs ||
					node->local_strong_refs;
			weak = !hlist_empty(&node->refs) ||
					node->local_weak_refs ||
					node->tmp_refs || strong;
			has_strong_ref = node->has_strong_ref;
			has_weak_ref = node->has_weak_ref;

			if (weak && !has_weak_ref) {
				node->has_weak_ref = 1;
				node->pending_weak_ref = 1;
				node->local_weak_refs++;
			}
			if (strong && !has_strong_ref) {
				node->has_strong_ref = 1;
				node->pending_strong_ref = 1;
				node->local_strong_refs++;
			}
			if (!strong && has_strong_ref)
				node->has_strong_ref = 0;
			if (!weak && has_weak_ref)
				node->has_weak_ref = 0;
			if (!weak && !strong) {
				binder_debug(BINDER_DEBUG_INTERNAL_REFS,
					     "%d:%d node %d u%016llx c%016llx deleted\n",
					     proc->pid, thread->pid,
					     node_debug_id,
					     (u64)node_ptr,
					     (u64)node_cookie);
				rb_erase(&node->rb_node, &proc->nodes);
				binder_inner_proc_unlock(proc);
				binder_node_lock(node);
				/*
				 * Acquire the node lock before freeing the
				 * node to serialize with other threads that
				 * may have been holding the node lock while
				 * decrementing this node (avoids race where
				 * this thread frees while the other thread
				 * is unlocking the node after the final
				 * decrement)
				 */
				binder_node_unlock(node);
				binder_free_node(node);
			} else
				binder_inner_proc_unlock(proc);

			if (weak && !has_weak_ref)
				ret = binder_put_node_cmd(
						proc, thread, &ptr, node_ptr,
						node_cookie, node_debug_id,
						BR_INCREFS, "BR_INCREFS");
			if (!ret && strong && !has_strong_ref)
				ret = binder_put_node_cmd(
						proc, thread, &ptr, node_ptr,
						node_cookie, node_debug_id,
						BR_ACQUIRE, "BR_ACQUIRE");
			if (!ret && !strong && has_strong_ref)
				ret = binder_put_node_cmd(
						proc, thread, &ptr, node_ptr,
						node_cookie, node_debug_id,
						BR_RELEASE, "BR_RELEASE");
			if (!ret && !weak && has_weak_ref)
				ret = binder_put_node_cmd(
						proc, thread, &ptr, node_ptr,
						node_cookie, node_debug_id,
						BR_DECREFS, "BR_DECREFS");
			if (orig_ptr == ptr)
				binder_debug(BINDER_DEBUG_INTERNAL_REFS,
					     "%d:%d node %d u%016llx c%016llx state unchanged\n",
					     proc->pid, thread->pid,
					     node_debug_id,
					     (u64)node_ptr,
					     (u64)node_cookie);
			if (ret)
				return ret;
		} break;
		case BINDER_WORK_DEAD_BINDER:
		case BINDER_WORK_DEAD_BINDER_AND_CLEAR:
		case BINDER_WORK_CLEAR_DEATH_NOTIFICATION: {
			struct binder_ref_death *death;
			uint32_t cmd;
			binder_uintptr_t cookie;

			death = container_of(w, struct binder_ref_death, work);
			if (w->type == BINDER_WORK_CLEAR_DEATH_NOTIFICATION)
				cmd = BR_CLEAR_DEATH_NOTIFICATION_DONE;
			else
				cmd = BR_DEAD_BINDER;
			cookie = death->cookie;

			binder_debug(BINDER_DEBUG_DEATH_NOTIFICATION,
				     "%d:%d %s %016llx\n",
				      proc->pid, thread->pid,
				      cmd == BR_DEAD_BINDER ?
				      "BR_DEAD_BINDER" :
				      "BR_CLEAR_DEATH_NOTIFICATION_DONE",
				      (u64)cookie);
			if (w->type == BINDER_WORK_CLEAR_DEATH_NOTIFICATION) {
				binder_inner_proc_unlock(proc);
				kfree(death);
				binder_stats_deleted(BINDER_STAT_DEATH);
			} else {
				binder_enqueue_work_ilocked(
						w, &proc->delivered_death);
				binder_inner_proc_unlock(proc);
			}
			if (put_user(cmd, (uint32_t __user *)ptr))
				return -EFAULT;
			ptr += sizeof(uint32_t);
			if (put_user(cookie,
				     (binder_uintptr_t __user *)ptr))
				return -EFAULT;
			ptr += sizeof(binder_uintptr_t);
			binder_stat_br(proc, thread, cmd);
			if (cmd == BR_DEAD_BINDER)
				goto done; /* DEAD_BINDER notifications can cause transactions */
		} break;
		}

		if (!t)
			continue;

		BUG_ON(t->buffer == NULL);
		if (t->buffer->target_node) {
			struct binder_node *target_node = t->buffer->target_node;
			struct binder_priority node_prio;

			tr.target.ptr = target_node->ptr;
			tr.cookie =  target_node->cookie;
			node_prio.sched_policy = target_node->sched_policy;
			node_prio.prio = target_node->min_priority;
			binder_transaction_priority(current, t, node_prio,
						    target_node->inherit_rt);
			cmd = BR_TRANSACTION;
		} else {
			tr.target.ptr = 0;
			tr.cookie = 0;
			cmd = BR_REPLY;
		}
		tr.code = t->code;
		tr.flags = t->flags;
		tr.sender_euid = from_kuid(current_user_ns(), t->sender_euid);

		t_from = binder_get_txn_from(t);
		if (t_from) {
			struct task_struct *sender = t_from->proc->tsk;

			tr.sender_pid = task_tgid_nr_ns(sender,
							task_active_pid_ns(current));
		} else {
			tr.sender_pid = 0;
		}

		tr.data_size = t->buffer->data_size;
		tr.offsets_size = t->buffer->offsets_size;
		tr.data.ptr.buffer = (binder_uintptr_t)
			((uintptr_t)t->buffer->data +
			binder_alloc_get_user_buffer_offset(&proc->alloc));
		tr.data.ptr.offsets = tr.data.ptr.buffer +
					ALIGN(t->buffer->data_size,
					    sizeof(void *));

		if (put_user(cmd, (uint32_t __user *)ptr)) {
			if (t_from)
				binder_thread_dec_tmpref(t_from);

			binder_cleanup_transaction(t, "put_user failed",
						   BR_FAILED_REPLY);

			return -EFAULT;
		}
		ptr += sizeof(uint32_t);
		if (copy_to_user(ptr, &tr, sizeof(tr))) {
			if (t_from)
				binder_thread_dec_tmpref(t_from);

			binder_cleanup_transaction(t, "copy_to_user failed",
						   BR_FAILED_REPLY);

			return -EFAULT;
		}
		ptr += sizeof(tr);

		trace_binder_transaction_received(t);
		binder_stat_br(proc, thread, cmd);
		binder_debug(BINDER_DEBUG_TRANSACTION,
			     "%d:%d %s %d %d:%d, cmd %d size %zd-%zd ptr %016llx-%016llx\n",
			     proc->pid, thread->pid,
			     (cmd == BR_TRANSACTION) ? "BR_TRANSACTION" :
			     "BR_REPLY",
			     t->debug_id, t_from ? t_from->proc->pid : 0,
			     t_from ? t_from->pid : 0, cmd,
			     t->buffer->data_size, t->buffer->offsets_size,
			     (u64)tr.data.ptr.buffer, (u64)tr.data.ptr.offsets);

		if (t_from)
			binder_thread_dec_tmpref(t_from);
		t->buffer->allow_user_free = 1;
		if (cmd == BR_TRANSACTION && !(t->flags & TF_ONE_WAY)) {
			binder_inner_proc_lock(thread->proc);
			t->to_parent = thread->transaction_stack;
			t->to_thread = thread;
			thread->transaction_stack = t;
			binder_inner_proc_unlock(thread->proc);
		} else {
			binder_free_transaction(t);
		}
		break;
	}

done:

	*consumed = ptr - buffer;
	binder_inner_proc_lock(proc);
	if (proc->requested_threads == 0 &&
	    list_empty(&thread->proc->waiting_threads) &&
	    proc->requested_threads_started < proc->max_threads &&
	    (thread->looper & (BINDER_LOOPER_STATE_REGISTERED |
	     BINDER_LOOPER_STATE_ENTERED)) /* the user-space code fails to */
	     /*spawn a new thread if we leave this out */) {
		proc->requested_threads++;
		binder_inner_proc_unlock(proc);
		binder_debug(BINDER_DEBUG_THREADS,
			     "%d:%d BR_SPAWN_LOOPER\n",
			     proc->pid, thread->pid);
		if (put_user(BR_SPAWN_LOOPER, (uint32_t __user *)buffer))
			return -EFAULT;
		binder_stat_br(proc, thread, BR_SPAWN_LOOPER);
	} else
		binder_inner_proc_unlock(proc);
	return 0;
}

static void binder_release_work(struct binder_proc *proc,
				struct list_head *list)
{
	struct binder_work *w;

	while (1) {
		w = binder_dequeue_work_head(proc, list);
		if (!w)
			return;

		switch (w->type) {
		case BINDER_WORK_TRANSACTION: {
			struct binder_transaction *t;

			t = container_of(w, struct binder_transaction, work);

			binder_cleanup_transaction(t, "process died.",
						   BR_DEAD_REPLY);
		} break;
		case BINDER_WORK_RETURN_ERROR: {
			struct binder_error *e = container_of(
					w, struct binder_error, work);

			binder_debug(BINDER_DEBUG_DEAD_TRANSACTION,
				"undelivered TRANSACTION_ERROR: %u\n",
				e->cmd);
		} break;
		case BINDER_WORK_TRANSACTION_COMPLETE: {
			binder_debug(BINDER_DEBUG_DEAD_TRANSACTION,
				"undelivered TRANSACTION_COMPLETE\n");
			kfree(w);
			binder_stats_deleted(BINDER_STAT_TRANSACTION_COMPLETE);
		} break;
		case BINDER_WORK_DEAD_BINDER_AND_CLEAR:
		case BINDER_WORK_CLEAR_DEATH_NOTIFICATION: {
			struct binder_ref_death *death;

			death = container_of(w, struct binder_ref_death, work);
			binder_debug(BINDER_DEBUG_DEAD_TRANSACTION,
				"undelivered death notification, %016llx\n",
				(u64)death->cookie);
			kfree(death);
			binder_stats_deleted(BINDER_STAT_DEATH);
		} break;
		default:
			pr_err("unexpected work type, %d, not freed\n",
			       w->type);
			break;
		}
	}

}

static struct binder_thread *binder_get_thread_ilocked(
		struct binder_proc *proc, struct binder_thread *new_thread)
{
	struct binder_thread *thread = NULL;
	struct rb_node *parent = NULL;
	struct rb_node **p = &proc->threads.rb_node;

	while (*p) {
		parent = *p;
		thread = rb_entry(parent, struct binder_thread, rb_node);

		if (current->pid < thread->pid)
			p = &(*p)->rb_left;
		else if (current->pid > thread->pid)
			p = &(*p)->rb_right;
		else
			return thread;
	}
	if (!new_thread)
		return NULL;
	thread = new_thread;
	binder_stats_created(BINDER_STAT_THREAD);
	thread->proc = proc;
	thread->pid = current->pid;
	get_task_struct(current);
	thread->task = current;
	atomic_set(&thread->tmp_ref, 0);
	init_waitqueue_head(&thread->wait);
	INIT_LIST_HEAD(&thread->todo);
	rb_link_node(&thread->rb_node, parent, p);
	rb_insert_color(&thread->rb_node, &proc->threads);
	thread->looper_need_return = true;
	thread->return_error.work.type = BINDER_WORK_RETURN_ERROR;
	thread->return_error.cmd = BR_OK;
	thread->reply_error.work.type = BINDER_WORK_RETURN_ERROR;
	thread->reply_error.cmd = BR_OK;
	INIT_LIST_HEAD(&new_thread->waiting_thread_node);
	return thread;
}

static struct binder_thread *binder_get_thread(struct binder_proc *proc)
{
	struct binder_thread *thread;
	struct binder_thread *new_thread;

	binder_inner_proc_lock(proc);
	thread = binder_get_thread_ilocked(proc, NULL);
	binder_inner_proc_unlock(proc);
	if (!thread) {
		new_thread = kzalloc(sizeof(*thread), GFP_KERNEL);
		if (new_thread == NULL)
			return NULL;
		binder_inner_proc_lock(proc);
		thread = binder_get_thread_ilocked(proc, new_thread);
		binder_inner_proc_unlock(proc);
		if (thread != new_thread)
			kfree(new_thread);
	}
	return thread;
}

static void binder_free_proc(struct binder_proc *proc)
{
	BUG_ON(!list_empty(&proc->todo));
	BUG_ON(!list_empty(&proc->delivered_death));
	binder_alloc_deferred_release(&proc->alloc);
	put_task_struct(proc->tsk);
	binder_stats_deleted(BINDER_STAT_PROC);
	kfree(proc);
}

static void binder_free_thread(struct binder_thread *thread)
{
	BUG_ON(!list_empty(&thread->todo));
	binder_stats_deleted(BINDER_STAT_THREAD);
	binder_proc_dec_tmpref(thread->proc);
	put_task_struct(thread->task);
	kfree(thread);
}

static int binder_thread_release(struct binder_proc *proc,
				 struct binder_thread *thread)
{
	struct binder_transaction *t;
	struct binder_transaction *send_reply = NULL;
	int active_transactions = 0;
	struct binder_transaction *last_t = NULL;

	binder_inner_proc_lock(thread->proc);
	/*
	 * take a ref on the proc so it survives
	 * after we remove this thread from proc->threads.
	 * The corresponding dec is when we actually
	 * free the thread in binder_free_thread()
	 */
	proc->tmp_ref++;
	/*
	 * take a ref on this thread to ensure it
	 * survives while we are releasing it
	 */
	atomic_inc(&thread->tmp_ref);
	rb_erase(&thread->rb_node, &proc->threads);
	t = thread->transaction_stack;
	if (t) {
		spin_lock(&t->lock);
		if (t->to_thread == thread)
			send_reply = t;
	}
	thread->is_dead = true;

	while (t) {
		last_t = t;
		active_transactions++;
		binder_debug(BINDER_DEBUG_DEAD_TRANSACTION,
			     "release %d:%d transaction %d %s, still active\n",
			      proc->pid, thread->pid,
			     t->debug_id,
			     (t->to_thread == thread) ? "in" : "out");

		if (t->to_thread == thread) {
			t->to_proc = NULL;
			t->to_thread = NULL;
			if (t->buffer) {
				t->buffer->transaction = NULL;
				t->buffer = NULL;
			}
			t = t->to_parent;
		} else if (t->from == thread) {
			t->from = NULL;
			t = t->from_parent;
		} else
			BUG();
		spin_unlock(&last_t->lock);
		if (t)
			spin_lock(&t->lock);
	}

	/*
	 * If this thread used poll, make sure we remove the waitqueue
	 * from any epoll data structures holding it with POLLFREE.
	 * waitqueue_active() is safe to use here because we're holding
	 * the inner lock.
	 */
	if ((thread->looper & BINDER_LOOPER_STATE_POLL) &&
	    waitqueue_active(&thread->wait)) {
		wake_up_poll(&thread->wait, POLLHUP | POLLFREE);
	}

	/*
	 * If this thread used poll, make sure we remove the waitqueue
	 * from any epoll data structures holding it with POLLFREE.
	 * waitqueue_active() is safe to use here because we're holding
	 * the global lock.
	 */
	if ((thread->looper & BINDER_LOOPER_STATE_POLL) &&
	    waitqueue_active(&thread->wait)) {
		wake_up_poll(&thread->wait, POLLHUP | POLLFREE);
	}

	/*
	 * This is needed to avoid races between wake_up_poll() above and
	 * and ep_remove_waitqueue() called for other reasons (eg the epoll file
	 * descriptor being closed); ep_remove_waitqueue() holds an RCU read
	 * lock, so we can be sure it's done after calling synchronize_rcu().
	 */
	if (thread->looper & BINDER_LOOPER_STATE_POLL)
		synchronize_rcu();

	if (send_reply)
		binder_send_failed_reply(send_reply, BR_DEAD_REPLY);
	binder_release_work(proc, &thread->todo);
	binder_thread_dec_tmpref(thread);
	return active_transactions;
}

static unsigned int binder_poll(struct file *filp,
				struct poll_table_struct *wait)
{
	struct binder_proc *proc = filp->private_data;
	struct binder_thread *thread = NULL;
	bool wait_for_proc_work;

	thread = binder_get_thread(proc);
	if (!thread)
		return POLLERR;

	thread->looper |= BINDER_LOOPER_STATE_POLL;

	wait_for_proc_work = thread->transaction_stack == NULL &&
		list_empty(&thread->todo) && thread->return_error == BR_OK;

	binder_inner_proc_unlock(thread->proc);

	poll_wait(filp, &thread->wait, wait);

	if (binder_has_work(thread, wait_for_proc_work))
		return POLLIN;

	return 0;
}

static int binder_ioctl_write_read(struct file *filp,
				unsigned int cmd, unsigned long arg,
				struct binder_thread *thread)
{
	int ret = 0;
	struct binder_proc *proc = filp->private_data;
	unsigned int size = _IOC_SIZE(cmd);
	void __user *ubuf = (void __user *)arg;
	struct binder_write_read bwr;

	if (size != sizeof(struct binder_write_read)) {
		ret = -EINVAL;
		goto out;
	}
	if (copy_from_user(&bwr, ubuf, sizeof(bwr))) {
		ret = -EFAULT;
		goto out;
	}
	binder_debug(BINDER_DEBUG_READ_WRITE,
		     "%d:%d write %lld at %016llx, read %lld at %016llx\n",
		     proc->pid, thread->pid,
		     (u64)bwr.write_size, (u64)bwr.write_buffer,
		     (u64)bwr.read_size, (u64)bwr.read_buffer);

	if (bwr.write_size > 0) {
		ret = binder_thread_write(proc, thread,
					  bwr.write_buffer,
					  bwr.write_size,
					  &bwr.write_consumed);
		trace_binder_write_done(ret);
		if (ret < 0) {
			bwr.read_consumed = 0;
			if (copy_to_user(ubuf, &bwr, sizeof(bwr)))
				ret = -EFAULT;
			goto out;
		}
	}
	if (bwr.read_size > 0) {
		ret = binder_thread_read(proc, thread, bwr.read_buffer,
					 bwr.read_size,
					 &bwr.read_consumed,
					 filp->f_flags & O_NONBLOCK);
		trace_binder_read_done(ret);
		binder_inner_proc_lock(proc);
		if (!binder_worklist_empty_ilocked(&proc->todo))
			binder_wakeup_proc_ilocked(proc);
		binder_inner_proc_unlock(proc);
		if (ret < 0) {
			if (copy_to_user(ubuf, &bwr, sizeof(bwr)))
				ret = -EFAULT;
			goto out;
		}
	}
	binder_debug(BINDER_DEBUG_READ_WRITE,
		     "%d:%d wrote %lld of %lld, read return %lld of %lld\n",
		     proc->pid, thread->pid,
		     (u64)bwr.write_consumed, (u64)bwr.write_size,
		     (u64)bwr.read_consumed, (u64)bwr.read_size);
	if (copy_to_user(ubuf, &bwr, sizeof(bwr))) {
		ret = -EFAULT;
		goto out;
	}
out:
	return ret;
}

static int binder_ioctl_set_ctx_mgr(struct file *filp)
{
	int ret = 0;
	struct binder_proc *proc = filp->private_data;
	struct binder_context *context = proc->context;
	struct binder_node *new_node;
	kuid_t curr_euid = current_euid();

	mutex_lock(&context->context_mgr_node_lock);
	if (context->binder_context_mgr_node) {
		pr_err("BINDER_SET_CONTEXT_MGR already set\n");
		ret = -EBUSY;
		goto out;
	}
	ret = security_binder_set_context_mgr(proc->cred);
	if (ret < 0)
		goto out;
	if (uid_valid(context->binder_context_mgr_uid)) {
		if (!uid_eq(context->binder_context_mgr_uid, curr_euid)) {
			pr_err("BINDER_SET_CONTEXT_MGR bad uid %d != %d\n",
			       from_kuid(&init_user_ns, curr_euid),
			       from_kuid(&init_user_ns,
					 context->binder_context_mgr_uid));
			ret = -EPERM;
			goto out;
		}
	} else {
		context->binder_context_mgr_uid = curr_euid;
	}
	new_node = binder_new_node(proc, NULL);
	if (!new_node) {
		ret = -ENOMEM;
		goto out;
	}
	binder_node_lock(new_node);
	new_node->local_weak_refs++;
	new_node->local_strong_refs++;
	new_node->has_strong_ref = 1;
	new_node->has_weak_ref = 1;
	context->binder_context_mgr_node = new_node;
	binder_node_unlock(new_node);
	binder_put_node(new_node);
out:
	mutex_unlock(&context->context_mgr_node_lock);
	return ret;
}

static int binder_ioctl_get_node_debug_info(struct binder_proc *proc,
				struct binder_node_debug_info *info) {
	struct rb_node *n;
	binder_uintptr_t ptr = info->ptr;

	memset(info, 0, sizeof(*info));

	binder_inner_proc_lock(proc);
	for (n = rb_first(&proc->nodes); n != NULL; n = rb_next(n)) {
		struct binder_node *node = rb_entry(n, struct binder_node,
						    rb_node);
		if (node->ptr > ptr) {
			info->ptr = node->ptr;
			info->cookie = node->cookie;
			info->has_strong_ref = node->has_strong_ref;
			info->has_weak_ref = node->has_weak_ref;
			break;
		}
	}
	binder_inner_proc_unlock(proc);

	return 0;
}

static long binder_ioctl(struct file *filp, unsigned int cmd, unsigned long arg)
{
	int ret;
	struct binder_proc *proc = filp->private_data;
	struct binder_thread *thread;
	unsigned int size = _IOC_SIZE(cmd);
	void __user *ubuf = (void __user *)arg;

	/*pr_info("binder_ioctl: %d:%d %x %lx\n",
			proc->pid, current->pid, cmd, arg);*/

	binder_selftest_alloc(&proc->alloc);

	trace_binder_ioctl(cmd, arg);

	ret = wait_event_interruptible(binder_user_error_wait, binder_stop_on_user_error < 2);
	if (ret)
		goto err_unlocked;

	thread = binder_get_thread(proc);
	if (thread == NULL) {
		ret = -ENOMEM;
		goto err;
	}

	switch (cmd) {
	case BINDER_WRITE_READ:
		ret = binder_ioctl_write_read(filp, cmd, arg, thread);
		if (ret)
			goto err;
		break;
	case BINDER_SET_MAX_THREADS: {
		int max_threads;

		if (copy_from_user(&max_threads, ubuf,
				   sizeof(max_threads))) {
			ret = -EINVAL;
			goto err;
		}
		binder_inner_proc_lock(proc);
		proc->max_threads = max_threads;
		binder_inner_proc_unlock(proc);
		break;
	}
	case BINDER_SET_CONTEXT_MGR:
		ret = binder_ioctl_set_ctx_mgr(filp);
		if (ret)
			goto err;
		break;
	case BINDER_THREAD_EXIT:
		binder_debug(BINDER_DEBUG_THREADS, "%d:%d exit\n",
			     proc->pid, thread->pid);
		binder_thread_release(proc, thread);
		thread = NULL;
		break;
	case BINDER_VERSION: {
		struct binder_version __user *ver = ubuf;

		if (size != sizeof(struct binder_version)) {
			ret = -EINVAL;
			goto err;
		}
		if (put_user(BINDER_CURRENT_PROTOCOL_VERSION,
			     &ver->protocol_version)) {
			ret = -EINVAL;
			goto err;
		}
		break;
	}
	case BINDER_GET_NODE_DEBUG_INFO: {
		struct binder_node_debug_info info;

		if (copy_from_user(&info, ubuf, sizeof(info))) {
			ret = -EFAULT;
			goto err;
		}

		ret = binder_ioctl_get_node_debug_info(proc, &info);
		if (ret < 0)
			goto err;

		if (copy_to_user(ubuf, &info, sizeof(info))) {
			ret = -EFAULT;
			goto err;
		}
		break;
	}
	default:
		ret = -EINVAL;
		goto err;
	}
	ret = 0;
err:
	if (thread)
		thread->looper_need_return = false;
	wait_event_interruptible(binder_user_error_wait, binder_stop_on_user_error < 2);
	if (ret && ret != -ERESTARTSYS)
		pr_info("%d:%d ioctl %x %lx returned %d\n", proc->pid, current->pid, cmd, arg, ret);
err_unlocked:
	trace_binder_ioctl_done(ret);
	return ret;
}

static void binder_vma_open(struct vm_area_struct *vma)
{
	struct binder_proc *proc = vma->vm_private_data;

	binder_debug(BINDER_DEBUG_OPEN_CLOSE,
		     "%d open vm area %lx-%lx (%ld K) vma %lx pagep %lx\n",
		     proc->pid, vma->vm_start, vma->vm_end,
		     (vma->vm_end - vma->vm_start) / SZ_1K, vma->vm_flags,
		     (unsigned long)pgprot_val(vma->vm_page_prot));
}

static void binder_vma_close(struct vm_area_struct *vma)
{
	struct binder_proc *proc = vma->vm_private_data;

	binder_debug(BINDER_DEBUG_OPEN_CLOSE,
		     "%d close vm area %lx-%lx (%ld K) vma %lx pagep %lx\n",
		     proc->pid, vma->vm_start, vma->vm_end,
		     (vma->vm_end - vma->vm_start) / SZ_1K, vma->vm_flags,
		     (unsigned long)pgprot_val(vma->vm_page_prot));
	binder_alloc_vma_close(&proc->alloc);
	binder_defer_work(proc, BINDER_DEFERRED_PUT_FILES);
}

static int binder_vm_fault(struct vm_area_struct *vma, struct vm_fault *vmf)
{
	return VM_FAULT_SIGBUS;
}

static const struct vm_operations_struct binder_vm_ops = {
	.open = binder_vma_open,
	.close = binder_vma_close,
	.fault = binder_vm_fault,
};

static int binder_mmap(struct file *filp, struct vm_area_struct *vma)
{
	int ret;
	struct binder_proc *proc = filp->private_data;
	const char *failure_string;

	if (proc->tsk != current->group_leader)
		return -EINVAL;

	if ((vma->vm_end - vma->vm_start) > SZ_4M)
		vma->vm_end = vma->vm_start + SZ_4M;

	binder_debug(BINDER_DEBUG_OPEN_CLOSE,
		     "%s: %d %lx-%lx (%ld K) vma %lx pagep %lx\n",
		     __func__, proc->pid, vma->vm_start, vma->vm_end,
		     (vma->vm_end - vma->vm_start) / SZ_1K, vma->vm_flags,
		     (unsigned long)pgprot_val(vma->vm_page_prot));

	if (vma->vm_flags & FORBIDDEN_MMAP_FLAGS) {
		ret = -EPERM;
		failure_string = "bad vm_flags";
		goto err_bad_arg;
	}
	vma->vm_flags = (vma->vm_flags | VM_DONTCOPY) & ~VM_MAYWRITE;

	mutex_lock(&binder_mmap_lock);
	if (proc->buffer) {
		ret = -EBUSY;
		failure_string = "already mapped";
		goto err_already_mapped;
	}

	area = get_vm_area(vma->vm_end - vma->vm_start, VM_IOREMAP);
	if (area == NULL) {
		ret = -ENOMEM;
		failure_string = "get_vm_area";
		goto err_get_vm_area_failed;
	}
	proc->buffer = area->addr;
	proc->user_buffer_offset = vma->vm_start - (uintptr_t)proc->buffer;
	mutex_unlock(&binder_mmap_lock);

#ifdef CONFIG_CPU_CACHE_VIPT
	if (cache_is_vipt_aliasing()) {
		while (CACHE_COLOUR((vma->vm_start ^ (uint32_t)proc->buffer))) {
			pr_info("binder_mmap: %d %lx-%lx maps %pK bad alignment\n", proc->pid, vma->vm_start, vma->vm_end, proc->buffer);
			vma->vm_start += PAGE_SIZE;
		}
	}
#endif
	proc->pages = kzalloc(sizeof(proc->pages[0]) * ((vma->vm_end - vma->vm_start) / PAGE_SIZE), GFP_KERNEL);
	if (proc->pages == NULL) {
		ret = -ENOMEM;
		failure_string = "alloc page array";
		goto err_alloc_pages_failed;
	}
	proc->buffer_size = vma->vm_end - vma->vm_start;

	vma->vm_ops = &binder_vm_ops;
	vma->vm_private_data = proc;

	ret = binder_alloc_mmap_handler(&proc->alloc, vma);
	if (ret)
		return ret;
	mutex_lock(&proc->files_lock);
	proc->files = get_files_struct(current);
	mutex_unlock(&proc->files_lock);
	return 0;

err_bad_arg:
	pr_err("%s: %d %lx-%lx %s failed %d\n", __func__,
	       proc->pid, vma->vm_start, vma->vm_end, failure_string, ret);
	return ret;
}

static int binder_open(struct inode *nodp, struct file *filp)
{
	struct binder_proc *proc;
	struct binder_device *binder_dev;

	binder_debug(BINDER_DEBUG_OPEN_CLOSE, "%s: %d:%d\n", __func__,
		     current->group_leader->pid, current->pid);

	proc = kzalloc(sizeof(*proc), GFP_KERNEL);
	if (proc == NULL)
		return -ENOMEM;
	spin_lock_init(&proc->inner_lock);
	spin_lock_init(&proc->outer_lock);
	get_task_struct(current->group_leader);
	proc->tsk = current->group_leader;
	mutex_init(&proc->files_lock);
	proc->cred = get_cred(filp->f_cred);
	INIT_LIST_HEAD(&proc->todo);
	if (binder_supported_policy(current->policy)) {
		proc->default_priority.sched_policy = current->policy;
		proc->default_priority.prio = current->normal_prio;
	} else {
		proc->default_priority.sched_policy = SCHED_NORMAL;
		proc->default_priority.prio = NICE_TO_PRIO(0);
	}

	binder_dev = container_of(filp->private_data, struct binder_device,
				  miscdev);
	proc->context = &binder_dev->context;
	binder_alloc_init(&proc->alloc);

	binder_stats_created(BINDER_STAT_PROC);
	proc->pid = current->group_leader->pid;
	INIT_LIST_HEAD(&proc->delivered_death);
	INIT_LIST_HEAD(&proc->waiting_threads);
	filp->private_data = proc;

	mutex_lock(&binder_procs_lock);
	hlist_add_head(&proc->proc_node, &binder_procs);
	mutex_unlock(&binder_procs_lock);

	if (binder_debugfs_dir_entry_proc) {
		char strbuf[11];

		snprintf(strbuf, sizeof(strbuf), "%u", proc->pid);
		/*
		 * proc debug entries are shared between contexts, so
		 * this will fail if the process tries to open the driver
		 * again with a different context. The priting code will
		 * anyway print all contexts that a given PID has, so this
		 * is not a problem.
		 */
		proc->debugfs_entry = debugfs_create_file(strbuf, 0444,
			binder_debugfs_dir_entry_proc,
			(void *)(unsigned long)proc->pid,
			&binder_proc_fops);
	}

	return 0;
}

static int binder_flush(struct file *filp, fl_owner_t id)
{
	struct binder_proc *proc = filp->private_data;

	binder_defer_work(proc, BINDER_DEFERRED_FLUSH);

	return 0;
}

static void binder_deferred_flush(struct binder_proc *proc)
{
	struct rb_node *n;
	int wake_count = 0;

	binder_inner_proc_lock(proc);
	for (n = rb_first(&proc->threads); n != NULL; n = rb_next(n)) {
		struct binder_thread *thread = rb_entry(n, struct binder_thread, rb_node);

		thread->looper_need_return = true;
		if (thread->looper & BINDER_LOOPER_STATE_WAITING) {
			wake_up_interruptible(&thread->wait);
			wake_count++;
		}
	}
	binder_inner_proc_unlock(proc);

	binder_debug(BINDER_DEBUG_OPEN_CLOSE,
		     "binder_flush: %d woke %d threads\n", proc->pid,
		     wake_count);
}

static int binder_release(struct inode *nodp, struct file *filp)
{
	struct binder_proc *proc = filp->private_data;

	debugfs_remove(proc->debugfs_entry);
	binder_defer_work(proc, BINDER_DEFERRED_RELEASE);

	return 0;
}

static int binder_node_release(struct binder_node *node, int refs)
{
	struct binder_ref *ref;
	int death = 0;
	struct binder_proc *proc = node->proc;

	binder_release_work(proc, &node->async_todo);

	binder_node_lock(node);
	binder_inner_proc_lock(proc);
	binder_dequeue_work_ilocked(&node->work);
	/*
	 * The caller must have taken a temporary ref on the node,
	 */
	BUG_ON(!node->tmp_refs);
	if (hlist_empty(&node->refs) && node->tmp_refs == 1) {
		binder_inner_proc_unlock(proc);
		binder_node_unlock(node);
		binder_free_node(node);

		return refs;
	}

	node->proc = NULL;
	node->local_strong_refs = 0;
	node->local_weak_refs = 0;
	binder_inner_proc_unlock(proc);

	spin_lock(&binder_dead_nodes_lock);
	hlist_add_head(&node->dead_node, &binder_dead_nodes);
	spin_unlock(&binder_dead_nodes_lock);

	hlist_for_each_entry(ref, &node->refs, node_entry) {
		refs++;
		/*
		 * Need the node lock to synchronize
		 * with new notification requests and the
		 * inner lock to synchronize with queued
		 * death notifications.
		 */
		binder_inner_proc_lock(ref->proc);
		if (!ref->death) {
			binder_inner_proc_unlock(ref->proc);
			continue;
		}

		death++;

		BUG_ON(!list_empty(&ref->death->work.entry));
		ref->death->work.type = BINDER_WORK_DEAD_BINDER;
		binder_enqueue_work_ilocked(&ref->death->work,
					    &ref->proc->todo);
		binder_wakeup_proc_ilocked(ref->proc);
		binder_inner_proc_unlock(ref->proc);
	}

	binder_debug(BINDER_DEBUG_DEAD_BINDER,
		     "node %d now dead, refs %d, death %d\n",
		     node->debug_id, refs, death);
	binder_node_unlock(node);
	binder_put_node(node);

	return refs;
}

static void binder_deferred_release(struct binder_proc *proc)
{
	struct binder_context *context = proc->context;
	struct rb_node *n;
	int threads, nodes, incoming_refs, outgoing_refs, active_transactions;

	BUG_ON(proc->files);

	mutex_lock(&binder_procs_lock);
	hlist_del(&proc->proc_node);
	mutex_unlock(&binder_procs_lock);

	mutex_lock(&context->context_mgr_node_lock);
	if (context->binder_context_mgr_node &&
	    context->binder_context_mgr_node->proc == proc) {
		binder_debug(BINDER_DEBUG_DEAD_BINDER,
			     "%s: %d context_mgr_node gone\n",
			     __func__, proc->pid);
		context->binder_context_mgr_node = NULL;
	}
	mutex_unlock(&context->context_mgr_node_lock);
	binder_inner_proc_lock(proc);
	/*
	 * Make sure proc stays alive after we
	 * remove all the threads
	 */
	proc->tmp_ref++;

	proc->is_dead = true;
	threads = 0;
	active_transactions = 0;
	while ((n = rb_first(&proc->threads))) {
		struct binder_thread *thread;

		thread = rb_entry(n, struct binder_thread, rb_node);
		binder_inner_proc_unlock(proc);
		threads++;
		active_transactions += binder_thread_release(proc, thread);
		binder_inner_proc_lock(proc);
	}

	nodes = 0;
	incoming_refs = 0;
	while ((n = rb_first(&proc->nodes))) {
		struct binder_node *node;

		node = rb_entry(n, struct binder_node, rb_node);
		nodes++;
		/*
		 * take a temporary ref on the node before
		 * calling binder_node_release() which will either
		 * kfree() the node or call binder_put_node()
		 */
		binder_inc_node_tmpref_ilocked(node);
		rb_erase(&node->rb_node, &proc->nodes);
		binder_inner_proc_unlock(proc);
		incoming_refs = binder_node_release(node, incoming_refs);
		binder_inner_proc_lock(proc);
	}
	binder_inner_proc_unlock(proc);

	outgoing_refs = 0;
	binder_proc_lock(proc);
	while ((n = rb_first(&proc->refs_by_desc))) {
		struct binder_ref *ref;

		ref = rb_entry(n, struct binder_ref, rb_node_desc);
		outgoing_refs++;
		binder_delete_ref(ref);
	}

	binder_release_work(&proc->todo);
	binder_release_work(&proc->delivered_death);

	buffers = 0;
	while ((n = rb_first(&proc->allocated_buffers))) {
		struct binder_buffer *buffer;

		buffer = rb_entry(n, struct binder_buffer, rb_node);

		t = buffer->transaction;
		if (t) {
			t->buffer = NULL;
			buffer->transaction = NULL;
			pr_err("release proc %d, transaction %d, not freed\n",
			       proc->pid, t->debug_id);
			/*BUG();*/
		}

		binder_free_buf(proc, buffer);
		buffers++;
	}

	binder_stats_deleted(BINDER_STAT_PROC);

	page_count = 0;
	if (proc->pages) {
		int i;

		for (i = 0; i < proc->buffer_size / PAGE_SIZE; i++) {
			void *page_addr;

			if (!proc->pages[i])
				continue;

			page_addr = proc->buffer + i * PAGE_SIZE;
			binder_debug(BINDER_DEBUG_BUFFER_ALLOC,
				     "%s: %d: page %d at %pK not freed\n",
				     __func__, proc->pid, i, page_addr);
			unmap_kernel_range((unsigned long)page_addr, PAGE_SIZE);
			__free_page(proc->pages[i]);
			page_count++;
		}
		kfree(proc->pages);
		vfree(proc->buffer);
	}
	binder_proc_unlock(proc);

<<<<<<< HEAD
	binder_release_work(proc, &proc->todo);
	binder_release_work(proc, &proc->delivered_death);
=======
	put_task_struct(proc->tsk);
	put_cred(proc->cred);
>>>>>>> 5fd8594b

	binder_debug(BINDER_DEBUG_OPEN_CLOSE,
		     "%s: %d threads %d, nodes %d (ref %d), refs %d, active transactions %d\n",
		     __func__, proc->pid, threads, nodes, incoming_refs,
		     outgoing_refs, active_transactions);

	binder_proc_dec_tmpref(proc);
}

static void binder_deferred_func(struct work_struct *work)
{
	struct binder_proc *proc;
	struct files_struct *files;

	int defer;

	do {
		mutex_lock(&binder_deferred_lock);
		if (!hlist_empty(&binder_deferred_list)) {
			proc = hlist_entry(binder_deferred_list.first,
					struct binder_proc, deferred_work_node);
			hlist_del_init(&proc->deferred_work_node);
			defer = proc->deferred_work;
			proc->deferred_work = 0;
		} else {
			proc = NULL;
			defer = 0;
		}
		mutex_unlock(&binder_deferred_lock);

		files = NULL;
		if (defer & BINDER_DEFERRED_PUT_FILES) {
			mutex_lock(&proc->files_lock);
			files = proc->files;
			if (files)
				proc->files = NULL;
			mutex_unlock(&proc->files_lock);
		}

		if (defer & BINDER_DEFERRED_FLUSH)
			binder_deferred_flush(proc);

		if (defer & BINDER_DEFERRED_RELEASE)
			binder_deferred_release(proc); /* frees proc */

		if (files)
			put_files_struct(files);
	} while (proc);
}
static DECLARE_WORK(binder_deferred_work, binder_deferred_func);

static void
binder_defer_work(struct binder_proc *proc, enum binder_deferred_state defer)
{
	mutex_lock(&binder_deferred_lock);
	proc->deferred_work |= defer;
	if (hlist_unhashed(&proc->deferred_work_node)) {
		hlist_add_head(&proc->deferred_work_node,
				&binder_deferred_list);
		schedule_work(&binder_deferred_work);
	}
	mutex_unlock(&binder_deferred_lock);
}

static void print_binder_transaction_ilocked(struct seq_file *m,
					     struct binder_proc *proc,
					     const char *prefix,
					     struct binder_transaction *t)
{
	struct binder_proc *to_proc;
	struct binder_buffer *buffer = t->buffer;

	spin_lock(&t->lock);
	to_proc = t->to_proc;
	seq_printf(m,
		   "%s %d: %pK from %d:%d to %d:%d code %x flags %x pri %ld r%d",
		   prefix, t->debug_id, t,
		   t->from ? t->from->proc->pid : 0,
		   t->from ? t->from->pid : 0,
		   to_proc ? to_proc->pid : 0,
		   t->to_thread ? t->to_thread->pid : 0,
		   t->code, t->flags, t->priority.sched_policy,
		   t->priority.prio, t->need_reply);
	spin_unlock(&t->lock);

	if (proc != to_proc) {
		/*
		 * Can only safely deref buffer if we are holding the
		 * correct proc inner lock for this node
		 */
		seq_puts(m, "\n");
		return;
	}
	if (t->buffer->target_node)
		seq_printf(m, " node %d",
			   t->buffer->target_node->debug_id);
	seq_printf(m, " size %zd:%zd data %pK\n",
		   t->buffer->data_size, t->buffer->offsets_size,
		   t->buffer->data);
}

static void print_binder_buffer(struct seq_file *m, const char *prefix,
				struct binder_buffer *buffer)
{
	seq_printf(m, "%s %d: %pK size %zd:%zd %s\n",
		   prefix, buffer->debug_id, buffer->data,
		   buffer->data_size, buffer->offsets_size,
		   buffer->data);
}

static void print_binder_work_ilocked(struct seq_file *m,
				     struct binder_proc *proc,
				     const char *prefix,
				     const char *transaction_prefix,
				     struct binder_work *w)
{
	struct binder_node *node;
	struct binder_transaction *t;

	switch (w->type) {
	case BINDER_WORK_TRANSACTION:
		t = container_of(w, struct binder_transaction, work);
		print_binder_transaction_ilocked(
				m, proc, transaction_prefix, t);
		break;
	case BINDER_WORK_RETURN_ERROR: {
		struct binder_error *e = container_of(
				w, struct binder_error, work);

		seq_printf(m, "%stransaction error: %u\n",
			   prefix, e->cmd);
	} break;
	case BINDER_WORK_TRANSACTION_COMPLETE:
		seq_printf(m, "%stransaction complete\n", prefix);
		break;
	case BINDER_WORK_NODE:
		node = container_of(w, struct binder_node, work);
		seq_printf(m, "%snode work %d: u%016llx c%016llx\n",
			   prefix, node->debug_id,
			   (u64)node->ptr, (u64)node->cookie);
		break;
	case BINDER_WORK_DEAD_BINDER:
		seq_printf(m, "%shas dead binder\n", prefix);
		break;
	case BINDER_WORK_DEAD_BINDER_AND_CLEAR:
		seq_printf(m, "%shas cleared dead binder\n", prefix);
		break;
	case BINDER_WORK_CLEAR_DEATH_NOTIFICATION:
		seq_printf(m, "%shas cleared death notification\n", prefix);
		break;
	default:
		seq_printf(m, "%sunknown work: type %d\n", prefix, w->type);
		break;
	}
}

static void print_binder_thread_ilocked(struct seq_file *m,
					struct binder_thread *thread,
					int print_always)
{
	struct binder_transaction *t;
	struct binder_work *w;
	size_t start_pos = m->count;
	size_t header_pos;

	seq_printf(m, "  thread %d: l %02x need_return %d tr %d\n",
			thread->pid, thread->looper,
			thread->looper_need_return,
			atomic_read(&thread->tmp_ref));
	header_pos = m->count;
	t = thread->transaction_stack;
	while (t) {
		if (t->from == thread) {
			print_binder_transaction_ilocked(m, thread->proc,
					"    outgoing transaction", t);
			t = t->from_parent;
		} else if (t->to_thread == thread) {
			print_binder_transaction_ilocked(m, thread->proc,
						 "    incoming transaction", t);
			t = t->to_parent;
		} else {
			print_binder_transaction_ilocked(m, thread->proc,
					"    bad transaction", t);
			t = NULL;
		}
	}
	list_for_each_entry(w, &thread->todo, entry) {
		print_binder_work_ilocked(m, thread->proc, "    ",
					  "    pending transaction", w);
	}
	if (!print_always && m->count == header_pos)
		m->count = start_pos;
}

static void print_binder_node_nilocked(struct seq_file *m,
				       struct binder_node *node)
{
	struct binder_ref *ref;
	struct binder_work *w;
	int count;

	count = 0;
	hlist_for_each_entry(ref, &node->refs, node_entry)
		count++;

	seq_printf(m, "  node %d: u%016llx c%016llx pri %d:%d hs %d hw %d ls %d lw %d is %d iw %d tr %d",
		   node->debug_id, (u64)node->ptr, (u64)node->cookie,
		   node->sched_policy, node->min_priority,
		   node->has_strong_ref, node->has_weak_ref,
		   node->local_strong_refs, node->local_weak_refs,
		   node->internal_strong_refs, count, node->tmp_refs);
	if (count) {
		seq_puts(m, " proc");
		hlist_for_each_entry(ref, &node->refs, node_entry)
			seq_printf(m, " %d", ref->proc->pid);
	}
	seq_puts(m, "\n");
	if (node->proc) {
		list_for_each_entry(w, &node->async_todo, entry)
			print_binder_work_ilocked(m, node->proc, "    ",
					  "    pending async transaction", w);
	}
}

static void print_binder_ref_olocked(struct seq_file *m,
				     struct binder_ref *ref)
{
	seq_printf(m, "  ref %d: desc %d %snode %d s %d w %d d %pK\n",
		   ref->debug_id, ref->desc, ref->node->proc ? "" : "dead ",
		   ref->node->debug_id, ref->strong, ref->weak, ref->death);
}

static void print_binder_proc(struct seq_file *m,
			      struct binder_proc *proc, int print_all)
{
	struct binder_work *w;
	struct rb_node *n;
	size_t start_pos = m->count;
	size_t header_pos;
	struct binder_node *last_node = NULL;

	seq_printf(m, "proc %d\n", proc->pid);
	seq_printf(m, "context %s\n", proc->context->name);
	header_pos = m->count;

	binder_inner_proc_lock(proc);
	for (n = rb_first(&proc->threads); n != NULL; n = rb_next(n))
		print_binder_thread_ilocked(m, rb_entry(n, struct binder_thread,
						rb_node), print_all);

	for (n = rb_first(&proc->nodes); n != NULL; n = rb_next(n)) {
		struct binder_node *node = rb_entry(n, struct binder_node,
						    rb_node);
		/*
		 * take a temporary reference on the node so it
		 * survives and isn't removed from the tree
		 * while we print it.
		 */
		binder_inc_node_tmpref_ilocked(node);
		/* Need to drop inner lock to take node lock */
		binder_inner_proc_unlock(proc);
		if (last_node)
			binder_put_node(last_node);
		binder_node_inner_lock(node);
		print_binder_node_nilocked(m, node);
		binder_node_inner_unlock(node);
		last_node = node;
		binder_inner_proc_lock(proc);
	}
	binder_inner_proc_unlock(proc);
	if (last_node)
		binder_put_node(last_node);

	if (print_all) {
		binder_proc_lock(proc);
		for (n = rb_first(&proc->refs_by_desc);
		     n != NULL;
		     n = rb_next(n))
			print_binder_ref_olocked(m, rb_entry(n,
							    struct binder_ref,
							    rb_node_desc));
		binder_proc_unlock(proc);
	}
	binder_alloc_print_allocated(m, &proc->alloc);
	binder_inner_proc_lock(proc);
	list_for_each_entry(w, &proc->todo, entry)
		print_binder_work_ilocked(m, proc, "  ",
					  "  pending transaction", w);
	list_for_each_entry(w, &proc->delivered_death, entry) {
		seq_puts(m, "  has delivered dead binder\n");
		break;
	}
	binder_inner_proc_unlock(proc);
	if (!print_all && m->count == header_pos)
		m->count = start_pos;
}

static const char * const binder_return_strings[] = {
	"BR_ERROR",
	"BR_OK",
	"BR_TRANSACTION",
	"BR_REPLY",
	"BR_ACQUIRE_RESULT",
	"BR_DEAD_REPLY",
	"BR_TRANSACTION_COMPLETE",
	"BR_INCREFS",
	"BR_ACQUIRE",
	"BR_RELEASE",
	"BR_DECREFS",
	"BR_ATTEMPT_ACQUIRE",
	"BR_NOOP",
	"BR_SPAWN_LOOPER",
	"BR_FINISHED",
	"BR_DEAD_BINDER",
	"BR_CLEAR_DEATH_NOTIFICATION_DONE",
	"BR_FAILED_REPLY"
};

static const char * const binder_command_strings[] = {
	"BC_TRANSACTION",
	"BC_REPLY",
	"BC_ACQUIRE_RESULT",
	"BC_FREE_BUFFER",
	"BC_INCREFS",
	"BC_ACQUIRE",
	"BC_RELEASE",
	"BC_DECREFS",
	"BC_INCREFS_DONE",
	"BC_ACQUIRE_DONE",
	"BC_ATTEMPT_ACQUIRE",
	"BC_REGISTER_LOOPER",
	"BC_ENTER_LOOPER",
	"BC_EXIT_LOOPER",
	"BC_REQUEST_DEATH_NOTIFICATION",
	"BC_CLEAR_DEATH_NOTIFICATION",
	"BC_DEAD_BINDER_DONE",
	"BC_TRANSACTION_SG",
	"BC_REPLY_SG",
};

static const char * const binder_objstat_strings[] = {
	"proc",
	"thread",
	"node",
	"ref",
	"death",
	"transaction",
	"transaction_complete"
};

static void print_binder_stats(struct seq_file *m, const char *prefix,
			       struct binder_stats *stats)
{
	int i;

	BUILD_BUG_ON(ARRAY_SIZE(stats->bc) !=
		     ARRAY_SIZE(binder_command_strings));
	for (i = 0; i < ARRAY_SIZE(stats->bc); i++) {
		int temp = atomic_read(&stats->bc[i]);

		if (temp)
			seq_printf(m, "%s%s: %d\n", prefix,
				   binder_command_strings[i], temp);
	}

	BUILD_BUG_ON(ARRAY_SIZE(stats->br) !=
		     ARRAY_SIZE(binder_return_strings));
	for (i = 0; i < ARRAY_SIZE(stats->br); i++) {
		int temp = atomic_read(&stats->br[i]);

		if (temp)
			seq_printf(m, "%s%s: %d\n", prefix,
				   binder_return_strings[i], temp);
	}

	BUILD_BUG_ON(ARRAY_SIZE(stats->obj_created) !=
		     ARRAY_SIZE(binder_objstat_strings));
	BUILD_BUG_ON(ARRAY_SIZE(stats->obj_created) !=
		     ARRAY_SIZE(stats->obj_deleted));
	for (i = 0; i < ARRAY_SIZE(stats->obj_created); i++) {
		int created = atomic_read(&stats->obj_created[i]);
		int deleted = atomic_read(&stats->obj_deleted[i]);

		if (created || deleted)
			seq_printf(m, "%s%s: active %d total %d\n",
				prefix,
				binder_objstat_strings[i],
				created - deleted,
				created);
	}
}

static void print_binder_proc_stats(struct seq_file *m,
				    struct binder_proc *proc)
{
	struct binder_work *w;
	struct binder_thread *thread;
	struct rb_node *n;
	int count, strong, weak, ready_threads;
	size_t free_async_space =
		binder_alloc_get_free_async_space(&proc->alloc);

	seq_printf(m, "proc %d\n", proc->pid);
	seq_printf(m, "context %s\n", proc->context->name);
	count = 0;
	ready_threads = 0;
	binder_inner_proc_lock(proc);
	for (n = rb_first(&proc->threads); n != NULL; n = rb_next(n))
		count++;

	list_for_each_entry(thread, &proc->waiting_threads, waiting_thread_node)
		ready_threads++;

	seq_printf(m, "  threads: %d\n", count);
	seq_printf(m, "  requested threads: %d+%d/%d\n"
			"  ready threads %d\n"
			"  free async space %zd\n", proc->requested_threads,
			proc->requested_threads_started, proc->max_threads,
			ready_threads,
			free_async_space);
	count = 0;
	for (n = rb_first(&proc->nodes); n != NULL; n = rb_next(n))
		count++;
	binder_inner_proc_unlock(proc);
	seq_printf(m, "  nodes: %d\n", count);
	count = 0;
	strong = 0;
	weak = 0;
	binder_proc_lock(proc);
	for (n = rb_first(&proc->refs_by_desc); n != NULL; n = rb_next(n)) {
		struct binder_ref *ref = rb_entry(n, struct binder_ref,
						  rb_node_desc);
		count++;
		strong += ref->data.strong;
		weak += ref->data.weak;
	}
	binder_proc_unlock(proc);
	seq_printf(m, "  refs: %d s %d w %d\n", count, strong, weak);

	count = binder_alloc_get_allocated_count(&proc->alloc);
	seq_printf(m, "  buffers: %d\n", count);

	binder_alloc_print_pages(m, &proc->alloc);

	count = 0;
	binder_inner_proc_lock(proc);
	list_for_each_entry(w, &proc->todo, entry) {
		if (w->type == BINDER_WORK_TRANSACTION)
			count++;
	}
	binder_inner_proc_unlock(proc);
	seq_printf(m, "  pending transactions: %d\n", count);

	print_binder_stats(m, "  ", &proc->stats);
}


static int binder_state_show(struct seq_file *m, void *unused)
{
	struct binder_proc *proc;
	struct binder_node *node;
	struct binder_node *last_node = NULL;

	seq_puts(m, "binder state:\n");

	spin_lock(&binder_dead_nodes_lock);
	if (!hlist_empty(&binder_dead_nodes))
		seq_puts(m, "dead nodes:\n");
	hlist_for_each_entry(node, &binder_dead_nodes, dead_node) {
		/*
		 * take a temporary reference on the node so it
		 * survives and isn't removed from the list
		 * while we print it.
		 */
		node->tmp_refs++;
		spin_unlock(&binder_dead_nodes_lock);
		if (last_node)
			binder_put_node(last_node);
		binder_node_lock(node);
		print_binder_node_nilocked(m, node);
		binder_node_unlock(node);
		last_node = node;
		spin_lock(&binder_dead_nodes_lock);
	}
	spin_unlock(&binder_dead_nodes_lock);
	if (last_node)
		binder_put_node(last_node);

	mutex_lock(&binder_procs_lock);
	hlist_for_each_entry(proc, &binder_procs, proc_node)
		print_binder_proc(m, proc, 1);
	mutex_unlock(&binder_procs_lock);

	return 0;
}

static int binder_stats_show(struct seq_file *m, void *unused)
{
	struct binder_proc *proc;

	seq_puts(m, "binder stats:\n");

	print_binder_stats(m, "", &binder_stats);

	mutex_lock(&binder_procs_lock);
	hlist_for_each_entry(proc, &binder_procs, proc_node)
		print_binder_proc_stats(m, proc);
	mutex_unlock(&binder_procs_lock);

	return 0;
}

static int binder_transactions_show(struct seq_file *m, void *unused)
{
	struct binder_proc *proc;

	seq_puts(m, "binder transactions:\n");
	mutex_lock(&binder_procs_lock);
	hlist_for_each_entry(proc, &binder_procs, proc_node)
		print_binder_proc(m, proc, 0);
	mutex_unlock(&binder_procs_lock);

	return 0;
}

static int binder_proc_show(struct seq_file *m, void *unused)
{
	struct binder_proc *itr;
	int pid = (unsigned long)m->private;

	mutex_lock(&binder_procs_lock);
	hlist_for_each_entry(itr, &binder_procs, proc_node) {
		if (itr->pid == pid) {
			seq_puts(m, "binder proc state:\n");
			print_binder_proc(m, itr, 1);
		}
	}
	mutex_unlock(&binder_procs_lock);

	return 0;
}

static void print_binder_transaction_log_entry(struct seq_file *m,
					struct binder_transaction_log_entry *e)
{
	int debug_id = READ_ONCE(e->debug_id_done);
	/*
	 * read barrier to guarantee debug_id_done read before
	 * we print the log values
	 */
	smp_rmb();
	seq_printf(m,
		   "%d: %s from %d:%d to %d:%d context %s node %d handle %d size %d:%d ret %d/%d l=%d",
		   e->debug_id, (e->call_type == 2) ? "reply" :
		   ((e->call_type == 1) ? "async" : "call "), e->from_proc,
		   e->from_thread, e->to_proc, e->to_thread, e->context_name,
		   e->to_node, e->target_handle, e->data_size, e->offsets_size,
		   e->return_error, e->return_error_param,
		   e->return_error_line);
	/*
	 * read-barrier to guarantee read of debug_id_done after
	 * done printing the fields of the entry
	 */
	smp_rmb();
	seq_printf(m, debug_id && debug_id == READ_ONCE(e->debug_id_done) ?
			"\n" : " (incomplete)\n");
}

static int binder_transaction_log_show(struct seq_file *m, void *unused)
{
	struct binder_transaction_log *log = m->private;
	unsigned int log_cur = atomic_read(&log->cur);
	unsigned int count;
	unsigned int cur;
	int i;

	count = log_cur + 1;
	cur = count < ARRAY_SIZE(log->entry) && !log->full ?
		0 : count % ARRAY_SIZE(log->entry);
	if (count > ARRAY_SIZE(log->entry) || log->full)
		count = ARRAY_SIZE(log->entry);
	for (i = 0; i < count; i++) {
		unsigned int index = cur++ % ARRAY_SIZE(log->entry);

		print_binder_transaction_log_entry(m, &log->entry[index]);
	}
	return 0;
}

static const struct file_operations binder_fops = {
	.owner = THIS_MODULE,
	.poll = binder_poll,
	.unlocked_ioctl = binder_ioctl,
	.compat_ioctl = binder_ioctl,
	.mmap = binder_mmap,
	.open = binder_open,
	.flush = binder_flush,
	.release = binder_release,
};

BINDER_DEBUG_ENTRY(state);
BINDER_DEBUG_ENTRY(stats);
BINDER_DEBUG_ENTRY(transactions);
BINDER_DEBUG_ENTRY(transaction_log);

static int __init init_binder_device(const char *name)
{
	int ret;
	struct binder_device *binder_device;

	binder_device = kzalloc(sizeof(*binder_device), GFP_KERNEL);
	if (!binder_device)
		return -ENOMEM;

	binder_device->miscdev.fops = &binder_fops;
	binder_device->miscdev.minor = MISC_DYNAMIC_MINOR;
	binder_device->miscdev.name = name;

	binder_device->context.binder_context_mgr_uid = INVALID_UID;
	binder_device->context.name = name;
	mutex_init(&binder_device->context.context_mgr_node_lock);

	ret = misc_register(&binder_device->miscdev);
	if (ret < 0) {
		kfree(binder_device);
		return ret;
	}

	hlist_add_head(&binder_device->hlist, &binder_devices);

	return ret;
}

static int __init binder_init(void)
{
	int ret;
	char *device_name, *device_names, *device_tmp;
	struct binder_device *device;
	struct hlist_node *tmp;

	ret = binder_alloc_shrinker_init();
	if (ret)
		return ret;

	atomic_set(&binder_transaction_log.cur, ~0U);
	atomic_set(&binder_transaction_log_failed.cur, ~0U);

	binder_debugfs_dir_entry_root = debugfs_create_dir("binder", NULL);
	if (binder_debugfs_dir_entry_root)
		binder_debugfs_dir_entry_proc = debugfs_create_dir("proc",
						 binder_debugfs_dir_entry_root);

	if (binder_debugfs_dir_entry_root) {
		debugfs_create_file("state",
				    0444,
				    binder_debugfs_dir_entry_root,
				    NULL,
				    &binder_state_fops);
		debugfs_create_file("stats",
				    0444,
				    binder_debugfs_dir_entry_root,
				    NULL,
				    &binder_stats_fops);
		debugfs_create_file("transactions",
				    0444,
				    binder_debugfs_dir_entry_root,
				    NULL,
				    &binder_transactions_fops);
		debugfs_create_file("transaction_log",
				    0444,
				    binder_debugfs_dir_entry_root,
				    &binder_transaction_log,
				    &binder_transaction_log_fops);
		debugfs_create_file("failed_transaction_log",
				    0444,
				    binder_debugfs_dir_entry_root,
				    &binder_transaction_log_failed,
				    &binder_transaction_log_fops);
	}

	/*
	 * Copy the module_parameter string, because we don't want to
	 * tokenize it in-place.
	 */
	device_names = kzalloc(strlen(binder_devices_param) + 1, GFP_KERNEL);
	if (!device_names) {
		ret = -ENOMEM;
		goto err_alloc_device_names_failed;
	}
	strcpy(device_names, binder_devices_param);

	device_tmp = device_names;
	while ((device_name = strsep(&device_tmp, ","))) {
		ret = init_binder_device(device_name);
		if (ret)
			goto err_init_binder_device_failed;
	}

	return ret;

err_init_binder_device_failed:
	hlist_for_each_entry_safe(device, tmp, &binder_devices, hlist) {
		misc_deregister(&device->miscdev);
		hlist_del(&device->hlist);
		kfree(device);
	}

	kfree(device_names);

err_alloc_device_names_failed:
	debugfs_remove_recursive(binder_debugfs_dir_entry_root);

	return ret;
}

device_initcall(binder_init);

#define CREATE_TRACE_POINTS
#include "binder_trace.h"

MODULE_LICENSE("GPL v2");<|MERGE_RESOLUTION|>--- conflicted
+++ resolved
@@ -3237,18 +3237,9 @@
 			return_error_line = __LINE__;
 			goto err_dead_binder;
 		}
-<<<<<<< HEAD
 		e->to_node = target_node->debug_id;
 		if (security_binder_transaction(proc->tsk,
 						target_proc->tsk) < 0) {
-=======
-		if (WARN_ON(proc == target_proc)) {
-			return_error = BR_FAILED_REPLY;
-			goto err_invalid_target_handle;
-		}
-		if (security_binder_transaction(proc->cred,
-						target_proc->cred) < 0) {
->>>>>>> 5fd8594b
 			return_error = BR_FAILED_REPLY;
 			return_error_param = -EPERM;
 			return_error_line = __LINE__;
@@ -3440,36 +3431,9 @@
 		case BINDER_TYPE_WEAK_BINDER: {
 			struct flat_binder_object *fp;
 
-<<<<<<< HEAD
 			fp = to_flat_binder_object(hdr);
 			ret = binder_translate_binder(fp, t, thread);
 			if (ret < 0) {
-=======
-			if (node == NULL) {
-				node = binder_new_node(proc, fp->binder, fp->cookie);
-				if (node == NULL) {
-					return_error = BR_FAILED_REPLY;
-					goto err_binder_new_node_failed;
-				}
-				node->min_priority = fp->flags & FLAT_BINDER_FLAG_PRIORITY_MASK;
-				node->accept_fds = !!(fp->flags & FLAT_BINDER_FLAG_ACCEPTS_FDS);
-			}
-			if (fp->cookie != node->cookie) {
-				binder_user_error("%d:%d sending u%016llx node %d, cookie mismatch %016llx != %016llx\n",
-					proc->pid, thread->pid,
-					(u64)fp->binder, node->debug_id,
-					(u64)fp->cookie, (u64)node->cookie);
-				return_error = BR_FAILED_REPLY;
-				goto err_binder_get_ref_for_node_failed;
-			}
-			if (security_binder_transfer_binder(proc->cred,
-							    target_proc->cred)) {
-				return_error = BR_FAILED_REPLY;
-				goto err_binder_get_ref_for_node_failed;
-			}
-			ref = binder_get_ref_for_node(target_proc, node);
-			if (ref == NULL) {
->>>>>>> 5fd8594b
 				return_error = BR_FAILED_REPLY;
 				return_error_param = ret;
 				return_error_line = __LINE__;
@@ -3501,7 +3465,6 @@
 				return_error_line = __LINE__;
 				goto err_translate_failed;
 			}
-<<<<<<< HEAD
 			fp->pad_binder = 0;
 			fp->fd = target_fd;
 		} break;
@@ -3515,10 +3478,6 @@
 			if (!parent) {
 				binder_user_error("%d:%d got transaction with invalid parent offset or type\n",
 						  proc->pid, thread->pid);
-=======
-			if (security_binder_transfer_binder(proc->cred,
-							    target_proc->cred)) {
->>>>>>> 5fd8594b
 				return_error = BR_FAILED_REPLY;
 				return_error_param = -EINVAL;
 				return_error_line = __LINE__;
@@ -3560,19 +3519,12 @@
 				return_error_line = __LINE__;
 				goto err_bad_offset;
 			}
-<<<<<<< HEAD
 			if (copy_from_user(sg_bufp,
 					   (const void __user *)(uintptr_t)
 					   bp->buffer, bp->length)) {
 				binder_user_error("%d:%d got transaction with invalid offsets ptr\n",
 						  proc->pid, thread->pid);
 				return_error_param = -EFAULT;
-=======
-			if (security_binder_transfer_file(proc->cred,
-							  target_proc->cred,
-							  file) < 0) {
-				fput(file);
->>>>>>> 5fd8594b
 				return_error = BR_FAILED_REPLY;
 				return_error_line = __LINE__;
 				goto err_copy_data_failed;
@@ -5525,13 +5477,8 @@
 	}
 	binder_proc_unlock(proc);
 
-<<<<<<< HEAD
 	binder_release_work(proc, &proc->todo);
 	binder_release_work(proc, &proc->delivered_death);
-=======
-	put_task_struct(proc->tsk);
-	put_cred(proc->cred);
->>>>>>> 5fd8594b
 
 	binder_debug(BINDER_DEBUG_OPEN_CLOSE,
 		     "%s: %d threads %d, nodes %d (ref %d), refs %d, active transactions %d\n",
