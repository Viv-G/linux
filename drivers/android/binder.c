--- conflicted
+++ resolved
@@ -3347,7 +3347,6 @@
 	} else if (!(t->flags & TF_ONE_WAY)) {
 		BUG_ON(t->buffer->async_transaction != 0);
 		binder_inner_proc_lock(proc);
-<<<<<<< HEAD
 #ifdef CONFIG_AMLOGIC_MODIFY
 #define B_PACK_CHARS(c1, c2, c3, c4) \
 		    ((((c1)<<24)) | (((c2)<<16)) | (((c3)<<8)) | (c4))
@@ -3356,8 +3355,6 @@
 			binder_enqueue_thread_work_ilocked(thread, tcomplete);
 		else
 #endif
-		binder_enqueue_thread_work_ilocked_nowake(thread, tcomplete);
-=======
 		/*
 		 * Defer the TRANSACTION_COMPLETE, so we don't return to
 		 * userspace immediately; this allows the target process to
@@ -3366,7 +3363,6 @@
 		 * the target replies (or there is an error).
 		 */
 		binder_enqueue_deferred_thread_work_ilocked(thread, tcomplete);
->>>>>>> fb66dc2a
 		t->need_reply = 1;
 		t->from_parent = thread->transaction_stack;
 		thread->transaction_stack = t;
