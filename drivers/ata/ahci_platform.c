--- conflicted
+++ resolved
@@ -344,8 +344,6 @@
 
 static SIMPLE_DEV_PM_OPS(ahci_pm_ops, ahci_suspend, ahci_resume);
 
-<<<<<<< HEAD
-=======
 static const struct of_device_id ahci_of_match[] = {
 	{ .compatible = "snps,spear-ahci", },
 	{ .compatible = "snps,exynos5440-ahci", },
@@ -353,7 +351,6 @@
 };
 MODULE_DEVICE_TABLE(of, ahci_of_match);
 
->>>>>>> 46088f06
 static struct platform_driver ahci_driver = {
 	.probe = ahci_probe,
 	.remove = ata_platform_remove_one,
