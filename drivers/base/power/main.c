--- conflicted
+++ resolved
@@ -398,33 +398,6 @@
 	return error;
 }
 
-<<<<<<< HEAD
-/**
- * dpm_wd_handler - Driver suspend / resume watchdog handler.
- *
- * Called when a driver has timed out suspending or resuming.
- * There's not much we can do here to recover so BUG() out for
- * a crash-dump
- */
-static void dpm_wd_handler(unsigned long data)
-{
-	struct dpm_watchdog *wd = (void *)data;
-	struct device *dev      = wd->dev;
-	struct task_struct *tsk = wd->tsk;
-
-	dev_emerg(dev, "**** DPM device timeout ****\n");
-	show_stack(tsk, NULL);
-
-	BUG();
-}
-
-/**
- * dpm_wd_set - Enable pm watchdog for given device.
- * @wd: Watchdog. Must be allocated on the stack.
- * @dev: Device to handle.
- */
-static void dpm_wd_set(struct dpm_watchdog *wd, struct device *dev)
-=======
 #ifdef CONFIG_DPM_WATCHDOG
 struct dpm_watchdog {
 	struct device		*dev;
@@ -459,55 +432,36 @@
  * @dev: Device to handle.
  */
 static void dpm_watchdog_set(struct dpm_watchdog *wd, struct device *dev)
->>>>>>> 6ce4eac1
 {
 	struct timer_list *timer = &wd->timer;
 
 	wd->dev = dev;
-<<<<<<< HEAD
-	wd->tsk = get_current();
-
-	init_timer_on_stack(timer);
-	timer->expires = jiffies + HZ * 12;
-	timer->function = dpm_wd_handler;
-=======
 	wd->tsk = current;
 
 	init_timer_on_stack(timer);
 	/* use same timeout value for both suspend and resume */
 	timer->expires = jiffies + HZ * CONFIG_DPM_WATCHDOG_TIMEOUT;
 	timer->function = dpm_watchdog_handler;
->>>>>>> 6ce4eac1
 	timer->data = (unsigned long)wd;
 	add_timer(timer);
 }
 
 /**
-<<<<<<< HEAD
- * dpm_wd_clear - Disable pm watchdog.
- * @wd: Watchdog to disable.
- */
-static void dpm_wd_clear(struct dpm_watchdog *wd)
-=======
  * dpm_watchdog_clear - Disable suspend/resume watchdog.
  * @wd: Watchdog to disable.
  */
 static void dpm_watchdog_clear(struct dpm_watchdog *wd)
->>>>>>> 6ce4eac1
 {
 	struct timer_list *timer = &wd->timer;
 
 	del_timer_sync(timer);
 	destroy_timer_on_stack(timer);
 }
-<<<<<<< HEAD
-=======
 #else
 #define DECLARE_DPM_WATCHDOG_ON_STACK(wd)
 #define dpm_watchdog_set(x, y)
 #define dpm_watchdog_clear(x)
 #endif
->>>>>>> 6ce4eac1
 
 /*------------------------- Resume routines -------------------------*/
 
@@ -695,11 +649,7 @@
 	pm_callback_t callback = NULL;
 	char *info = NULL;
 	int error = 0;
-<<<<<<< HEAD
-	struct dpm_watchdog wd;
-=======
 	DECLARE_DPM_WATCHDOG_ON_STACK(wd);
->>>>>>> 6ce4eac1
 
 	TRACE_DEVICE(dev);
 	TRACE_RESUME(0);
@@ -716,7 +666,6 @@
 	 * a resumed device, even if the device hasn't been completed yet.
 	 */
 	dev->power.is_prepared = false;
-	dpm_wd_set(&wd, dev);
 
 	if (!dev->power.is_suspended)
 		goto Unlock;
@@ -768,11 +717,7 @@
 
  Unlock:
 	device_unlock(dev);
-<<<<<<< HEAD
-	dpm_wd_clear(&wd);
-=======
 	dpm_watchdog_clear(&wd);
->>>>>>> 6ce4eac1
 
  Complete:
 	complete_all(&dev->power.completion);
@@ -1191,11 +1136,7 @@
 	pm_callback_t callback = NULL;
 	char *info = NULL;
 	int error = 0;
-<<<<<<< HEAD
-	struct dpm_watchdog wd;
-=======
 	DECLARE_DPM_WATCHDOG_ON_STACK(wd);
->>>>>>> 6ce4eac1
 
 	dpm_wait_for_children(dev, async);
 
@@ -1219,8 +1160,6 @@
 	if (dev->power.syscore)
 		goto Complete;
 	
-	dpm_wd_set(&wd, dev);
-
 	dpm_watchdog_set(&wd, dev);
 	device_lock(dev);
 
@@ -1279,8 +1218,6 @@
 
 	device_unlock(dev);
 	dpm_watchdog_clear(&wd);
-
-	dpm_wd_clear(&wd);
 
  Complete:
 	complete_all(&dev->power.completion);
