# SPDX-License-Identifier: GPL-2.0
#
# Character device configuration
#

menu "Character devices"

source "drivers/tty/Kconfig"

config DEVMEM
	bool "/dev/mem virtual device support"
	default y
	help
	  Say Y here if you want to support the /dev/mem device.
	  The /dev/mem device is used to access areas of physical
	  memory.
	  When in doubt, say "Y".

config DEVKMEM
	bool "/dev/kmem virtual device support"
	# On arm64, VMALLOC_START < PAGE_OFFSET, which confuses kmem read/write
	depends on !ARM64
	help
	  Say Y here if you want to support the /dev/kmem device. The
	  /dev/kmem device is rarely used, but can be used for certain
	  kind of kernel debugging operations.
	  When in doubt, say "N".

source "drivers/tty/serial/Kconfig"
source "drivers/tty/serdev/Kconfig"

config TTY_PRINTK
	tristate "TTY driver to output user messages via printk"
	depends on EXPERT && TTY
	default n
	---help---
	  If you say Y here, the support for writing user messages (i.e.
	  console messages) via printk is available.

	  The feature is useful to inline user messages with kernel
	  messages.
	  In order to use this feature, you should output user messages
	  to /dev/ttyprintk or redirect console to this TTY.

	  If unsure, say N.

config TTY_PRINTK_LEVEL
	depends on TTY_PRINTK
	int "ttyprintk log level (1-7)"
	range 1 7
	default "6"
	help
	  Printk log level to use for ttyprintk messages.

config PRINTER
	tristate "Parallel printer support"
	depends on PARPORT
	---help---
	  If you intend to attach a printer to the parallel port of your Linux
	  box (as opposed to using a serial printer; if the connector at the
	  printer has 9 or 25 holes ["female"], then it's serial), say Y.
	  Also read the Printing-HOWTO, available from
	  <http://www.tldp.org/docs.html#howto>.

	  It is possible to share one parallel port among several devices
	  (e.g. printer and ZIP drive) and it is safe to compile the
	  corresponding drivers into the kernel.

	  To compile this driver as a module, choose M here and read
	  <file:Documentation/admin-guide/parport.rst>.  The module will be called lp.

	  If you have several parallel ports, you can specify which ports to
	  use with the "lp" kernel command line option.  (Try "man bootparam"
	  or see the documentation of your boot loader (lilo or loadlin) about
	  how to pass options to the kernel at boot time.)  The syntax of the
	  "lp" command line option can be found in <file:drivers/char/lp.c>.

	  If you have more than 8 printers, you need to increase the LP_NO
	  macro in lp.c and the PARPORT_MAX macro in parport.h.

config LP_CONSOLE
	bool "Support for console on line printer"
	depends on PRINTER
	---help---
	  If you want kernel messages to be printed out as they occur, you
	  can have a console on the printer. This option adds support for
	  doing that; to actually get it to happen you need to pass the
	  option "console=lp0" to the kernel at boot time.

	  If the printer is out of paper (or off, or unplugged, or too
	  busy..) the kernel will stall until the printer is ready again.
	  By defining CONSOLE_LP_STRICT to 0 (at your own risk) you
	  can make the kernel continue when this happens,
	  but it'll lose the kernel messages.

	  If unsure, say N.

config PPDEV
	tristate "Support for user-space parallel port device drivers"
	depends on PARPORT
	---help---
	  Saying Y to this adds support for /dev/parport device nodes.  This
	  is needed for programs that want portable access to the parallel
	  port, for instance deviceid (which displays Plug-and-Play device
	  IDs).

	  This is the parallel port equivalent of SCSI generic support (sg).
	  It is safe to say N to this -- it is not needed for normal printing
	  or parallel port CD-ROM/disk support.

	  To compile this driver as a module, choose M here: the
	  module will be called ppdev.

	  If unsure, say N.

source "drivers/tty/hvc/Kconfig"

config VIRTIO_CONSOLE
	tristate "Virtio console"
	depends on VIRTIO && TTY
	select HVC_DRIVER
	help
	  Virtio console for use with hypervisors.

	  Also serves as a general-purpose serial device for data
	  transfer between the guest and host.  Character devices at
	  /dev/vportNpn will be created when corresponding ports are
	  found, where N is the device number and n is the port number
	  within that device.  If specified by the host, a sysfs
	  attribute called 'name' will be populated with a name for
	  the port which can be used by udev scripts to create a
	  symlink to the device.

config IBM_BSR
	tristate "IBM POWER Barrier Synchronization Register support"
	depends on PPC_PSERIES
	help
	  This devices exposes a hardware mechanism for fast synchronization
	  of threads across a large system which avoids bouncing a cacheline
	  between several cores on a system

config POWERNV_OP_PANEL
	tristate "IBM POWERNV Operator Panel Display support"
	depends on PPC_POWERNV
	default m
	help
	  If you say Y here, a special character device node, /dev/op_panel,
	  will be created which exposes the operator panel display on IBM
	  Power Systems machines with FSPs.

	  If you don't require access to the operator panel display from user
	  space, say N.

	  If unsure, say M here to build it as a module called powernv-op-panel.

source "drivers/char/ipmi/Kconfig"

config DS1620
	tristate "NetWinder thermometer support"
	depends on ARCH_NETWINDER
	help
	  Say Y here to include support for the thermal management hardware
	  found in the NetWinder. This driver allows the user to control the
	  temperature set points and to read the current temperature.

	  It is also possible to say M here to build it as a module (ds1620)
	  It is recommended to be used on a NetWinder, but it is not a
	  necessity.

config NWBUTTON
	tristate "NetWinder Button"
	depends on ARCH_NETWINDER
	---help---
	  If you say Y here and create a character device node /dev/nwbutton
	  with major and minor numbers 10 and 158 ("man mknod"), then every
	  time the orange button is pressed a number of times, the number of
	  times the button was pressed will be written to that device.

	  This is most useful for applications, as yet unwritten, which
	  perform actions based on how many times the button is pressed in a
	  row.

	  Do not hold the button down for too long, as the driver does not
	  alter the behaviour of the hardware reset circuitry attached to the
	  button; it will still execute a hard reset if the button is held
	  down for longer than approximately five seconds.

	  To compile this driver as a module, choose M here: the
	  module will be called nwbutton.

	  Most people will answer Y to this question and "Reboot Using Button"
	  below to be able to initiate a system shutdown from the button.

config NWBUTTON_REBOOT
	bool "Reboot Using Button"
	depends on NWBUTTON
	help
	  If you say Y here, then you will be able to initiate a system
	  shutdown and reboot by pressing the orange button a number of times.
	  The number of presses to initiate the shutdown is two by default,
	  but this can be altered by modifying the value of NUM_PRESSES_REBOOT
	  in nwbutton.h and recompiling the driver or, if you compile the
	  driver as a module, you can specify the number of presses at load
	  time with "insmod button reboot_count=<something>".

config NWFLASH
	tristate "NetWinder flash support"
	depends on ARCH_NETWINDER
	---help---
	  If you say Y here and create a character device /dev/flash with
	  major 10 and minor 160 you can manipulate the flash ROM containing
	  the NetWinder firmware. Be careful as accidentally overwriting the
	  flash contents can render your computer unbootable. On no account
	  allow random users access to this device. :-)

	  To compile this driver as a module, choose M here: the
	  module will be called nwflash.

	  If you're not sure, say N.

source "drivers/char/hw_random/Kconfig"

config NVRAM
	tristate "/dev/nvram support"
	depends on X86 || HAVE_ARCH_NVRAM_OPS
	default M68K || PPC
	---help---
	  If you say Y here and create a character special file /dev/nvram
	  with major number 10 and minor number 144 using mknod ("man mknod"),
	  you get read and write access to the non-volatile memory.

	  /dev/nvram may be used to view settings in NVRAM or to change them
	  (with some utility). It could also be used to frequently
	  save a few bits of very important data that may not be lost over
	  power-off and for which writing to disk is too insecure. Note
	  however that most NVRAM space in a PC belongs to the BIOS and you
	  should NEVER idly tamper with it. See Ralf Brown's interrupt list
	  for a guide to the use of CMOS bytes by your BIOS.

	  This memory is conventionally called "NVRAM" on PowerPC machines,
	  "CMOS RAM" on PCs, "NVRAM" on Ataris and "PRAM" on Macintoshes.

	  To compile this driver as a module, choose M here: the
	  module will be called nvram.

#
# These legacy RTC drivers just cause too many conflicts with the generic
# RTC framework ... let's not even try to coexist any more.
#
if RTC_LIB=n

config RTC
	tristate "Enhanced Real Time Clock Support (legacy PC RTC driver)"
	depends on ALPHA
	---help---
	  If you say Y here and create a character special file /dev/rtc with
	  major number 10 and minor number 135 using mknod ("man mknod"), you
	  will get access to the real time clock (or hardware clock) built
	  into your computer.

	  Every PC has such a clock built in. It can be used to generate
	  signals from as low as 1Hz up to 8192Hz, and can also be used
	  as a 24 hour alarm. It reports status information via the file
	  /proc/driver/rtc and its behaviour is set by various ioctls on
	  /dev/rtc.

	  If you run Linux on a multiprocessor machine and said Y to
	  "Symmetric Multi Processing" above, you should say Y here to read
	  and set the RTC in an SMP compatible fashion.

	  If you think you have a use for such a device (such as periodic data
	  sampling), then say Y here, and read <file:Documentation/admin-guide/rtc.rst>
	  for details.

	  To compile this driver as a module, choose M here: the
	  module will be called rtc.

config JS_RTC
	tristate "Enhanced Real Time Clock Support"
	depends on SPARC32 && PCI
	---help---
	  If you say Y here and create a character special file /dev/rtc with
	  major number 10 and minor number 135 using mknod ("man mknod"), you
	  will get access to the real time clock (or hardware clock) built
	  into your computer.

	  Every PC has such a clock built in. It can be used to generate
	  signals from as low as 1Hz up to 8192Hz, and can also be used
	  as a 24 hour alarm. It reports status information via the file
	  /proc/driver/rtc and its behaviour is set by various ioctls on
	  /dev/rtc.

	  If you think you have a use for such a device (such as periodic data
	  sampling), then say Y here, and read <file:Documentation/admin-guide/rtc.rst>
	  for details.

	  To compile this driver as a module, choose M here: the
	  module will be called js-rtc.

config EFI_RTC
	bool "EFI Real Time Clock Services"
	depends on IA64

endif # RTC_LIB

config DTLK
	tristate "Double Talk PC internal speech card support"
	depends on ISA
	help
	  This driver is for the DoubleTalk PC, a speech synthesizer
	  manufactured by RC Systems (<http://www.rcsys.com/>).  It is also
	  called the `internal DoubleTalk'.

	  To compile this driver as a module, choose M here: the
	  module will be called dtlk.

config XILINX_HWICAP
	tristate "Xilinx HWICAP Support"
	depends on XILINX_VIRTEX || MICROBLAZE
	help
	  This option enables support for Xilinx Internal Configuration
	  Access Port (ICAP) driver.  The ICAP is used on Xilinx Virtex
	  FPGA platforms to partially reconfigure the FPGA at runtime.

	  If unsure, say N.

config R3964
	tristate "Siemens R3964 line discipline"
	depends on TTY && BROKEN
	---help---
	  This driver allows synchronous communication with devices using the
	  Siemens R3964 packet protocol. Unless you are dealing with special
	  hardware like PLCs, you are unlikely to need this.

	  To compile this driver as a module, choose M here: the
	  module will be called n_r3964.

	  If unsure, say N.

config APPLICOM
	tristate "Applicom intelligent fieldbus card support"
	depends on PCI
	---help---
	  This driver provides the kernel-side support for the intelligent
	  fieldbus cards made by Applicom International. More information
	  about these cards can be found on the WWW at the address
	  <http://www.applicom-int.com/>, or by email from David Woodhouse
	  <dwmw2@infradead.org>.

	  To compile this driver as a module, choose M here: the
	  module will be called applicom.

	  If unsure, say N.

config SONYPI
	tristate "Sony Vaio Programmable I/O Control Device support"
	depends on X86_32 && PCI && INPUT
	---help---
	  This driver enables access to the Sony Programmable I/O Control
	  Device which can be found in many (all ?) Sony Vaio laptops.

	  If you have one of those laptops, read
	  <file:Documentation/admin-guide/laptops/sonypi.rst>, and say Y or M here.

	  To compile this driver as a module, choose M here: the
	  module will be called sonypi.

config GPIO_TB0219
	tristate "TANBAC TB0219 GPIO support"
	depends on TANBAC_TB022X
	select GPIO_VR41XX

source "drivers/char/pcmcia/Kconfig"

config MWAVE
	tristate "ACP Modem (Mwave) support"
	depends on X86 && TTY
	select SERIAL_8250
	---help---
	  The ACP modem (Mwave) for Linux is a WinModem. It is composed of a
	  kernel driver and a user level application. Together these components
	  support direct attachment to public switched telephone networks (PSTNs)
	  and support selected world wide countries.

	  This version of the ACP Modem driver supports the IBM Thinkpad 600E,
	  600, and 770 that include on board ACP modem hardware.

	  The modem also supports the standard communications port interface
	  (ttySx) and is compatible with the Hayes AT Command Set.

	  The user level application needed to use this driver can be found at
	  the IBM Linux Technology Center (LTC) web site:
	  <http://www.ibm.com/linux/ltc/>.

	  If you own one of the above IBM Thinkpads which has the Mwave chipset
	  in it, say Y.

	  To compile this driver as a module, choose M here: the
	  module will be called mwave.

config SCx200_GPIO
	tristate "NatSemi SCx200 GPIO Support"
	depends on SCx200
	select NSC_GPIO
	help
	  Give userspace access to the GPIO pins on the National
	  Semiconductor SCx200 processors.

	  If compiled as a module, it will be called scx200_gpio.

config PC8736x_GPIO
	tristate "NatSemi PC8736x GPIO Support"
	depends on X86_32 && !UML
	default SCx200_GPIO	# mostly N
	select NSC_GPIO		# needed for support routines
	help
	  Give userspace access to the GPIO pins on the National
	  Semiconductor PC-8736x (x=[03456]) SuperIO chip.  The chip
	  has multiple functional units, inc several managed by
	  hwmon/pc87360 driver.  Tested with PC-87366

	  If compiled as a module, it will be called pc8736x_gpio.

config NSC_GPIO
	tristate "NatSemi Base GPIO Support"
	depends on X86_32
	# selected by SCx200_GPIO and PC8736x_GPIO
	# what about 2 selectors differing: m != y
	help
	  Common support used (and needed) by scx200_gpio and
	  pc8736x_gpio drivers.  If those drivers are built as
	  modules, this one will be too, named nsc_gpio

config RAW_DRIVER
	tristate "RAW driver (/dev/raw/rawN)"
	depends on BLOCK
	help
	  The raw driver permits block devices to be bound to /dev/raw/rawN.
	  Once bound, I/O against /dev/raw/rawN uses efficient zero-copy I/O.
	  See the raw(8) manpage for more details.

          Applications should preferably open the device (eg /dev/hda1)
          with the O_DIRECT flag.

config MAX_RAW_DEVS
	int "Maximum number of RAW devices to support (1-65536)"
	depends on RAW_DRIVER
	range 1 65536
	default "256"
	help
	  The maximum number of RAW devices that are supported.
	  Default is 256. Increase this number in case you need lots of
	  raw devices.

config HPET
	bool "HPET - High Precision Event Timer" if (X86 || IA64)
	default n
	depends on ACPI
	help
	  If you say Y here, you will have a miscdevice named "/dev/hpet/".  Each
	  open selects one of the timers supported by the HPET.  The timers are
	  non-periodic and/or periodic.

config HPET_MMAP
	bool "Allow mmap of HPET"
	default y
	depends on HPET
	help
	  If you say Y here, user applications will be able to mmap
	  the HPET registers.

config HPET_MMAP_DEFAULT
	bool "Enable HPET MMAP access by default"
	default y
	depends on HPET_MMAP
	help
	  In some hardware implementations, the page containing HPET
	  registers may also contain other things that shouldn't be
	  exposed to the user.  This option selects the default (if
	  kernel parameter hpet_mmap is not set) user access to the
	  registers for applications that require it.

config HANGCHECK_TIMER
	tristate "Hangcheck timer"
	depends on X86 || IA64 || PPC64 || S390
	help
	  The hangcheck-timer module detects when the system has gone
	  out to lunch past a certain margin.  It can reboot the system
	  or merely print a warning.

config UV_MMTIMER
	tristate "UV_MMTIMER Memory mapped RTC for SGI UV"
	depends on X86_UV
	default m
	help
	  The uv_mmtimer device allows direct userspace access to the
	  UV system timer.

source "drivers/char/tpm/Kconfig"

config TELCLOCK
	tristate "Telecom clock driver for ATCA SBC"
	depends on X86
	default n
	help
	  The telecom clock device is specific to the MPCBL0010 and MPCBL0050
	  ATCA computers and allows direct userspace access to the
	  configuration of the telecom clock configuration settings.  This
	  device is used for hardware synchronization across the ATCA backplane
	  fabric.  Upon loading, the driver exports a sysfs directory,
	  /sys/devices/platform/telco_clock, with a number of files for
	  controlling the behavior of this hardware.

config DEVPORT
	bool "/dev/port character device"
	depends on ISA || PCI
	default y
	help
	  Say Y here if you want to support the /dev/port device. The /dev/port
	  device is similar to /dev/mem, but for I/O ports.

source "drivers/s390/char/Kconfig"

source "drivers/char/xillybus/Kconfig"

config ADI
	tristate "SPARC Privileged ADI driver"
	depends on SPARC64
	default m
	help
	  SPARC M7 and newer processors utilize ADI (Application Data
	  Integrity) to version and protect memory.  This driver provides
	  read/write access to the ADI versions for privileged processes.
	  This feature is also known as MCD (Memory Corruption Detection)
	  and SSM (Silicon Secured Memory).  Intended consumers of this
	  driver include crash and makedumpfile.

<<<<<<< HEAD
config EXYNOS_GPIOMEM
	tristate "/dev/gpiomem rootless GPIO access via mmap() on the EXYNOS"
	default m
	help
	  Provides users with root-free access to the GPIO registers
	  on EXYNOS. Calling mmap(/dev/gpiomem) will map the GPIO register
	  page to the user's pointer. This drvier can allow to access gpio
	  memory area in user account.

endmenu

=======
>>>>>>> f0c280af
config RANDOM_TRUST_CPU
	bool "Initialize RNG using CPU RNG instructions"
	default y
	depends on ARCH_RANDOM
	help
	  Initialize the RNG using random numbers supplied by the CPU's
	  RNG instructions (e.g. RDRAND), if supported and available. These
	  random numbers are never used directly, but are rather hashed into
	  the main input pool, and this happens regardless of whether or not
	  this option is enabled. Instead, this option controls whether the
	  they are credited and hence can initialize the RNG. Additionally,
	  other sources of randomness are always used, regardless of this
	  setting.  Enabling this implies trusting that the CPU can supply high
	  quality and non-backdoored random numbers.

	  Say Y here unless you have reason to mistrust your CPU or believe
	  its RNG facilities may be faulty. This may also be configured at
	  boot time with "random.trust_cpu=on/off".

config RANDOM_TRUST_BOOTLOADER
	bool "Initialize RNG using bootloader-supplied seed"
	default y
	help
	  Initialize the RNG using a seed supplied by the bootloader or boot
	  environment (e.g. EFI or a bootloader-generated device tree). This
	  seed is not used directly, but is rather hashed into the main input
	  pool, and this happens regardless of whether or not this option is
	  enabled. Instead, this option controls whether the seed is credited
	  and hence can initialize the RNG. Additionally, other sources of
	  randomness are always used, regardless of this setting. Enabling
	  this implies trusting that the bootloader can supply high quality and
	  non-backdoored seeds.

	  Say Y here unless you have reason to mistrust your bootloader or
	  believe its RNG facilities may be faulty. This may also be configured
	  at boot time with "random.trust_bootloader=on/off".

endmenu<|MERGE_RESOLUTION|>--- conflicted
+++ resolved
@@ -535,7 +535,6 @@
 	  and SSM (Silicon Secured Memory).  Intended consumers of this
 	  driver include crash and makedumpfile.
 
-<<<<<<< HEAD
 config EXYNOS_GPIOMEM
 	tristate "/dev/gpiomem rootless GPIO access via mmap() on the EXYNOS"
 	default m
@@ -547,8 +546,6 @@
 
 endmenu
 
-=======
->>>>>>> f0c280af
 config RANDOM_TRUST_CPU
 	bool "Initialize RNG using CPU RNG instructions"
 	default y
