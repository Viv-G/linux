// SPDX-License-Identifier: GPL-2.0-only
/*
 * Framework for buffer objects that can be shared across devices/subsystems.
 *
 * Copyright(C) 2011 Linaro Limited. All rights reserved.
 * Author: Sumit Semwal <sumit.semwal@ti.com>
 *
 * Many thanks to linaro-mm-sig list, and specially
 * Arnd Bergmann <arnd@arndb.de>, Rob Clark <rob@ti.com> and
 * Daniel Vetter <daniel@ffwll.ch> for their support in creation and
 * refining of this idea.
 */

#include <linux/fs.h>
#include <linux/slab.h>
#include <linux/dma-buf.h>
#include <linux/dma-fence.h>
#include <linux/anon_inodes.h>
#include <linux/export.h>
#include <linux/debugfs.h>
#include <linux/module.h>
#include <linux/seq_file.h>
#include <linux/poll.h>
#include <linux/dma-resv.h>
#include <linux/mm.h>
#include <linux/mount.h>
#include <linux/pseudo_fs.h>
#include <linux/sched/task.h>

#include <uapi/linux/dma-buf.h>
#include <uapi/linux/magic.h>

#include "dma-buf-sysfs-stats.h"

struct dma_buf_list {
	struct list_head head;
	struct mutex lock;
};

static struct dma_buf_list db_list;

/*
 * This function helps in traversing the db_list and calls the
 * callback function which can extract required info out of each
 * dmabuf.
 */
int get_each_dmabuf(int (*callback)(const struct dma_buf *dmabuf,
		    void *private), void *private)
{
	struct dma_buf *buf;
	int ret = mutex_lock_interruptible(&db_list.lock);

	if (ret)
		return ret;

	list_for_each_entry(buf, &db_list.head, list_node) {
		ret = callback(buf, private);
		if (ret)
			break;
	}
	mutex_unlock(&db_list.lock);
	return ret;
}
EXPORT_SYMBOL_GPL(get_each_dmabuf);

#if IS_ENABLED(CONFIG_DMABUF_DEBUG)
static size_t db_total_size;
static size_t db_peak_size;

void dma_buf_reset_peak_size(void)
{
	mutex_lock(&db_list.lock);
	db_peak_size = 0;
	mutex_unlock(&db_list.lock);
}
EXPORT_SYMBOL_GPL(dma_buf_reset_peak_size);

size_t dma_buf_get_peak_size(void)
{
	size_t sz;

	mutex_lock(&db_list.lock);
	sz = db_peak_size;
	mutex_unlock(&db_list.lock);

	return sz;
}
EXPORT_SYMBOL_GPL(dma_buf_get_peak_size);

size_t dma_buf_get_total_size(void)
{
	size_t sz;

	mutex_lock(&db_list.lock);
	sz = db_total_size;
	mutex_unlock(&db_list.lock);

	return sz;
}
EXPORT_SYMBOL_GPL(dma_buf_get_total_size);
#endif

static char *dmabuffs_dname(struct dentry *dentry, char *buffer, int buflen)
{
	struct dma_buf *dmabuf;
	char name[DMA_BUF_NAME_LEN];
	size_t ret = 0;

	dmabuf = dentry->d_fsdata;
	spin_lock(&dmabuf->name_lock);
	if (dmabuf->name)
		ret = strlcpy(name, dmabuf->name, DMA_BUF_NAME_LEN);
	spin_unlock(&dmabuf->name_lock);

	return dynamic_dname(dentry, buffer, buflen, "/%s:%s",
			     dentry->d_name.name, ret > 0 ? name : "");
}

static void dma_buf_release(struct dentry *dentry)
{
	struct dma_buf *dmabuf;
#ifdef CONFIG_NO_GKI
	int dtor_ret = 0;
#endif

	dmabuf = dentry->d_fsdata;
	if (unlikely(!dmabuf))
		return;

	BUG_ON(dmabuf->vmapping_counter);

	/*
	 * Any fences that a dma-buf poll can wait on should be signaled
	 * before releasing dma-buf. This is the responsibility of each
	 * driver that uses the reservation objects.
	 *
	 * If you hit this BUG() it means someone dropped their ref to the
	 * dma-buf while still having pending operation to the buffer.
	 */
	BUG_ON(dmabuf->cb_shared.active || dmabuf->cb_excl.active);

	dma_buf_stats_teardown(dmabuf);
#ifdef CONFIG_NO_GKI
	if (dmabuf->dtor)
		dtor_ret = dmabuf->dtor(dmabuf, dmabuf->dtor_data);

	if (!dtor_ret)
#endif
		dmabuf->ops->release(dmabuf);

	if (dmabuf->resv == (struct dma_resv *)&dmabuf[1])
		dma_resv_fini(dmabuf->resv);

	WARN_ON(!list_empty(&dmabuf->attachments));
	module_put(dmabuf->owner);
	kfree(dmabuf->name);
	kfree(dmabuf);
}

static int dma_buf_file_release(struct inode *inode, struct file *file)
{
	struct dma_buf *dmabuf;

	if (!is_dma_buf_file(file))
		return -EINVAL;

	dmabuf = file->private_data;

	mutex_lock(&db_list.lock);
#if IS_ENABLED(CONFIG_DMABUF_DEBUG)
	db_total_size -= dmabuf->size;
#endif
	list_del(&dmabuf->list_node);
	mutex_unlock(&db_list.lock);

	return 0;
}

static const struct dentry_operations dma_buf_dentry_ops = {
	.d_dname = dmabuffs_dname,
	.d_release = dma_buf_release,
};

static struct vfsmount *dma_buf_mnt;

static int dma_buf_fs_init_context(struct fs_context *fc)
{
	struct pseudo_fs_context *ctx;

	ctx = init_pseudo(fc, DMA_BUF_MAGIC);
	if (!ctx)
		return -ENOMEM;
	ctx->dops = &dma_buf_dentry_ops;
	return 0;
}

static struct file_system_type dma_buf_fs_type = {
	.name = "dmabuf",
	.init_fs_context = dma_buf_fs_init_context,
	.kill_sb = kill_anon_super,
};

static int dma_buf_mmap_internal(struct file *file, struct vm_area_struct *vma)
{
	struct dma_buf *dmabuf;

	if (!is_dma_buf_file(file))
		return -EINVAL;

	dmabuf = file->private_data;

	/* check if buffer supports mmap */
	if (!dmabuf->ops->mmap)
		return -EINVAL;

	/* check for overflowing the buffer's size */
	if (vma->vm_pgoff + vma_pages(vma) >
	    dmabuf->size >> PAGE_SHIFT)
		return -EINVAL;

	return dmabuf->ops->mmap(dmabuf, vma);
}

static loff_t dma_buf_llseek(struct file *file, loff_t offset, int whence)
{
	struct dma_buf *dmabuf;
	loff_t base;

	if (!is_dma_buf_file(file))
		return -EBADF;

	dmabuf = file->private_data;

	/* only support discovering the end of the buffer,
	   but also allow SEEK_SET to maintain the idiomatic
	   SEEK_END(0), SEEK_CUR(0) pattern */
	if (whence == SEEK_END)
		base = dmabuf->size;
	else if (whence == SEEK_SET)
		base = 0;
	else
		return -EINVAL;

	if (offset != 0)
		return -EINVAL;

	return base + offset;
}

/**
 * DOC: implicit fence polling
 *
 * To support cross-device and cross-driver synchronization of buffer access
 * implicit fences (represented internally in the kernel with &struct dma_fence)
 * can be attached to a &dma_buf. The glue for that and a few related things are
 * provided in the &dma_resv structure.
 *
 * Userspace can query the state of these implicitly tracked fences using poll()
 * and related system calls:
 *
 * - Checking for EPOLLIN, i.e. read access, can be use to query the state of the
 *   most recent write or exclusive fence.
 *
 * - Checking for EPOLLOUT, i.e. write access, can be used to query the state of
 *   all attached fences, shared and exclusive ones.
 *
 * Note that this only signals the completion of the respective fences, i.e. the
 * DMA transfers are complete. Cache flushing and any other necessary
 * preparations before CPU access can begin still need to happen.
 */

static void dma_buf_poll_cb(struct dma_fence *fence, struct dma_fence_cb *cb)
{
	struct dma_buf_poll_cb_t *dcb = (struct dma_buf_poll_cb_t *)cb;
	unsigned long flags;

	spin_lock_irqsave(&dcb->poll->lock, flags);
	wake_up_locked_poll(dcb->poll, dcb->active);
	dcb->active = 0;
	spin_unlock_irqrestore(&dcb->poll->lock, flags);
}

static __poll_t dma_buf_poll(struct file *file, poll_table *poll)
{
	struct dma_buf *dmabuf;
	struct dma_resv *resv;
	struct dma_resv_list *fobj;
	struct dma_fence *fence_excl;
	__poll_t events;
	unsigned shared_count, seq;

	dmabuf = file->private_data;
	if (!dmabuf || !dmabuf->resv)
		return EPOLLERR;

	resv = dmabuf->resv;

	poll_wait(file, &dmabuf->poll, poll);

	events = poll_requested_events(poll) & (EPOLLIN | EPOLLOUT);
	if (!events)
		return 0;

retry:
	seq = read_seqcount_begin(&resv->seq);
	rcu_read_lock();

	fobj = rcu_dereference(resv->fence);
	if (fobj)
		shared_count = fobj->shared_count;
	else
		shared_count = 0;
	fence_excl = rcu_dereference(resv->fence_excl);
	if (read_seqcount_retry(&resv->seq, seq)) {
		rcu_read_unlock();
		goto retry;
	}

	if (fence_excl && (!(events & EPOLLOUT) || shared_count == 0)) {
		struct dma_buf_poll_cb_t *dcb = &dmabuf->cb_excl;
		__poll_t pevents = EPOLLIN;

		if (shared_count == 0)
			pevents |= EPOLLOUT;

		spin_lock_irq(&dmabuf->poll.lock);
		if (dcb->active) {
			dcb->active |= pevents;
			events &= ~pevents;
		} else
			dcb->active = pevents;
		spin_unlock_irq(&dmabuf->poll.lock);

		if (events & pevents) {
			if (!dma_fence_get_rcu(fence_excl)) {
				/* force a recheck */
				events &= ~pevents;
				dma_buf_poll_cb(NULL, &dcb->cb);
			} else if (!dma_fence_add_callback(fence_excl, &dcb->cb,
							   dma_buf_poll_cb)) {
				events &= ~pevents;
				dma_fence_put(fence_excl);
			} else {
				/*
				 * No callback queued, wake up any additional
				 * waiters.
				 */
				dma_fence_put(fence_excl);
				dma_buf_poll_cb(NULL, &dcb->cb);
			}
		}
	}

	if ((events & EPOLLOUT) && shared_count > 0) {
		struct dma_buf_poll_cb_t *dcb = &dmabuf->cb_shared;
		int i;

		/* Only queue a new callback if no event has fired yet */
		spin_lock_irq(&dmabuf->poll.lock);
		if (dcb->active)
			events &= ~EPOLLOUT;
		else
			dcb->active = EPOLLOUT;
		spin_unlock_irq(&dmabuf->poll.lock);

		if (!(events & EPOLLOUT))
			goto out;

		for (i = 0; i < shared_count; ++i) {
			struct dma_fence *fence = rcu_dereference(fobj->shared[i]);

			if (!dma_fence_get_rcu(fence)) {
				/*
				 * fence refcount dropped to zero, this means
				 * that fobj has been freed
				 *
				 * call dma_buf_poll_cb and force a recheck!
				 */
				events &= ~EPOLLOUT;
				dma_buf_poll_cb(NULL, &dcb->cb);
				break;
			}
			if (!dma_fence_add_callback(fence, &dcb->cb,
						    dma_buf_poll_cb)) {
				dma_fence_put(fence);
				events &= ~EPOLLOUT;
				break;
			}
			dma_fence_put(fence);
		}

		/* No callback queued, wake up any additional waiters. */
		if (i == shared_count)
			dma_buf_poll_cb(NULL, &dcb->cb);
	}

out:
	rcu_read_unlock();
	return events;
}

/**
 * dma_buf_set_name - Set a name to a specific dma_buf to track the usage.
 * The name of the dma-buf buffer can only be set when the dma-buf is not
 * attached to any devices. It could theoritically support changing the
 * name of the dma-buf if the same piece of memory is used for multiple
 * purpose between different devices.
 *
 * @dmabuf: [in]     dmabuf buffer that will be renamed.
 * @buf:    [in]     A piece of userspace memory that contains the name of
 *                   the dma-buf.
 *
 * Returns 0 on success. If the dma-buf buffer is already attached to
 * devices, return -EBUSY.
 *
 */
static long dma_buf_set_name(struct dma_buf *dmabuf, const char __user *buf)
{
	char *name = strndup_user(buf, DMA_BUF_NAME_LEN);
	long ret = 0;

	if (IS_ERR(name))
		return PTR_ERR(name);

	dma_resv_lock(dmabuf->resv, NULL);
	if (!list_empty(&dmabuf->attachments)) {
		ret = -EBUSY;
		kfree(name);
		goto out_unlock;
	}
	spin_lock(&dmabuf->name_lock);
	kfree(dmabuf->name);
	dmabuf->name = name;
	spin_unlock(&dmabuf->name_lock);

out_unlock:
	dma_resv_unlock(dmabuf->resv);
	return ret;
}

static long dma_buf_ioctl(struct file *file,
			  unsigned int cmd, unsigned long arg)
{
	struct dma_buf *dmabuf;
	struct dma_buf_sync sync;
	struct dma_buf_sync_partial sync_p;
	enum dma_data_direction direction;
	int ret;

	dmabuf = file->private_data;

	switch (cmd) {
	case DMA_BUF_IOCTL_SYNC:
		if (copy_from_user(&sync, (void __user *) arg, sizeof(sync)))
			return -EFAULT;

		if (sync.flags & ~DMA_BUF_SYNC_VALID_FLAGS_MASK)
			return -EINVAL;

		switch (sync.flags & DMA_BUF_SYNC_RW) {
		case DMA_BUF_SYNC_READ:
			direction = DMA_FROM_DEVICE;
			break;
		case DMA_BUF_SYNC_WRITE:
			direction = DMA_TO_DEVICE;
			break;
		case DMA_BUF_SYNC_RW:
			direction = DMA_BIDIRECTIONAL;
			break;
		default:
			return -EINVAL;
		}

		if (sync.flags & DMA_BUF_SYNC_END)
			ret = dma_buf_end_cpu_access(dmabuf, direction);
		else
			ret = dma_buf_begin_cpu_access(dmabuf, direction);

		return ret;

	case DMA_BUF_SET_NAME_A:
	case DMA_BUF_SET_NAME_B:
		return dma_buf_set_name(dmabuf, (const char __user *)arg);

	case DMA_BUF_IOCTL_SYNC_PARTIAL:
		if (copy_from_user(&sync_p, (void __user *) arg, sizeof(sync_p)))
			return -EFAULT;

		if (sync_p.len == 0)
			return 0;

		if (sync_p.len > dmabuf->size || sync_p.offset > dmabuf->size - sync_p.len)
			return -EINVAL;

		if (sync_p.flags & ~DMA_BUF_SYNC_VALID_FLAGS_MASK)
			return -EINVAL;

		switch (sync_p.flags & DMA_BUF_SYNC_RW) {
		case DMA_BUF_SYNC_READ:
			direction = DMA_FROM_DEVICE;
			break;
		case DMA_BUF_SYNC_WRITE:
			direction = DMA_TO_DEVICE;
			break;
		case DMA_BUF_SYNC_RW:
			direction = DMA_BIDIRECTIONAL;
			break;
		default:
			return -EINVAL;
		}

		if (sync_p.flags & DMA_BUF_SYNC_END)
			ret = dma_buf_end_cpu_access_partial(dmabuf, direction,
							     sync_p.offset,
							     sync_p.len);
		else
			ret = dma_buf_begin_cpu_access_partial(dmabuf, direction,
							       sync_p.offset,
							       sync_p.len);

		return ret;

	default:
		return -ENOTTY;
	}
}

static void dma_buf_show_fdinfo(struct seq_file *m, struct file *file)
{
	struct dma_buf *dmabuf = file->private_data;

	seq_printf(m, "size:\t%zu\n", dmabuf->size);
	/* Don't count the temporary reference taken inside procfs seq_show */
	seq_printf(m, "count:\t%ld\n", file_count(dmabuf->file) - 1);
	seq_printf(m, "exp_name:\t%s\n", dmabuf->exp_name);
	spin_lock(&dmabuf->name_lock);
	if (dmabuf->name)
		seq_printf(m, "name:\t%s\n", dmabuf->name);
	spin_unlock(&dmabuf->name_lock);
}

static const struct file_operations dma_buf_fops = {
	.release	= dma_buf_file_release,
	.mmap		= dma_buf_mmap_internal,
	.llseek		= dma_buf_llseek,
	.poll		= dma_buf_poll,
	.unlocked_ioctl	= dma_buf_ioctl,
	.compat_ioctl	= compat_ptr_ioctl,
	.show_fdinfo	= dma_buf_show_fdinfo,
};

/*
 * is_dma_buf_file - Check if struct file* is associated with dma_buf
 */
int is_dma_buf_file(struct file *file)
{
	return file->f_op == &dma_buf_fops;
}
EXPORT_SYMBOL_GPL(is_dma_buf_file);

static struct file *dma_buf_getfile(struct dma_buf *dmabuf, int flags)
{
	static atomic64_t dmabuf_inode = ATOMIC64_INIT(0);
	struct file *file;
	struct inode *inode = alloc_anon_inode(dma_buf_mnt->mnt_sb);

	if (IS_ERR(inode))
		return ERR_CAST(inode);

	inode->i_size = dmabuf->size;
	inode_set_bytes(inode, dmabuf->size);

	/*
	 * The ->i_ino acquired from get_next_ino() is not unique thus
	 * not suitable for using it as dentry name by dmabuf stats.
	 * Override ->i_ino with the unique and dmabuffs specific
	 * value.
	 */
	inode->i_ino = atomic64_add_return(1, &dmabuf_inode);
	file = alloc_file_pseudo(inode, dma_buf_mnt, "dmabuf",
				 flags, &dma_buf_fops);
	if (IS_ERR(file))
		goto err_alloc_file;
	file->f_flags = flags & (O_ACCMODE | O_NONBLOCK);
	file->private_data = dmabuf;
	file->f_path.dentry->d_fsdata = dmabuf;

	return file;

err_alloc_file:
	iput(inode);
	return file;
}

static void dma_buf_set_default_name(struct dma_buf *dmabuf)
{
	char task_comm[TASK_COMM_LEN];
	char *name;

	get_task_comm(task_comm, current->group_leader);
	name = kasprintf(GFP_KERNEL, "%d-%s", current->tgid, task_comm);
	dma_buf_set_name(dmabuf, name);
	kfree(name);
}

/**
 * DOC: dma buf device access
 *
 * For device DMA access to a shared DMA buffer the usual sequence of operations
 * is fairly simple:
 *
 * 1. The exporter defines his exporter instance using
 *    DEFINE_DMA_BUF_EXPORT_INFO() and calls dma_buf_export() to wrap a private
 *    buffer object into a &dma_buf. It then exports that &dma_buf to userspace
 *    as a file descriptor by calling dma_buf_fd().
 *
 * 2. Userspace passes this file-descriptors to all drivers it wants this buffer
 *    to share with: First the filedescriptor is converted to a &dma_buf using
 *    dma_buf_get(). Then the buffer is attached to the device using
 *    dma_buf_attach().
 *
 *    Up to this stage the exporter is still free to migrate or reallocate the
 *    backing storage.
 *
 * 3. Once the buffer is attached to all devices userspace can initiate DMA
 *    access to the shared buffer. In the kernel this is done by calling
 *    dma_buf_map_attachment() and dma_buf_unmap_attachment().
 *
 * 4. Once a driver is done with a shared buffer it needs to call
 *    dma_buf_detach() (after cleaning up any mappings) and then release the
 *    reference acquired with dma_buf_get by calling dma_buf_put().
 *
 * For the detailed semantics exporters are expected to implement see
 * &dma_buf_ops.
 */

/**
 * dma_buf_export - Creates a new dma_buf, and associates an anon file
 * with this buffer, so it can be exported.
 * Also connect the allocator specific data and ops to the buffer.
 * Additionally, provide a name string for exporter; useful in debugging.
 *
 * @exp_info:	[in]	holds all the export related information provided
 *			by the exporter. see &struct dma_buf_export_info
 *			for further details.
 *
 * Returns, on success, a newly created dma_buf object, which wraps the
 * supplied private data and operations for dma_buf_ops. On either missing
 * ops, or error in allocating struct dma_buf, will return negative error.
 *
 * For most cases the easiest way to create @exp_info is through the
 * %DEFINE_DMA_BUF_EXPORT_INFO macro.
 */
struct dma_buf *dma_buf_export(const struct dma_buf_export_info *exp_info)
{
	struct dma_buf *dmabuf;
	struct dma_resv *resv = exp_info->resv;
	struct file *file;
	size_t alloc_size = sizeof(struct dma_buf);
	int ret;

	if (!exp_info->resv)
		alloc_size += sizeof(struct dma_resv);
	else
		/* prevent &dma_buf[1] == dma_buf->resv */
		alloc_size += 1;

	if (WARN_ON(!exp_info->priv
			  || !exp_info->ops
			  || !exp_info->ops->map_dma_buf
			  || !exp_info->ops->unmap_dma_buf
			  || !exp_info->ops->release)) {
		return ERR_PTR(-EINVAL);
	}

	if (WARN_ON(exp_info->ops->cache_sgt_mapping &&
		    (exp_info->ops->pin || exp_info->ops->unpin)))
		return ERR_PTR(-EINVAL);

	if (WARN_ON(!exp_info->ops->pin != !exp_info->ops->unpin))
		return ERR_PTR(-EINVAL);

	if (!try_module_get(exp_info->owner))
		return ERR_PTR(-ENOENT);

	dmabuf = kzalloc(alloc_size, GFP_KERNEL);
	if (!dmabuf) {
		ret = -ENOMEM;
		goto err_module;
	}

	dmabuf->priv = exp_info->priv;
	dmabuf->ops = exp_info->ops;
	dmabuf->size = exp_info->size;
	dmabuf->exp_name = exp_info->exp_name;
	dmabuf->owner = exp_info->owner;
	spin_lock_init(&dmabuf->name_lock);
	init_waitqueue_head(&dmabuf->poll);
	dmabuf->cb_excl.poll = dmabuf->cb_shared.poll = &dmabuf->poll;
	dmabuf->cb_excl.active = dmabuf->cb_shared.active = 0;

	if (!resv) {
		resv = (struct dma_resv *)&dmabuf[1];
		dma_resv_init(resv);
	}
	dmabuf->resv = resv;

	file = dma_buf_getfile(dmabuf, exp_info->flags);
	if (IS_ERR(file)) {
		ret = PTR_ERR(file);
		goto err_dmabuf;
	}

	file->f_mode |= FMODE_LSEEK;
	dmabuf->file = file;

	mutex_init(&dmabuf->lock);
	INIT_LIST_HEAD(&dmabuf->attachments);

	mutex_lock(&db_list.lock);
	list_add(&dmabuf->list_node, &db_list.head);
#if IS_ENABLED(CONFIG_DMABUF_DEBUG)
	db_total_size += dmabuf->size;
	db_peak_size = max(db_total_size, db_peak_size);
#endif
	mutex_unlock(&db_list.lock);

	ret = dma_buf_stats_setup(dmabuf);
	if (ret)
		goto err_sysfs;

<<<<<<< HEAD
=======
	if (IS_ENABLED(CONFIG_DMABUF_DEBUG))
		dma_buf_set_default_name(dmabuf);

>>>>>>> a81422ef
	return dmabuf;

err_sysfs:
	/*
	 * Set file->f_path.dentry->d_fsdata to NULL so that when
	 * dma_buf_release() gets invoked by dentry_ops, it exits
	 * early before calling the release() dma_buf op.
	 */
	file->f_path.dentry->d_fsdata = NULL;
	fput(file);
err_dmabuf:
	kfree(dmabuf);
err_module:
	module_put(exp_info->owner);
	return ERR_PTR(ret);
}
EXPORT_SYMBOL_GPL(dma_buf_export);

/**
 * dma_buf_fd - returns a file descriptor for the given dma_buf
 * @dmabuf:	[in]	pointer to dma_buf for which fd is required.
 * @flags:      [in]    flags to give to fd
 *
 * On success, returns an associated 'fd'. Else, returns error.
 */
int dma_buf_fd(struct dma_buf *dmabuf, int flags)
{
	int fd;

	if (!dmabuf || !dmabuf->file)
		return -EINVAL;

	fd = get_unused_fd_flags(flags);
	if (fd < 0)
		return fd;

	fd_install(fd, dmabuf->file);

	return fd;
}
EXPORT_SYMBOL_GPL(dma_buf_fd);

/**
 * dma_buf_get - returns the dma_buf structure related to an fd
 * @fd:	[in]	fd associated with the dma_buf to be returned
 *
 * On success, returns the dma_buf structure associated with an fd; uses
 * file's refcounting done by fget to increase refcount. returns ERR_PTR
 * otherwise.
 */
struct dma_buf *dma_buf_get(int fd)
{
	struct file *file;

	file = fget(fd);

	if (!file)
		return ERR_PTR(-EBADF);

	if (!is_dma_buf_file(file)) {
		fput(file);
		return ERR_PTR(-EINVAL);
	}

	return file->private_data;
}
EXPORT_SYMBOL_GPL(dma_buf_get);

/**
 * dma_buf_put - decreases refcount of the buffer
 * @dmabuf:	[in]	buffer to reduce refcount of
 *
 * Uses file's refcounting done implicitly by fput().
 *
 * If, as a result of this call, the refcount becomes 0, the 'release' file
 * operation related to this fd is called. It calls &dma_buf_ops.release vfunc
 * in turn, and frees the memory allocated for dmabuf when exported.
 */
void dma_buf_put(struct dma_buf *dmabuf)
{
	if (WARN_ON(!dmabuf || !dmabuf->file))
		return;

	fput(dmabuf->file);
}
EXPORT_SYMBOL_GPL(dma_buf_put);

/**
 * dma_buf_dynamic_attach - Add the device to dma_buf's attachments list; optionally,
 * calls attach() of dma_buf_ops to allow device-specific attach functionality
 * @dmabuf:		[in]	buffer to attach device to.
 * @dev:		[in]	device to be attached.
 * @importer_ops:	[in]	importer operations for the attachment
 * @importer_priv:	[in]	importer private pointer for the attachment
 *
 * Returns struct dma_buf_attachment pointer for this attachment. Attachments
 * must be cleaned up by calling dma_buf_detach().
 *
 * Returns:
 *
 * A pointer to newly created &dma_buf_attachment on success, or a negative
 * error code wrapped into a pointer on failure.
 *
 * Note that this can fail if the backing storage of @dmabuf is in a place not
 * accessible to @dev, and cannot be moved to a more suitable place. This is
 * indicated with the error code -EBUSY.
 */
struct dma_buf_attachment *
dma_buf_dynamic_attach(struct dma_buf *dmabuf, struct device *dev,
		       const struct dma_buf_attach_ops *importer_ops,
		       void *importer_priv)
{
	struct dma_buf_attachment *attach;
	int ret;

	if (WARN_ON(!dmabuf || !dev))
		return ERR_PTR(-EINVAL);

	if (WARN_ON(importer_ops && !importer_ops->move_notify))
		return ERR_PTR(-EINVAL);

	attach = kzalloc(sizeof(*attach), GFP_KERNEL);
	if (!attach)
		return ERR_PTR(-ENOMEM);

	attach->dev = dev;
	attach->dmabuf = dmabuf;
	if (importer_ops)
		attach->peer2peer = importer_ops->allow_peer2peer;
	attach->importer_ops = importer_ops;
	attach->importer_priv = importer_priv;

	if (dmabuf->ops->attach) {
		ret = dmabuf->ops->attach(dmabuf, attach);
		if (ret)
			goto err_attach;
	}
	dma_resv_lock(dmabuf->resv, NULL);
	list_add(&attach->node, &dmabuf->attachments);
	dma_resv_unlock(dmabuf->resv);

	/* When either the importer or the exporter can't handle dynamic
	 * mappings we cache the mapping here to avoid issues with the
	 * reservation object lock.
	 */
	if (dma_buf_attachment_is_dynamic(attach) !=
	    dma_buf_is_dynamic(dmabuf)) {
		struct sg_table *sgt;

		if (dma_buf_is_dynamic(attach->dmabuf)) {
			dma_resv_lock(attach->dmabuf->resv, NULL);
			ret = dma_buf_pin(attach);
			if (ret)
				goto err_unlock;
		}

		sgt = dmabuf->ops->map_dma_buf(attach, DMA_BIDIRECTIONAL);
		if (!sgt)
			sgt = ERR_PTR(-ENOMEM);
		if (IS_ERR(sgt)) {
			ret = PTR_ERR(sgt);
			goto err_unpin;
		}
		if (dma_buf_is_dynamic(attach->dmabuf))
			dma_resv_unlock(attach->dmabuf->resv);
		attach->sgt = sgt;
		attach->dir = DMA_BIDIRECTIONAL;
	}

	return attach;

err_attach:
	kfree(attach);
	return ERR_PTR(ret);

err_unpin:
	if (dma_buf_is_dynamic(attach->dmabuf))
		dma_buf_unpin(attach);

err_unlock:
	if (dma_buf_is_dynamic(attach->dmabuf))
		dma_resv_unlock(attach->dmabuf->resv);

	dma_buf_detach(dmabuf, attach);
	return ERR_PTR(ret);
}
EXPORT_SYMBOL_GPL(dma_buf_dynamic_attach);

/**
 * dma_buf_attach - Wrapper for dma_buf_dynamic_attach
 * @dmabuf:	[in]	buffer to attach device to.
 * @dev:	[in]	device to be attached.
 *
 * Wrapper to call dma_buf_dynamic_attach() for drivers which still use a static
 * mapping.
 */
struct dma_buf_attachment *dma_buf_attach(struct dma_buf *dmabuf,
					  struct device *dev)
{
	return dma_buf_dynamic_attach(dmabuf, dev, NULL, NULL);
}
EXPORT_SYMBOL_GPL(dma_buf_attach);

/**
 * dma_buf_detach - Remove the given attachment from dmabuf's attachments list;
 * optionally calls detach() of dma_buf_ops for device-specific detach
 * @dmabuf:	[in]	buffer to detach from.
 * @attach:	[in]	attachment to be detached; is free'd after this call.
 *
 * Clean up a device attachment obtained by calling dma_buf_attach().
 */
void dma_buf_detach(struct dma_buf *dmabuf, struct dma_buf_attachment *attach)
{
	if (WARN_ON(!dmabuf || !attach))
		return;

	if (attach->sgt) {
		if (dma_buf_is_dynamic(attach->dmabuf))
			dma_resv_lock(attach->dmabuf->resv, NULL);

		dmabuf->ops->unmap_dma_buf(attach, attach->sgt, attach->dir);

		if (dma_buf_is_dynamic(attach->dmabuf)) {
			dma_buf_unpin(attach);
			dma_resv_unlock(attach->dmabuf->resv);
		}
	}

	dma_resv_lock(dmabuf->resv, NULL);
	list_del(&attach->node);
	dma_resv_unlock(dmabuf->resv);
	if (dmabuf->ops->detach)
		dmabuf->ops->detach(dmabuf, attach);

	kfree(attach);
}
EXPORT_SYMBOL_GPL(dma_buf_detach);

/**
 * dma_buf_pin - Lock down the DMA-buf
 *
 * @attach:	[in]	attachment which should be pinned
 *
 * Returns:
 * 0 on success, negative error code on failure.
 */
int dma_buf_pin(struct dma_buf_attachment *attach)
{
	struct dma_buf *dmabuf = attach->dmabuf;
	int ret = 0;

	dma_resv_assert_held(dmabuf->resv);

	if (dmabuf->ops->pin)
		ret = dmabuf->ops->pin(attach);

	return ret;
}
EXPORT_SYMBOL_GPL(dma_buf_pin);

/**
 * dma_buf_unpin - Remove lock from DMA-buf
 *
 * @attach:	[in]	attachment which should be unpinned
 */
void dma_buf_unpin(struct dma_buf_attachment *attach)
{
	struct dma_buf *dmabuf = attach->dmabuf;

	dma_resv_assert_held(dmabuf->resv);

	if (dmabuf->ops->unpin)
		dmabuf->ops->unpin(attach);
}
EXPORT_SYMBOL_GPL(dma_buf_unpin);

/**
 * dma_buf_map_attachment - Returns the scatterlist table of the attachment;
 * mapped into _device_ address space. Is a wrapper for map_dma_buf() of the
 * dma_buf_ops.
 * @attach:	[in]	attachment whose scatterlist is to be returned
 * @direction:	[in]	direction of DMA transfer
 *
 * Returns sg_table containing the scatterlist to be returned; returns ERR_PTR
 * on error. May return -EINTR if it is interrupted by a signal.
 *
 * A mapping must be unmapped by using dma_buf_unmap_attachment(). Note that
 * the underlying backing storage is pinned for as long as a mapping exists,
 * therefore users/importers should not hold onto a mapping for undue amounts of
 * time.
 */
struct sg_table *dma_buf_map_attachment(struct dma_buf_attachment *attach,
					enum dma_data_direction direction)
{
	struct sg_table *sg_table;
	int r;

	might_sleep();

	if (WARN_ON(!attach || !attach->dmabuf))
		return ERR_PTR(-EINVAL);

	if (dma_buf_attachment_is_dynamic(attach))
		dma_resv_assert_held(attach->dmabuf->resv);

	if (attach->sgt) {
		/*
		 * Two mappings with different directions for the same
		 * attachment are not allowed.
		 */
		if (attach->dir != direction &&
		    attach->dir != DMA_BIDIRECTIONAL)
			return ERR_PTR(-EBUSY);

		return attach->sgt;
	}

	if (dma_buf_is_dynamic(attach->dmabuf)) {
		dma_resv_assert_held(attach->dmabuf->resv);
		if (!IS_ENABLED(CONFIG_DMABUF_MOVE_NOTIFY)) {
			r = dma_buf_pin(attach);
			if (r)
				return ERR_PTR(r);
		}
	}

	sg_table = attach->dmabuf->ops->map_dma_buf(attach, direction);
	if (!sg_table)
		sg_table = ERR_PTR(-ENOMEM);

	if (IS_ERR(sg_table) && dma_buf_is_dynamic(attach->dmabuf) &&
	     !IS_ENABLED(CONFIG_DMABUF_MOVE_NOTIFY))
		dma_buf_unpin(attach);

	if (!IS_ERR(sg_table) && attach->dmabuf->ops->cache_sgt_mapping) {
		attach->sgt = sg_table;
		attach->dir = direction;
	}

	return sg_table;
}
EXPORT_SYMBOL_GPL(dma_buf_map_attachment);

/**
 * dma_buf_unmap_attachment - unmaps and decreases usecount of the buffer;might
 * deallocate the scatterlist associated. Is a wrapper for unmap_dma_buf() of
 * dma_buf_ops.
 * @attach:	[in]	attachment to unmap buffer from
 * @sg_table:	[in]	scatterlist info of the buffer to unmap
 * @direction:  [in]    direction of DMA transfer
 *
 * This unmaps a DMA mapping for @attached obtained by dma_buf_map_attachment().
 */
void dma_buf_unmap_attachment(struct dma_buf_attachment *attach,
				struct sg_table *sg_table,
				enum dma_data_direction direction)
{
	might_sleep();

	if (WARN_ON(!attach || !attach->dmabuf || !sg_table))
		return;

	if (dma_buf_attachment_is_dynamic(attach))
		dma_resv_assert_held(attach->dmabuf->resv);

	if (attach->sgt == sg_table)
		return;

	if (dma_buf_is_dynamic(attach->dmabuf))
		dma_resv_assert_held(attach->dmabuf->resv);

	attach->dmabuf->ops->unmap_dma_buf(attach, sg_table, direction);

	if (dma_buf_is_dynamic(attach->dmabuf) &&
	    !IS_ENABLED(CONFIG_DMABUF_MOVE_NOTIFY))
		dma_buf_unpin(attach);
}
EXPORT_SYMBOL_GPL(dma_buf_unmap_attachment);

/**
 * dma_buf_move_notify - notify attachments that DMA-buf is moving
 *
 * @dmabuf:	[in]	buffer which is moving
 *
 * Informs all attachmenst that they need to destroy and recreated all their
 * mappings.
 */
void dma_buf_move_notify(struct dma_buf *dmabuf)
{
	struct dma_buf_attachment *attach;

	dma_resv_assert_held(dmabuf->resv);

	list_for_each_entry(attach, &dmabuf->attachments, node)
		if (attach->importer_ops)
			attach->importer_ops->move_notify(attach);
}
EXPORT_SYMBOL_GPL(dma_buf_move_notify);

/**
 * DOC: cpu access
 *
 * There are mutliple reasons for supporting CPU access to a dma buffer object:
 *
 * - Fallback operations in the kernel, for example when a device is connected
 *   over USB and the kernel needs to shuffle the data around first before
 *   sending it away. Cache coherency is handled by braketing any transactions
 *   with calls to dma_buf_begin_cpu_access() and dma_buf_end_cpu_access()
 *   access.
 *
 *   Since for most kernel internal dma-buf accesses need the entire buffer, a
 *   vmap interface is introduced. Note that on very old 32-bit architectures
 *   vmalloc space might be limited and result in vmap calls failing.
 *
 *   Interfaces::
 *      void \*dma_buf_vmap(struct dma_buf \*dmabuf)
 *      void dma_buf_vunmap(struct dma_buf \*dmabuf, void \*vaddr)
 *
 *   The vmap call can fail if there is no vmap support in the exporter, or if
 *   it runs out of vmalloc space. Fallback to kmap should be implemented. Note
 *   that the dma-buf layer keeps a reference count for all vmap access and
 *   calls down into the exporter's vmap function only when no vmapping exists,
 *   and only unmaps it once. Protection against concurrent vmap/vunmap calls is
 *   provided by taking the dma_buf->lock mutex.
 *
 * - For full compatibility on the importer side with existing userspace
 *   interfaces, which might already support mmap'ing buffers. This is needed in
 *   many processing pipelines (e.g. feeding a software rendered image into a
 *   hardware pipeline, thumbnail creation, snapshots, ...). Also, Android's ION
 *   framework already supported this and for DMA buffer file descriptors to
 *   replace ION buffers mmap support was needed.
 *
 *   There is no special interfaces, userspace simply calls mmap on the dma-buf
 *   fd. But like for CPU access there's a need to braket the actual access,
 *   which is handled by the ioctl (DMA_BUF_IOCTL_SYNC). Note that
 *   DMA_BUF_IOCTL_SYNC can fail with -EAGAIN or -EINTR, in which case it must
 *   be restarted.
 *
 *   Some systems might need some sort of cache coherency management e.g. when
 *   CPU and GPU domains are being accessed through dma-buf at the same time.
 *   To circumvent this problem there are begin/end coherency markers, that
 *   forward directly to existing dma-buf device drivers vfunc hooks. Userspace
 *   can make use of those markers through the DMA_BUF_IOCTL_SYNC ioctl. The
 *   sequence would be used like following:
 *
 *     - mmap dma-buf fd
 *     - for each drawing/upload cycle in CPU 1. SYNC_START ioctl, 2. read/write
 *       to mmap area 3. SYNC_END ioctl. This can be repeated as often as you
 *       want (with the new data being consumed by say the GPU or the scanout
 *       device)
 *     - munmap once you don't need the buffer any more
 *
 *    For correctness and optimal performance, it is always required to use
 *    SYNC_START and SYNC_END before and after, respectively, when accessing the
 *    mapped address. Userspace cannot rely on coherent access, even when there
 *    are systems where it just works without calling these ioctls.
 *
 * - And as a CPU fallback in userspace processing pipelines.
 *
 *   Similar to the motivation for kernel cpu access it is again important that
 *   the userspace code of a given importing subsystem can use the same
 *   interfaces with a imported dma-buf buffer object as with a native buffer
 *   object. This is especially important for drm where the userspace part of
 *   contemporary OpenGL, X, and other drivers is huge, and reworking them to
 *   use a different way to mmap a buffer rather invasive.
 *
 *   The assumption in the current dma-buf interfaces is that redirecting the
 *   initial mmap is all that's needed. A survey of some of the existing
 *   subsystems shows that no driver seems to do any nefarious thing like
 *   syncing up with outstanding asynchronous processing on the device or
 *   allocating special resources at fault time. So hopefully this is good
 *   enough, since adding interfaces to intercept pagefaults and allow pte
 *   shootdowns would increase the complexity quite a bit.
 *
 *   Interface::
 *      int dma_buf_mmap(struct dma_buf \*, struct vm_area_struct \*,
 *		       unsigned long);
 *
 *   If the importing subsystem simply provides a special-purpose mmap call to
 *   set up a mapping in userspace, calling do_mmap with dma_buf->file will
 *   equally achieve that for a dma-buf object.
 */

static int __dma_buf_begin_cpu_access(struct dma_buf *dmabuf,
				      enum dma_data_direction direction)
{
	bool write = (direction == DMA_BIDIRECTIONAL ||
		      direction == DMA_TO_DEVICE);
	struct dma_resv *resv = dmabuf->resv;
	long ret;

	/* Wait on any implicit rendering fences */
	ret = dma_resv_wait_timeout_rcu(resv, write, true,
						  MAX_SCHEDULE_TIMEOUT);
	if (ret < 0)
		return ret;

	return 0;
}

/**
 * dma_buf_begin_cpu_access - Must be called before accessing a dma_buf from the
 * cpu in the kernel context. Calls begin_cpu_access to allow exporter-specific
 * preparations. Coherency is only guaranteed in the specified range for the
 * specified access direction.
 * @dmabuf:	[in]	buffer to prepare cpu access for.
 * @direction:	[in]	length of range for cpu access.
 *
 * After the cpu access is complete the caller should call
 * dma_buf_end_cpu_access(). Only when cpu access is braketed by both calls is
 * it guaranteed to be coherent with other DMA access.
 *
 * Can return negative error values, returns 0 on success.
 */
int dma_buf_begin_cpu_access(struct dma_buf *dmabuf,
			     enum dma_data_direction direction)
{
	int ret = 0;

	if (WARN_ON(!dmabuf))
		return -EINVAL;

	if (dmabuf->ops->begin_cpu_access)
		ret = dmabuf->ops->begin_cpu_access(dmabuf, direction);

	/* Ensure that all fences are waited upon - but we first allow
	 * the native handler the chance to do so more efficiently if it
	 * chooses. A double invocation here will be reasonably cheap no-op.
	 */
	if (ret == 0)
		ret = __dma_buf_begin_cpu_access(dmabuf, direction);

	return ret;
}
EXPORT_SYMBOL_GPL(dma_buf_begin_cpu_access);

int dma_buf_begin_cpu_access_partial(struct dma_buf *dmabuf,
				     enum dma_data_direction direction,
				     unsigned int offset, unsigned int len)
{
	int ret = 0;

	if (WARN_ON(!dmabuf))
		return -EINVAL;

	if (dmabuf->ops->begin_cpu_access_partial)
		ret = dmabuf->ops->begin_cpu_access_partial(dmabuf, direction,
							    offset, len);

	/* Ensure that all fences are waited upon - but we first allow
	 * the native handler the chance to do so more efficiently if it
	 * chooses. A double invocation here will be reasonably cheap no-op.
	 */
	if (ret == 0)
		ret = __dma_buf_begin_cpu_access(dmabuf, direction);

	return ret;
}
EXPORT_SYMBOL_GPL(dma_buf_begin_cpu_access_partial);

/**
 * dma_buf_end_cpu_access - Must be called after accessing a dma_buf from the
 * cpu in the kernel context. Calls end_cpu_access to allow exporter-specific
 * actions. Coherency is only guaranteed in the specified range for the
 * specified access direction.
 * @dmabuf:	[in]	buffer to complete cpu access for.
 * @direction:	[in]	length of range for cpu access.
 *
 * This terminates CPU access started with dma_buf_begin_cpu_access().
 *
 * Can return negative error values, returns 0 on success.
 */
int dma_buf_end_cpu_access(struct dma_buf *dmabuf,
			   enum dma_data_direction direction)
{
	int ret = 0;

	WARN_ON(!dmabuf);

	if (dmabuf->ops->end_cpu_access)
		ret = dmabuf->ops->end_cpu_access(dmabuf, direction);

	return ret;
}
EXPORT_SYMBOL_GPL(dma_buf_end_cpu_access);

int dma_buf_end_cpu_access_partial(struct dma_buf *dmabuf,
				   enum dma_data_direction direction,
				   unsigned int offset, unsigned int len)
{
	int ret = 0;

	WARN_ON(!dmabuf);

	if (dmabuf->ops->end_cpu_access_partial)
		ret = dmabuf->ops->end_cpu_access_partial(dmabuf, direction,
							  offset, len);

	return ret;
}
EXPORT_SYMBOL_GPL(dma_buf_end_cpu_access_partial);

/**
 * dma_buf_mmap - Setup up a userspace mmap with the given vma
 * @dmabuf:	[in]	buffer that should back the vma
 * @vma:	[in]	vma for the mmap
 * @pgoff:	[in]	offset in pages where this mmap should start within the
 *			dma-buf buffer.
 *
 * This function adjusts the passed in vma so that it points at the file of the
 * dma_buf operation. It also adjusts the starting pgoff and does bounds
 * checking on the size of the vma. Then it calls the exporters mmap function to
 * set up the mapping.
 *
 * Can return negative error values, returns 0 on success.
 */
int dma_buf_mmap(struct dma_buf *dmabuf, struct vm_area_struct *vma,
		 unsigned long pgoff)
{
	struct file *oldfile;
	int ret;

	if (WARN_ON(!dmabuf || !vma))
		return -EINVAL;

	/* check if buffer supports mmap */
	if (!dmabuf->ops->mmap)
		return -EINVAL;

	/* check for offset overflow */
	if (pgoff + vma_pages(vma) < pgoff)
		return -EOVERFLOW;

	/* check for overflowing the buffer's size */
	if (pgoff + vma_pages(vma) >
	    dmabuf->size >> PAGE_SHIFT)
		return -EINVAL;

	/* readjust the vma */
	get_file(dmabuf->file);
	oldfile = vma->vm_file;
	vma->vm_file = dmabuf->file;
	vma->vm_pgoff = pgoff;

	ret = dmabuf->ops->mmap(dmabuf, vma);
	if (ret) {
		/* restore old parameters on failure */
		vma->vm_file = oldfile;
		fput(dmabuf->file);
	} else {
		if (oldfile)
			fput(oldfile);
	}
	return ret;

}
EXPORT_SYMBOL_GPL(dma_buf_mmap);

/**
 * dma_buf_vmap - Create virtual mapping for the buffer object into kernel
 * address space. Same restrictions as for vmap and friends apply.
 * @dmabuf:	[in]	buffer to vmap
 *
 * This call may fail due to lack of virtual mapping address space.
 * These calls are optional in drivers. The intended use for them
 * is for mapping objects linear in kernel space for high use objects.
 * Please attempt to use kmap/kunmap before thinking about these interfaces.
 *
 * Returns NULL on error.
 */
void *dma_buf_vmap(struct dma_buf *dmabuf)
{
	void *ptr;

	if (WARN_ON(!dmabuf))
		return NULL;

	if (!dmabuf->ops->vmap)
		return NULL;

	mutex_lock(&dmabuf->lock);
	if (dmabuf->vmapping_counter) {
		dmabuf->vmapping_counter++;
		BUG_ON(!dmabuf->vmap_ptr);
		ptr = dmabuf->vmap_ptr;
		goto out_unlock;
	}

	BUG_ON(dmabuf->vmap_ptr);

	ptr = dmabuf->ops->vmap(dmabuf);
	if (WARN_ON_ONCE(IS_ERR(ptr)))
		ptr = NULL;
	if (!ptr)
		goto out_unlock;

	dmabuf->vmap_ptr = ptr;
	dmabuf->vmapping_counter = 1;

out_unlock:
	mutex_unlock(&dmabuf->lock);
	return ptr;
}
EXPORT_SYMBOL_GPL(dma_buf_vmap);

/**
 * dma_buf_vunmap - Unmap a vmap obtained by dma_buf_vmap.
 * @dmabuf:	[in]	buffer to vunmap
 * @vaddr:	[in]	vmap to vunmap
 */
void dma_buf_vunmap(struct dma_buf *dmabuf, void *vaddr)
{
	if (WARN_ON(!dmabuf))
		return;

	BUG_ON(!dmabuf->vmap_ptr);
	BUG_ON(dmabuf->vmapping_counter == 0);
	BUG_ON(dmabuf->vmap_ptr != vaddr);

	mutex_lock(&dmabuf->lock);
	if (--dmabuf->vmapping_counter == 0) {
		if (dmabuf->ops->vunmap)
			dmabuf->ops->vunmap(dmabuf, vaddr);
		dmabuf->vmap_ptr = NULL;
	}
	mutex_unlock(&dmabuf->lock);
}
EXPORT_SYMBOL_GPL(dma_buf_vunmap);

int dma_buf_get_flags(struct dma_buf *dmabuf, unsigned long *flags)
{
	int ret = 0;

	if (WARN_ON(!dmabuf) || !flags)
		return -EINVAL;

	if (dmabuf->ops->get_flags)
		ret = dmabuf->ops->get_flags(dmabuf, flags);

	return ret;
}
EXPORT_SYMBOL_GPL(dma_buf_get_flags);

int dma_buf_get_uuid(struct dma_buf *dmabuf, uuid_t *uuid)
{
	if (WARN_ON(!dmabuf) || !uuid)
		return -EINVAL;

	if (!dmabuf->ops->get_uuid)
		return -ENODEV;

	return dmabuf->ops->get_uuid(dmabuf, uuid);
}
EXPORT_SYMBOL_GPL(dma_buf_get_uuid);

#ifdef CONFIG_DEBUG_FS
static int dma_buf_debug_show(struct seq_file *s, void *unused)
{
	int ret;
	struct dma_buf *buf_obj;
	struct dma_buf_attachment *attach_obj;
	struct dma_resv *robj;
	struct dma_resv_list *fobj;
	struct dma_fence *fence;
	unsigned seq;
	int count = 0, attach_count, shared_count, i;
	size_t size = 0;

	ret = mutex_lock_interruptible(&db_list.lock);

	if (ret)
		return ret;

	seq_puts(s, "\nDma-buf Objects:\n");
	seq_printf(s, "%-8s\t%-8s\t%-8s\t%-8s\texp_name\t%-8s\n",
		   "size", "flags", "mode", "count", "ino");

	list_for_each_entry(buf_obj, &db_list.head, list_node) {

		ret = dma_resv_lock_interruptible(buf_obj->resv, NULL);
		if (ret)
			goto error_unlock;

		spin_lock(&buf_obj->name_lock);
		seq_printf(s, "%08zu\t%08x\t%08x\t%08ld\t%s\t%08lu\t%s\n",
				buf_obj->size,
				buf_obj->file->f_flags, buf_obj->file->f_mode,
				file_count(buf_obj->file),
				buf_obj->exp_name,
				file_inode(buf_obj->file)->i_ino,
				buf_obj->name ?: "");
		spin_unlock(&buf_obj->name_lock);

		robj = buf_obj->resv;
		while (true) {
			seq = read_seqcount_begin(&robj->seq);
			rcu_read_lock();
			fobj = rcu_dereference(robj->fence);
			shared_count = fobj ? fobj->shared_count : 0;
			fence = rcu_dereference(robj->fence_excl);
			if (!read_seqcount_retry(&robj->seq, seq))
				break;
			rcu_read_unlock();
		}

		if (fence)
			seq_printf(s, "\tExclusive fence: %s %s %ssignalled\n",
				   fence->ops->get_driver_name(fence),
				   fence->ops->get_timeline_name(fence),
				   dma_fence_is_signaled(fence) ? "" : "un");
		for (i = 0; i < shared_count; i++) {
			fence = rcu_dereference(fobj->shared[i]);
			if (!dma_fence_get_rcu(fence))
				continue;
			seq_printf(s, "\tShared fence: %s %s %ssignalled\n",
				   fence->ops->get_driver_name(fence),
				   fence->ops->get_timeline_name(fence),
				   dma_fence_is_signaled(fence) ? "" : "un");
			dma_fence_put(fence);
		}
		rcu_read_unlock();

		seq_puts(s, "\tAttached Devices:\n");
		attach_count = 0;

		list_for_each_entry(attach_obj, &buf_obj->attachments, node) {
			seq_printf(s, "\t%s\n", dev_name(attach_obj->dev));
			attach_count++;
		}
		dma_resv_unlock(buf_obj->resv);

		seq_printf(s, "Total %d devices attached\n\n",
				attach_count);

		count++;
		size += buf_obj->size;
	}

	seq_printf(s, "\nTotal %d objects, %zu bytes\n", count, size);

	mutex_unlock(&db_list.lock);
	return 0;

error_unlock:
	mutex_unlock(&db_list.lock);
	return ret;
}

DEFINE_SHOW_ATTRIBUTE(dma_buf_debug);

static struct dentry *dma_buf_debugfs_dir;

static int dma_buf_init_debugfs(void)
{
	struct dentry *d;
	int err = 0;

	d = debugfs_create_dir("dma_buf", NULL);
	if (IS_ERR(d))
		return PTR_ERR(d);

	dma_buf_debugfs_dir = d;

	d = debugfs_create_file("bufinfo", S_IRUGO, dma_buf_debugfs_dir,
				NULL, &dma_buf_debug_fops);
	if (IS_ERR(d)) {
		pr_debug("dma_buf: debugfs: failed to create node bufinfo\n");
		debugfs_remove_recursive(dma_buf_debugfs_dir);
		dma_buf_debugfs_dir = NULL;
		err = PTR_ERR(d);
	}

	return err;
}

static void dma_buf_uninit_debugfs(void)
{
	debugfs_remove_recursive(dma_buf_debugfs_dir);
}
#else
static inline int dma_buf_init_debugfs(void)
{
	return 0;
}
static inline void dma_buf_uninit_debugfs(void)
{
}
#endif

static int __init dma_buf_init(void)
{
	int ret;

	ret = dma_buf_init_sysfs_statistics();
	if (ret)
		return ret;

	dma_buf_mnt = kern_mount(&dma_buf_fs_type);
	if (IS_ERR(dma_buf_mnt))
		return PTR_ERR(dma_buf_mnt);

	mutex_init(&db_list.lock);
	INIT_LIST_HEAD(&db_list.head);
	dma_buf_init_debugfs();
	return 0;
}
subsys_initcall(dma_buf_init);

static void __exit dma_buf_deinit(void)
{
	dma_buf_uninit_debugfs();
	kern_unmount(dma_buf_mnt);
	dma_buf_uninit_sysfs_statistics();
}
__exitcall(dma_buf_deinit);<|MERGE_RESOLUTION|>--- conflicted
+++ resolved
@@ -729,12 +729,9 @@
 	if (ret)
 		goto err_sysfs;
 
-<<<<<<< HEAD
-=======
 	if (IS_ENABLED(CONFIG_DMABUF_DEBUG))
 		dma_buf_set_default_name(dmabuf);
 
->>>>>>> a81422ef
 	return dmabuf;
 
 err_sysfs:
