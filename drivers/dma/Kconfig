--- conflicted
+++ resolved
@@ -286,15 +286,12 @@
 
 	  Say Y here if you enabled MMP ADMA, otherwise say N.
 
-<<<<<<< HEAD
-=======
 config DMA_OMAP
 	tristate "OMAP DMA support"
 	depends on ARCH_OMAP
 	select DMA_ENGINE
 	select DMA_VIRTUAL_CHANNELS
 
->>>>>>> 29fbbf80
 config DMA_ENGINE
 	bool
 
