/*
 * DesignWare High-Definition Multimedia Interface (HDMI) driver
 *
 * Copyright (C) 2013-2015 Mentor Graphics Inc.
 * Copyright (C) 2011-2013 Freescale Semiconductor, Inc.
 * Copyright (C) 2010, Guennadi Liakhovetski <g.liakhovetski@gmx.de>
 *
 * This program is free software; you can redistribute it and/or modify
 * it under the terms of the GNU General Public License as published by
 * the Free Software Foundation; either version 2 of the License, or
 * (at your option) any later version.
 *
 * Designware High-Definition Multimedia Interface (HDMI) driver
 *
 */
#include <linux/module.h>
#include <linux/irq.h>
#include <linux/delay.h>
#include <linux/err.h>
#include <linux/clk.h>
#include <linux/hdmi.h>
#include <linux/mutex.h>
#include <linux/of_device.h>
#include <linux/spinlock.h>

#include <drm/drm_of.h>
#include <drm/drmP.h>
#include <drm/drm_atomic_helper.h>
#include <drm/drm_crtc_helper.h>
#include <drm/drm_edid.h>
#include <drm/drm_encoder_slave.h>
#include <drm/drm_scdc_helper.h>
#include <drm/bridge/dw_hdmi.h>
#ifdef CONFIG_SWITCH
#include <linux/switch.h>
#endif

#include <uapi/linux/media-bus-format.h>
#include <uapi/linux/videodev2.h>

#include "dw-hdmi.h"
#include "dw-hdmi-audio.h"
#include "dw-hdmi-hdcp.h"

#define HDMI_EDID_LEN		512
#define DDC_SEGMENT_ADDR       0x30

<<<<<<< HEAD
#define RGB			0
#define YCBCR444		1
#define YCBCR422_16BITS		2
#define YCBCR422_8BITS		3
#define XVYCC444		4
#define YCBCR420		5

#if defined(CONFIG_PLAT_RK3399_ODROIDN1)
#define VOUT_MODE_UNKNOWN	0x0
#define VOUT_MODE_HDMI		0x1
#define VOUT_MODE_DVI		0x2

static int vout_mode;
#endif

=======
>>>>>>> 8fefd629
enum hdmi_datamap {
	RGB444_8B = 0x01,
	RGB444_10B = 0x03,
	RGB444_12B = 0x05,
	RGB444_16B = 0x07,
	YCbCr444_8B = 0x09,
	YCbCr444_10B = 0x0B,
	YCbCr444_12B = 0x0D,
	YCbCr444_16B = 0x0F,
	YCbCr422_8B = 0x16,
	YCbCr422_10B = 0x14,
	YCbCr422_12B = 0x12,
};

/*
 * Unless otherwise noted, entries in this table are 100% optimization.
 * Values can be obtained from hdmi_compute_n() but that function is
 * slow so we pre-compute values we expect to see.
 *
 * All 32k and 48k values are expected to be the same (due to the way
 * the math works) for any rate that's an exact kHz.
 */
static const struct dw_hdmi_audio_tmds_n common_tmds_n_table[] = {
	{ .tmds = 25175000, .n_32k = 4096, .n_44k1 = 12854, .n_48k = 6144, },
	{ .tmds = 25200000, .n_32k = 4096, .n_44k1 = 5656, .n_48k = 6144, },
	{ .tmds = 27000000, .n_32k = 4096, .n_44k1 = 5488, .n_48k = 6144, },
	{ .tmds = 28320000, .n_32k = 4096, .n_44k1 = 5586, .n_48k = 6144, },
	{ .tmds = 30240000, .n_32k = 4096, .n_44k1 = 5642, .n_48k = 6144, },
	{ .tmds = 31500000, .n_32k = 4096, .n_44k1 = 5600, .n_48k = 6144, },
	{ .tmds = 32000000, .n_32k = 4096, .n_44k1 = 5733, .n_48k = 6144, },
	{ .tmds = 33750000, .n_32k = 4096, .n_44k1 = 6272, .n_48k = 6144, },
	{ .tmds = 36000000, .n_32k = 4096, .n_44k1 = 5684, .n_48k = 6144, },
	{ .tmds = 40000000, .n_32k = 4096, .n_44k1 = 5733, .n_48k = 6144, },
	{ .tmds = 49500000, .n_32k = 4096, .n_44k1 = 5488, .n_48k = 6144, },
	{ .tmds = 50000000, .n_32k = 4096, .n_44k1 = 5292, .n_48k = 6144, },
	{ .tmds = 54000000, .n_32k = 4096, .n_44k1 = 5684, .n_48k = 6144, },
	{ .tmds = 65000000, .n_32k = 4096, .n_44k1 = 7056, .n_48k = 6144, },
	{ .tmds = 68250000, .n_32k = 4096, .n_44k1 = 5376, .n_48k = 6144, },
	{ .tmds = 71000000, .n_32k = 4096, .n_44k1 = 7056, .n_48k = 6144, },
	{ .tmds = 72000000, .n_32k = 4096, .n_44k1 = 5635, .n_48k = 6144, },
	{ .tmds = 73250000, .n_32k = 4096, .n_44k1 = 14112, .n_48k = 6144, },
	{ .tmds = 74250000, .n_32k = 4096, .n_44k1 = 6272, .n_48k = 6144, },
	{ .tmds = 75000000, .n_32k = 4096, .n_44k1 = 5880, .n_48k = 6144, },
	{ .tmds = 78750000, .n_32k = 4096, .n_44k1 = 5600, .n_48k = 6144, },
	{ .tmds = 78800000, .n_32k = 4096, .n_44k1 = 5292, .n_48k = 6144, },
	{ .tmds = 79500000, .n_32k = 4096, .n_44k1 = 4704, .n_48k = 6144, },
	{ .tmds = 83500000, .n_32k = 4096, .n_44k1 = 7056, .n_48k = 6144, },
	{ .tmds = 85500000, .n_32k = 4096, .n_44k1 = 5488, .n_48k = 6144, },
	{ .tmds = 88750000, .n_32k = 4096, .n_44k1 = 14112, .n_48k = 6144, },
	{ .tmds = 97750000, .n_32k = 4096, .n_44k1 = 14112, .n_48k = 6144, },
	{ .tmds = 101000000, .n_32k = 4096, .n_44k1 = 7056, .n_48k = 6144, },
	{ .tmds = 106500000, .n_32k = 4096, .n_44k1 = 4704, .n_48k = 6144, },
	{ .tmds = 108000000, .n_32k = 4096, .n_44k1 = 5684, .n_48k = 6144, },
	{ .tmds = 115500000, .n_32k = 4096, .n_44k1 = 5712, .n_48k = 6144, },
	{ .tmds = 119000000, .n_32k = 4096, .n_44k1 = 5544, .n_48k = 6144, },
	{ .tmds = 135000000, .n_32k = 4096, .n_44k1 = 5488, .n_48k = 6144, },
	{ .tmds = 146250000, .n_32k = 4096, .n_44k1 = 6272, .n_48k = 6144, },
	{ .tmds = 148500000, .n_32k = 4096, .n_44k1 = 5488, .n_48k = 6144, },
	{ .tmds = 154000000, .n_32k = 4096, .n_44k1 = 5544, .n_48k = 6144, },
	{ .tmds = 162000000, .n_32k = 4096, .n_44k1 = 5684, .n_48k = 6144, },

	/* For 297 MHz+ HDMI spec have some other rule for setting N */
	{ .tmds = 297000000, .n_32k = 3073, .n_44k1 = 4704, .n_48k = 5120, },
	{ .tmds = 594000000, .n_32k = 3073, .n_44k1 = 9408, .n_48k = 10240, },

	/* End of table */
	{ .tmds = 0,         .n_32k = 0,    .n_44k1 = 0,    .n_48k = 0, },
};

static const u16 csc_coeff_default[3][4] = {
	{ 0x2000, 0x0000, 0x0000, 0x0000 },
	{ 0x0000, 0x2000, 0x0000, 0x0000 },
	{ 0x0000, 0x0000, 0x2000, 0x0000 }
};

static const u16 csc_coeff_rgb_out_eitu601[3][4] = {
	{ 0x2000, 0x6926, 0x74fd, 0x010e },
	{ 0x2000, 0x2cdd, 0x0000, 0x7e9a },
	{ 0x2000, 0x0000, 0x38b4, 0x7e3b }
};

static const u16 csc_coeff_rgb_out_eitu709[3][4] = {
	{ 0x2000, 0x7106, 0x7a02, 0x00a7 },
	{ 0x2000, 0x3264, 0x0000, 0x7e6d },
	{ 0x2000, 0x0000, 0x3b61, 0x7e25 }
};

static const u16 csc_coeff_rgb_in_eitu601[3][4] = {
	{ 0x2591, 0x1322, 0x074b, 0x0000 },
	{ 0x6535, 0x2000, 0x7acc, 0x0200 },
	{ 0x6acd, 0x7534, 0x2000, 0x0200 }
};

static const u16 csc_coeff_rgb_in_eitu709[3][4] = {
	{ 0x2dc5, 0x0d9b, 0x049e, 0x0000 },
	{ 0x62f0, 0x2000, 0x7d11, 0x0200 },
	{ 0x6756, 0x78ab, 0x2000, 0x0200 }
};

struct hdmi_vmode {
	bool mdataenablepolarity;

	unsigned int mpixelclock;
	unsigned int mpixelrepetitioninput;
	unsigned int mpixelrepetitionoutput;
};

struct hdmi_data_info {
	unsigned int enc_in_bus_format;
	unsigned int enc_out_bus_format;
	unsigned int enc_in_encoding;
	unsigned int enc_out_encoding;
	unsigned int pix_repet_factor;
	struct hdmi_vmode video_mode;
};

struct dw_hdmi_i2c {
	struct i2c_adapter	adap;

	struct mutex		lock;
	struct completion	cmp;
	u8			stat;

	u8			slave_reg;
	bool			is_regaddr;
	bool			is_segment;

	unsigned int		scl_high_ns;
	unsigned int		scl_low_ns;
};

struct dw_hdmi_phy_data {
	enum dw_hdmi_phy_type type;
	const char *name;
	unsigned int gen;
	bool has_svsret;
	int (*configure)(struct dw_hdmi *hdmi,
			 const struct dw_hdmi_plat_data *pdata,
			 unsigned long mpixelclock);
};

struct dw_hdmi {
	struct drm_connector connector;
	struct drm_encoder *encoder;
	struct drm_bridge bridge;
	struct platform_device *hdcp_dev;
	enum dw_hdmi_devtype dev_type;
	unsigned int version;

	struct platform_device *audio;
	struct device *dev;
	struct clk *isfr_clk;
	struct clk *iahb_clk;
	struct dw_hdmi_i2c *i2c;

	struct hdmi_data_info hdmi_data;
	const struct dw_hdmi_plat_data *plat_data;
	struct dw_hdcp *hdcp;

	int vic;

	u8 edid[HDMI_EDID_LEN];
	bool cable_plugin;

	struct {
		const struct dw_hdmi_phy_ops *ops;
		const char *name;
		void *data;
		bool enabled;
	} phy;

	struct drm_display_mode previous_mode;

	struct i2c_adapter *ddc;
	void __iomem *regs;
	bool sink_is_hdmi;
	bool sink_has_audio;
	bool hpd_state;

	struct delayed_work work;
	struct workqueue_struct *workqueue;

	struct mutex mutex;		/* for state below and previous_mode */
	enum drm_connector_force force;	/* mutex-protected force state */
	bool disabled;			/* DRM has disabled our bridge */
	bool bridge_is_on;		/* indicates the bridge is on */
	bool rxsense;			/* rxsense state */
	u8 phy_mask;			/* desired phy int mask settings */

	spinlock_t audio_lock;
	struct mutex audio_mutex;
	struct dentry *debugfs_dir;
	unsigned int sample_rate;
	unsigned int audio_cts;
	unsigned int audio_n;
	bool audio_enable;

#ifdef CONFIG_SWITCH
	struct switch_dev switchdev;
#endif
	int irq;

	void (*write)(struct dw_hdmi *hdmi, u8 val, int offset);
	u8 (*read)(struct dw_hdmi *hdmi, int offset);
};

#define HDMI_IH_PHY_STAT0_RX_SENSE \
	(HDMI_IH_PHY_STAT0_RX_SENSE0 | HDMI_IH_PHY_STAT0_RX_SENSE1 | \
	 HDMI_IH_PHY_STAT0_RX_SENSE2 | HDMI_IH_PHY_STAT0_RX_SENSE3)

#define HDMI_PHY_RX_SENSE \
	(HDMI_PHY_RX_SENSE0 | HDMI_PHY_RX_SENSE1 | \
	 HDMI_PHY_RX_SENSE2 | HDMI_PHY_RX_SENSE3)

static void dw_hdmi_writel(struct dw_hdmi *hdmi, u8 val, int offset)
{
	writel(val, hdmi->regs + (offset << 2));
}

static u8 dw_hdmi_readl(struct dw_hdmi *hdmi, int offset)
{
	return readl(hdmi->regs + (offset << 2));
}

static void dw_hdmi_writeb(struct dw_hdmi *hdmi, u8 val, int offset)
{
	writeb(val, hdmi->regs + offset);
}

static u8 dw_hdmi_readb(struct dw_hdmi *hdmi, int offset)
{
	return readb(hdmi->regs + offset);
}

static inline void hdmi_writeb(struct dw_hdmi *hdmi, u8 val, int offset)
{
	hdmi->write(hdmi, val, offset);
}

static inline u8 hdmi_readb(struct dw_hdmi *hdmi, int offset)
{
	return hdmi->read(hdmi, offset);
}

static void hdmi_modb(struct dw_hdmi *hdmi, u8 data, u8 mask, unsigned reg)
{
	u8 val = hdmi_readb(hdmi, reg) & ~mask;

	val |= data & mask;
	hdmi_writeb(hdmi, val, reg);
}

static void hdmi_mask_writeb(struct dw_hdmi *hdmi, u8 data, unsigned int reg,
			     u8 shift, u8 mask)
{
	hdmi_modb(hdmi, data << shift, mask, reg);
}

static void repo_hpd_event(struct work_struct *p_work)
{
	struct dw_hdmi *hdmi = container_of(p_work, struct dw_hdmi, work.work);

	if (hdmi->bridge.dev)
		drm_helper_hpd_irq_event(hdmi->bridge.dev);
#ifdef CONFIG_SWITCH
	if (hdmi->hpd_state)
		switch_set_state(&hdmi->switchdev, 1);
	else
		switch_set_state(&hdmi->switchdev, 0);
#endif
}

static bool check_hdmi_irq(struct dw_hdmi *hdmi, int intr_stat,
			   int phy_int_pol)
{
	int msecs;

	/* To determine whether interrupt type is HPD */
	if (!(intr_stat & HDMI_IH_PHY_STAT0_HPD))
		return false;

	if (phy_int_pol & HDMI_PHY_HPD) {
		dev_dbg(hdmi->dev, "dw hdmi plug in\n");
		msecs = 150;
		hdmi->hpd_state = true;
	} else {
		dev_dbg(hdmi->dev, "dw hdmi plug out\n");
		msecs = 20;
		hdmi->hpd_state = false;
	}
	mod_delayed_work(hdmi->workqueue, &hdmi->work, msecs_to_jiffies(msecs));

	return true;
}

static void init_hpd_work(struct dw_hdmi *hdmi)
{
	hdmi->workqueue = create_workqueue("hpd_queue");
	INIT_DELAYED_WORK(&hdmi->work, repo_hpd_event);
}

static void dw_hdmi_i2c_set_divs(struct dw_hdmi *hdmi)
{
	unsigned long clk_rate_khz;
	unsigned long low_ns, high_ns;
	unsigned long div_low, div_high;

	/* Standard-mode */
	if (hdmi->i2c->scl_high_ns < 4000)
		high_ns = 4708;
	else
		high_ns = hdmi->i2c->scl_high_ns;

	if (hdmi->i2c->scl_low_ns < 4700)
		low_ns = 4916;
	else
		low_ns = hdmi->i2c->scl_low_ns;

	/* Adjust to avoid overflow */
	clk_rate_khz = DIV_ROUND_UP(clk_get_rate(hdmi->isfr_clk), 1000);

	div_low = (clk_rate_khz * low_ns) / 1000000;
	if ((clk_rate_khz * low_ns) % 1000000)
		div_low++;

	div_high = (clk_rate_khz * high_ns) / 1000000;
	if ((clk_rate_khz * high_ns) % 1000000)
		div_high++;

	/* Maximum divider supported by hw is 0xffff */
	if (div_low > 0xffff)
		div_low = 0xffff;

	if (div_high > 0xffff)
		div_high = 0xffff;

	hdmi_writeb(hdmi, div_high & 0xff, HDMI_I2CM_SS_SCL_HCNT_0_ADDR);
	hdmi_writeb(hdmi, (div_high >> 8) & 0xff,
		    HDMI_I2CM_SS_SCL_HCNT_1_ADDR);
	hdmi_writeb(hdmi, div_low & 0xff, HDMI_I2CM_SS_SCL_LCNT_0_ADDR);
	hdmi_writeb(hdmi, (div_low >> 8) & 0xff,
		    HDMI_I2CM_SS_SCL_LCNT_1_ADDR);
}

static void dw_hdmi_i2c_init(struct dw_hdmi *hdmi)
{
	/* Software reset */
	hdmi_writeb(hdmi, 0x00, HDMI_I2CM_SOFTRSTZ);

	/* Set Standard Mode speed */
	hdmi_modb(hdmi, HDMI_I2CM_DIV_STD_MODE,
		  HDMI_I2CM_DIV_FAST_STD_MODE, HDMI_I2CM_DIV);

	/* Set done, not acknowledged and arbitration interrupt polarities */
	hdmi_writeb(hdmi, HDMI_I2CM_INT_DONE_POL, HDMI_I2CM_INT);
	hdmi_writeb(hdmi, HDMI_I2CM_CTLINT_NAC_POL | HDMI_I2CM_CTLINT_ARB_POL,
		    HDMI_I2CM_CTLINT);

	/* Clear DONE and ERROR interrupts */
	hdmi_writeb(hdmi, HDMI_IH_I2CM_STAT0_ERROR | HDMI_IH_I2CM_STAT0_DONE,
		    HDMI_IH_I2CM_STAT0);

	/* Mute DONE and ERROR interrupts */
	hdmi_writeb(hdmi, HDMI_IH_I2CM_STAT0_ERROR | HDMI_IH_I2CM_STAT0_DONE,
		    HDMI_IH_MUTE_I2CM_STAT0);

	/* set SDA high level holding time */
	hdmi_writeb(hdmi, 0x48, HDMI_I2CM_SDA_HOLD);

	dw_hdmi_i2c_set_divs(hdmi);
}

static int dw_hdmi_i2c_read(struct dw_hdmi *hdmi,
			    unsigned char *buf, unsigned int length)
{
	struct dw_hdmi_i2c *i2c = hdmi->i2c;
	int stat;

	if (!i2c->is_regaddr) {
		dev_dbg(hdmi->dev, "set read register address to 0\n");
		i2c->slave_reg = 0x00;
		i2c->is_regaddr = true;
	}

	while (length--) {
		reinit_completion(&i2c->cmp);

		hdmi_writeb(hdmi, i2c->slave_reg++, HDMI_I2CM_ADDRESS);
		if (i2c->is_segment)
			hdmi_writeb(hdmi, HDMI_I2CM_OPERATION_READ_EXT,
				    HDMI_I2CM_OPERATION);
		else
			hdmi_writeb(hdmi, HDMI_I2CM_OPERATION_READ,
				    HDMI_I2CM_OPERATION);

		stat = wait_for_completion_timeout(&i2c->cmp, HZ / 10);
		if (!stat)
			return -EAGAIN;

		/* Check for error condition on the bus */
		if (i2c->stat & HDMI_IH_I2CM_STAT0_ERROR)
			return -EIO;

		*buf++ = hdmi_readb(hdmi, HDMI_I2CM_DATAI);
	}
	i2c->is_segment = false;

	return 0;
}

static int dw_hdmi_i2c_write(struct dw_hdmi *hdmi,
			     unsigned char *buf, unsigned int length)
{
	struct dw_hdmi_i2c *i2c = hdmi->i2c;
	int stat;

	if (!i2c->is_regaddr) {
		/* Use the first write byte as register address */
		i2c->slave_reg = buf[0];
		length--;
		buf++;
		i2c->is_regaddr = true;
	}

	while (length--) {
		reinit_completion(&i2c->cmp);

		hdmi_writeb(hdmi, *buf++, HDMI_I2CM_DATAO);
		hdmi_writeb(hdmi, i2c->slave_reg++, HDMI_I2CM_ADDRESS);
		hdmi_writeb(hdmi, HDMI_I2CM_OPERATION_WRITE,
			    HDMI_I2CM_OPERATION);

	stat = wait_for_completion_timeout(&i2c->cmp, HZ / 10);
		if (!stat)
			return -EAGAIN;

		/* Check for error condition on the bus */
		if (i2c->stat & HDMI_IH_I2CM_STAT0_ERROR)
			return -EIO;
	}

	return 0;
}

static int dw_hdmi_i2c_xfer(struct i2c_adapter *adap,
			    struct i2c_msg *msgs, int num)
{
	struct dw_hdmi *hdmi = i2c_get_adapdata(adap);
	struct dw_hdmi_i2c *i2c = hdmi->i2c;
	u8 addr = msgs[0].addr;
	int i, ret = 0;

	dev_dbg(hdmi->dev, "xfer: num: %d, addr: %#x\n", num, addr);

	for (i = 0; i < num; i++) {
		if (msgs[i].len == 0) {
			dev_dbg(hdmi->dev,
				"unsupported transfer %d/%d, no data\n",
				i + 1, num);
			return -EOPNOTSUPP;
		}
	}

	mutex_lock(&i2c->lock);

	hdmi_writeb(hdmi, 0x00, HDMI_IH_MUTE_I2CM_STAT0);

	/* Set slave device address taken from the first I2C message */
	if (addr == DDC_SEGMENT_ADDR && msgs[0].len == 1)
		addr = DDC_ADDR;
	hdmi_writeb(hdmi, addr, HDMI_I2CM_SLAVE);

	/* Set slave device register address on transfer */
	i2c->is_regaddr = false;

	/* Set segment pointer for I2C extended read mode operation */
	i2c->is_segment = false;

	for (i = 0; i < num; i++) {
		dev_dbg(hdmi->dev, "xfer: num: %d/%d, len: %d, flags: %#x\n",
			i + 1, num, msgs[i].len, msgs[i].flags);
		if (msgs[i].addr == DDC_SEGMENT_ADDR && msgs[i].len == 1) {
			i2c->is_segment = true;
			hdmi_writeb(hdmi, DDC_SEGMENT_ADDR, HDMI_I2CM_SEGADDR);
			hdmi_writeb(hdmi, *msgs[i].buf, HDMI_I2CM_SEGPTR);
		} else {
			if (msgs[i].flags & I2C_M_RD)
				ret = dw_hdmi_i2c_read(hdmi, msgs[i].buf,
						       msgs[i].len);
			else
				ret = dw_hdmi_i2c_write(hdmi, msgs[i].buf,
							msgs[i].len);
		}
		if (ret < 0)
			break;
	}

	if (!ret)
		ret = num;

	/* Mute DONE and ERROR interrupts */
	hdmi_writeb(hdmi, HDMI_IH_I2CM_STAT0_ERROR | HDMI_IH_I2CM_STAT0_DONE,
		    HDMI_IH_MUTE_I2CM_STAT0);

	mutex_unlock(&i2c->lock);

	return ret;
}

static u32 dw_hdmi_i2c_func(struct i2c_adapter *adapter)
{
	return I2C_FUNC_I2C | I2C_FUNC_SMBUS_EMUL;
}

static const struct i2c_algorithm dw_hdmi_algorithm = {
	.master_xfer	= dw_hdmi_i2c_xfer,
	.functionality	= dw_hdmi_i2c_func,
};

static struct i2c_adapter *dw_hdmi_i2c_adapter(struct dw_hdmi *hdmi)
{
	struct i2c_adapter *adap;
	struct dw_hdmi_i2c *i2c;
	int ret;

	i2c = devm_kzalloc(hdmi->dev, sizeof(*i2c), GFP_KERNEL);
	if (!i2c)
		return ERR_PTR(-ENOMEM);

	mutex_init(&i2c->lock);
	init_completion(&i2c->cmp);

	adap = &i2c->adap;
	adap->class = I2C_CLASS_DDC;
	adap->owner = THIS_MODULE;
	adap->dev.parent = hdmi->dev;
	adap->dev.of_node = hdmi->dev->of_node;
	adap->algo = &dw_hdmi_algorithm;
	strlcpy(adap->name, "DesignWare HDMI", sizeof(adap->name));
	i2c_set_adapdata(adap, hdmi);

	ret = i2c_add_adapter(adap);
	if (ret) {
		dev_warn(hdmi->dev, "cannot add %s I2C adapter\n", adap->name);
		devm_kfree(hdmi->dev, i2c);
		return ERR_PTR(ret);
	}

	hdmi->i2c = i2c;

	dev_info(hdmi->dev, "registered %s I2C bus driver\n", adap->name);

	return adap;
}

static void hdmi_set_cts_n(struct dw_hdmi *hdmi, unsigned int cts,
			   unsigned int n)
{
	/* Must be set/cleared first */
	hdmi_modb(hdmi, 0, HDMI_AUD_CTS3_CTS_MANUAL, HDMI_AUD_CTS3);

	/* nshift factor = 0 */
	hdmi_modb(hdmi, 0, HDMI_AUD_CTS3_N_SHIFT_MASK, HDMI_AUD_CTS3);

	hdmi_writeb(hdmi, ((cts >> 16) & HDMI_AUD_CTS3_AUDCTS19_16_MASK) |
		    HDMI_AUD_CTS3_CTS_MANUAL, HDMI_AUD_CTS3);
	hdmi_writeb(hdmi, (cts >> 8) & 0xff, HDMI_AUD_CTS2);
	hdmi_writeb(hdmi, cts & 0xff, HDMI_AUD_CTS1);

	hdmi_writeb(hdmi, (n >> 16) & 0x0f, HDMI_AUD_N3);
	hdmi_writeb(hdmi, (n >> 8) & 0xff, HDMI_AUD_N2);
	hdmi_writeb(hdmi, n & 0xff, HDMI_AUD_N1);
}

static int hdmi_match_tmds_n_table(struct dw_hdmi *hdmi,
				   unsigned long pixel_clk,
				   unsigned long freq)
{
	const struct dw_hdmi_plat_data *plat_data = hdmi->plat_data;
	const struct dw_hdmi_audio_tmds_n *tmds_n = NULL;
	int i;

	if (plat_data->tmds_n_table) {
		for (i = 0; plat_data->tmds_n_table[i].tmds != 0; i++) {
			if (pixel_clk == plat_data->tmds_n_table[i].tmds) {
				tmds_n = &plat_data->tmds_n_table[i];
				break;
			}
		}
	}

	if (tmds_n == NULL) {
		for (i = 0; common_tmds_n_table[i].tmds != 0; i++) {
			if (pixel_clk == common_tmds_n_table[i].tmds) {
				tmds_n = &common_tmds_n_table[i];
				break;
			}
		}
	}

	if (tmds_n == NULL)
		return -ENOENT;

	switch (freq) {
	case 32000:
		return tmds_n->n_32k;
	case 44100:
	case 88200:
	case 176400:
		return (freq / 44100) * tmds_n->n_44k1;
	case 48000:
	case 96000:
	case 192000:
		return (freq / 48000) * tmds_n->n_48k;
	default:
		return -ENOENT;
	}
}

static u64 hdmi_audio_math_diff(unsigned int freq, unsigned int n,
				unsigned int pixel_clk)
{
	u64 final, diff;
	u64 cts;

	final = (u64)pixel_clk * n;

	cts = final;
	do_div(cts, 128 * freq);

	diff = final - (u64)cts * (128 * freq);

	return diff;
}

static unsigned int hdmi_compute_n(struct dw_hdmi *hdmi,
				   unsigned long pixel_clk,
				   unsigned long freq)
{
	unsigned int min_n = DIV_ROUND_UP((128 * freq), 1500);
	unsigned int max_n = (128 * freq) / 300;
	unsigned int ideal_n = (128 * freq) / 1000;
	unsigned int best_n_distance = ideal_n;
	unsigned int best_n = 0;
	u64 best_diff = U64_MAX;
	int n;

	/* If the ideal N could satisfy the audio math, then just take it */
	if (hdmi_audio_math_diff(freq, ideal_n, pixel_clk) == 0)
		return ideal_n;

	for (n = min_n; n <= max_n; n++) {
		u64 diff = hdmi_audio_math_diff(freq, n, pixel_clk);

		if (diff < best_diff || (diff == best_diff &&
		    abs(n - ideal_n) < best_n_distance)) {
			best_n = n;
			best_diff = diff;
			best_n_distance = abs(best_n - ideal_n);
		}

		/*
		 * The best N already satisfy the audio math, and also be
		 * the closest value to ideal N, so just cut the loop.
		 */
		if ((best_diff == 0) && (abs(n - ideal_n) > best_n_distance))
			break;
	}

	return best_n;
}

static unsigned int hdmi_find_n(struct dw_hdmi *hdmi, unsigned long pixel_clk,
				unsigned long sample_rate)
{
	int n;

	n = hdmi_match_tmds_n_table(hdmi, pixel_clk, sample_rate);
	if (n > 0)
		return n;

	dev_warn(hdmi->dev, "Rate %lu missing; compute N dynamically\n",
		 pixel_clk);

	return hdmi_compute_n(hdmi, pixel_clk, sample_rate);
}

static void hdmi_set_clk_regenerator(struct dw_hdmi *hdmi,
	unsigned long pixel_clk, unsigned int sample_rate)
{
	unsigned long ftdms = pixel_clk;
	unsigned int n, cts;
	u64 tmp;

	n = hdmi_find_n(hdmi, pixel_clk, sample_rate);

	/*
	 * Compute the CTS value from the N value.  Note that CTS and N
	 * can be up to 20 bits in total, so we need 64-bit math.  Also
	 * note that our TDMS clock is not fully accurate; it is accurate
	 * to kHz.  This can introduce an unnecessary remainder in the
	 * calculation below, so we don't try to warn about that.
	 */
	tmp = (u64)ftdms * n;
	do_div(tmp, 128 * sample_rate);
	cts = tmp;

	dev_dbg(hdmi->dev, "%s: fs=%uHz ftdms=%lu.%03luMHz N=%d cts=%d\n",
		__func__, sample_rate, ftdms / 1000000, (ftdms / 1000) % 1000,
		n, cts);

	spin_lock_irq(&hdmi->audio_lock);
	hdmi->audio_n = n;
	hdmi->audio_cts = cts;
	hdmi_set_cts_n(hdmi, cts, hdmi->audio_enable ? n : 0);
	spin_unlock_irq(&hdmi->audio_lock);
}

static void hdmi_init_clk_regenerator(struct dw_hdmi *hdmi)
{
	mutex_lock(&hdmi->audio_mutex);
	hdmi_set_clk_regenerator(hdmi, 74250000, hdmi->sample_rate);
	mutex_unlock(&hdmi->audio_mutex);
}

static void hdmi_clk_regenerator_update_pixel_clock(struct dw_hdmi *hdmi)
{
	mutex_lock(&hdmi->audio_mutex);
	hdmi_set_clk_regenerator(hdmi, hdmi->hdmi_data.video_mode.mpixelclock,
				 hdmi->sample_rate);
	mutex_unlock(&hdmi->audio_mutex);
}

void dw_hdmi_set_sample_rate(struct dw_hdmi *hdmi, unsigned int rate)
{
	mutex_lock(&hdmi->audio_mutex);
	hdmi->sample_rate = rate;
	hdmi_set_clk_regenerator(hdmi, hdmi->hdmi_data.video_mode.mpixelclock,
				 hdmi->sample_rate);
	mutex_unlock(&hdmi->audio_mutex);
}
EXPORT_SYMBOL_GPL(dw_hdmi_set_sample_rate);

void dw_hdmi_audio_enable(struct dw_hdmi *hdmi)
{
	unsigned long flags;

	spin_lock_irqsave(&hdmi->audio_lock, flags);
	hdmi->audio_enable = true;
	hdmi_set_cts_n(hdmi, hdmi->audio_cts, hdmi->audio_n);
	spin_unlock_irqrestore(&hdmi->audio_lock, flags);
}
EXPORT_SYMBOL_GPL(dw_hdmi_audio_enable);

void dw_hdmi_audio_disable(struct dw_hdmi *hdmi)
{
	unsigned long flags;

	spin_lock_irqsave(&hdmi->audio_lock, flags);
	hdmi->audio_enable = false;
	hdmi_set_cts_n(hdmi, hdmi->audio_cts, 0);
	spin_unlock_irqrestore(&hdmi->audio_lock, flags);
}
EXPORT_SYMBOL_GPL(dw_hdmi_audio_disable);

static bool hdmi_bus_fmt_is_rgb(unsigned int bus_format)
{
	switch (bus_format) {
	case MEDIA_BUS_FMT_RGB888_1X24:
	case MEDIA_BUS_FMT_RGB101010_1X30:
	case MEDIA_BUS_FMT_RGB121212_1X36:
	case MEDIA_BUS_FMT_RGB161616_1X48:
		return true;

	default:
		return false;
	}
}

static bool hdmi_bus_fmt_is_yuv444(unsigned int bus_format)
{
	switch (bus_format) {
	case MEDIA_BUS_FMT_YUV8_1X24:
	case MEDIA_BUS_FMT_YUV10_1X30:
	case MEDIA_BUS_FMT_YUV12_1X36:
	case MEDIA_BUS_FMT_YUV16_1X48:
		return true;

	default:
		return false;
	}
}

static bool hdmi_bus_fmt_is_yuv422(unsigned int bus_format)
{
	switch (bus_format) {
	case MEDIA_BUS_FMT_UYVY8_1X16:
	case MEDIA_BUS_FMT_UYVY10_1X20:
	case MEDIA_BUS_FMT_UYVY12_1X24:
		return true;

	default:
		return false;
	}
}

static bool hdmi_bus_fmt_is_yuv420(unsigned int bus_format)
{
	switch (bus_format) {
	case MEDIA_BUS_FMT_UYYVYY8_0_5X24:
	case MEDIA_BUS_FMT_UYYVYY10_0_5X30:
	case MEDIA_BUS_FMT_UYYVYY12_0_5X36:
	case MEDIA_BUS_FMT_UYYVYY16_0_5X48:
		return true;

	default:
		return false;
	}
}

static int hdmi_bus_fmt_color_depth(unsigned int bus_format)
{
	switch (bus_format) {
	case MEDIA_BUS_FMT_RGB888_1X24:
	case MEDIA_BUS_FMT_YUV8_1X24:
	case MEDIA_BUS_FMT_UYVY8_1X16:
	case MEDIA_BUS_FMT_UYYVYY8_0_5X24:
		return 8;

	case MEDIA_BUS_FMT_RGB101010_1X30:
	case MEDIA_BUS_FMT_YUV10_1X30:
	case MEDIA_BUS_FMT_UYVY10_1X20:
	case MEDIA_BUS_FMT_UYYVYY10_0_5X30:
		return 10;

	case MEDIA_BUS_FMT_RGB121212_1X36:
	case MEDIA_BUS_FMT_YUV12_1X36:
	case MEDIA_BUS_FMT_UYVY12_1X24:
	case MEDIA_BUS_FMT_UYYVYY12_0_5X36:
		return 12;

	case MEDIA_BUS_FMT_RGB161616_1X48:
	case MEDIA_BUS_FMT_YUV16_1X48:
	case MEDIA_BUS_FMT_UYYVYY16_0_5X48:
		return 16;

	default:
		return 0;
	}
}

/*
 * this submodule is responsible for the video data synchronization.
 * for example, for RGB 4:4:4 input, the data map is defined as
 *			pin{47~40} <==> R[7:0]
 *			pin{31~24} <==> G[7:0]
 *			pin{15~8}  <==> B[7:0]
 */
static void hdmi_video_sample(struct dw_hdmi *hdmi)
{
	int color_format = 0;
	u8 val;

	switch (hdmi->hdmi_data.enc_in_bus_format) {
	case MEDIA_BUS_FMT_RGB888_1X24:
		color_format = 0x01;
		break;
	case MEDIA_BUS_FMT_RGB101010_1X30:
		color_format = 0x03;
		break;
	case MEDIA_BUS_FMT_RGB121212_1X36:
		color_format = 0x05;
		break;
	case MEDIA_BUS_FMT_RGB161616_1X48:
		color_format = 0x07;
		break;

	case MEDIA_BUS_FMT_YUV8_1X24:
	case MEDIA_BUS_FMT_UYYVYY8_0_5X24:
		color_format = 0x09;
		break;
	case MEDIA_BUS_FMT_YUV10_1X30:
	case MEDIA_BUS_FMT_UYYVYY10_0_5X30:
		color_format = 0x0B;
		break;
	case MEDIA_BUS_FMT_YUV12_1X36:
	case MEDIA_BUS_FMT_UYYVYY12_0_5X36:
		color_format = 0x0D;
		break;
	case MEDIA_BUS_FMT_YUV16_1X48:
	case MEDIA_BUS_FMT_UYYVYY16_0_5X48:
		color_format = 0x0F;
		break;

	case MEDIA_BUS_FMT_UYVY8_1X16:
		color_format = 0x16;
		break;
	case MEDIA_BUS_FMT_UYVY10_1X20:
		color_format = 0x14;
		break;
	case MEDIA_BUS_FMT_UYVY12_1X24:
		color_format = 0x12;
		break;

	default:
		return;
	}

	val = HDMI_TX_INVID0_INTERNAL_DE_GENERATOR_DISABLE |
		((color_format << HDMI_TX_INVID0_VIDEO_MAPPING_OFFSET) &
		HDMI_TX_INVID0_VIDEO_MAPPING_MASK);
	hdmi_writeb(hdmi, val, HDMI_TX_INVID0);

	/* Enable TX stuffing: When DE is inactive, fix the output data to 0 */
	val = HDMI_TX_INSTUFFING_BDBDATA_STUFFING_ENABLE |
		HDMI_TX_INSTUFFING_RCRDATA_STUFFING_ENABLE |
		HDMI_TX_INSTUFFING_GYDATA_STUFFING_ENABLE;
	hdmi_writeb(hdmi, val, HDMI_TX_INSTUFFING);
	hdmi_writeb(hdmi, 0x0, HDMI_TX_GYDATA0);
	hdmi_writeb(hdmi, 0x0, HDMI_TX_GYDATA1);
	hdmi_writeb(hdmi, 0x0, HDMI_TX_RCRDATA0);
	hdmi_writeb(hdmi, 0x0, HDMI_TX_RCRDATA1);
	hdmi_writeb(hdmi, 0x0, HDMI_TX_BCBDATA0);
	hdmi_writeb(hdmi, 0x0, HDMI_TX_BCBDATA1);
}

static int is_color_space_conversion(struct dw_hdmi *hdmi)
{
	return hdmi->hdmi_data.enc_in_bus_format != hdmi->hdmi_data.enc_out_bus_format;
}

static int is_color_space_decimation(struct dw_hdmi *hdmi)
{
	if (!hdmi_bus_fmt_is_yuv422(hdmi->hdmi_data.enc_out_bus_format))
		return 0;

	if (hdmi_bus_fmt_is_rgb(hdmi->hdmi_data.enc_in_bus_format) ||
	    hdmi_bus_fmt_is_yuv444(hdmi->hdmi_data.enc_in_bus_format))
		return 1;

	return 0;
}

static int is_color_space_interpolation(struct dw_hdmi *hdmi)
{
	if (!hdmi_bus_fmt_is_yuv422(hdmi->hdmi_data.enc_in_bus_format))
		return 0;

	if (hdmi_bus_fmt_is_rgb(hdmi->hdmi_data.enc_out_bus_format) ||
	    hdmi_bus_fmt_is_yuv444(hdmi->hdmi_data.enc_out_bus_format))
		return 1;

	return 0;
}

static void dw_hdmi_update_csc_coeffs(struct dw_hdmi *hdmi)
{
	const u16 (*csc_coeff)[3][4] = &csc_coeff_default;
	unsigned i;
	u32 csc_scale = 1;

	if (is_color_space_conversion(hdmi)) {
		if (hdmi_bus_fmt_is_rgb(hdmi->hdmi_data.enc_out_bus_format)) {
			if (hdmi->hdmi_data.enc_out_encoding ==
						V4L2_YCBCR_ENC_601)
				csc_coeff = &csc_coeff_rgb_out_eitu601;
			else
				csc_coeff = &csc_coeff_rgb_out_eitu709;
		} else if (hdmi_bus_fmt_is_rgb(
					hdmi->hdmi_data.enc_in_bus_format)) {
			if (hdmi->hdmi_data.enc_out_encoding ==
						V4L2_YCBCR_ENC_601)
				csc_coeff = &csc_coeff_rgb_in_eitu601;
			else
				csc_coeff = &csc_coeff_rgb_in_eitu709;
			csc_scale = 0;
		}
	}

	/* The CSC registers are sequential, alternating MSB then LSB */
	for (i = 0; i < ARRAY_SIZE(csc_coeff_default[0]); i++) {
		u16 coeff_a = (*csc_coeff)[0][i];
		u16 coeff_b = (*csc_coeff)[1][i];
		u16 coeff_c = (*csc_coeff)[2][i];

		hdmi_writeb(hdmi, coeff_a & 0xff, HDMI_CSC_COEF_A1_LSB + i * 2);
		hdmi_writeb(hdmi, coeff_a >> 8, HDMI_CSC_COEF_A1_MSB + i * 2);
		hdmi_writeb(hdmi, coeff_b & 0xff, HDMI_CSC_COEF_B1_LSB + i * 2);
		hdmi_writeb(hdmi, coeff_b >> 8, HDMI_CSC_COEF_B1_MSB + i * 2);
		hdmi_writeb(hdmi, coeff_c & 0xff, HDMI_CSC_COEF_C1_LSB + i * 2);
		hdmi_writeb(hdmi, coeff_c >> 8, HDMI_CSC_COEF_C1_MSB + i * 2);
	}

	hdmi_modb(hdmi, csc_scale, HDMI_CSC_SCALE_CSCSCALE_MASK,
		  HDMI_CSC_SCALE);
}

static void hdmi_video_csc(struct dw_hdmi *hdmi)
{
	int color_depth = 0;
	int interpolation = HDMI_CSC_CFG_INTMODE_DISABLE;
	int decimation = 0;

	/* YCC422 interpolation to 444 mode */
	if (is_color_space_interpolation(hdmi))
		interpolation = HDMI_CSC_CFG_INTMODE_CHROMA_INT_FORMULA1;
	else if (is_color_space_decimation(hdmi))
		decimation = HDMI_CSC_CFG_DECMODE_CHROMA_INT_FORMULA3;

	switch (hdmi_bus_fmt_color_depth(hdmi->hdmi_data.enc_out_bus_format)) {
	case 8:
		color_depth = HDMI_CSC_SCALE_CSC_COLORDE_PTH_24BPP;
		break;
	case 10:
		color_depth = HDMI_CSC_SCALE_CSC_COLORDE_PTH_30BPP;
		break;
	case 12:
		color_depth = HDMI_CSC_SCALE_CSC_COLORDE_PTH_36BPP;
		break;
	case 16:
		color_depth = HDMI_CSC_SCALE_CSC_COLORDE_PTH_48BPP;
		break;

	default:
		return;
	}

	/* Configure the CSC registers */
	hdmi_writeb(hdmi, interpolation | decimation, HDMI_CSC_CFG);
	hdmi_modb(hdmi, color_depth, HDMI_CSC_SCALE_CSC_COLORDE_PTH_MASK,
		  HDMI_CSC_SCALE);

	dw_hdmi_update_csc_coeffs(hdmi);
}

/*
 * HDMI video packetizer is used to packetize the data.
 * for example, if input is YCC422 mode or repeater is used,
 * data should be repacked this module can be bypassed.
 */
static void hdmi_video_packetize(struct dw_hdmi *hdmi)
{
	unsigned int color_depth = 0;
	unsigned int remap_size = HDMI_VP_REMAP_YCC422_16bit;
	unsigned int output_select = HDMI_VP_CONF_OUTPUT_SELECTOR_PP;
	struct hdmi_data_info *hdmi_data = &hdmi->hdmi_data;
	u8 val, vp_conf;

	if (hdmi_bus_fmt_is_rgb(hdmi->hdmi_data.enc_out_bus_format) ||
	    hdmi_bus_fmt_is_yuv444(hdmi->hdmi_data.enc_out_bus_format) ||
	    hdmi_bus_fmt_is_yuv420(hdmi->hdmi_data.enc_out_bus_format)) {
		switch (hdmi_bus_fmt_color_depth(
					hdmi->hdmi_data.enc_out_bus_format)) {
		case 8:
			color_depth = 0;
			output_select = HDMI_VP_CONF_OUTPUT_SELECTOR_BYPASS;
			break;
		case 10:
			color_depth = 5;
			break;
		case 12:
			color_depth = 6;
			break;
		case 16:
			color_depth = 7;
			break;
		default:
			output_select = HDMI_VP_CONF_OUTPUT_SELECTOR_BYPASS;
		}
	} else if (hdmi_bus_fmt_is_yuv422(hdmi->hdmi_data.enc_out_bus_format)) {
		switch (hdmi_bus_fmt_color_depth(
					hdmi->hdmi_data.enc_out_bus_format)) {
		case 0:
		case 8:
			remap_size = HDMI_VP_REMAP_YCC422_16bit;
			break;
		case 10:
			remap_size = HDMI_VP_REMAP_YCC422_20bit;
			break;
		case 12:
			remap_size = HDMI_VP_REMAP_YCC422_24bit;
			break;

		default:
			return;
		}
		output_select = HDMI_VP_CONF_OUTPUT_SELECTOR_YCC422;
	} else {
		return;
	}

	/* set the packetizer registers */
	val = ((color_depth << HDMI_VP_PR_CD_COLOR_DEPTH_OFFSET) &
		HDMI_VP_PR_CD_COLOR_DEPTH_MASK) |
		((hdmi_data->pix_repet_factor <<
		HDMI_VP_PR_CD_DESIRED_PR_FACTOR_OFFSET) &
		HDMI_VP_PR_CD_DESIRED_PR_FACTOR_MASK);
	hdmi_writeb(hdmi, val, HDMI_VP_PR_CD);

	hdmi_modb(hdmi, HDMI_VP_STUFF_PR_STUFFING_STUFFING_MODE,
		  HDMI_VP_STUFF_PR_STUFFING_MASK, HDMI_VP_STUFF);

	/* Data from pixel repeater block */
	if (hdmi_data->pix_repet_factor > 0) {
		vp_conf = HDMI_VP_CONF_PR_EN_ENABLE |
			  HDMI_VP_CONF_BYPASS_SELECT_PIX_REPEATER;
	} else { /* data from packetizer block */
		vp_conf = HDMI_VP_CONF_PR_EN_DISABLE |
			  HDMI_VP_CONF_BYPASS_SELECT_VID_PACKETIZER;
	}

	hdmi_modb(hdmi, vp_conf,
		  HDMI_VP_CONF_PR_EN_MASK |
		  HDMI_VP_CONF_BYPASS_SELECT_MASK, HDMI_VP_CONF);

	hdmi_modb(hdmi, 1 << HDMI_VP_STUFF_IDEFAULT_PHASE_OFFSET,
		  HDMI_VP_STUFF_IDEFAULT_PHASE_MASK, HDMI_VP_STUFF);

	hdmi_writeb(hdmi, remap_size, HDMI_VP_REMAP);

	if (output_select == HDMI_VP_CONF_OUTPUT_SELECTOR_PP) {
		vp_conf = HDMI_VP_CONF_BYPASS_EN_DISABLE |
			  HDMI_VP_CONF_PP_EN_ENABLE |
			  HDMI_VP_CONF_YCC422_EN_DISABLE;
	} else if (output_select == HDMI_VP_CONF_OUTPUT_SELECTOR_YCC422) {
		vp_conf = HDMI_VP_CONF_BYPASS_EN_DISABLE |
			  HDMI_VP_CONF_PP_EN_DISABLE |
			  HDMI_VP_CONF_YCC422_EN_ENABLE;
	} else if (output_select == HDMI_VP_CONF_OUTPUT_SELECTOR_BYPASS) {
		vp_conf = HDMI_VP_CONF_BYPASS_EN_ENABLE |
			  HDMI_VP_CONF_PP_EN_DISABLE |
			  HDMI_VP_CONF_YCC422_EN_DISABLE;
	} else {
		return;
	}

	hdmi_modb(hdmi, vp_conf,
		  HDMI_VP_CONF_BYPASS_EN_MASK | HDMI_VP_CONF_PP_EN_ENMASK |
		  HDMI_VP_CONF_YCC422_EN_MASK, HDMI_VP_CONF);

	hdmi_modb(hdmi, HDMI_VP_STUFF_PP_STUFFING_STUFFING_MODE |
			HDMI_VP_STUFF_YCC422_STUFFING_STUFFING_MODE,
		  HDMI_VP_STUFF_PP_STUFFING_MASK |
		  HDMI_VP_STUFF_YCC422_STUFFING_MASK, HDMI_VP_STUFF);

	hdmi_modb(hdmi, output_select, HDMI_VP_CONF_OUTPUT_SELECTOR_MASK,
		  HDMI_VP_CONF);
}

/* -----------------------------------------------------------------------------
 * Synopsys PHY Handling
 */

static inline void hdmi_phy_test_clear(struct dw_hdmi *hdmi,
				       unsigned char bit)
{
	hdmi_modb(hdmi, bit << HDMI_PHY_TST0_TSTCLR_OFFSET,
		  HDMI_PHY_TST0_TSTCLR_MASK, HDMI_PHY_TST0);
}

static inline void hdmi_phy_test_enable(struct dw_hdmi *hdmi,
					unsigned char bit)
{
	hdmi_modb(hdmi, bit << HDMI_PHY_TST0_TSTEN_OFFSET,
		  HDMI_PHY_TST0_TSTEN_MASK, HDMI_PHY_TST0);
}

static inline void hdmi_phy_test_clock(struct dw_hdmi *hdmi,
				       unsigned char bit)
{
	hdmi_modb(hdmi, bit << HDMI_PHY_TST0_TSTCLK_OFFSET,
		  HDMI_PHY_TST0_TSTCLK_MASK, HDMI_PHY_TST0);
}

static inline void hdmi_phy_test_din(struct dw_hdmi *hdmi,
				     unsigned char bit)
{
	hdmi_writeb(hdmi, bit, HDMI_PHY_TST1);
}

static inline void hdmi_phy_test_dout(struct dw_hdmi *hdmi,
				      unsigned char bit)
{
	hdmi_writeb(hdmi, bit, HDMI_PHY_TST2);
}

static bool hdmi_phy_wait_i2c_done(struct dw_hdmi *hdmi, int msec)
{
	u32 val;

	while ((val = hdmi_readb(hdmi, HDMI_IH_I2CMPHY_STAT0) & 0x3) == 0) {
		if (msec-- == 0)
			return false;
		udelay(1000);
	}
	hdmi_writeb(hdmi, val, HDMI_IH_I2CMPHY_STAT0);

	return true;
}

void dw_hdmi_phy_i2c_write(struct dw_hdmi *hdmi, unsigned short data,
			   unsigned char addr)
{
	hdmi_writeb(hdmi, 0xFF, HDMI_IH_I2CMPHY_STAT0);
	hdmi_writeb(hdmi, addr, HDMI_PHY_I2CM_ADDRESS_ADDR);
	hdmi_writeb(hdmi, (unsigned char)(data >> 8),
		    HDMI_PHY_I2CM_DATAO_1_ADDR);
	hdmi_writeb(hdmi, (unsigned char)(data >> 0),
		    HDMI_PHY_I2CM_DATAO_0_ADDR);
	hdmi_writeb(hdmi, HDMI_PHY_I2CM_OPERATION_ADDR_WRITE,
		    HDMI_PHY_I2CM_OPERATION_ADDR);
	hdmi_phy_wait_i2c_done(hdmi, 1000);
}
EXPORT_SYMBOL_GPL(dw_hdmi_phy_i2c_write);

static int hdmi_phy_i2c_read(struct dw_hdmi *hdmi, unsigned char addr)
{
	int val;

	hdmi_writeb(hdmi, 0xFF, HDMI_IH_I2CMPHY_STAT0);
	hdmi_writeb(hdmi, addr, HDMI_PHY_I2CM_ADDRESS_ADDR);
	hdmi_writeb(hdmi, 0, HDMI_PHY_I2CM_DATAI_1_ADDR);
	hdmi_writeb(hdmi, 0, HDMI_PHY_I2CM_DATAI_0_ADDR);
	hdmi_writeb(hdmi, HDMI_PHY_I2CM_OPERATION_ADDR_READ,
		    HDMI_PHY_I2CM_OPERATION_ADDR);
	hdmi_phy_wait_i2c_done(hdmi, 1000);
	val = hdmi_readb(hdmi, HDMI_PHY_I2CM_DATAI_1_ADDR);
	val = (val & 0xff) << 8;
	val += hdmi_readb(hdmi, HDMI_PHY_I2CM_DATAI_0_ADDR) & 0xff;
	return val;
}

static void dw_hdmi_phy_enable_powerdown(struct dw_hdmi *hdmi, bool enable)
{
	hdmi_mask_writeb(hdmi, !enable, HDMI_PHY_CONF0,
			 HDMI_PHY_CONF0_PDZ_OFFSET,
			 HDMI_PHY_CONF0_PDZ_MASK);
}

static void dw_hdmi_phy_enable_tmds(struct dw_hdmi *hdmi, u8 enable)
{
	hdmi_mask_writeb(hdmi, enable, HDMI_PHY_CONF0,
			 HDMI_PHY_CONF0_ENTMDS_OFFSET,
			 HDMI_PHY_CONF0_ENTMDS_MASK);
}

static void dw_hdmi_phy_enable_svsret(struct dw_hdmi *hdmi, u8 enable)
{
	hdmi_mask_writeb(hdmi, enable, HDMI_PHY_CONF0,
			 HDMI_PHY_CONF0_SVSRET_OFFSET,
			 HDMI_PHY_CONF0_SVSRET_MASK);
}

static void dw_hdmi_phy_gen2_pddq(struct dw_hdmi *hdmi, u8 enable)
{
	hdmi_mask_writeb(hdmi, enable, HDMI_PHY_CONF0,
			 HDMI_PHY_CONF0_GEN2_PDDQ_OFFSET,
			 HDMI_PHY_CONF0_GEN2_PDDQ_MASK);
}

static void dw_hdmi_phy_gen2_txpwron(struct dw_hdmi *hdmi, u8 enable)
{
	hdmi_mask_writeb(hdmi, enable, HDMI_PHY_CONF0,
			 HDMI_PHY_CONF0_GEN2_TXPWRON_OFFSET,
			 HDMI_PHY_CONF0_GEN2_TXPWRON_MASK);
}

static void dw_hdmi_phy_sel_data_en_pol(struct dw_hdmi *hdmi, u8 enable)
{
	hdmi_mask_writeb(hdmi, enable, HDMI_PHY_CONF0,
			 HDMI_PHY_CONF0_SELDATAENPOL_OFFSET,
			 HDMI_PHY_CONF0_SELDATAENPOL_MASK);
}

static void dw_hdmi_phy_sel_interface_control(struct dw_hdmi *hdmi, u8 enable)
{
	hdmi_mask_writeb(hdmi, enable, HDMI_PHY_CONF0,
			 HDMI_PHY_CONF0_SELDIPIF_OFFSET,
			 HDMI_PHY_CONF0_SELDIPIF_MASK);
}

static void dw_hdmi_phy_power_off(struct dw_hdmi *hdmi)
{
	const struct dw_hdmi_phy_data *phy = hdmi->phy.data;
	unsigned int i;
	u16 val;

	if (phy->gen == 1) {
		dw_hdmi_phy_enable_tmds(hdmi, 0);
		dw_hdmi_phy_enable_powerdown(hdmi, true);
		return;
	}

	dw_hdmi_phy_gen2_txpwron(hdmi, 0);

	/*
	 * Wait for TX_PHY_LOCK to be deasserted to indicate that the PHY went
	 * to low power mode.
	 */
	for (i = 0; i < 5; ++i) {
		val = hdmi_readb(hdmi, HDMI_PHY_STAT0);
		if (!(val & HDMI_PHY_TX_PHY_LOCK))
			break;

		usleep_range(1000, 2000);
	}

	if (val & HDMI_PHY_TX_PHY_LOCK)
		dev_warn(hdmi->dev, "PHY failed to power down\n");
	else
		dev_dbg(hdmi->dev, "PHY powered down in %u iterations\n", i);

	dw_hdmi_phy_gen2_pddq(hdmi, 1);
}

static int dw_hdmi_phy_power_on(struct dw_hdmi *hdmi)
{
	const struct dw_hdmi_phy_data *phy = hdmi->phy.data;
	unsigned int i;
	u8 val;

	if (phy->gen == 1) {
		dw_hdmi_phy_enable_powerdown(hdmi, false);

		/* Toggle TMDS enable. */
		dw_hdmi_phy_enable_tmds(hdmi, 0);
		dw_hdmi_phy_enable_tmds(hdmi, 1);
		return 0;
	}

	dw_hdmi_phy_gen2_txpwron(hdmi, 1);
	dw_hdmi_phy_gen2_pddq(hdmi, 0);

	/* Wait for PHY PLL lock */
	for (i = 0; i < 5; ++i) {
		val = hdmi_readb(hdmi, HDMI_PHY_STAT0) & HDMI_PHY_TX_PHY_LOCK;
		if (val)
			break;

		usleep_range(1000, 2000);
	}

	if (!val) {
		dev_err(hdmi->dev, "PHY PLL failed to lock\n");
		return -ETIMEDOUT;
	}

	dev_dbg(hdmi->dev, "PHY PLL locked %u iterations\n", i);
	return 0;
}

/*
 * PHY configuration function for the DWC HDMI 3D TX PHY. Based on the available
 * information the DWC MHL PHY has the same register layout and is thus also
 * supported by this function.
 */
static int hdmi_phy_configure_dwc_hdmi_3d_tx(struct dw_hdmi *hdmi,
		const struct dw_hdmi_plat_data *pdata,
		unsigned long mpixelclock)
{
	const struct dw_hdmi_mpll_config *mpll_config = pdata->mpll_cfg;
	const struct dw_hdmi_curr_ctrl *curr_ctrl = pdata->cur_ctr;
	const struct dw_hdmi_phy_config *phy_config = pdata->phy_config;

	/* PLL/MPLL Cfg - always match on final entry */
	for (; mpll_config->mpixelclock != ~0UL; mpll_config++)
		if (mpixelclock <= mpll_config->mpixelclock)
			break;

	for (; curr_ctrl->mpixelclock != ~0UL; curr_ctrl++)
		if (mpixelclock <= curr_ctrl->mpixelclock)
			break;

	for (; phy_config->mpixelclock != ~0UL; phy_config++)
		if (mpixelclock <= phy_config->mpixelclock)
			break;

	if (mpll_config->mpixelclock == ~0UL ||
	    curr_ctrl->mpixelclock == ~0UL ||
	    phy_config->mpixelclock == ~0UL)
		return -EINVAL;

	/*
	 * RK3399 mpll clock source is vpll, also is vop clock source.
	 * vpll rate is twice of mpixelclock in YCBCR420 mode, we need
	 * to enable mpll pre-divider.
	 */
	if (hdmi_bus_fmt_is_yuv420(hdmi->hdmi_data.enc_out_bus_format) &&
	    (hdmi->dev_type == RK3399_HDMI || hdmi->dev_type == RK3368_HDMI))
		dw_hdmi_phy_i2c_write(hdmi, mpll_config->res[0].cpce | 4,
				      HDMI_3D_TX_PHY_CPCE_CTRL);
	else
		dw_hdmi_phy_i2c_write(hdmi, mpll_config->res[0].cpce,
				      HDMI_3D_TX_PHY_CPCE_CTRL);
	dw_hdmi_phy_i2c_write(hdmi, mpll_config->res[0].gmp,
			      HDMI_3D_TX_PHY_GMPCTRL);
	dw_hdmi_phy_i2c_write(hdmi, curr_ctrl->curr[0],
			      HDMI_3D_TX_PHY_CURRCTRL);

	dw_hdmi_phy_i2c_write(hdmi, 0, HDMI_3D_TX_PHY_PLLPHBYCTRL);
	dw_hdmi_phy_i2c_write(hdmi, HDMI_3D_TX_PHY_MSM_CTRL_CKO_SEL_FB_CLK,
			      HDMI_3D_TX_PHY_MSM_CTRL);

	dw_hdmi_phy_i2c_write(hdmi, phy_config->term, HDMI_3D_TX_PHY_TXTERM);
	dw_hdmi_phy_i2c_write(hdmi, phy_config->sym_ctr,
			      HDMI_3D_TX_PHY_CKSYMTXCTRL);
	dw_hdmi_phy_i2c_write(hdmi, phy_config->vlev_ctr,
			      HDMI_3D_TX_PHY_VLEVCTRL);

	/* Override and disable clock termination. */
	dw_hdmi_phy_i2c_write(hdmi, HDMI_3D_TX_PHY_CKCALCTRL_OVERRIDE,
			      HDMI_3D_TX_PHY_CKCALCTRL);
	return 0;
}

static int hdmi_phy_configure(struct dw_hdmi *hdmi)
{
	const struct dw_hdmi_phy_data *phy = hdmi->phy.data;
	const struct dw_hdmi_plat_data *pdata = hdmi->plat_data;
	unsigned long mpixelclock = hdmi->hdmi_data.video_mode.mpixelclock;
	int ret;

	dw_hdmi_phy_power_off(hdmi);

	/* Control for TMDS Bit Period/TMDS Clock-Period Ratio */
	if (hdmi->connector.display_info.hdmi.scdc.supported) {
		if (mpixelclock > 340000000)
			drm_scdc_set_high_tmds_clock_ratio(hdmi->ddc, 1);
		else
			drm_scdc_set_high_tmds_clock_ratio(hdmi->ddc, 0);
	}

	/* Leave low power consumption mode by asserting SVSRET. */
	if (phy->has_svsret)
		dw_hdmi_phy_enable_svsret(hdmi, 1);

	/* PHY reset. The reset signal is active high on Gen2 PHYs. */
	hdmi_writeb(hdmi, HDMI_MC_PHYRSTZ_PHYRSTZ, HDMI_MC_PHYRSTZ);
	hdmi_writeb(hdmi, 0, HDMI_MC_PHYRSTZ);

	hdmi_writeb(hdmi, HDMI_MC_HEACPHY_RST_ASSERT, HDMI_MC_HEACPHY_RST);

	hdmi_phy_test_clear(hdmi, 1);
	hdmi_writeb(hdmi, HDMI_PHY_I2CM_SLAVE_ADDR_PHY_GEN2,
		    HDMI_PHY_I2CM_SLAVE_ADDR);
	hdmi_phy_test_clear(hdmi, 0);

	/* Write to the PHY as configured by the platform */
	if (pdata->configure_phy)
		ret = pdata->configure_phy(hdmi, pdata, mpixelclock);
	else
		ret = phy->configure(hdmi, pdata, mpixelclock);
	if (ret) {
		dev_err(hdmi->dev, "PHY configuration failed (clock %lu)\n",
			mpixelclock);
		return ret;
	}

	/* Wait for resuming transmission of TMDS clock and data */
	if (mpixelclock > 340000000)
		msleep(100);

	return dw_hdmi_phy_power_on(hdmi);
}

static int dw_hdmi_phy_init(struct dw_hdmi *hdmi, void *data,
			    struct drm_display_mode *mode)
{
	int i, ret;

	/* HDMI Phy spec says to do the phy initialization sequence twice */
	for (i = 0; i < 2; i++) {
		dw_hdmi_phy_sel_data_en_pol(hdmi, 1);
		dw_hdmi_phy_sel_interface_control(hdmi, 0);

		ret = hdmi_phy_configure(hdmi);
		if (ret)
			return ret;
	}

	return 0;
}

static void dw_hdmi_phy_disable(struct dw_hdmi *hdmi, void *data)
{
	dw_hdmi_phy_power_off(hdmi);
}

enum drm_connector_status dw_hdmi_phy_read_hpd(struct dw_hdmi *hdmi,
						      void *data)
{
	return hdmi_readb(hdmi, HDMI_PHY_STAT0) & HDMI_PHY_HPD ?
		connector_status_connected : connector_status_disconnected;
}
EXPORT_SYMBOL_GPL(dw_hdmi_phy_read_hpd);

static const struct dw_hdmi_phy_ops dw_hdmi_synopsys_phy_ops = {
	.init = dw_hdmi_phy_init,
	.disable = dw_hdmi_phy_disable,
	.read_hpd = dw_hdmi_phy_read_hpd,
};

/* -----------------------------------------------------------------------------
 * HDMI TX Setup
 */

static void hdmi_tx_hdcp_config(struct dw_hdmi *hdmi,
				const struct drm_display_mode *mode)
{
	struct hdmi_vmode *vmode = &hdmi->hdmi_data.video_mode;
	u8 vsync_pol, hsync_pol, data_pol, hdmi_dvi;

	/* Configure the video polarity */
	vsync_pol = mode->flags & DRM_MODE_FLAG_PVSYNC ?
		    HDMI_A_VIDPOLCFG_VSYNCPOL_ACTIVE_HIGH :
		    HDMI_A_VIDPOLCFG_VSYNCPOL_ACTIVE_LOW;
	hsync_pol = mode->flags & DRM_MODE_FLAG_PHSYNC ?
		    HDMI_A_VIDPOLCFG_HSYNCPOL_ACTIVE_HIGH :
		    HDMI_A_VIDPOLCFG_HSYNCPOL_ACTIVE_LOW;
	data_pol = vmode->mdataenablepolarity ?
		    HDMI_A_VIDPOLCFG_DATAENPOL_ACTIVE_HIGH :
		    HDMI_A_VIDPOLCFG_DATAENPOL_ACTIVE_LOW;
	hdmi_modb(hdmi, vsync_pol | hsync_pol | data_pol,
		  HDMI_A_VIDPOLCFG_VSYNCPOL_MASK |
		  HDMI_A_VIDPOLCFG_HSYNCPOL_MASK |
		  HDMI_A_VIDPOLCFG_DATAENPOL_MASK,
		  HDMI_A_VIDPOLCFG);

	/* Config the display mode */
	hdmi_dvi = hdmi->sink_is_hdmi ? HDMI_A_HDCPCFG0_HDMIDVI_HDMI :
		   HDMI_A_HDCPCFG0_HDMIDVI_DVI;
	hdmi_modb(hdmi, hdmi_dvi, HDMI_A_HDCPCFG0_HDMIDVI_MASK,
		  HDMI_A_HDCPCFG0);

	if (hdmi->hdcp && hdmi->hdcp->hdcp_start)
		hdmi->hdcp->hdcp_start(hdmi->hdcp);
}

static void hdmi_config_AVI(struct dw_hdmi *hdmi, struct drm_display_mode *mode)
{
	struct hdmi_avi_infoframe frame;
	u8 val;
	bool is_hdmi2 = false;

	if (hdmi_bus_fmt_is_yuv420(hdmi->hdmi_data.enc_out_bus_format) ||
	    hdmi->connector.display_info.hdmi.scdc.supported)
		is_hdmi2 = true;
	/* Initialise info frame from DRM mode */
	drm_hdmi_avi_infoframe_from_display_mode(&frame, mode, is_hdmi2);

	if (hdmi_bus_fmt_is_yuv444(hdmi->hdmi_data.enc_out_bus_format))
		frame.colorspace = HDMI_COLORSPACE_YUV444;
	else if (hdmi_bus_fmt_is_yuv422(hdmi->hdmi_data.enc_out_bus_format))
		frame.colorspace = HDMI_COLORSPACE_YUV422;
	else if (hdmi_bus_fmt_is_yuv420(hdmi->hdmi_data.enc_out_bus_format))
		frame.colorspace = HDMI_COLORSPACE_YUV420;
	else
		frame.colorspace = HDMI_COLORSPACE_RGB;

	/* Set up colorimetry */
	switch (hdmi->hdmi_data.enc_out_encoding) {
	case V4L2_YCBCR_ENC_601:
		if (hdmi->hdmi_data.enc_in_encoding == V4L2_YCBCR_ENC_XV601)
			frame.colorimetry = HDMI_COLORIMETRY_EXTENDED;
		else
			frame.colorimetry = HDMI_COLORIMETRY_ITU_601;
		frame.extended_colorimetry =
				HDMI_EXTENDED_COLORIMETRY_XV_YCC_601;
		break;
	case V4L2_YCBCR_ENC_709:
		if (hdmi->hdmi_data.enc_in_encoding == V4L2_YCBCR_ENC_XV709)
			frame.colorimetry = HDMI_COLORIMETRY_EXTENDED;
		else
			frame.colorimetry = HDMI_COLORIMETRY_ITU_709;
		frame.extended_colorimetry =
				HDMI_EXTENDED_COLORIMETRY_XV_YCC_709;
		break;
	default: /* Carries no data */
		frame.colorimetry = HDMI_COLORIMETRY_ITU_601;
		frame.extended_colorimetry =
				HDMI_EXTENDED_COLORIMETRY_XV_YCC_601;
		break;
	}

	frame.scan_mode = HDMI_SCAN_MODE_NONE;

	/*
	 * The Designware IP uses a different byte format from standard
	 * AVI info frames, though generally the bits are in the correct
	 * bytes.
	 */

	/*
	 * AVI data byte 1 differences: Colorspace in bits 0,1,7 rather than
	 * 5,6,7, active aspect present in bit 6 rather than 4.
	 */
	val = (frame.scan_mode & 3) << 4 | (frame.colorspace & 0x3);
	if (frame.active_aspect & 15)
		val |= HDMI_FC_AVICONF0_ACTIVE_FMT_INFO_PRESENT;
	if (frame.top_bar || frame.bottom_bar)
		val |= HDMI_FC_AVICONF0_BAR_DATA_HORIZ_BAR;
	if (frame.left_bar || frame.right_bar)
		val |= HDMI_FC_AVICONF0_BAR_DATA_VERT_BAR;
	hdmi_writeb(hdmi, val, HDMI_FC_AVICONF0);

	/* AVI data byte 2 differences: none */
	val = ((frame.colorimetry & 0x3) << 6) |
	      ((frame.picture_aspect & 0x3) << 4) |
	      (frame.active_aspect & 0xf);
	hdmi_writeb(hdmi, val, HDMI_FC_AVICONF1);

	/* AVI data byte 3 differences: none */
	val = ((frame.extended_colorimetry & 0x7) << 4) |
	      ((frame.quantization_range & 0x3) << 2) |
	      (frame.nups & 0x3);
	if (frame.itc)
		val |= HDMI_FC_AVICONF2_IT_CONTENT_VALID;
	hdmi_writeb(hdmi, val, HDMI_FC_AVICONF2);

	/* AVI data byte 4 differences: none */
	val = frame.video_code & 0x7f;
	hdmi_writeb(hdmi, val, HDMI_FC_AVIVID);

	/* AVI Data Byte 5- set up input and output pixel repetition */
	val = (((hdmi->hdmi_data.video_mode.mpixelrepetitioninput + 1) <<
		HDMI_FC_PRCONF_INCOMING_PR_FACTOR_OFFSET) &
		HDMI_FC_PRCONF_INCOMING_PR_FACTOR_MASK) |
		((hdmi->hdmi_data.video_mode.mpixelrepetitionoutput <<
		HDMI_FC_PRCONF_OUTPUT_PR_FACTOR_OFFSET) &
		HDMI_FC_PRCONF_OUTPUT_PR_FACTOR_MASK);
	hdmi_writeb(hdmi, val, HDMI_FC_PRCONF);

	/*
	 * AVI data byte 5 differences: content type in 0,1 rather than 4,5,
	 * ycc range in bits 2,3 rather than 6,7
	 */
	val = ((frame.ycc_quantization_range & 0x3) << 2) |
	      (frame.content_type & 0x3);
	hdmi_writeb(hdmi, val, HDMI_FC_AVICONF3);

	/* AVI Data Bytes 6-13 */
	hdmi_writeb(hdmi, frame.top_bar & 0xff, HDMI_FC_AVIETB0);
	hdmi_writeb(hdmi, (frame.top_bar >> 8) & 0xff, HDMI_FC_AVIETB1);
	hdmi_writeb(hdmi, frame.bottom_bar & 0xff, HDMI_FC_AVISBB0);
	hdmi_writeb(hdmi, (frame.bottom_bar >> 8) & 0xff, HDMI_FC_AVISBB1);
	hdmi_writeb(hdmi, frame.left_bar & 0xff, HDMI_FC_AVIELB0);
	hdmi_writeb(hdmi, (frame.left_bar >> 8) & 0xff, HDMI_FC_AVIELB1);
	hdmi_writeb(hdmi, frame.right_bar & 0xff, HDMI_FC_AVISRB0);
	hdmi_writeb(hdmi, (frame.right_bar >> 8) & 0xff, HDMI_FC_AVISRB1);
}

static void hdmi_config_vendor_specific_infoframe(struct dw_hdmi *hdmi,
						 struct drm_display_mode *mode)
{
	struct hdmi_vendor_infoframe frame;
	u8 buffer[10];
	ssize_t err;

	/* Disable HDMI vendor specific infoframe send */
	hdmi_mask_writeb(hdmi, 0, HDMI_FC_DATAUTO0, HDMI_FC_DATAUTO0_VSD_OFFSET,
			HDMI_FC_DATAUTO0_VSD_MASK);

	err = drm_hdmi_vendor_infoframe_from_display_mode(&frame, mode);
	if (err < 0)
		/*
		 * Going into that statement does not means vendor infoframe
		 * fails. It just informed us that vendor infoframe is not
		 * needed for the selected mode. Only 4k or stereoscopic 3D
		 * mode requires vendor infoframe. So just simply return.
		 */
		return;

	err = hdmi_vendor_infoframe_pack(&frame, buffer, sizeof(buffer));
	if (err < 0) {
		dev_err(hdmi->dev, "Failed to pack vendor infoframe: %zd\n",
			err);
		return;
	}

	/* Set the length of HDMI vendor specific InfoFrame payload */
	hdmi_writeb(hdmi, buffer[2], HDMI_FC_VSDSIZE);

	/* Set 24bit IEEE Registration Identifier */
	hdmi_writeb(hdmi, buffer[4], HDMI_FC_VSDIEEEID0);
	hdmi_writeb(hdmi, buffer[5], HDMI_FC_VSDIEEEID1);
	hdmi_writeb(hdmi, buffer[6], HDMI_FC_VSDIEEEID2);

	/* Set HDMI_Video_Format and HDMI_VIC/3D_Structure */
	hdmi_writeb(hdmi, buffer[7], HDMI_FC_VSDPAYLOAD0);
	hdmi_writeb(hdmi, buffer[8], HDMI_FC_VSDPAYLOAD1);

	if (frame.s3d_struct >= HDMI_3D_STRUCTURE_SIDE_BY_SIDE_HALF)
		hdmi_writeb(hdmi, buffer[9], HDMI_FC_VSDPAYLOAD2);

	/* Packet frame interpolation */
	hdmi_writeb(hdmi, 1, HDMI_FC_DATAUTO1);

	/* Auto packets per frame and line spacing */
	hdmi_writeb(hdmi, 0x11, HDMI_FC_DATAUTO2);

	/* Configures the Frame Composer On RDRB mode */
	hdmi_mask_writeb(hdmi, 1, HDMI_FC_DATAUTO0, HDMI_FC_DATAUTO0_VSD_OFFSET,
			HDMI_FC_DATAUTO0_VSD_MASK);
}

static void hdmi_av_composer(struct dw_hdmi *hdmi,
			     const struct drm_display_mode *mode)
{
	u8 inv_val, bytes;
	struct drm_hdmi_info *hdmi_info = &hdmi->connector.display_info.hdmi;
	struct hdmi_vmode *vmode = &hdmi->hdmi_data.video_mode;
	int hblank, vblank, h_de_hs, v_de_vs, hsync_len, vsync_len;
	unsigned int hdisplay, vdisplay;

	vmode->mpixelclock = mode->crtc_clock * 1000;
	if (hdmi_bus_fmt_is_yuv420(hdmi->hdmi_data.enc_out_bus_format))
		vmode->mpixelclock /= 2;
	if ((mode->flags & DRM_MODE_FLAG_3D_MASK) ==
		DRM_MODE_FLAG_3D_FRAME_PACKING)
		vmode->mpixelclock *= 2;
	dev_dbg(hdmi->dev, "final pixclk = %d\n", vmode->mpixelclock);

	/* Set up HDMI_FC_INVIDCONF
	 * fc_invidconf.HDCP_keepout must be set (1'b1)
	 * when activate the scrambler feature.
	 */
	inv_val = (vmode->mpixelclock > 340000000 ||
		   hdmi_info->scdc.scrambling.low_rates ?
		   HDMI_FC_INVIDCONF_HDCP_KEEPOUT_ACTIVE :
		   HDMI_FC_INVIDCONF_HDCP_KEEPOUT_INACTIVE);

	inv_val |= mode->flags & DRM_MODE_FLAG_PVSYNC ?
		HDMI_FC_INVIDCONF_VSYNC_IN_POLARITY_ACTIVE_HIGH :
		HDMI_FC_INVIDCONF_VSYNC_IN_POLARITY_ACTIVE_LOW;

	inv_val |= mode->flags & DRM_MODE_FLAG_PHSYNC ?
		HDMI_FC_INVIDCONF_HSYNC_IN_POLARITY_ACTIVE_HIGH :
		HDMI_FC_INVIDCONF_HSYNC_IN_POLARITY_ACTIVE_LOW;

	inv_val |= (vmode->mdataenablepolarity ?
		HDMI_FC_INVIDCONF_DE_IN_POLARITY_ACTIVE_HIGH :
		HDMI_FC_INVIDCONF_DE_IN_POLARITY_ACTIVE_LOW);

	if (hdmi->vic == 39)
		inv_val |= HDMI_FC_INVIDCONF_R_V_BLANK_IN_OSC_ACTIVE_HIGH;
	else
		inv_val |= mode->flags & DRM_MODE_FLAG_INTERLACE ?
			HDMI_FC_INVIDCONF_R_V_BLANK_IN_OSC_ACTIVE_HIGH :
			HDMI_FC_INVIDCONF_R_V_BLANK_IN_OSC_ACTIVE_LOW;

	inv_val |= mode->flags & DRM_MODE_FLAG_INTERLACE ?
		HDMI_FC_INVIDCONF_IN_I_P_INTERLACED :
		HDMI_FC_INVIDCONF_IN_I_P_PROGRESSIVE;

	inv_val |= hdmi->sink_is_hdmi ?
		HDMI_FC_INVIDCONF_DVI_MODEZ_HDMI_MODE :
		HDMI_FC_INVIDCONF_DVI_MODEZ_DVI_MODE;

	hdmi_writeb(hdmi, inv_val, HDMI_FC_INVIDCONF);

	hdisplay = mode->hdisplay;
	hblank = mode->htotal - mode->hdisplay;
	h_de_hs = mode->hsync_start - mode->hdisplay;
	hsync_len = mode->hsync_end - mode->hsync_start;

	/*
	 * When we're setting a YCbCr420 mode, we need
	 * to adjust the horizontal timing to suit.
	 */
	if (hdmi_bus_fmt_is_yuv420(hdmi->hdmi_data.enc_out_bus_format)) {
		hdisplay /= 2;
		hblank /= 2;
		h_de_hs /= 2;
		hsync_len /= 2;
	}

	vdisplay = mode->vdisplay;
	vblank = mode->vtotal - mode->vdisplay;
	v_de_vs = mode->vsync_start - mode->vdisplay;
	vsync_len = mode->vsync_end - mode->vsync_start;

	/*
	 * When we're setting an interlaced mode, we need
	 * to adjust the vertical timing to suit.
	 */
	if (mode->flags & DRM_MODE_FLAG_INTERLACE) {
		vdisplay /= 2;
		vblank /= 2;
		v_de_vs /= 2;
		vsync_len /= 2;
	} else if ((mode->flags & DRM_MODE_FLAG_3D_MASK) ==
		DRM_MODE_FLAG_3D_FRAME_PACKING) {
		vdisplay += mode->vtotal;
	}

	/* Scrambling Control */
	if (hdmi_info->scdc.supported) {
		if (vmode->mpixelclock > 340000000 ||
		    hdmi_info->scdc.scrambling.low_rates) {
			drm_scdc_readb(&hdmi->i2c->adap, SCDC_SINK_VERSION,
				       &bytes);
			drm_scdc_writeb(&hdmi->i2c->adap, SCDC_SOURCE_VERSION,
					bytes);
			drm_scdc_set_scrambling(&hdmi->i2c->adap, 1);
			hdmi_writeb(hdmi, (u8)~HDMI_MC_SWRSTZ_TMDSSWRST_REQ,
				    HDMI_MC_SWRSTZ);
			hdmi_writeb(hdmi, 1, HDMI_FC_SCRAMBLER_CTRL);
		} else {
			hdmi_writeb(hdmi, 0, HDMI_FC_SCRAMBLER_CTRL);
			hdmi_writeb(hdmi, (u8)~HDMI_MC_SWRSTZ_TMDSSWRST_REQ,
				    HDMI_MC_SWRSTZ);
			drm_scdc_set_scrambling(&hdmi->i2c->adap, 0);
		}
	}

	/* Set up horizontal active pixel width */
	hdmi_writeb(hdmi, hdisplay >> 8, HDMI_FC_INHACTV1);
	hdmi_writeb(hdmi, hdisplay, HDMI_FC_INHACTV0);

	/* Set up vertical active lines */
	hdmi_writeb(hdmi, vdisplay >> 8, HDMI_FC_INVACTV1);
	hdmi_writeb(hdmi, vdisplay, HDMI_FC_INVACTV0);

	/* Set up horizontal blanking pixel region width */
	hdmi_writeb(hdmi, hblank >> 8, HDMI_FC_INHBLANK1);
	hdmi_writeb(hdmi, hblank, HDMI_FC_INHBLANK0);

	/* Set up vertical blanking pixel region width */
	hdmi_writeb(hdmi, vblank, HDMI_FC_INVBLANK);

	/* Set up HSYNC active edge delay width (in pixel clks) */
	hdmi_writeb(hdmi, h_de_hs >> 8, HDMI_FC_HSYNCINDELAY1);
	hdmi_writeb(hdmi, h_de_hs, HDMI_FC_HSYNCINDELAY0);

	/* Set up VSYNC active edge delay (in lines) */
	hdmi_writeb(hdmi, v_de_vs, HDMI_FC_VSYNCINDELAY);

	/* Set up HSYNC active pulse width (in pixel clks) */
	hdmi_writeb(hdmi, hsync_len >> 8, HDMI_FC_HSYNCINWIDTH1);
	hdmi_writeb(hdmi, hsync_len, HDMI_FC_HSYNCINWIDTH0);

	/* Set up VSYNC active edge delay (in lines) */
	hdmi_writeb(hdmi, vsync_len, HDMI_FC_VSYNCINWIDTH);
}

/* HDMI Initialization Step B.4 */
static void dw_hdmi_enable_video_path(struct dw_hdmi *hdmi)
{
	u8 clkdis;

	/* control period minimum duration */
	hdmi_writeb(hdmi, 12, HDMI_FC_CTRLDUR);
	hdmi_writeb(hdmi, 32, HDMI_FC_EXCTRLDUR);
	hdmi_writeb(hdmi, 1, HDMI_FC_EXCTRLSPAC);

	/* Set to fill TMDS data channels */
	hdmi_writeb(hdmi, 0x0B, HDMI_FC_CH0PREAM);
	hdmi_writeb(hdmi, 0x16, HDMI_FC_CH1PREAM);
	hdmi_writeb(hdmi, 0x21, HDMI_FC_CH2PREAM);

	/* Enable pixel clock and tmds data path */
	clkdis = 0x7F;
	clkdis &= ~HDMI_MC_CLKDIS_PIXELCLK_DISABLE;
	hdmi_writeb(hdmi, clkdis, HDMI_MC_CLKDIS);

	clkdis &= ~HDMI_MC_CLKDIS_TMDSCLK_DISABLE;
	hdmi_writeb(hdmi, clkdis, HDMI_MC_CLKDIS);

	/* Enable csc path */
	if (is_color_space_conversion(hdmi)) {
		clkdis &= ~HDMI_MC_CLKDIS_CSCCLK_DISABLE;
		hdmi_writeb(hdmi, clkdis, HDMI_MC_CLKDIS);
	}

	/* Enable pixel repetition path */
	if (hdmi->hdmi_data.video_mode.mpixelrepetitioninput) {
		clkdis &= ~HDMI_MC_CLKDIS_PREPCLK_DISABLE;
		hdmi_writeb(hdmi, clkdis, HDMI_MC_CLKDIS);
	}

	/* Enable color space conversion if needed */
	if (is_color_space_conversion(hdmi))
		hdmi_writeb(hdmi, HDMI_MC_FLOWCTRL_FEED_THROUGH_OFF_CSC_IN_PATH,
			    HDMI_MC_FLOWCTRL);
	else
		hdmi_writeb(hdmi, HDMI_MC_FLOWCTRL_FEED_THROUGH_OFF_CSC_BYPASS,
			    HDMI_MC_FLOWCTRL);
}

static void hdmi_enable_audio_clk(struct dw_hdmi *hdmi)
{
	hdmi_modb(hdmi, 0, HDMI_MC_CLKDIS_AUDCLK_DISABLE, HDMI_MC_CLKDIS);
}

/* Workaround to clear the overflow condition */
static void dw_hdmi_clear_overflow(struct dw_hdmi *hdmi)
{
	unsigned int count;
	unsigned int i;
	u8 val;

	/*
	 * Under some circumstances the Frame Composer arithmetic unit can miss
	 * an FC register write due to being busy processing the previous one.
	 * The issue can be worked around by issuing a TMDS software reset and
	 * then write one of the FC registers several times.
	 *
	 * The number of iterations matters and depends on the HDMI TX revision
	 * (and possibly on the platform). So far only i.MX6Q (v1.30a) and
	 * i.MX6DL (v1.31a) have been identified as needing the workaround, with
	 * 4 and 1 iterations respectively.
	 */

	switch (hdmi->version) {
	case 0x130a:
		count = 4;
		break;
	case 0x131a:
	case 0x200a:
	case 0x201a:
	case 0x211a:
		count = 1;
		break;
	default:
		return;
	}

	/* TMDS software reset */
	hdmi_writeb(hdmi, (u8)~HDMI_MC_SWRSTZ_TMDSSWRST_REQ, HDMI_MC_SWRSTZ);

	val = hdmi_readb(hdmi, HDMI_FC_INVIDCONF);
	for (i = 0; i < count; i++)
		hdmi_writeb(hdmi, val, HDMI_FC_INVIDCONF);
}

static void hdmi_enable_overflow_interrupts(struct dw_hdmi *hdmi)
{
	hdmi_writeb(hdmi, 0, HDMI_FC_MASK2);
	hdmi_writeb(hdmi, 0, HDMI_IH_MUTE_FC_STAT2);
}

static void hdmi_disable_overflow_interrupts(struct dw_hdmi *hdmi)
{
	hdmi_writeb(hdmi, HDMI_IH_MUTE_FC_STAT2_OVERFLOW_MASK,
		    HDMI_IH_MUTE_FC_STAT2);
}

static int dw_hdmi_setup(struct dw_hdmi *hdmi, struct drm_display_mode *mode)
{
	int ret;
	void *data = hdmi->plat_data->phy_data;

	hdmi_disable_overflow_interrupts(hdmi);

	hdmi->vic = drm_match_cea_mode(mode);

	if (!hdmi->vic) {
		dev_dbg(hdmi->dev, "Non-CEA mode used in HDMI\n");
	} else {
		dev_dbg(hdmi->dev, "CEA mode used vic=%d\n", hdmi->vic);
	}

	if (hdmi->plat_data->get_enc_out_encoding)
		hdmi->hdmi_data.enc_out_encoding =
			hdmi->plat_data->get_enc_out_encoding(data);
	else if ((hdmi->vic == 6) || (hdmi->vic == 7) ||
		 (hdmi->vic == 21) || (hdmi->vic == 22) ||
		 (hdmi->vic == 2) || (hdmi->vic == 3) ||
		 (hdmi->vic == 17) || (hdmi->vic == 18))
		hdmi->hdmi_data.enc_out_encoding = V4L2_YCBCR_ENC_601;
	else
		hdmi->hdmi_data.enc_out_encoding = V4L2_YCBCR_ENC_709;

	if (mode->flags & DRM_MODE_FLAG_DBLCLK) {
		hdmi->hdmi_data.video_mode.mpixelrepetitionoutput = 1;
		hdmi->hdmi_data.video_mode.mpixelrepetitioninput = 1;
	} else {
		hdmi->hdmi_data.video_mode.mpixelrepetitionoutput = 0;
		hdmi->hdmi_data.video_mode.mpixelrepetitioninput = 0;
	}

	/* TOFIX: Get input format from plat data or fallback to RGB888 */
	if (hdmi->plat_data->get_input_bus_format)
		hdmi->hdmi_data.enc_in_bus_format =
			hdmi->plat_data->get_input_bus_format(data);
	else if (hdmi->plat_data->input_bus_format)
		hdmi->hdmi_data.enc_in_bus_format =
			hdmi->plat_data->input_bus_format;
	else
		hdmi->hdmi_data.enc_in_bus_format =
			MEDIA_BUS_FMT_RGB888_1X24;

	/* TOFIX: Default to RGB888 output format */
	if (hdmi->plat_data->get_output_bus_format)
		hdmi->hdmi_data.enc_out_bus_format =
			hdmi->plat_data->get_output_bus_format(data);
	else
		hdmi->hdmi_data.enc_out_bus_format =
			MEDIA_BUS_FMT_RGB888_1X24;

	/* TOFIX: Get input encoding from plat data or fallback to none */
	if (hdmi->plat_data->get_enc_in_encoding)
		hdmi->hdmi_data.enc_in_encoding =
			hdmi->plat_data->get_enc_in_encoding(data);
	else if (hdmi->plat_data->input_bus_encoding)
		hdmi->hdmi_data.enc_in_encoding =
			hdmi->plat_data->input_bus_encoding;
	else
		hdmi->hdmi_data.enc_in_encoding = V4L2_YCBCR_ENC_DEFAULT;
	/*
	 * According to the dw-hdmi specification 6.4.2
	 * vp_pr_cd[3:0]:
	 * 0000b: No pixel repetition (pixel sent only once)
	 * 0001b: Pixel sent two times (pixel repeated once)
	 */
	hdmi->hdmi_data.pix_repet_factor =
		(mode->flags & DRM_MODE_FLAG_DBLCLK) ? 1 : 0;
	hdmi->hdmi_data.video_mode.mdataenablepolarity = true;

	/* HDMI Initialization Step B.1 */
	hdmi_av_composer(hdmi, mode);

	/* HDMI Initializateion Step B.2 */
	ret = hdmi->phy.ops->init(hdmi, hdmi->phy.data, &hdmi->previous_mode);
	if (ret)
		return ret;
	hdmi->phy.enabled = true;

	/* HDMI Initialization Step B.3 */
	dw_hdmi_enable_video_path(hdmi);

	if (hdmi->sink_has_audio) {
		dev_dbg(hdmi->dev, "sink has audio support\n");

		/* HDMI Initialization Step E - Configure audio */
		hdmi_clk_regenerator_update_pixel_clock(hdmi);
		hdmi_enable_audio_clk(hdmi);
	}

	/* not for DVI mode */
	if (hdmi->sink_is_hdmi) {
		dev_dbg(hdmi->dev, "%s HDMI mode\n", __func__);

		/* HDMI Initialization Step F - Configure AVI InfoFrame */
		hdmi_config_AVI(hdmi, mode);
		hdmi_config_vendor_specific_infoframe(hdmi, mode);
	} else {
		dev_dbg(hdmi->dev, "%s DVI mode\n", __func__);
	}

	hdmi_video_packetize(hdmi);
	hdmi_video_csc(hdmi);
	hdmi_video_sample(hdmi);
	hdmi_tx_hdcp_config(hdmi, mode);
	dw_hdmi_clear_overflow(hdmi);
	if (hdmi->cable_plugin && hdmi->sink_is_hdmi)
		hdmi_enable_overflow_interrupts(hdmi);

	return 0;
}

static void initialize_hdmi_ih_mutes(struct dw_hdmi *hdmi)
{
	u8 ih_mute;

	/*
	 * Boot up defaults are:
	 * HDMI_IH_MUTE   = 0x03 (disabled)
	 * HDMI_IH_MUTE_* = 0x00 (enabled)
	 *
	 * Disable top level interrupt bits in HDMI block
	 */
	ih_mute = hdmi_readb(hdmi, HDMI_IH_MUTE) |
		  HDMI_IH_MUTE_MUTE_WAKEUP_INTERRUPT |
		  HDMI_IH_MUTE_MUTE_ALL_INTERRUPT;

	hdmi_writeb(hdmi, ih_mute, HDMI_IH_MUTE);

	/* by default mask all interrupts */
	hdmi_writeb(hdmi, 0xff, HDMI_VP_MASK);
	hdmi_writeb(hdmi, 0xff, HDMI_FC_MASK0);
	hdmi_writeb(hdmi, 0xff, HDMI_FC_MASK1);
	hdmi_writeb(hdmi, 0xff, HDMI_FC_MASK2);
	hdmi_writeb(hdmi, 0xff, HDMI_PHY_MASK0);
	hdmi_writeb(hdmi, 0xff, HDMI_PHY_I2CM_INT_ADDR);
	hdmi_writeb(hdmi, 0xff, HDMI_PHY_I2CM_CTLINT_ADDR);
	hdmi_writeb(hdmi, 0xff, HDMI_AUD_INT);
	hdmi_writeb(hdmi, 0xff, HDMI_AUD_SPDIFINT);
	hdmi_writeb(hdmi, 0xff, HDMI_AUD_HBR_MASK);
	hdmi_writeb(hdmi, 0xff, HDMI_GP_MASK);
	hdmi_writeb(hdmi, 0xff, HDMI_A_APIINTMSK);
	hdmi_writeb(hdmi, 0xff, HDMI_CEC_MASK);
	hdmi_writeb(hdmi, 0xff, HDMI_I2CM_INT);
	hdmi_writeb(hdmi, 0xff, HDMI_I2CM_CTLINT);

	/* Disable interrupts in the IH_MUTE_* registers */
	hdmi_writeb(hdmi, 0xff, HDMI_IH_MUTE_FC_STAT0);
	hdmi_writeb(hdmi, 0xff, HDMI_IH_MUTE_FC_STAT1);
	hdmi_writeb(hdmi, 0xff, HDMI_IH_MUTE_FC_STAT2);
	hdmi_writeb(hdmi, 0xff, HDMI_IH_MUTE_AS_STAT0);
	hdmi_writeb(hdmi, 0xff, HDMI_IH_MUTE_PHY_STAT0);
	hdmi_writeb(hdmi, 0xff, HDMI_IH_MUTE_I2CM_STAT0);
	hdmi_writeb(hdmi, 0xff, HDMI_IH_MUTE_CEC_STAT0);
	hdmi_writeb(hdmi, 0xff, HDMI_IH_MUTE_VP_STAT0);
	hdmi_writeb(hdmi, 0xff, HDMI_IH_MUTE_I2CMPHY_STAT0);
	hdmi_writeb(hdmi, 0xff, HDMI_IH_MUTE_AHBDMAAUD_STAT0);

	/* Enable top level interrupt bits in HDMI block */
	ih_mute &= ~(HDMI_IH_MUTE_MUTE_WAKEUP_INTERRUPT |
		    HDMI_IH_MUTE_MUTE_ALL_INTERRUPT);
	hdmi_writeb(hdmi, ih_mute, HDMI_IH_MUTE);
}

static void dw_hdmi_poweron(struct dw_hdmi *hdmi)
{
	hdmi->bridge_is_on = true;
	dw_hdmi_setup(hdmi, &hdmi->previous_mode);
}

static void dw_hdmi_poweroff(struct dw_hdmi *hdmi)
{
	if (hdmi->phy.enabled) {
		hdmi->phy.ops->disable(hdmi, hdmi->phy.data);
		hdmi->phy.enabled = false;
	}

	if (hdmi->hdcp && hdmi->hdcp->hdcp_stop)
		hdmi->hdcp->hdcp_stop(hdmi->hdcp);
	hdmi->bridge_is_on = false;
}

static void dw_hdmi_update_power(struct dw_hdmi *hdmi)
{
	int force = hdmi->force;

#if defined(CONFIG_PLAT_RK3399_ODROIDN1)
	if ((vout_mode == VOUT_MODE_HDMI)
		/* FIXME : default vout mode */
		|| (vout_mode == VOUT_MODE_UNKNOWN)) {
		hdmi->sink_is_hdmi = true;
		hdmi->sink_has_audio = true;
	} else {
		hdmi->sink_is_hdmi = false;
		hdmi->sink_has_audio = false;
	}
#endif

	if (hdmi->disabled) {
		force = DRM_FORCE_OFF;
	} else if (force == DRM_FORCE_UNSPECIFIED) {
		if (hdmi->rxsense)
			force = DRM_FORCE_ON;
		else
			force = DRM_FORCE_OFF;
	}

	if (force == DRM_FORCE_OFF) {
		if (hdmi->bridge_is_on)
			dw_hdmi_poweroff(hdmi);
	} else {
		if (!hdmi->bridge_is_on)
			dw_hdmi_poweron(hdmi);
	}
}

/*
 * Adjust the detection of RXSENSE according to whether we have a forced
 * connection mode enabled, or whether we have been disabled.  There is
 * no point processing RXSENSE interrupts if we have a forced connection
 * state, or DRM has us disabled.
 *
 * We also disable rxsense interrupts when we think we're disconnected
 * to avoid floating TDMS signals giving false rxsense interrupts.
 *
 * Note: we still need to listen for HPD interrupts even when DRM has us
 * disabled so that we can detect a connect event.
 */
static void dw_hdmi_update_phy_mask(struct dw_hdmi *hdmi)
{
	u8 old_mask = hdmi->phy_mask;

	if (hdmi->force || hdmi->disabled || !hdmi->rxsense)
		hdmi->phy_mask |= HDMI_PHY_RX_SENSE;
	else
		hdmi->phy_mask &= ~HDMI_PHY_RX_SENSE;

	if (old_mask != hdmi->phy_mask)
		hdmi_writeb(hdmi, hdmi->phy_mask, HDMI_PHY_MASK0);
}

static void dw_hdmi_bridge_mode_set(struct drm_bridge *bridge,
				    struct drm_display_mode *orig_mode,
				    struct drm_display_mode *mode)
{
	struct dw_hdmi *hdmi = bridge->driver_private;

	mutex_lock(&hdmi->mutex);

	/* Store the display mode for plugin/DKMS poweron events */
	memcpy(&hdmi->previous_mode, mode, sizeof(hdmi->previous_mode));

	mutex_unlock(&hdmi->mutex);
}

static void dw_hdmi_bridge_disable(struct drm_bridge *bridge)
{
	struct dw_hdmi *hdmi = bridge->driver_private;

	mutex_lock(&hdmi->mutex);
	hdmi->disabled = true;
	dw_hdmi_update_power(hdmi);
	dw_hdmi_update_phy_mask(hdmi);
	mutex_unlock(&hdmi->mutex);
}

static void dw_hdmi_bridge_enable(struct drm_bridge *bridge)
{
	struct dw_hdmi *hdmi = bridge->driver_private;

	mutex_lock(&hdmi->mutex);
	hdmi->disabled = false;
	dw_hdmi_update_power(hdmi);
	dw_hdmi_update_phy_mask(hdmi);
	mutex_unlock(&hdmi->mutex);
}

static void dw_hdmi_bridge_nop(struct drm_bridge *bridge)
{
	/* do nothing */
}

static enum drm_connector_status
dw_hdmi_connector_detect(struct drm_connector *connector, bool force)
{
	struct dw_hdmi *hdmi = container_of(connector, struct dw_hdmi,
					     connector);

	mutex_lock(&hdmi->mutex);
	hdmi->force = DRM_FORCE_UNSPECIFIED;
	dw_hdmi_update_power(hdmi);
	dw_hdmi_update_phy_mask(hdmi);
	mutex_unlock(&hdmi->mutex);

	return hdmi->phy.ops->read_hpd(hdmi, hdmi->phy.data);
}

static int dw_hdmi_connector_get_modes(struct drm_connector *connector)
{
	struct dw_hdmi *hdmi = container_of(connector, struct dw_hdmi,
					     connector);
	struct edid *edid;
	int ret = 0;

	if (!hdmi->ddc)
		return 0;

	edid = drm_get_edid(connector, hdmi->ddc);
	if (edid) {
		dev_dbg(hdmi->dev, "got edid: width[%d] x height[%d]\n",
			edid->width_cm, edid->height_cm);

		hdmi->sink_is_hdmi = drm_detect_hdmi_monitor(edid);
		hdmi->sink_has_audio = drm_detect_monitor_audio(edid);
		drm_mode_connector_update_edid_property(connector, edid);
		ret = drm_add_edid_modes(connector, edid);
		/* Store the ELD */
		drm_edid_to_eld(connector, edid);
		kfree(edid);
	} else {
		dev_dbg(hdmi->dev, "failed to get edid\n");
	}

	return ret;
}

static enum drm_mode_status
dw_hdmi_connector_mode_valid(struct drm_connector *connector,
			     struct drm_display_mode *mode)
{
	struct dw_hdmi *hdmi = container_of(connector,
					   struct dw_hdmi, connector);
	enum drm_mode_status mode_status = MODE_OK;

	if (hdmi->plat_data->mode_valid)
		mode_status = hdmi->plat_data->mode_valid(connector, mode);

	return mode_status;
}

static struct drm_encoder *dw_hdmi_connector_best_encoder(struct drm_connector
							   *connector)
{
	struct dw_hdmi *hdmi = container_of(connector, struct dw_hdmi,
					     connector);

	return hdmi->encoder;
}

static void dw_hdmi_connector_destroy(struct drm_connector *connector)
{
	drm_connector_unregister(connector);
	drm_connector_cleanup(connector);
}

static void dw_hdmi_connector_force(struct drm_connector *connector)
{
	struct dw_hdmi *hdmi = container_of(connector, struct dw_hdmi,
					     connector);

	mutex_lock(&hdmi->mutex);
	hdmi->force = connector->force;
	dw_hdmi_update_power(hdmi);
	dw_hdmi_update_phy_mask(hdmi);
	mutex_unlock(&hdmi->mutex);
}

static const struct drm_connector_funcs dw_hdmi_connector_funcs = {
	.dpms = drm_helper_connector_dpms,
	.fill_modes = drm_helper_probe_single_connector_modes,
	.detect = dw_hdmi_connector_detect,
	.destroy = dw_hdmi_connector_destroy,
	.force = dw_hdmi_connector_force,
};

static const struct drm_connector_funcs dw_hdmi_atomic_connector_funcs = {
	.dpms = drm_atomic_helper_connector_dpms,
	.fill_modes = drm_helper_probe_single_connector_modes,
	.detect = dw_hdmi_connector_detect,
	.destroy = dw_hdmi_connector_destroy,
	.force = dw_hdmi_connector_force,
	.reset = drm_atomic_helper_connector_reset,
	.atomic_duplicate_state = drm_atomic_helper_connector_duplicate_state,
	.atomic_destroy_state = drm_atomic_helper_connector_destroy_state,
};

static const struct drm_connector_helper_funcs dw_hdmi_connector_helper_funcs = {
	.get_modes = dw_hdmi_connector_get_modes,
	.mode_valid = dw_hdmi_connector_mode_valid,
	.best_encoder = dw_hdmi_connector_best_encoder,
};

static const struct drm_bridge_funcs dw_hdmi_bridge_funcs = {
	.enable = dw_hdmi_bridge_enable,
	.disable = dw_hdmi_bridge_disable,
	.pre_enable = dw_hdmi_bridge_nop,
	.post_disable = dw_hdmi_bridge_nop,
	.mode_set = dw_hdmi_bridge_mode_set,
};

static irqreturn_t dw_hdmi_i2c_irq(struct dw_hdmi *hdmi)
{
	struct dw_hdmi_i2c *i2c = hdmi->i2c;
	unsigned int stat;

	stat = hdmi_readb(hdmi, HDMI_IH_I2CM_STAT0);
	if (!stat)
		return IRQ_NONE;

	hdmi_writeb(hdmi, stat, HDMI_IH_I2CM_STAT0);

	i2c->stat = stat;

	complete(&i2c->cmp);

	return IRQ_HANDLED;
}

static irqreturn_t dw_hdmi_hardirq(int irq, void *dev_id)
{
	struct dw_hdmi *hdmi = dev_id;
	u8 intr_stat, hdcp_stat;
	irqreturn_t ret = IRQ_NONE;

	if (hdmi->i2c)
		ret = dw_hdmi_i2c_irq(hdmi);

	intr_stat = hdmi_readb(hdmi, HDMI_IH_PHY_STAT0);
	if (intr_stat) {
		hdmi_writeb(hdmi, ~0, HDMI_IH_MUTE_PHY_STAT0);
		return IRQ_WAKE_THREAD;
	}

	hdcp_stat = hdmi_readb(hdmi, HDMI_A_APIINTSTAT);
	if (hdcp_stat) {
		dev_dbg(hdmi->dev, "HDCP irq %#x\n", hdcp_stat);
		hdmi_writeb(hdmi, 0xff, HDMI_A_APIINTMSK);
		return IRQ_WAKE_THREAD;
	}

	return ret;
}

static irqreturn_t dw_hdmi_irq(int irq, void *dev_id)
{
	struct dw_hdmi *hdmi = dev_id;
	u8 intr_stat, phy_int_pol, phy_pol_mask, phy_stat, hdcp_stat;

	intr_stat = hdmi_readb(hdmi, HDMI_IH_PHY_STAT0);
	phy_int_pol = hdmi_readb(hdmi, HDMI_PHY_POL0);
	phy_stat = hdmi_readb(hdmi, HDMI_PHY_STAT0);

	phy_pol_mask = 0;
	if (intr_stat & HDMI_IH_PHY_STAT0_HPD)
		phy_pol_mask |= HDMI_PHY_HPD;
	if (intr_stat & HDMI_IH_PHY_STAT0_RX_SENSE0)
		phy_pol_mask |= HDMI_PHY_RX_SENSE0;
	if (intr_stat & HDMI_IH_PHY_STAT0_RX_SENSE1)
		phy_pol_mask |= HDMI_PHY_RX_SENSE1;
	if (intr_stat & HDMI_IH_PHY_STAT0_RX_SENSE2)
		phy_pol_mask |= HDMI_PHY_RX_SENSE2;
	if (intr_stat & HDMI_IH_PHY_STAT0_RX_SENSE3)
		phy_pol_mask |= HDMI_PHY_RX_SENSE3;

	if (phy_pol_mask)
		hdmi_modb(hdmi, ~phy_int_pol, phy_pol_mask, HDMI_PHY_POL0);

	/*
	 * RX sense tells us whether the TDMS transmitters are detecting
	 * load - in other words, there's something listening on the
	 * other end of the link.  Use this to decide whether we should
	 * power on the phy as HPD may be toggled by the sink to merely
	 * ask the source to re-read the EDID.
	 */
	if (intr_stat &
	    (HDMI_IH_PHY_STAT0_RX_SENSE | HDMI_IH_PHY_STAT0_HPD)) {
		mutex_lock(&hdmi->mutex);
		if (!hdmi->bridge_is_on && !hdmi->force) {
			/*
			 * If the RX sense status indicates we're disconnected,
			 * clear the software rxsense status.
			 */
			if (!(phy_stat & HDMI_PHY_RX_SENSE))
				hdmi->rxsense = false;

			/*
			 * Only set the software rxsense status when both
			 * rxsense and hpd indicates we're connected.
			 * This avoids what seems to be bad behaviour in
			 * at least iMX6S versions of the phy.
			 */
			if (phy_stat & HDMI_PHY_HPD)
				hdmi->rxsense = true;

			dw_hdmi_update_power(hdmi);
			dw_hdmi_update_phy_mask(hdmi);
		}
		mutex_unlock(&hdmi->mutex);
	}

	check_hdmi_irq(hdmi, intr_stat, phy_int_pol);

	hdmi_writeb(hdmi, intr_stat, HDMI_IH_PHY_STAT0);
	hdmi_writeb(hdmi, ~(HDMI_IH_PHY_STAT0_HPD | HDMI_IH_PHY_STAT0_RX_SENSE),
		    HDMI_IH_MUTE_PHY_STAT0);

	hdcp_stat = hdmi_readb(hdmi, HDMI_A_APIINTSTAT);
	if (hdcp_stat) {
		if (hdmi->hdcp && hdmi->hdcp->hdcp_isr)
			hdmi->hdcp->hdcp_isr(hdmi->hdcp, hdcp_stat);
		hdmi_writeb(hdmi, hdcp_stat, HDMI_A_APIINTCLR);
		hdmi_writeb(hdmi, 0x00, HDMI_A_APIINTMSK);
	}

	return IRQ_HANDLED;
}

static const struct dw_hdmi_phy_data dw_hdmi_phys[] = {
	{
		.type = DW_HDMI_PHY_DWC_HDMI_TX_PHY,
		.name = "DWC HDMI TX PHY",
		.gen = 1,
	}, {
		.type = DW_HDMI_PHY_DWC_MHL_PHY_HEAC,
		.name = "DWC MHL PHY + HEAC PHY",
		.gen = 2,
		.has_svsret = true,
		.configure = hdmi_phy_configure_dwc_hdmi_3d_tx,
	}, {
		.type = DW_HDMI_PHY_DWC_MHL_PHY,
		.name = "DWC MHL PHY",
		.gen = 2,
		.has_svsret = true,
		.configure = hdmi_phy_configure_dwc_hdmi_3d_tx,
	}, {
		.type = DW_HDMI_PHY_DWC_HDMI_3D_TX_PHY_HEAC,
		.name = "DWC HDMI 3D TX PHY + HEAC PHY",
		.gen = 2,
		.configure = hdmi_phy_configure_dwc_hdmi_3d_tx,
	}, {
		.type = DW_HDMI_PHY_DWC_HDMI_3D_TX_PHY,
		.name = "DWC HDMI 3D TX PHY",
		.gen = 2,
		.configure = hdmi_phy_configure_dwc_hdmi_3d_tx,
	}, {
		.type = DW_HDMI_PHY_DWC_HDMI20_TX_PHY,
		.name = "DWC HDMI 2.0 TX PHY",
		.gen = 2,
		.has_svsret = true,
		.configure = hdmi_phy_configure_dwc_hdmi_3d_tx,
	}, {
		.type = DW_HDMI_PHY_VENDOR_PHY,
		.name = "Vendor PHY",
	}
};

static int dw_hdmi_detect_phy(struct dw_hdmi *hdmi)
{
	unsigned int i;
	u8 phy_type;

	phy_type = hdmi_readb(hdmi, HDMI_CONFIG2_ID);

	/*
	 * RK3228 and RK3328 phy_type is DW_HDMI_PHY_DWC_HDMI20_TX_PHY,
	 * but it has a vedor phy.
	 */
	if (phy_type == DW_HDMI_PHY_VENDOR_PHY ||
	    hdmi->dev_type == RK3328_HDMI ||
	    hdmi->dev_type == RK3228_HDMI) {
		/* Vendor PHYs require support from the glue layer. */
		if (!hdmi->plat_data->phy_ops || !hdmi->plat_data->phy_name) {
			dev_err(hdmi->dev,
				"Vendor HDMI PHY not supported by glue layer\n");
			return -ENODEV;
		}

		hdmi->phy.ops = hdmi->plat_data->phy_ops;
		hdmi->phy.data = hdmi->plat_data->phy_data;
		hdmi->phy.name = hdmi->plat_data->phy_name;
		return 0;
	}

	/* Synopsys PHYs are handled internally. */
	for (i = 0; i < ARRAY_SIZE(dw_hdmi_phys); ++i) {
		if (dw_hdmi_phys[i].type == phy_type) {
			hdmi->phy.ops = &dw_hdmi_synopsys_phy_ops;
			hdmi->phy.name = dw_hdmi_phys[i].name;
			hdmi->phy.data = (void *)&dw_hdmi_phys[i];

			if (!dw_hdmi_phys[i].configure &&
			    !hdmi->plat_data->configure_phy) {
				dev_err(hdmi->dev, "%s requires platform support\n",
					hdmi->phy.name);
				return -ENODEV;
			}

			return 0;
		}
	}

	dev_err(hdmi->dev, "Unsupported HDMI PHY type (%02x)\n", phy_type);
	return -ENODEV;
}

static int dw_hdmi_register(struct drm_device *drm, struct dw_hdmi *hdmi)
{
	struct drm_encoder *encoder = hdmi->encoder;
	struct drm_bridge *bridge = &hdmi->bridge;
	int ret;

	bridge->driver_private = hdmi;
	bridge->funcs = &dw_hdmi_bridge_funcs;
	ret = drm_bridge_attach(drm, bridge);
	if (ret) {
		DRM_ERROR("Failed to initialize bridge with drm\n");
		return -EINVAL;
	}

	encoder->bridge = bridge;
	hdmi->connector.polled = DRM_CONNECTOR_POLL_HPD;
	hdmi->connector.port = hdmi->dev->of_node;

	drm_connector_helper_add(&hdmi->connector,
				 &dw_hdmi_connector_helper_funcs);

	if (drm_core_check_feature(drm, DRIVER_ATOMIC))
		drm_connector_init(drm, &hdmi->connector,
				   &dw_hdmi_atomic_connector_funcs,
				   DRM_MODE_CONNECTOR_HDMIA);
	else
		drm_connector_init(drm, &hdmi->connector,
				   &dw_hdmi_connector_funcs,
				   DRM_MODE_CONNECTOR_HDMIA);

	drm_mode_connector_attach_encoder(&hdmi->connector, encoder);

	return 0;
}

#include <linux/fs.h>
#include <linux/debugfs.h>
#include <linux/seq_file.h>

struct dw_hdmi_reg_table {
	int reg_base;
	int reg_end;
};

static const struct dw_hdmi_reg_table hdmi_reg_table[] = {
	{HDMI_DESIGN_ID, HDMI_CONFIG3_ID},
	{HDMI_IH_FC_STAT0, HDMI_IH_MUTE},
	{HDMI_TX_INVID0, HDMI_TX_BCBDATA1},
	{HDMI_VP_STATUS, HDMI_VP_POL},
	{HDMI_FC_INVIDCONF, HDMI_FC_DBGTMDS2},
	{HDMI_PHY_CONF0, HDMI_PHY_POL0},
	{HDMI_PHY_I2CM_SLAVE_ADDR, HDMI_PHY_I2CM_FS_SCL_LCNT_0_ADDR},
	{HDMI_AUD_CONF0, 0x3624},
	{HDMI_MC_SFRDIV, HDMI_MC_HEACPHY_RST},
	{HDMI_CSC_CFG, HDMI_CSC_COEF_C4_LSB},
	{HDMI_A_HDCPCFG0, 0x52bb},
	{0x7800, 0x7818},
	{0x7900, 0x790e},
	{HDMI_CEC_CTRL, HDMI_CEC_WKUPCTRL},
	{HDMI_I2CM_SLAVE, 0x7e31},
};

static int dw_hdmi_ctrl_show(struct seq_file *s, void *v)
{
	struct dw_hdmi *hdmi = s->private;
	u32 i = 0, j = 0, val = 0;

	seq_puts(s, "\n>>>hdmi_ctl reg ");
	for (i = 0; i < 16; i++)
		seq_printf(s, " %2x", i);
	seq_puts(s, "\n---------------------------------------------------");

	for (i = 0; i < ARRAY_SIZE(hdmi_reg_table); i++) {
		for (j = hdmi_reg_table[i].reg_base;
		     j <= hdmi_reg_table[i].reg_end; j++) {
			val = hdmi_readb(hdmi, j);
			if ((j - hdmi_reg_table[i].reg_base) % 16 == 0)
				seq_printf(s, "\n>>>hdmi_ctl %04x:", j);
			seq_printf(s, " %02x", val);
		}
	}
	seq_puts(s, "\n---------------------------------------------------\n");

	return 0;
}

static int dw_hdmi_ctrl_open(struct inode *inode, struct file *file)
{
	return single_open(file, dw_hdmi_ctrl_show, inode->i_private);
}

static ssize_t
dw_hdmi_ctrl_write(struct file *file, const char __user *buf,
		   size_t count, loff_t *ppos)
{
	struct dw_hdmi *hdmi =
		((struct seq_file *)file->private_data)->private;
	u32 reg, val;
	char kbuf[25];

	if (hdmi->dev_type == RK3228_HDMI)
		return -EFAULT;

	if (copy_from_user(kbuf, buf, count))
		return -EFAULT;
	if (sscanf(kbuf, "%x%x", &reg, &val) == -1)
		return -EFAULT;
	if ((reg < 0) || (reg > HDMI_I2CM_FS_SCL_LCNT_0_ADDR)) {
		dev_err(hdmi->dev, "it is no a hdmi register\n");
		return count;
	}
	dev_info(hdmi->dev, "/**********hdmi register config******/");
	dev_info(hdmi->dev, "\n reg=%x val=%x\n", reg, val);
	hdmi_writeb(hdmi, val, reg);
	return count;
}

static const struct file_operations dw_hdmi_ctrl_fops = {
	.owner = THIS_MODULE,
	.open = dw_hdmi_ctrl_open,
	.read = seq_read,
	.write = dw_hdmi_ctrl_write,
	.llseek = seq_lseek,
	.release = single_release,
};

static int dw_hdmi_phy_show(struct seq_file *s, void *v)
{
	struct dw_hdmi *hdmi = s->private;
	u32 i, val;

	seq_puts(s, "\n>>>hdmi_phy reg\n");
	for (i = 0; i < 0x28; i++) {
		val = hdmi_phy_i2c_read(hdmi, i);
		seq_printf(s, "regs %02x val %04x\n", i, val);
	}
	return 0;
}

static int dw_hdmi_phy_open(struct inode *inode, struct file *file)
{
	return single_open(file, dw_hdmi_phy_show, inode->i_private);
}

static ssize_t
dw_hdmi_phy_write(struct file *file, const char __user *buf,
		  size_t count, loff_t *ppos)
{
	struct dw_hdmi *hdmi =
		((struct seq_file *)file->private_data)->private;
	u32 reg, val;
	char kbuf[25];

	if (copy_from_user(kbuf, buf, count))
		return -EFAULT;
	if (sscanf(kbuf, "%x%x", &reg, &val) == -1)
		return -EFAULT;
	if ((reg < 0) || (reg > 0x100)) {
		dev_err(hdmi->dev, "it is not a hdmi phy register\n");
		return count;
	}
	dev_info(hdmi->dev, "/*******hdmi phy register config******/");
	dev_info(hdmi->dev, "\n reg=%x val=%x\n", reg, val);
	dw_hdmi_phy_i2c_write(hdmi, val, reg);
	return count;
}

static const struct file_operations dw_hdmi_phy_fops = {
	.owner = THIS_MODULE,
	.open = dw_hdmi_phy_open,
	.read = seq_read,
	.write = dw_hdmi_phy_write,
	.llseek = seq_lseek,
	.release = single_release,
};

static void dw_hdmi_register_debugfs(struct device *dev, struct dw_hdmi *hdmi)
{
	hdmi->debugfs_dir = debugfs_create_dir("dw-hdmi", NULL);
	if (IS_ERR(hdmi->debugfs_dir)) {
		dev_err(dev, "failed to create debugfs dir!\n");
		return;
	}
	debugfs_create_file("ctrl", 0400, hdmi->debugfs_dir,
			    hdmi, &dw_hdmi_ctrl_fops);

	if (hdmi->dev_type != RK3228_HDMI &&
	    hdmi->dev_type != RK3328_HDMI)
		debugfs_create_file("phy", 0400, hdmi->debugfs_dir,
				    hdmi, &dw_hdmi_phy_fops);
}

static void dw_hdmi_register_hdcp(struct device *dev, struct dw_hdmi *hdmi,
				  u32 val, bool hdcp1x_enable)
{
	struct dw_hdcp hdmi_hdcp = {
		.hdmi = hdmi,
		.write = hdmi_writeb,
		.read = hdmi_readb,
		.regs = hdmi->regs,
		.reg_io_width = val,
		.enable = hdcp1x_enable,
	};
	struct platform_device_info hdcp_device_info = {
		.parent = dev,
		.id = PLATFORM_DEVID_AUTO,
		.res = NULL,
		.num_res = 0,
		.name = DW_HDCP_DRIVER_NAME,
		.data = &hdmi_hdcp,
		.size_data = sizeof(hdmi_hdcp),
		.dma_mask = DMA_BIT_MASK(32),
	};

	hdmi->hdcp_dev = platform_device_register_full(&hdcp_device_info);
	if (IS_ERR(hdmi->hdcp_dev))
		dev_err(dev, "failed to register hdcp!\n");
	else
		hdmi->hdcp = hdmi->hdcp_dev->dev.platform_data;
}

#if defined(CONFIG_PLAT_RK3399_ODROIDN1)
static int __init setup_vout_mode(char *str)
{
	if (str && strncmp("hdmi", str, 4) == 0)
		vout_mode = VOUT_MODE_HDMI;
	else if (str && strncmp("dvi", str, 3) == 0)
		vout_mode = VOUT_MODE_DVI;
	else
		vout_mode = VOUT_MODE_UNKNOWN;

	return 1;
}
__setup("vout=", setup_vout_mode);
#endif

int dw_hdmi_bind(struct device *dev, struct device *master,
		 void *data, struct drm_encoder *encoder,
		 struct resource *iores, int irq,
		 const struct dw_hdmi_plat_data *plat_data)
{
	struct drm_device *drm = data;
	struct device_node *np = dev->of_node;
	struct platform_device_info pdevinfo;
	struct device_node *ddc_node;
	struct dw_hdmi *hdmi;
	int ret;
	u8 prod_id0;
	u8 prod_id1;
	u32 val = 1;
	u8 config0;
	u8 config3;
	bool hdcp1x_enable = 0;

	hdmi = devm_kzalloc(dev, sizeof(*hdmi), GFP_KERNEL);
	if (!hdmi)
		return -ENOMEM;

	hdmi->connector.interlace_allowed = 1;
	hdmi->connector.stereo_allowed = 1;

	hdmi->plat_data = plat_data;
	hdmi->dev = dev;
	hdmi->dev_type = plat_data->dev_type;
	hdmi->sample_rate = 48000;
	hdmi->encoder = encoder;
	hdmi->disabled = true;
	hdmi->rxsense = true;
	hdmi->phy_mask = (u8)~(HDMI_PHY_HPD | HDMI_PHY_RX_SENSE);
	hdmi->irq = irq;

	mutex_init(&hdmi->mutex);
	mutex_init(&hdmi->audio_mutex);
	spin_lock_init(&hdmi->audio_lock);

	of_property_read_u32(np, "reg-io-width", &val);

	switch (val) {
	case 4:
		hdmi->write = dw_hdmi_writel;
		hdmi->read = dw_hdmi_readl;
		break;
	case 1:
		hdmi->write = dw_hdmi_writeb;
		hdmi->read = dw_hdmi_readb;
		break;
	default:
		dev_err(dev, "reg-io-width must be 1 or 4\n");
		return -EINVAL;
	}

	ddc_node = of_parse_phandle(np, "ddc-i2c-bus", 0);
	if (ddc_node) {
		hdmi->ddc = of_find_i2c_adapter_by_node(ddc_node);
		of_node_put(ddc_node);
		if (!hdmi->ddc) {
			dev_dbg(hdmi->dev, "failed to read ddc node\n");
			return -EPROBE_DEFER;
		}

	} else {
		dev_dbg(hdmi->dev, "no ddc property found\n");
	}

	/* If DDC bus is not specified, try to register HDMI I2C bus */
	if (!hdmi->ddc) {
		hdmi->ddc = dw_hdmi_i2c_adapter(hdmi);
		if (IS_ERR(hdmi->ddc))
			hdmi->ddc = NULL;
		/*
		 * Read high and low time from device tree. If not available use
		 * the default timing scl clock rate is about 99.6KHz.
		 */
		if (of_property_read_u32(np, "ddc-i2c-scl-high-time-ns",
					 &hdmi->i2c->scl_high_ns))
			hdmi->i2c->scl_high_ns = 4708;
		if (of_property_read_u32(np, "ddc-i2c-scl-low-time-ns",
					 &hdmi->i2c->scl_low_ns))
			hdmi->i2c->scl_low_ns = 4916;
	}

	hdmi->regs = devm_ioremap_resource(dev, iores);
	if (IS_ERR(hdmi->regs))
		return PTR_ERR(hdmi->regs);

	hdmi->isfr_clk = devm_clk_get(hdmi->dev, "isfr");
	if (IS_ERR(hdmi->isfr_clk)) {
		ret = PTR_ERR(hdmi->isfr_clk);
		dev_err(hdmi->dev, "Unable to get HDMI isfr clk: %d\n", ret);
		return ret;
	}

	ret = clk_prepare_enable(hdmi->isfr_clk);
	if (ret) {
		dev_err(hdmi->dev, "Cannot enable HDMI isfr clock: %d\n", ret);
		return ret;
	}

	hdmi->iahb_clk = devm_clk_get(hdmi->dev, "iahb");
	if (IS_ERR(hdmi->iahb_clk)) {
		ret = PTR_ERR(hdmi->iahb_clk);
		dev_err(hdmi->dev, "Unable to get HDMI iahb clk: %d\n", ret);
		goto err_isfr;
	}

	ret = clk_prepare_enable(hdmi->iahb_clk);
	if (ret) {
		dev_err(hdmi->dev, "Cannot enable HDMI iahb clock: %d\n", ret);
		goto err_isfr;
	}

	/* Product and revision IDs */
	hdmi->version = (hdmi_readb(hdmi, HDMI_DESIGN_ID) << 8)
		      | (hdmi_readb(hdmi, HDMI_REVISION_ID) << 0);
	prod_id0 = hdmi_readb(hdmi, HDMI_PRODUCT_ID0);
	prod_id1 = hdmi_readb(hdmi, HDMI_PRODUCT_ID1);

	if (prod_id0 != HDMI_PRODUCT_ID0_HDMI_TX ||
	    (prod_id1 & ~HDMI_PRODUCT_ID1_HDCP) != HDMI_PRODUCT_ID1_HDMI_TX) {
		dev_err(dev, "Unsupported HDMI controller (%04x:%02x:%02x)\n",
			hdmi->version, prod_id0, prod_id1);
		ret = -ENODEV;
		goto err_iahb;
	}

	ret = dw_hdmi_detect_phy(hdmi);
	if (ret < 0)
		goto err_iahb;

	dev_info(dev, "Detected HDMI TX controller v%x.%03x %s HDCP (%s)\n",
		 hdmi->version >> 12, hdmi->version & 0xfff,
		 prod_id1 & HDMI_PRODUCT_ID1_HDCP ? "with" : "without",
		 hdmi->phy.name);

	init_hpd_work(hdmi);
	initialize_hdmi_ih_mutes(hdmi);

	ret = devm_request_threaded_irq(dev, irq, dw_hdmi_hardirq,
					dw_hdmi_irq, IRQF_SHARED,
					dev_name(dev), hdmi);
	if (ret)
		goto err_iahb;

	/*
	 * To prevent overflows in HDMI_IH_FC_STAT2, set the clk regenerator
	 * N and cts values before enabling phy
	 */
	hdmi_init_clk_regenerator(hdmi);

	hdmi_writeb(hdmi, HDMI_PHY_I2CM_INT_ADDR_DONE_POL,
		    HDMI_PHY_I2CM_INT_ADDR);

	hdmi_writeb(hdmi, HDMI_PHY_I2CM_CTLINT_ADDR_NAC_POL |
		    HDMI_PHY_I2CM_CTLINT_ADDR_ARBITRATION_POL,
		    HDMI_PHY_I2CM_CTLINT_ADDR);

	/* Re-init HPD polarity */
	hdmi_writeb(hdmi, HDMI_PHY_HPD | HDMI_PHY_RX_SENSE, HDMI_PHY_POL0);

	/* Unmask HPD, clear transitory interrupts, then unmute */
	hdmi_writeb(hdmi, hdmi->phy_mask, HDMI_PHY_MASK0);

	if (hdmi->dev_type == RK3288_HDMI && hdmi->version > 0x200a)
		hdmi->connector.ycbcr_420_allowed = false;
	else
		hdmi->connector.ycbcr_420_allowed = true;

	ret = dw_hdmi_register(drm, hdmi);
	if (ret)
		goto err_iahb;

#ifdef CONFIG_SWITCH
	hdmi->switchdev.name = "hdmi";
	switch_dev_register(&hdmi->switchdev);
#endif

	hdmi_writeb(hdmi, ~(HDMI_IH_PHY_STAT0_HPD | HDMI_IH_PHY_STAT0_RX_SENSE),
		    HDMI_IH_MUTE_PHY_STAT0);

	/* Unmute I2CM interrupts and reset HDMI DDC I2C master controller */
	if (hdmi->i2c)
		dw_hdmi_i2c_init(hdmi);

	memset(&pdevinfo, 0, sizeof(pdevinfo));
	pdevinfo.parent = dev;
	pdevinfo.id = PLATFORM_DEVID_AUTO;

	config0 = hdmi_readb(hdmi, HDMI_CONFIG0_ID);
	config3 = hdmi_readb(hdmi, HDMI_CONFIG3_ID);

	if (config3 & HDMI_CONFIG3_AHBAUDDMA) {
		struct dw_hdmi_audio_data audio;

		audio.phys = iores->start;
		audio.base = hdmi->regs;
		audio.irq = irq;
		audio.hdmi = hdmi;
		audio.eld = hdmi->connector.eld;

		pdevinfo.name = "dw-hdmi-ahb-audio";
		pdevinfo.data = &audio;
		pdevinfo.size_data = sizeof(audio);
		pdevinfo.dma_mask = DMA_BIT_MASK(32);
		hdmi->audio = platform_device_register_full(&pdevinfo);
	} else if (config0 & HDMI_CONFIG0_I2S) {
		struct dw_hdmi_i2s_audio_data audio;

		audio.hdmi	= hdmi;
		audio.write	= hdmi_writeb;
		audio.read	= hdmi_readb;
		audio.mod	= hdmi_modb;

		pdevinfo.name = "dw-hdmi-i2s-audio";
		pdevinfo.data = &audio;
		pdevinfo.size_data = sizeof(audio);
		pdevinfo.dma_mask = DMA_BIT_MASK(32);
		hdmi->audio = platform_device_register_full(&pdevinfo);
	}

	dev_set_drvdata(dev, hdmi);

	dw_hdmi_register_debugfs(dev, hdmi);

	if (of_property_read_bool(np, "hdcp1x-enable"))
		hdcp1x_enable = 1;
	dw_hdmi_register_hdcp(dev, hdmi, val, hdcp1x_enable);

	return 0;

err_iahb:
	if (hdmi->i2c)
		i2c_del_adapter(&hdmi->i2c->adap);

	clk_disable_unprepare(hdmi->iahb_clk);
err_isfr:
	clk_disable_unprepare(hdmi->isfr_clk);

	return ret;
}
EXPORT_SYMBOL_GPL(dw_hdmi_bind);

void dw_hdmi_unbind(struct device *dev, struct device *master, void *data)
{
	struct dw_hdmi *hdmi = dev_get_drvdata(dev);

	if (hdmi->irq)
		disable_irq(hdmi->irq);

	cancel_delayed_work(&hdmi->work);
	flush_workqueue(hdmi->workqueue);
	destroy_workqueue(hdmi->workqueue);

	debugfs_remove_recursive(hdmi->debugfs_dir);

	if (hdmi->audio && !IS_ERR(hdmi->audio))
		platform_device_unregister(hdmi->audio);

	if (hdmi->hdcp_dev && !IS_ERR(hdmi->hdcp_dev))
		platform_device_unregister(hdmi->hdcp_dev);

	/* Disable all interrupts */
	hdmi_writeb(hdmi, ~0, HDMI_IH_MUTE_PHY_STAT0);

#ifdef CONFIG_SWITCH
	switch_dev_unregister(&hdmi->switchdev);
#endif
	hdmi->connector.funcs->destroy(&hdmi->connector);
	hdmi->encoder->funcs->destroy(hdmi->encoder);

	clk_disable_unprepare(hdmi->iahb_clk);
	clk_disable_unprepare(hdmi->isfr_clk);

	if (hdmi->i2c)
		i2c_del_adapter(&hdmi->i2c->adap);
	else
		i2c_put_adapter(hdmi->ddc);
}
EXPORT_SYMBOL_GPL(dw_hdmi_unbind);

static void dw_hdmi_reg_initial(struct dw_hdmi *hdmi)
{
	if (hdmi_readb(hdmi, HDMI_IH_MUTE)) {
		initialize_hdmi_ih_mutes(hdmi);
		hdmi_writeb(hdmi, HDMI_PHY_I2CM_INT_ADDR_DONE_POL,
			    HDMI_PHY_I2CM_INT_ADDR);

		hdmi_writeb(hdmi, HDMI_PHY_I2CM_CTLINT_ADDR_NAC_POL |
			    HDMI_PHY_I2CM_CTLINT_ADDR_ARBITRATION_POL,
			    HDMI_PHY_I2CM_CTLINT_ADDR);

		hdmi_writeb(hdmi, HDMI_PHY_HPD | HDMI_PHY_RX_SENSE,
			    HDMI_PHY_POL0);
		hdmi_writeb(hdmi, hdmi->phy_mask, HDMI_PHY_MASK0);
		hdmi_writeb(hdmi, ~(HDMI_IH_PHY_STAT0_HPD |
			    HDMI_IH_PHY_STAT0_RX_SENSE),
			    HDMI_IH_MUTE_PHY_STAT0);
	}
}

void dw_hdmi_suspend(struct device *dev)
{
	struct dw_hdmi *hdmi = dev_get_drvdata(dev);

	mutex_lock(&hdmi->mutex);
	if (hdmi->irq)
		disable_irq(hdmi->irq);
	mutex_unlock(&hdmi->mutex);
}
EXPORT_SYMBOL_GPL(dw_hdmi_suspend);

void dw_hdmi_resume(struct device *dev)
{
	struct dw_hdmi *hdmi = dev_get_drvdata(dev);

	mutex_lock(&hdmi->mutex);
	dw_hdmi_reg_initial(hdmi);
	if (hdmi->i2c)
		dw_hdmi_i2c_init(hdmi);
	if (hdmi->irq)
		enable_irq(hdmi->irq);
	mutex_unlock(&hdmi->mutex);
}
EXPORT_SYMBOL_GPL(dw_hdmi_resume);

MODULE_AUTHOR("Sascha Hauer <s.hauer@pengutronix.de>");
MODULE_AUTHOR("Andy Yan <andy.yan@rock-chips.com>");
MODULE_AUTHOR("Yakir Yang <ykk@rock-chips.com>");
MODULE_AUTHOR("Vladimir Zapolskiy <vladimir_zapolskiy@mentor.com>");
MODULE_DESCRIPTION("DW HDMI transmitter driver");
MODULE_LICENSE("GPL");
MODULE_ALIAS("platform:dw-hdmi");<|MERGE_RESOLUTION|>--- conflicted
+++ resolved
@@ -45,14 +45,6 @@
 #define HDMI_EDID_LEN		512
 #define DDC_SEGMENT_ADDR       0x30
 
-<<<<<<< HEAD
-#define RGB			0
-#define YCBCR444		1
-#define YCBCR422_16BITS		2
-#define YCBCR422_8BITS		3
-#define XVYCC444		4
-#define YCBCR420		5
-
 #if defined(CONFIG_PLAT_RK3399_ODROIDN1)
 #define VOUT_MODE_UNKNOWN	0x0
 #define VOUT_MODE_HDMI		0x1
@@ -61,8 +53,6 @@
 static int vout_mode;
 #endif
 
-=======
->>>>>>> 8fefd629
 enum hdmi_datamap {
 	RGB444_8B = 0x01,
 	RGB444_10B = 0x03,
