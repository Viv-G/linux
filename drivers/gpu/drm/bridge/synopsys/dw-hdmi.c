/*
 * DesignWare High-Definition Multimedia Interface (HDMI) driver
 *
 * Copyright (C) 2013-2015 Mentor Graphics Inc.
 * Copyright (C) 2011-2013 Freescale Semiconductor, Inc.
 * Copyright (C) 2010, Guennadi Liakhovetski <g.liakhovetski@gmx.de>
 *
 * This program is free software; you can redistribute it and/or modify
 * it under the terms of the GNU General Public License as published by
 * the Free Software Foundation; either version 2 of the License, or
 * (at your option) any later version.
 *
 */
#include <linux/module.h>
#include <linux/irq.h>
#include <linux/delay.h>
#include <linux/err.h>
#include <linux/extcon.h>
#include <linux/extcon-provider.h>
#include <linux/clk.h>
#include <linux/hdmi.h>
#include <linux/mutex.h>
#include <linux/of_device.h>
#include <linux/regmap.h>
#include <linux/spinlock.h>
#include <linux/pinctrl/consumer.h>

#include <drm/drm_of.h>
#include <drm/drmP.h>
#include <drm/drm_atomic.h>
#include <drm/drm_atomic_helper.h>
#include <drm/drm_crtc_helper.h>
#include <drm/drm_edid.h>
#include <drm/drm_encoder_slave.h>
#include <drm/drm_scdc_helper.h>
#include <drm/bridge/dw_hdmi.h>

#include <uapi/linux/media-bus-format.h>
#include <uapi/linux/videodev2.h>

#include "dw-hdmi.h"
#include "dw-hdmi-audio.h"
#include "dw-hdmi-cec.h"
#include "dw-hdmi-hdcp.h"

#include <media/cec-notifier.h>

#define DDC_CI_ADDR		0x37
#define DDC_SEGMENT_ADDR	0x30

#define HDMI_EDID_LEN		512

/* DW-HDMI Controller >= 0x200a are at least compliant with SCDC version 1 */
#define SCDC_MIN_SOURCE_VERSION	0x1

#define HDMI14_MAX_TMDSCLK	340000000

static const unsigned int dw_hdmi_cable[] = {
	EXTCON_DISP_HDMI,
	EXTCON_NONE,
};

enum hdmi_datamap {
	RGB444_8B = 0x01,
	RGB444_10B = 0x03,
	RGB444_12B = 0x05,
	RGB444_16B = 0x07,
	YCbCr444_8B = 0x09,
	YCbCr444_10B = 0x0B,
	YCbCr444_12B = 0x0D,
	YCbCr444_16B = 0x0F,
	YCbCr422_8B = 0x16,
	YCbCr422_10B = 0x14,
	YCbCr422_12B = 0x12,
};

/*
 * Unless otherwise noted, entries in this table are 100% optimization.
 * Values can be obtained from hdmi_compute_n() but that function is
 * slow so we pre-compute values we expect to see.
 *
 * All 32k and 48k values are expected to be the same (due to the way
 * the math works) for any rate that's an exact kHz.
 */
static const struct dw_hdmi_audio_tmds_n common_tmds_n_table[] = {
	{ .tmds = 25175000, .n_32k = 4096, .n_44k1 = 12854, .n_48k = 6144, },
	{ .tmds = 25200000, .n_32k = 4096, .n_44k1 = 5656, .n_48k = 6144, },
	{ .tmds = 27000000, .n_32k = 4096, .n_44k1 = 5488, .n_48k = 6144, },
	{ .tmds = 28320000, .n_32k = 4096, .n_44k1 = 5586, .n_48k = 6144, },
	{ .tmds = 30240000, .n_32k = 4096, .n_44k1 = 5642, .n_48k = 6144, },
	{ .tmds = 31500000, .n_32k = 4096, .n_44k1 = 5600, .n_48k = 6144, },
	{ .tmds = 32000000, .n_32k = 4096, .n_44k1 = 5733, .n_48k = 6144, },
	{ .tmds = 33750000, .n_32k = 4096, .n_44k1 = 6272, .n_48k = 6144, },
	{ .tmds = 36000000, .n_32k = 4096, .n_44k1 = 5684, .n_48k = 6144, },
	{ .tmds = 40000000, .n_32k = 4096, .n_44k1 = 5733, .n_48k = 6144, },
	{ .tmds = 49500000, .n_32k = 4096, .n_44k1 = 5488, .n_48k = 6144, },
	{ .tmds = 50000000, .n_32k = 4096, .n_44k1 = 5292, .n_48k = 6144, },
	{ .tmds = 54000000, .n_32k = 4096, .n_44k1 = 5684, .n_48k = 6144, },
	{ .tmds = 65000000, .n_32k = 4096, .n_44k1 = 7056, .n_48k = 6144, },
	{ .tmds = 68250000, .n_32k = 4096, .n_44k1 = 5376, .n_48k = 6144, },
	{ .tmds = 71000000, .n_32k = 4096, .n_44k1 = 7056, .n_48k = 6144, },
	{ .tmds = 72000000, .n_32k = 4096, .n_44k1 = 5635, .n_48k = 6144, },
	{ .tmds = 73250000, .n_32k = 4096, .n_44k1 = 14112, .n_48k = 6144, },
	{ .tmds = 74250000, .n_32k = 4096, .n_44k1 = 6272, .n_48k = 6144, },
	{ .tmds = 75000000, .n_32k = 4096, .n_44k1 = 5880, .n_48k = 6144, },
	{ .tmds = 78750000, .n_32k = 4096, .n_44k1 = 5600, .n_48k = 6144, },
	{ .tmds = 78800000, .n_32k = 4096, .n_44k1 = 5292, .n_48k = 6144, },
	{ .tmds = 79500000, .n_32k = 4096, .n_44k1 = 4704, .n_48k = 6144, },
	{ .tmds = 83500000, .n_32k = 4096, .n_44k1 = 7056, .n_48k = 6144, },
	{ .tmds = 85500000, .n_32k = 4096, .n_44k1 = 5488, .n_48k = 6144, },
	{ .tmds = 88750000, .n_32k = 4096, .n_44k1 = 14112, .n_48k = 6144, },
	{ .tmds = 97750000, .n_32k = 4096, .n_44k1 = 14112, .n_48k = 6144, },
	{ .tmds = 101000000, .n_32k = 4096, .n_44k1 = 7056, .n_48k = 6144, },
	{ .tmds = 106500000, .n_32k = 4096, .n_44k1 = 4704, .n_48k = 6144, },
	{ .tmds = 108000000, .n_32k = 4096, .n_44k1 = 5684, .n_48k = 6144, },
	{ .tmds = 115500000, .n_32k = 4096, .n_44k1 = 5712, .n_48k = 6144, },
	{ .tmds = 119000000, .n_32k = 4096, .n_44k1 = 5544, .n_48k = 6144, },
	{ .tmds = 135000000, .n_32k = 4096, .n_44k1 = 5488, .n_48k = 6144, },
	{ .tmds = 146250000, .n_32k = 4096, .n_44k1 = 6272, .n_48k = 6144, },
	{ .tmds = 148500000, .n_32k = 4096, .n_44k1 = 5488, .n_48k = 6144, },
	{ .tmds = 154000000, .n_32k = 4096, .n_44k1 = 5544, .n_48k = 6144, },
	{ .tmds = 162000000, .n_32k = 4096, .n_44k1 = 5684, .n_48k = 6144, },

	/* For 297 MHz+ HDMI spec have some other rule for setting N */
	{ .tmds = 297000000, .n_32k = 3073, .n_44k1 = 4704, .n_48k = 5120, },
	{ .tmds = 594000000, .n_32k = 3073, .n_44k1 = 9408, .n_48k = 10240, },

	/* End of table */
	{ .tmds = 0,         .n_32k = 0,    .n_44k1 = 0,    .n_48k = 0, },
};

static const u16 csc_coeff_default[3][4] = {
	{ 0x2000, 0x0000, 0x0000, 0x0000 },
	{ 0x0000, 0x2000, 0x0000, 0x0000 },
	{ 0x0000, 0x0000, 0x2000, 0x0000 }
};

static const u16 csc_coeff_rgb_out_eitu601[3][4] = {
	{ 0x2000, 0x6926, 0x74fd, 0x010e },
	{ 0x2000, 0x2cdd, 0x0000, 0x7e9a },
	{ 0x2000, 0x0000, 0x38b4, 0x7e3b }
};

static const u16 csc_coeff_rgb_out_eitu709[3][4] = {
	{ 0x2000, 0x7106, 0x7a02, 0x00a7 },
	{ 0x2000, 0x3264, 0x0000, 0x7e6d },
	{ 0x2000, 0x0000, 0x3b61, 0x7e25 }
};

static const u16 csc_coeff_rgb_in_eitu601[3][4] = {
	{ 0x2591, 0x1322, 0x074b, 0x0000 },
	{ 0x6535, 0x2000, 0x7acc, 0x0200 },
	{ 0x6acd, 0x7534, 0x2000, 0x0200 }
};

static const u16 csc_coeff_rgb_in_eitu709[3][4] = {
	{ 0x2dc5, 0x0d9b, 0x049e, 0x0000 },
	{ 0x62f0, 0x2000, 0x7d11, 0x0200 },
	{ 0x6756, 0x78ab, 0x2000, 0x0200 }
};

static const u16 csc_coeff_full_to_limited[3][4] = {
	{ 0x36f7, 0x0000, 0x0000, 0x0040 },
	{ 0x0000, 0x36f7, 0x0000, 0x0040 },
	{ 0x0000, 0x0000, 0x36f7, 0x0040 }
};

static const struct drm_display_mode dw_hdmi_default_modes[] = {
	/* 4 - 1280x720@60Hz 16:9 */
	{ DRM_MODE("1280x720", DRM_MODE_TYPE_DRIVER, 74250, 1280, 1390,
		   1430, 1650, 0, 720, 725, 730, 750, 0,
		   DRM_MODE_FLAG_PHSYNC | DRM_MODE_FLAG_PVSYNC),
	  .vrefresh = 60, .picture_aspect_ratio = HDMI_PICTURE_ASPECT_16_9, },
	/* 16 - 1920x1080@60Hz 16:9 */
	{ DRM_MODE("1920x1080", DRM_MODE_TYPE_DRIVER, 148500, 1920, 2008,
		   2052, 2200, 0, 1080, 1084, 1089, 1125, 0,
		   DRM_MODE_FLAG_PHSYNC | DRM_MODE_FLAG_PVSYNC),
	  .vrefresh = 60, .picture_aspect_ratio = HDMI_PICTURE_ASPECT_16_9, },
	/* 31 - 1920x1080@50Hz 16:9 */
	{ DRM_MODE("1920x1080", DRM_MODE_TYPE_DRIVER, 148500, 1920, 2448,
		   2492, 2640, 0, 1080, 1084, 1089, 1125, 0,
		   DRM_MODE_FLAG_PHSYNC | DRM_MODE_FLAG_PVSYNC),
	  .vrefresh = 50, .picture_aspect_ratio = HDMI_PICTURE_ASPECT_16_9, },
	/* 19 - 1280x720@50Hz 16:9 */
	{ DRM_MODE("1280x720", DRM_MODE_TYPE_DRIVER, 74250, 1280, 1720,
		   1760, 1980, 0, 720, 725, 730, 750, 0,
		   DRM_MODE_FLAG_PHSYNC | DRM_MODE_FLAG_PVSYNC),
	  .vrefresh = 50, .picture_aspect_ratio = HDMI_PICTURE_ASPECT_16_9, },
	/* 17 - 720x576@50Hz 4:3 */
	{ DRM_MODE("720x576", DRM_MODE_TYPE_DRIVER, 27000, 720, 732,
		   796, 864, 0, 576, 581, 586, 625, 0,
		   DRM_MODE_FLAG_NHSYNC | DRM_MODE_FLAG_NVSYNC),
	  .vrefresh = 50, .picture_aspect_ratio = HDMI_PICTURE_ASPECT_4_3, },
	/* 2 - 720x480@60Hz 4:3 */
	{ DRM_MODE("720x480", DRM_MODE_TYPE_DRIVER, 27000, 720, 736,
		   798, 858, 0, 480, 489, 495, 525, 0,
		   DRM_MODE_FLAG_NHSYNC | DRM_MODE_FLAG_NVSYNC),
	  .vrefresh = 60, .picture_aspect_ratio = HDMI_PICTURE_ASPECT_4_3, },
};

struct hdmi_vmode {
	bool mdataenablepolarity;

	unsigned int previous_pixelclock;
	unsigned int mpixelclock;
	unsigned int mpixelrepetitioninput;
	unsigned int mpixelrepetitionoutput;
	unsigned int previous_tmdsclock;
	unsigned int mtmdsclock;
};

struct hdmi_data_info {
	unsigned int enc_in_bus_format;
	unsigned int enc_out_bus_format;
	unsigned int enc_in_encoding;
	unsigned int enc_out_encoding;
	unsigned int quant_range;
	unsigned int pix_repet_factor;
	struct hdmi_vmode video_mode;
	bool update;
};

struct dw_hdmi_i2c {
	struct i2c_adapter	adap;

	struct mutex		lock;	/* used to serialize data transfers */
	struct completion	cmp;
	u8			stat;

	u8			slave_reg;
	bool			is_regaddr;
	bool			is_segment;

	unsigned int		scl_high_ns;
	unsigned int		scl_low_ns;
};

struct dw_hdmi_phy_data {
	enum dw_hdmi_phy_type type;
	const char *name;
	unsigned int gen;
	bool has_svsret;
	int (*configure)(struct dw_hdmi *hdmi,
			 const struct dw_hdmi_plat_data *pdata,
			 unsigned long mpixelclock);
};

struct dw_hdmi {
	struct drm_connector connector;
	struct drm_bridge bridge;
	struct platform_device *hdcp_dev;

	unsigned int version;

	struct platform_device *audio;
	struct platform_device *cec;
	struct device *dev;
	struct clk *isfr_clk;
	struct clk *iahb_clk;
	struct clk *cec_clk;
	struct dw_hdmi_i2c *i2c;

	struct hdmi_data_info hdmi_data;
	const struct dw_hdmi_plat_data *plat_data;
	struct dw_hdcp *hdcp;

	int vic;
	int irq;

	u8 edid[HDMI_EDID_LEN];

	struct {
		const struct dw_hdmi_phy_ops *ops;
		const char *name;
		void *data;
		bool enabled;
	} phy;

	struct drm_display_mode previous_mode;

	struct i2c_adapter *ddc;
	void __iomem *regs;
	bool sink_is_hdmi;
	bool sink_has_audio;
	bool hpd_state;

	struct delayed_work work;
	struct workqueue_struct *workqueue;

	struct mutex mutex;		/* for state below and previous_mode */
	enum drm_connector_force force;	/* mutex-protected force state */
	bool disabled;			/* DRM has disabled our bridge */
	bool bridge_is_on;		/* indicates the bridge is on */
	bool rxsense;			/* rxsense state */
	u8 phy_mask;			/* desired phy int mask settings */
	u8 mc_clkdis;			/* clock disable register */

	spinlock_t audio_lock;
	struct mutex audio_mutex;
	struct dentry *debugfs_dir;
	unsigned int sample_rate;
	unsigned int audio_cts;
	unsigned int audio_n;
	bool audio_enable;
	bool scramble_low_rates;

	struct extcon_dev *extcon;

	unsigned int reg_shift;
	struct regmap *regm;
	void (*enable_audio)(struct dw_hdmi *hdmi);
	void (*disable_audio)(struct dw_hdmi *hdmi);

	struct cec_notifier *cec_notifier;

	bool initialized;		/* hdmi is enabled before bind */
};

#define HDMI_IH_PHY_STAT0_RX_SENSE \
	(HDMI_IH_PHY_STAT0_RX_SENSE0 | HDMI_IH_PHY_STAT0_RX_SENSE1 | \
	 HDMI_IH_PHY_STAT0_RX_SENSE2 | HDMI_IH_PHY_STAT0_RX_SENSE3)

#define HDMI_PHY_RX_SENSE \
	(HDMI_PHY_RX_SENSE0 | HDMI_PHY_RX_SENSE1 | \
	 HDMI_PHY_RX_SENSE2 | HDMI_PHY_RX_SENSE3)

static inline void hdmi_writeb(struct dw_hdmi *hdmi, u8 val, int offset)
{
	regmap_write(hdmi->regm, offset << hdmi->reg_shift, val);
}

static inline u8 hdmi_readb(struct dw_hdmi *hdmi, int offset)
{
	unsigned int val = 0;

	regmap_read(hdmi->regm, offset << hdmi->reg_shift, &val);

	return val;
}

static void hdmi_modb(struct dw_hdmi *hdmi, u8 data, u8 mask, unsigned reg)
{
	regmap_update_bits(hdmi->regm, reg << hdmi->reg_shift, mask, data);
}

static void hdmi_mask_writeb(struct dw_hdmi *hdmi, u8 data, unsigned int reg,
			     u8 shift, u8 mask)
{
	hdmi_modb(hdmi, data << shift, mask, reg);
}

static void repo_hpd_event(struct work_struct *p_work)
{
	struct dw_hdmi *hdmi = container_of(p_work, struct dw_hdmi, work.work);
	u8 phy_stat = hdmi_readb(hdmi, HDMI_PHY_STAT0);

	mutex_lock(&hdmi->mutex);
	if (!(phy_stat & HDMI_PHY_RX_SENSE))
		hdmi->rxsense = false;
	if (phy_stat & HDMI_PHY_HPD)
		hdmi->rxsense = true;
	mutex_unlock(&hdmi->mutex);

	if (hdmi->bridge.dev) {
		bool change;

		change = drm_helper_hpd_irq_event(hdmi->bridge.dev);

#ifdef CONFIG_CEC_NOTIFIER
		if (change)
			cec_notifier_repo_cec_hpd(hdmi->cec_notifier,
						  hdmi->hpd_state,
						  ktime_get());
#endif
	}

	extcon_set_state_sync(hdmi->extcon, EXTCON_DISP_HDMI, hdmi->hpd_state);
}

static bool check_hdmi_irq(struct dw_hdmi *hdmi, int intr_stat,
			   int phy_int_pol)
{
	int msecs;

	/* To determine whether interrupt type is HPD */
	if (!(intr_stat & HDMI_IH_PHY_STAT0_HPD))
		return false;

	if (phy_int_pol & HDMI_PHY_HPD) {
		dev_dbg(hdmi->dev, "dw hdmi plug in\n");
		msecs = 150;
		hdmi->hpd_state = true;
	} else {
		dev_dbg(hdmi->dev, "dw hdmi plug out\n");
		msecs = 20;
		hdmi->hpd_state = false;
	}
	mod_delayed_work(hdmi->workqueue, &hdmi->work, msecs_to_jiffies(msecs));

	return true;
}

static void init_hpd_work(struct dw_hdmi *hdmi)
{
	hdmi->workqueue = create_workqueue("hpd_queue");
	INIT_DELAYED_WORK(&hdmi->work, repo_hpd_event);
}

static void dw_hdmi_i2c_set_divs(struct dw_hdmi *hdmi)
{
	unsigned long clk_rate_khz;
	unsigned long low_ns, high_ns;
	unsigned long div_low, div_high;

	/* Standard-mode */
	if (hdmi->i2c->scl_high_ns < 4000)
		high_ns = 4708;
	else
		high_ns = hdmi->i2c->scl_high_ns;

	if (hdmi->i2c->scl_low_ns < 4700)
		low_ns = 4916;
	else
		low_ns = hdmi->i2c->scl_low_ns;

	/* Adjust to avoid overflow */
	clk_rate_khz = DIV_ROUND_UP(clk_get_rate(hdmi->isfr_clk), 1000);

	div_low = (clk_rate_khz * low_ns) / 1000000;
	if ((clk_rate_khz * low_ns) % 1000000)
		div_low++;

	div_high = (clk_rate_khz * high_ns) / 1000000;
	if ((clk_rate_khz * high_ns) % 1000000)
		div_high++;

	/* Maximum divider supported by hw is 0xffff */
	if (div_low > 0xffff)
		div_low = 0xffff;

	if (div_high > 0xffff)
		div_high = 0xffff;

	hdmi_writeb(hdmi, div_high & 0xff, HDMI_I2CM_SS_SCL_HCNT_0_ADDR);
	hdmi_writeb(hdmi, (div_high >> 8) & 0xff,
		    HDMI_I2CM_SS_SCL_HCNT_1_ADDR);
	hdmi_writeb(hdmi, div_low & 0xff, HDMI_I2CM_SS_SCL_LCNT_0_ADDR);
	hdmi_writeb(hdmi, (div_low >> 8) & 0xff,
		    HDMI_I2CM_SS_SCL_LCNT_1_ADDR);
}

static void dw_hdmi_i2c_init(struct dw_hdmi *hdmi)
{
	/* Software reset */
	hdmi_writeb(hdmi, 0x00, HDMI_I2CM_SOFTRSTZ);

	/* Set Standard Mode speed (determined to be 100KHz on iMX6) */
	hdmi_modb(hdmi, HDMI_I2CM_DIV_STD_MODE,
		  HDMI_I2CM_DIV_FAST_STD_MODE, HDMI_I2CM_DIV);

	/* Set done, not acknowledged and arbitration interrupt polarities */
	hdmi_writeb(hdmi, HDMI_I2CM_INT_DONE_POL, HDMI_I2CM_INT);
	hdmi_writeb(hdmi, HDMI_I2CM_CTLINT_NAC_POL | HDMI_I2CM_CTLINT_ARB_POL,
		    HDMI_I2CM_CTLINT);

	/* Clear DONE and ERROR interrupts */
	hdmi_writeb(hdmi, HDMI_IH_I2CM_STAT0_ERROR | HDMI_IH_I2CM_STAT0_DONE,
		    HDMI_IH_I2CM_STAT0);

	/* Mute DONE and ERROR interrupts */
	hdmi_writeb(hdmi, HDMI_IH_I2CM_STAT0_ERROR | HDMI_IH_I2CM_STAT0_DONE,
		    HDMI_IH_MUTE_I2CM_STAT0);

	/* set SDA high level holding time */
	hdmi_writeb(hdmi, 0x48, HDMI_I2CM_SDA_HOLD);

	dw_hdmi_i2c_set_divs(hdmi);
}

static int dw_hdmi_i2c_read(struct dw_hdmi *hdmi,
			    unsigned char *buf, unsigned int length)
{
	struct dw_hdmi_i2c *i2c = hdmi->i2c;
	int stat;

	if (!i2c->is_regaddr) {
		dev_dbg(hdmi->dev, "set read register address to 0\n");
		i2c->slave_reg = 0x00;
		i2c->is_regaddr = true;
	}

	while (length--) {
		reinit_completion(&i2c->cmp);

		hdmi_writeb(hdmi, i2c->slave_reg++, HDMI_I2CM_ADDRESS);
		if (i2c->is_segment)
			hdmi_writeb(hdmi, HDMI_I2CM_OPERATION_READ_EXT,
				    HDMI_I2CM_OPERATION);
		else
			hdmi_writeb(hdmi, HDMI_I2CM_OPERATION_READ,
				    HDMI_I2CM_OPERATION);

		stat = wait_for_completion_timeout(&i2c->cmp, HZ / 10);
		if (!stat)
			return -EAGAIN;

		/* Check for error condition on the bus */
		if (i2c->stat & HDMI_IH_I2CM_STAT0_ERROR)
			return -EIO;

		*buf++ = hdmi_readb(hdmi, HDMI_I2CM_DATAI);
	}
	i2c->is_segment = false;

	return 0;
}

static int dw_hdmi_i2c_write(struct dw_hdmi *hdmi,
			     unsigned char *buf, unsigned int length)
{
	struct dw_hdmi_i2c *i2c = hdmi->i2c;
	int stat;

	if (!i2c->is_regaddr) {
		/* Use the first write byte as register address */
		i2c->slave_reg = buf[0];
		length--;
		buf++;
		i2c->is_regaddr = true;
	}

	while (length--) {
		reinit_completion(&i2c->cmp);

		hdmi_writeb(hdmi, *buf++, HDMI_I2CM_DATAO);
		hdmi_writeb(hdmi, i2c->slave_reg++, HDMI_I2CM_ADDRESS);
		hdmi_writeb(hdmi, HDMI_I2CM_OPERATION_WRITE,
			    HDMI_I2CM_OPERATION);

		stat = wait_for_completion_timeout(&i2c->cmp, HZ / 10);
		if (!stat)
			return -EAGAIN;

		/* Check for error condition on the bus */
		if (i2c->stat & HDMI_IH_I2CM_STAT0_ERROR)
			return -EIO;
	}

	return 0;
}

static int dw_hdmi_i2c_xfer(struct i2c_adapter *adap,
			    struct i2c_msg *msgs, int num)
{
	struct dw_hdmi *hdmi = i2c_get_adapdata(adap);
	struct dw_hdmi_i2c *i2c = hdmi->i2c;
	u8 addr = msgs[0].addr;
	int i, ret = 0;

	if (addr == DDC_CI_ADDR)
		/*
		 * The internal I2C controller does not support the multi-byte
		 * read and write operations needed for DDC/CI.
		 * TOFIX: Blacklist the DDC/CI address until we filter out
		 * unsupported I2C operations.
		 */
		return -EOPNOTSUPP;

	dev_dbg(hdmi->dev, "xfer: num: %d, addr: %#x\n", num, addr);

	for (i = 0; i < num; i++) {
		if (msgs[i].len == 0) {
			dev_dbg(hdmi->dev,
				"unsupported transfer %d/%d, no data\n",
				i + 1, num);
			return -EOPNOTSUPP;
		}
	}

	mutex_lock(&i2c->lock);

	/* Unmute DONE and ERROR interrupts */
	hdmi_writeb(hdmi, 0x00, HDMI_IH_MUTE_I2CM_STAT0);

	/* Set slave device address taken from the first I2C message */
	if (addr == DDC_SEGMENT_ADDR && msgs[0].len == 1)
		addr = DDC_ADDR;
	hdmi_writeb(hdmi, addr, HDMI_I2CM_SLAVE);

	/* Set slave device register address on transfer */
	i2c->is_regaddr = false;

	/* Set segment pointer for I2C extended read mode operation */
	i2c->is_segment = false;

	for (i = 0; i < num; i++) {
		dev_dbg(hdmi->dev, "xfer: num: %d/%d, len: %d, flags: %#x\n",
			i + 1, num, msgs[i].len, msgs[i].flags);
		if (msgs[i].addr == DDC_SEGMENT_ADDR && msgs[i].len == 1) {
			i2c->is_segment = true;
			hdmi_writeb(hdmi, DDC_SEGMENT_ADDR, HDMI_I2CM_SEGADDR);
			hdmi_writeb(hdmi, *msgs[i].buf, HDMI_I2CM_SEGPTR);
		} else {
			if (msgs[i].flags & I2C_M_RD)
				ret = dw_hdmi_i2c_read(hdmi, msgs[i].buf,
						       msgs[i].len);
			else
				ret = dw_hdmi_i2c_write(hdmi, msgs[i].buf,
							msgs[i].len);
		}
		if (ret < 0)
			break;
	}

	if (!ret)
		ret = num;

	/* Mute DONE and ERROR interrupts */
	hdmi_writeb(hdmi, HDMI_IH_I2CM_STAT0_ERROR | HDMI_IH_I2CM_STAT0_DONE,
		    HDMI_IH_MUTE_I2CM_STAT0);

	mutex_unlock(&i2c->lock);

	return ret;
}

static u32 dw_hdmi_i2c_func(struct i2c_adapter *adapter)
{
	return I2C_FUNC_I2C | I2C_FUNC_SMBUS_EMUL;
}

static const struct i2c_algorithm dw_hdmi_algorithm = {
	.master_xfer	= dw_hdmi_i2c_xfer,
	.functionality	= dw_hdmi_i2c_func,
};

static struct i2c_adapter *dw_hdmi_i2c_adapter(struct dw_hdmi *hdmi)
{
	struct i2c_adapter *adap;
	struct dw_hdmi_i2c *i2c;
	int ret;

	i2c = devm_kzalloc(hdmi->dev, sizeof(*i2c), GFP_KERNEL);
	if (!i2c)
		return ERR_PTR(-ENOMEM);

	mutex_init(&i2c->lock);
	init_completion(&i2c->cmp);

	adap = &i2c->adap;
	adap->class = I2C_CLASS_DDC;
	adap->owner = THIS_MODULE;
	adap->dev.parent = hdmi->dev;
	adap->algo = &dw_hdmi_algorithm;
	strlcpy(adap->name, "DesignWare HDMI", sizeof(adap->name));
	i2c_set_adapdata(adap, hdmi);

	ret = i2c_add_adapter(adap);
	if (ret) {
		dev_warn(hdmi->dev, "cannot add %s I2C adapter\n", adap->name);
		devm_kfree(hdmi->dev, i2c);
		return ERR_PTR(ret);
	}

	hdmi->i2c = i2c;

	dev_info(hdmi->dev, "registered %s I2C bus driver\n", adap->name);

	return adap;
}

static void hdmi_set_cts_n(struct dw_hdmi *hdmi, unsigned int cts,
			   unsigned int n)
{
	/* Must be set/cleared first */
	hdmi_modb(hdmi, 0, HDMI_AUD_CTS3_CTS_MANUAL, HDMI_AUD_CTS3);

	/* nshift factor = 0 */
	hdmi_modb(hdmi, 0, HDMI_AUD_CTS3_N_SHIFT_MASK, HDMI_AUD_CTS3);

	hdmi_writeb(hdmi, ((cts >> 16) & HDMI_AUD_CTS3_AUDCTS19_16_MASK) |
		    HDMI_AUD_CTS3_CTS_MANUAL, HDMI_AUD_CTS3);
	hdmi_writeb(hdmi, (cts >> 8) & 0xff, HDMI_AUD_CTS2);
	hdmi_writeb(hdmi, cts & 0xff, HDMI_AUD_CTS1);

	hdmi_writeb(hdmi, (n >> 16) & 0x0f, HDMI_AUD_N3);
	hdmi_writeb(hdmi, (n >> 8) & 0xff, HDMI_AUD_N2);
	hdmi_writeb(hdmi, n & 0xff, HDMI_AUD_N1);
}

static int hdmi_match_tmds_n_table(struct dw_hdmi *hdmi,
				   unsigned long pixel_clk,
				   unsigned long freq)
{
	const struct dw_hdmi_plat_data *plat_data = hdmi->plat_data;
	const struct dw_hdmi_audio_tmds_n *tmds_n = NULL;
	int i;

	if (plat_data->tmds_n_table) {
		for (i = 0; plat_data->tmds_n_table[i].tmds != 0; i++) {
			if (pixel_clk == plat_data->tmds_n_table[i].tmds) {
				tmds_n = &plat_data->tmds_n_table[i];
				break;
			}
		}
	}

	if (tmds_n == NULL) {
		for (i = 0; common_tmds_n_table[i].tmds != 0; i++) {
			if (pixel_clk == common_tmds_n_table[i].tmds) {
				tmds_n = &common_tmds_n_table[i];
				break;
			}
		}
	}

	if (tmds_n == NULL)
		return -ENOENT;

	switch (freq) {
	case 32000:
		return tmds_n->n_32k;
	case 44100:
	case 88200:
	case 176400:
		return (freq / 44100) * tmds_n->n_44k1;
	case 48000:
	case 96000:
	case 192000:
		return (freq / 48000) * tmds_n->n_48k;
	default:
		return -ENOENT;
	}
}

static u64 hdmi_audio_math_diff(unsigned int freq, unsigned int n,
				unsigned int pixel_clk)
{
	u64 final, diff;
	u64 cts;

	final = (u64)pixel_clk * n;

	cts = final;
	do_div(cts, 128 * freq);

	diff = final - (u64)cts * (128 * freq);

	return diff;
}

static unsigned int hdmi_compute_n(struct dw_hdmi *hdmi,
				   unsigned long pixel_clk,
				   unsigned long freq)
{
	unsigned int min_n = DIV_ROUND_UP((128 * freq), 1500);
	unsigned int max_n = (128 * freq) / 300;
	unsigned int ideal_n = (128 * freq) / 1000;
	unsigned int best_n_distance = ideal_n;
	unsigned int best_n = 0;
	u64 best_diff = U64_MAX;
	int n;

	/* If the ideal N could satisfy the audio math, then just take it */
	if (hdmi_audio_math_diff(freq, ideal_n, pixel_clk) == 0)
		return ideal_n;

	for (n = min_n; n <= max_n; n++) {
		u64 diff = hdmi_audio_math_diff(freq, n, pixel_clk);

		if (diff < best_diff || (diff == best_diff &&
		    abs(n - ideal_n) < best_n_distance)) {
			best_n = n;
			best_diff = diff;
			best_n_distance = abs(best_n - ideal_n);
		}

		/*
		 * The best N already satisfy the audio math, and also be
		 * the closest value to ideal N, so just cut the loop.
		 */
		if ((best_diff == 0) && (abs(n - ideal_n) > best_n_distance))
			break;
	}

	return best_n;
}

static unsigned int hdmi_find_n(struct dw_hdmi *hdmi, unsigned long pixel_clk,
				unsigned long sample_rate)
{
	int n;

	n = hdmi_match_tmds_n_table(hdmi, pixel_clk, sample_rate);
	if (n > 0)
		return n;

	dev_warn(hdmi->dev, "Rate %lu missing; compute N dynamically\n",
		 pixel_clk);

	return hdmi_compute_n(hdmi, pixel_clk, sample_rate);
}

static void hdmi_set_clk_regenerator(struct dw_hdmi *hdmi,
	unsigned long pixel_clk, unsigned int sample_rate)
{
	unsigned long ftdms = pixel_clk;
	unsigned int n, cts;
	u64 tmp;

	n = hdmi_find_n(hdmi, pixel_clk, sample_rate);

	/*
	 * Compute the CTS value from the N value.  Note that CTS and N
	 * can be up to 20 bits in total, so we need 64-bit math.  Also
	 * note that our TDMS clock is not fully accurate; it is accurate
	 * to kHz.  This can introduce an unnecessary remainder in the
	 * calculation below, so we don't try to warn about that.
	 */
	tmp = (u64)ftdms * n;
	do_div(tmp, 128 * sample_rate);
	cts = tmp;

	dev_dbg(hdmi->dev, "%s: fs=%uHz ftdms=%lu.%03luMHz N=%d cts=%d\n",
		__func__, sample_rate, ftdms / 1000000, (ftdms / 1000) % 1000,
		n, cts);

	spin_lock_irq(&hdmi->audio_lock);
	hdmi->audio_n = n;
	hdmi->audio_cts = cts;
	hdmi_set_cts_n(hdmi, cts, hdmi->audio_enable ? n : 0);
	spin_unlock_irq(&hdmi->audio_lock);
}

static void hdmi_init_clk_regenerator(struct dw_hdmi *hdmi)
{
	mutex_lock(&hdmi->audio_mutex);
	hdmi_set_clk_regenerator(hdmi, 74250000, hdmi->sample_rate);
	mutex_unlock(&hdmi->audio_mutex);
}

static void hdmi_clk_regenerator_update_pixel_clock(struct dw_hdmi *hdmi)
{
	mutex_lock(&hdmi->audio_mutex);
	hdmi_set_clk_regenerator(hdmi, hdmi->hdmi_data.video_mode.mtmdsclock,
				 hdmi->sample_rate);
	mutex_unlock(&hdmi->audio_mutex);
}

void dw_hdmi_set_sample_rate(struct dw_hdmi *hdmi, unsigned int rate)
{
	mutex_lock(&hdmi->audio_mutex);
	hdmi->sample_rate = rate;
	hdmi_set_clk_regenerator(hdmi, hdmi->hdmi_data.video_mode.mtmdsclock,
				 hdmi->sample_rate);
	mutex_unlock(&hdmi->audio_mutex);
}
EXPORT_SYMBOL_GPL(dw_hdmi_set_sample_rate);

static void hdmi_enable_audio_clk(struct dw_hdmi *hdmi, bool enable)
{
	if (enable)
		hdmi->mc_clkdis &= ~HDMI_MC_CLKDIS_AUDCLK_DISABLE;
	else
		hdmi->mc_clkdis |= HDMI_MC_CLKDIS_AUDCLK_DISABLE;
	hdmi_writeb(hdmi, hdmi->mc_clkdis, HDMI_MC_CLKDIS);
}

static void dw_hdmi_ahb_audio_enable(struct dw_hdmi *hdmi)
{
	hdmi_set_cts_n(hdmi, hdmi->audio_cts, hdmi->audio_n);
}

static void dw_hdmi_ahb_audio_disable(struct dw_hdmi *hdmi)
{
	hdmi_set_cts_n(hdmi, hdmi->audio_cts, 0);
}

static void dw_hdmi_i2s_audio_enable(struct dw_hdmi *hdmi)
{
	hdmi_set_cts_n(hdmi, hdmi->audio_cts, hdmi->audio_n);
	hdmi_enable_audio_clk(hdmi, true);
}

static void dw_hdmi_i2s_audio_disable(struct dw_hdmi *hdmi)
{
	hdmi_enable_audio_clk(hdmi, false);
}

void dw_hdmi_audio_enable(struct dw_hdmi *hdmi)
{
	unsigned long flags;

	spin_lock_irqsave(&hdmi->audio_lock, flags);
	hdmi->audio_enable = true;
	if (hdmi->enable_audio)
		hdmi->enable_audio(hdmi);
	spin_unlock_irqrestore(&hdmi->audio_lock, flags);
}
EXPORT_SYMBOL_GPL(dw_hdmi_audio_enable);

void dw_hdmi_audio_disable(struct dw_hdmi *hdmi)
{
	unsigned long flags;

	spin_lock_irqsave(&hdmi->audio_lock, flags);
	hdmi->audio_enable = false;
	if (hdmi->disable_audio)
		hdmi->disable_audio(hdmi);
	spin_unlock_irqrestore(&hdmi->audio_lock, flags);
}
EXPORT_SYMBOL_GPL(dw_hdmi_audio_disable);

static bool hdmi_bus_fmt_is_rgb(unsigned int bus_format)
{
	switch (bus_format) {
	case MEDIA_BUS_FMT_RGB888_1X24:
	case MEDIA_BUS_FMT_RGB101010_1X30:
	case MEDIA_BUS_FMT_RGB121212_1X36:
	case MEDIA_BUS_FMT_RGB161616_1X48:
		return true;

	default:
		return false;
	}
}

static bool hdmi_bus_fmt_is_yuv444(unsigned int bus_format)
{
	switch (bus_format) {
	case MEDIA_BUS_FMT_YUV8_1X24:
	case MEDIA_BUS_FMT_YUV10_1X30:
	case MEDIA_BUS_FMT_YUV12_1X36:
	case MEDIA_BUS_FMT_YUV16_1X48:
		return true;

	default:
		return false;
	}
}

static bool hdmi_bus_fmt_is_yuv422(unsigned int bus_format)
{
	switch (bus_format) {
	case MEDIA_BUS_FMT_UYVY8_1X16:
	case MEDIA_BUS_FMT_UYVY10_1X20:
	case MEDIA_BUS_FMT_UYVY12_1X24:
		return true;

	default:
		return false;
	}
}

static bool hdmi_bus_fmt_is_yuv420(unsigned int bus_format)
{
	switch (bus_format) {
	case MEDIA_BUS_FMT_UYYVYY8_0_5X24:
	case MEDIA_BUS_FMT_UYYVYY10_0_5X30:
	case MEDIA_BUS_FMT_UYYVYY12_0_5X36:
	case MEDIA_BUS_FMT_UYYVYY16_0_5X48:
		return true;

	default:
		return false;
	}
}

static int hdmi_bus_fmt_color_depth(unsigned int bus_format)
{
	switch (bus_format) {
	case MEDIA_BUS_FMT_RGB888_1X24:
	case MEDIA_BUS_FMT_YUV8_1X24:
	case MEDIA_BUS_FMT_UYVY8_1X16:
	case MEDIA_BUS_FMT_UYYVYY8_0_5X24:
		return 8;

	case MEDIA_BUS_FMT_RGB101010_1X30:
	case MEDIA_BUS_FMT_YUV10_1X30:
	case MEDIA_BUS_FMT_UYVY10_1X20:
	case MEDIA_BUS_FMT_UYYVYY10_0_5X30:
		return 10;

	case MEDIA_BUS_FMT_RGB121212_1X36:
	case MEDIA_BUS_FMT_YUV12_1X36:
	case MEDIA_BUS_FMT_UYVY12_1X24:
	case MEDIA_BUS_FMT_UYYVYY12_0_5X36:
		return 12;

	case MEDIA_BUS_FMT_RGB161616_1X48:
	case MEDIA_BUS_FMT_YUV16_1X48:
	case MEDIA_BUS_FMT_UYYVYY16_0_5X48:
		return 16;

	default:
		return 0;
	}
}

/*
 * this submodule is responsible for the video data synchronization.
 * for example, for RGB 4:4:4 input, the data map is defined as
 *			pin{47~40} <==> R[7:0]
 *			pin{31~24} <==> G[7:0]
 *			pin{15~8}  <==> B[7:0]
 */
static void hdmi_video_sample(struct dw_hdmi *hdmi)
{
	int color_format = 0;
	u8 val;

	switch (hdmi->hdmi_data.enc_in_bus_format) {
	case MEDIA_BUS_FMT_RGB888_1X24:
		color_format = 0x01;
		break;
	case MEDIA_BUS_FMT_RGB101010_1X30:
		color_format = 0x03;
		break;
	case MEDIA_BUS_FMT_RGB121212_1X36:
		color_format = 0x05;
		break;
	case MEDIA_BUS_FMT_RGB161616_1X48:
		color_format = 0x07;
		break;

	case MEDIA_BUS_FMT_YUV8_1X24:
	case MEDIA_BUS_FMT_UYYVYY8_0_5X24:
		color_format = 0x09;
		break;
	case MEDIA_BUS_FMT_YUV10_1X30:
	case MEDIA_BUS_FMT_UYYVYY10_0_5X30:
		color_format = 0x0B;
		break;
	case MEDIA_BUS_FMT_YUV12_1X36:
	case MEDIA_BUS_FMT_UYYVYY12_0_5X36:
		color_format = 0x0D;
		break;
	case MEDIA_BUS_FMT_YUV16_1X48:
	case MEDIA_BUS_FMT_UYYVYY16_0_5X48:
		color_format = 0x0F;
		break;

	case MEDIA_BUS_FMT_UYVY8_1X16:
		color_format = 0x16;
		break;
	case MEDIA_BUS_FMT_UYVY10_1X20:
		color_format = 0x14;
		break;
	case MEDIA_BUS_FMT_UYVY12_1X24:
		color_format = 0x12;
		break;

	default:
		return;
	}

	val = HDMI_TX_INVID0_INTERNAL_DE_GENERATOR_DISABLE |
		((color_format << HDMI_TX_INVID0_VIDEO_MAPPING_OFFSET) &
		HDMI_TX_INVID0_VIDEO_MAPPING_MASK);
	hdmi_writeb(hdmi, val, HDMI_TX_INVID0);

	/* Enable TX stuffing: When DE is inactive, fix the output data to 0 */
	val = HDMI_TX_INSTUFFING_BDBDATA_STUFFING_ENABLE |
		HDMI_TX_INSTUFFING_RCRDATA_STUFFING_ENABLE |
		HDMI_TX_INSTUFFING_GYDATA_STUFFING_ENABLE;
	hdmi_writeb(hdmi, val, HDMI_TX_INSTUFFING);
	hdmi_writeb(hdmi, 0x0, HDMI_TX_GYDATA0);
	hdmi_writeb(hdmi, 0x0, HDMI_TX_GYDATA1);
	hdmi_writeb(hdmi, 0x0, HDMI_TX_RCRDATA0);
	hdmi_writeb(hdmi, 0x0, HDMI_TX_RCRDATA1);
	hdmi_writeb(hdmi, 0x0, HDMI_TX_BCBDATA0);
	hdmi_writeb(hdmi, 0x0, HDMI_TX_BCBDATA1);
}

static int is_color_space_conversion(struct dw_hdmi *hdmi)
{
	const struct drm_display_mode mode = hdmi->previous_mode;
	bool is_cea_default;

	is_cea_default = (drm_match_cea_mode(&mode) > 1) &&
			 (hdmi->hdmi_data.quant_range ==
			  HDMI_QUANTIZATION_RANGE_DEFAULT);

	/*
	 * When output is rgb limited range or default range with
	 * cea mode, csc should be enabled.
	 */
	if (hdmi->hdmi_data.enc_in_bus_format !=
	    hdmi->hdmi_data.enc_out_bus_format ||
	    ((hdmi->hdmi_data.quant_range == HDMI_QUANTIZATION_RANGE_LIMITED ||
	      is_cea_default) &&
	     hdmi_bus_fmt_is_rgb(hdmi->hdmi_data.enc_in_bus_format)))
		return 1;

	return 0;
}

static int is_color_space_decimation(struct dw_hdmi *hdmi)
{
	if (!hdmi_bus_fmt_is_yuv422(hdmi->hdmi_data.enc_out_bus_format))
		return 0;

	if (hdmi_bus_fmt_is_rgb(hdmi->hdmi_data.enc_in_bus_format) ||
	    hdmi_bus_fmt_is_yuv444(hdmi->hdmi_data.enc_in_bus_format))
		return 1;

	return 0;
}

static int is_color_space_interpolation(struct dw_hdmi *hdmi)
{
	if (!hdmi_bus_fmt_is_yuv422(hdmi->hdmi_data.enc_in_bus_format))
		return 0;

	if (hdmi_bus_fmt_is_rgb(hdmi->hdmi_data.enc_out_bus_format) ||
	    hdmi_bus_fmt_is_yuv444(hdmi->hdmi_data.enc_out_bus_format))
		return 1;

	return 0;
}

static void dw_hdmi_update_csc_coeffs(struct dw_hdmi *hdmi)
{
	const u16 (*csc_coeff)[3][4] = &csc_coeff_default;
	unsigned i;
	u32 csc_scale = 1;
	int enc_out_rgb, enc_in_rgb;

	enc_out_rgb = hdmi_bus_fmt_is_rgb(hdmi->hdmi_data.enc_out_bus_format);
	enc_in_rgb = hdmi_bus_fmt_is_rgb(hdmi->hdmi_data.enc_in_bus_format);

	if (is_color_space_conversion(hdmi)) {
		if (enc_out_rgb && enc_in_rgb) {
			csc_coeff = &csc_coeff_full_to_limited;
			csc_scale = 0;
		} else if (enc_out_rgb) {
			if (hdmi->hdmi_data.enc_out_encoding ==
						V4L2_YCBCR_ENC_601)
				csc_coeff = &csc_coeff_rgb_out_eitu601;
			else
				csc_coeff = &csc_coeff_rgb_out_eitu709;
		} else if (enc_in_rgb) {
			if (hdmi->hdmi_data.enc_out_encoding ==
						V4L2_YCBCR_ENC_601)
				csc_coeff = &csc_coeff_rgb_in_eitu601;
			else
				csc_coeff = &csc_coeff_rgb_in_eitu709;
			csc_scale = 0;
		}
	}

	/* The CSC registers are sequential, alternating MSB then LSB */
	for (i = 0; i < ARRAY_SIZE(csc_coeff_default[0]); i++) {
		u16 coeff_a = (*csc_coeff)[0][i];
		u16 coeff_b = (*csc_coeff)[1][i];
		u16 coeff_c = (*csc_coeff)[2][i];

		hdmi_writeb(hdmi, coeff_a & 0xff, HDMI_CSC_COEF_A1_LSB + i * 2);
		hdmi_writeb(hdmi, coeff_a >> 8, HDMI_CSC_COEF_A1_MSB + i * 2);
		hdmi_writeb(hdmi, coeff_b & 0xff, HDMI_CSC_COEF_B1_LSB + i * 2);
		hdmi_writeb(hdmi, coeff_b >> 8, HDMI_CSC_COEF_B1_MSB + i * 2);
		hdmi_writeb(hdmi, coeff_c & 0xff, HDMI_CSC_COEF_C1_LSB + i * 2);
		hdmi_writeb(hdmi, coeff_c >> 8, HDMI_CSC_COEF_C1_MSB + i * 2);
	}

	hdmi_modb(hdmi, csc_scale, HDMI_CSC_SCALE_CSCSCALE_MASK,
		  HDMI_CSC_SCALE);
}

static void hdmi_video_csc(struct dw_hdmi *hdmi)
{
	int color_depth = 0;
	int interpolation = HDMI_CSC_CFG_INTMODE_DISABLE;
	int decimation = 0;

	/* YCC422 interpolation to 444 mode */
	if (is_color_space_interpolation(hdmi))
		interpolation = HDMI_CSC_CFG_INTMODE_CHROMA_INT_FORMULA1;
	else if (is_color_space_decimation(hdmi))
		decimation = HDMI_CSC_CFG_DECMODE_CHROMA_INT_FORMULA1;

	switch (hdmi_bus_fmt_color_depth(hdmi->hdmi_data.enc_out_bus_format)) {
	case 8:
		color_depth = HDMI_CSC_SCALE_CSC_COLORDE_PTH_24BPP;
		break;
	case 10:
		color_depth = HDMI_CSC_SCALE_CSC_COLORDE_PTH_30BPP;
		break;
	case 12:
		color_depth = HDMI_CSC_SCALE_CSC_COLORDE_PTH_36BPP;
		break;
	case 16:
		color_depth = HDMI_CSC_SCALE_CSC_COLORDE_PTH_48BPP;
		break;

	default:
		return;
	}

	/* Configure the CSC registers */
	hdmi_writeb(hdmi, interpolation | decimation, HDMI_CSC_CFG);
	hdmi_modb(hdmi, color_depth, HDMI_CSC_SCALE_CSC_COLORDE_PTH_MASK,
		  HDMI_CSC_SCALE);

	dw_hdmi_update_csc_coeffs(hdmi);
}

/*
 * HDMI video packetizer is used to packetize the data.
 * for example, if input is YCC422 mode or repeater is used,
 * data should be repacked this module can be bypassed.
 */
static void hdmi_video_packetize(struct dw_hdmi *hdmi)
{
	unsigned int color_depth = 0;
	unsigned int remap_size = HDMI_VP_REMAP_YCC422_16bit;
	unsigned int output_select = HDMI_VP_CONF_OUTPUT_SELECTOR_PP;
	struct hdmi_data_info *hdmi_data = &hdmi->hdmi_data;
	u8 val, vp_conf;

	if (hdmi_bus_fmt_is_rgb(hdmi->hdmi_data.enc_out_bus_format) ||
	    hdmi_bus_fmt_is_yuv444(hdmi->hdmi_data.enc_out_bus_format) ||
	    hdmi_bus_fmt_is_yuv420(hdmi->hdmi_data.enc_out_bus_format)) {
		switch (hdmi_bus_fmt_color_depth(
					hdmi->hdmi_data.enc_out_bus_format)) {
		case 8:
			color_depth = 0;
			output_select = HDMI_VP_CONF_OUTPUT_SELECTOR_BYPASS;
			break;
		case 10:
			color_depth = 5;
			break;
		case 12:
			color_depth = 6;
			break;
		case 16:
			color_depth = 7;
			break;
		default:
			output_select = HDMI_VP_CONF_OUTPUT_SELECTOR_BYPASS;
		}
	} else if (hdmi_bus_fmt_is_yuv422(hdmi->hdmi_data.enc_out_bus_format)) {
		switch (hdmi_bus_fmt_color_depth(
					hdmi->hdmi_data.enc_out_bus_format)) {
		case 0:
		case 8:
			remap_size = HDMI_VP_REMAP_YCC422_16bit;
			break;
		case 10:
			remap_size = HDMI_VP_REMAP_YCC422_20bit;
			break;
		case 12:
			remap_size = HDMI_VP_REMAP_YCC422_24bit;
			break;

		default:
			return;
		}
		output_select = HDMI_VP_CONF_OUTPUT_SELECTOR_YCC422;
	} else {
		return;
	}

	/* set the packetizer registers */
	val = (color_depth << HDMI_VP_PR_CD_COLOR_DEPTH_OFFSET) &
	      HDMI_VP_PR_CD_COLOR_DEPTH_MASK;
	hdmi_writeb(hdmi, val, HDMI_VP_PR_CD);

	hdmi_modb(hdmi, HDMI_VP_STUFF_PR_STUFFING_STUFFING_MODE,
		  HDMI_VP_STUFF_PR_STUFFING_MASK, HDMI_VP_STUFF);

	/* Data from pixel repeater block */
	if (hdmi_data->pix_repet_factor > 0) {
		vp_conf = HDMI_VP_CONF_PR_EN_ENABLE |
			  HDMI_VP_CONF_BYPASS_SELECT_PIX_REPEATER;
	} else { /* data from packetizer block */
		vp_conf = HDMI_VP_CONF_PR_EN_DISABLE |
			  HDMI_VP_CONF_BYPASS_SELECT_VID_PACKETIZER;
	}

	hdmi_modb(hdmi, vp_conf,
		  HDMI_VP_CONF_PR_EN_MASK |
		  HDMI_VP_CONF_BYPASS_SELECT_MASK, HDMI_VP_CONF);

	if ((color_depth == 5 && hdmi->previous_mode.htotal % 4) ||
	    (color_depth == 6 && hdmi->previous_mode.htotal % 2))
		hdmi_modb(hdmi, 0, HDMI_VP_STUFF_IDEFAULT_PHASE_MASK,
			  HDMI_VP_STUFF);
	else
		hdmi_modb(hdmi, 1 << HDMI_VP_STUFF_IDEFAULT_PHASE_OFFSET,
			HDMI_VP_STUFF_IDEFAULT_PHASE_MASK, HDMI_VP_STUFF);

	hdmi_writeb(hdmi, remap_size, HDMI_VP_REMAP);

	if (output_select == HDMI_VP_CONF_OUTPUT_SELECTOR_PP) {
		vp_conf = HDMI_VP_CONF_BYPASS_EN_DISABLE |
			  HDMI_VP_CONF_PP_EN_ENABLE |
			  HDMI_VP_CONF_YCC422_EN_DISABLE;
	} else if (output_select == HDMI_VP_CONF_OUTPUT_SELECTOR_YCC422) {
		vp_conf = HDMI_VP_CONF_BYPASS_EN_DISABLE |
			  HDMI_VP_CONF_PP_EN_DISABLE |
			  HDMI_VP_CONF_YCC422_EN_ENABLE;
	} else if (output_select == HDMI_VP_CONF_OUTPUT_SELECTOR_BYPASS) {
		vp_conf = HDMI_VP_CONF_BYPASS_EN_ENABLE |
			  HDMI_VP_CONF_PP_EN_DISABLE |
			  HDMI_VP_CONF_YCC422_EN_DISABLE;
	} else {
		return;
	}

	hdmi_modb(hdmi, vp_conf,
		  HDMI_VP_CONF_BYPASS_EN_MASK | HDMI_VP_CONF_PP_EN_ENMASK |
		  HDMI_VP_CONF_YCC422_EN_MASK, HDMI_VP_CONF);

	hdmi_modb(hdmi, HDMI_VP_STUFF_PP_STUFFING_STUFFING_MODE |
			HDMI_VP_STUFF_YCC422_STUFFING_STUFFING_MODE,
		  HDMI_VP_STUFF_PP_STUFFING_MASK |
		  HDMI_VP_STUFF_YCC422_STUFFING_MASK, HDMI_VP_STUFF);

	hdmi_modb(hdmi, output_select, HDMI_VP_CONF_OUTPUT_SELECTOR_MASK,
		  HDMI_VP_CONF);
}

/* -----------------------------------------------------------------------------
 * Synopsys PHY Handling
 */

static inline void hdmi_phy_test_clear(struct dw_hdmi *hdmi,
				       unsigned char bit)
{
	hdmi_modb(hdmi, bit << HDMI_PHY_TST0_TSTCLR_OFFSET,
		  HDMI_PHY_TST0_TSTCLR_MASK, HDMI_PHY_TST0);
}

static bool hdmi_phy_wait_i2c_done(struct dw_hdmi *hdmi, int msec)
{
	u32 val;

	while ((val = hdmi_readb(hdmi, HDMI_IH_I2CMPHY_STAT0) & 0x3) == 0) {
		if (msec-- == 0)
			return false;
		udelay(1000);
	}
	hdmi_writeb(hdmi, val, HDMI_IH_I2CMPHY_STAT0);

	return true;
}

void dw_hdmi_phy_i2c_write(struct dw_hdmi *hdmi, unsigned short data,
			   unsigned char addr)
{
	hdmi_writeb(hdmi, 0xFF, HDMI_IH_I2CMPHY_STAT0);
	hdmi_writeb(hdmi, addr, HDMI_PHY_I2CM_ADDRESS_ADDR);
	hdmi_writeb(hdmi, (unsigned char)(data >> 8),
		    HDMI_PHY_I2CM_DATAO_1_ADDR);
	hdmi_writeb(hdmi, (unsigned char)(data >> 0),
		    HDMI_PHY_I2CM_DATAO_0_ADDR);
	hdmi_writeb(hdmi, HDMI_PHY_I2CM_OPERATION_ADDR_WRITE,
		    HDMI_PHY_I2CM_OPERATION_ADDR);
	hdmi_phy_wait_i2c_done(hdmi, 1000);
}
EXPORT_SYMBOL_GPL(dw_hdmi_phy_i2c_write);

static int hdmi_phy_i2c_read(struct dw_hdmi *hdmi, unsigned char addr)
{
	int val;

	hdmi_writeb(hdmi, 0xFF, HDMI_IH_I2CMPHY_STAT0);
	hdmi_writeb(hdmi, addr, HDMI_PHY_I2CM_ADDRESS_ADDR);
	hdmi_writeb(hdmi, 0, HDMI_PHY_I2CM_DATAI_1_ADDR);
	hdmi_writeb(hdmi, 0, HDMI_PHY_I2CM_DATAI_0_ADDR);
	hdmi_writeb(hdmi, HDMI_PHY_I2CM_OPERATION_ADDR_READ,
		    HDMI_PHY_I2CM_OPERATION_ADDR);
	hdmi_phy_wait_i2c_done(hdmi, 1000);
	val = hdmi_readb(hdmi, HDMI_PHY_I2CM_DATAI_1_ADDR);
	val = (val & 0xff) << 8;
	val += hdmi_readb(hdmi, HDMI_PHY_I2CM_DATAI_0_ADDR) & 0xff;
	return val;
}

/* Filter out invalid setups to avoid configuring SCDC and scrambling */
static bool dw_hdmi_support_scdc(struct dw_hdmi *hdmi)
{
	struct drm_display_info *display = &hdmi->connector.display_info;

	/* Completely disable SCDC support for older controllers */
	if (hdmi->version < 0x200a)
		return false;

	/* Disable if SCDC is not supported, or if an HF-VSDB block is absent */
	if (!display->hdmi.scdc.supported ||
	    !display->hdmi.scdc.scrambling.supported)
		return false;

	/*
	 * Disable if display only support low TMDS rates and scrambling
	 * for low rates is not supported either
	 */
	if (!display->hdmi.scdc.scrambling.low_rates &&
	    display->max_tmds_clock <= 340000)
		return false;

	return true;
}

/*
 * HDMI2.0 Specifies the following procedure for High TMDS Bit Rates:
 * - The Source shall suspend transmission of the TMDS clock and data
 * - The Source shall write to the TMDS_Bit_Clock_Ratio bit to change it
 * from a 0 to a 1 or from a 1 to a 0
 * - The Source shall allow a minimum of 1 ms and a maximum of 100 ms from
 * the time the TMDS_Bit_Clock_Ratio bit is written until resuming
 * transmission of TMDS clock and data
 *
 * To respect the 100ms maximum delay, the dw_hdmi_set_high_tmds_clock_ratio()
 * helper should called right before enabling the TMDS Clock and Data in
 * the PHY configuration callback.
 */
void dw_hdmi_set_high_tmds_clock_ratio(struct dw_hdmi *hdmi)
{
	unsigned long mtmdsclock = hdmi->hdmi_data.video_mode.mtmdsclock;

	/* Control for TMDS Bit Period/TMDS Clock-Period Ratio */
	if (dw_hdmi_support_scdc(hdmi)) {
		if (mtmdsclock > HDMI14_MAX_TMDSCLK)
			drm_scdc_set_high_tmds_clock_ratio(hdmi->ddc, 1);
		else
			drm_scdc_set_high_tmds_clock_ratio(hdmi->ddc, 0);
	}
}
EXPORT_SYMBOL_GPL(dw_hdmi_set_high_tmds_clock_ratio);

static void dw_hdmi_phy_enable_powerdown(struct dw_hdmi *hdmi, bool enable)
{
	hdmi_mask_writeb(hdmi, !enable, HDMI_PHY_CONF0,
			 HDMI_PHY_CONF0_PDZ_OFFSET,
			 HDMI_PHY_CONF0_PDZ_MASK);
}

static void dw_hdmi_phy_enable_tmds(struct dw_hdmi *hdmi, u8 enable)
{
	hdmi_mask_writeb(hdmi, enable, HDMI_PHY_CONF0,
			 HDMI_PHY_CONF0_ENTMDS_OFFSET,
			 HDMI_PHY_CONF0_ENTMDS_MASK);
}

static void dw_hdmi_phy_enable_svsret(struct dw_hdmi *hdmi, u8 enable)
{
	hdmi_mask_writeb(hdmi, enable, HDMI_PHY_CONF0,
			 HDMI_PHY_CONF0_SVSRET_OFFSET,
			 HDMI_PHY_CONF0_SVSRET_MASK);
}

void dw_hdmi_phy_gen2_pddq(struct dw_hdmi *hdmi, u8 enable)
{
	hdmi_mask_writeb(hdmi, enable, HDMI_PHY_CONF0,
			 HDMI_PHY_CONF0_GEN2_PDDQ_OFFSET,
			 HDMI_PHY_CONF0_GEN2_PDDQ_MASK);
}
EXPORT_SYMBOL_GPL(dw_hdmi_phy_gen2_pddq);

void dw_hdmi_phy_gen2_txpwron(struct dw_hdmi *hdmi, u8 enable)
{
	hdmi_mask_writeb(hdmi, enable, HDMI_PHY_CONF0,
			 HDMI_PHY_CONF0_GEN2_TXPWRON_OFFSET,
			 HDMI_PHY_CONF0_GEN2_TXPWRON_MASK);
}
EXPORT_SYMBOL_GPL(dw_hdmi_phy_gen2_txpwron);

static void dw_hdmi_phy_sel_data_en_pol(struct dw_hdmi *hdmi, u8 enable)
{
	hdmi_mask_writeb(hdmi, enable, HDMI_PHY_CONF0,
			 HDMI_PHY_CONF0_SELDATAENPOL_OFFSET,
			 HDMI_PHY_CONF0_SELDATAENPOL_MASK);
}

static void dw_hdmi_phy_sel_interface_control(struct dw_hdmi *hdmi, u8 enable)
{
	hdmi_mask_writeb(hdmi, enable, HDMI_PHY_CONF0,
			 HDMI_PHY_CONF0_SELDIPIF_OFFSET,
			 HDMI_PHY_CONF0_SELDIPIF_MASK);
}

void dw_hdmi_phy_reset(struct dw_hdmi *hdmi)
{
	/* PHY reset. The reset signal is active high on Gen2 PHYs. */
	hdmi_writeb(hdmi, HDMI_MC_PHYRSTZ_PHYRSTZ, HDMI_MC_PHYRSTZ);
	hdmi_writeb(hdmi, 0, HDMI_MC_PHYRSTZ);
}
EXPORT_SYMBOL_GPL(dw_hdmi_phy_reset);

void dw_hdmi_phy_i2c_set_addr(struct dw_hdmi *hdmi, u8 address)
{
	hdmi_phy_test_clear(hdmi, 1);
	hdmi_writeb(hdmi, address, HDMI_PHY_I2CM_SLAVE_ADDR);
	hdmi_phy_test_clear(hdmi, 0);
}
EXPORT_SYMBOL_GPL(dw_hdmi_phy_i2c_set_addr);

static void dw_hdmi_phy_power_off(struct dw_hdmi *hdmi)
{
	const struct dw_hdmi_phy_data *phy = hdmi->phy.data;
	unsigned int i;
	u16 val;

	if (phy->gen == 1) {
		dw_hdmi_phy_enable_tmds(hdmi, 0);
		dw_hdmi_phy_enable_powerdown(hdmi, true);
		return;
	}

	dw_hdmi_phy_gen2_txpwron(hdmi, 0);

	/*
	 * Wait for TX_PHY_LOCK to be deasserted to indicate that the PHY went
	 * to low power mode.
	 */
	for (i = 0; i < 5; ++i) {
		val = hdmi_readb(hdmi, HDMI_PHY_STAT0);
		if (!(val & HDMI_PHY_TX_PHY_LOCK))
			break;

		usleep_range(1000, 2000);
	}

	if (val & HDMI_PHY_TX_PHY_LOCK)
		dev_warn(hdmi->dev, "PHY failed to power down\n");
	else
		dev_dbg(hdmi->dev, "PHY powered down in %u iterations\n", i);

	dw_hdmi_phy_gen2_pddq(hdmi, 1);
}

static int dw_hdmi_phy_power_on(struct dw_hdmi *hdmi)
{
	const struct dw_hdmi_phy_data *phy = hdmi->phy.data;
	unsigned int i;
	u8 val;

	if (phy->gen == 1) {
		dw_hdmi_phy_enable_powerdown(hdmi, false);

		/* Toggle TMDS enable. */
		dw_hdmi_phy_enable_tmds(hdmi, 0);
		dw_hdmi_phy_enable_tmds(hdmi, 1);
		return 0;
	}

	dw_hdmi_phy_gen2_txpwron(hdmi, 1);
	dw_hdmi_phy_gen2_pddq(hdmi, 0);

	/* Wait for PHY PLL lock */
	for (i = 0; i < 5; ++i) {
		val = hdmi_readb(hdmi, HDMI_PHY_STAT0) & HDMI_PHY_TX_PHY_LOCK;
		if (val)
			break;

		usleep_range(1000, 2000);
	}

	if (!val) {
		dev_err(hdmi->dev, "PHY PLL failed to lock\n");
		return -ETIMEDOUT;
	}

	dev_dbg(hdmi->dev, "PHY PLL locked %u iterations\n", i);
	return 0;
}

/*
 * PHY configuration function for the DWC HDMI 3D TX PHY. Based on the available
 * information the DWC MHL PHY has the same register layout and is thus also
 * supported by this function.
 */
static int hdmi_phy_configure_dwc_hdmi_3d_tx(struct dw_hdmi *hdmi,
		const struct dw_hdmi_plat_data *pdata,
		unsigned long mpixelclock)
{
	const struct dw_hdmi_mpll_config *mpll_config = pdata->mpll_cfg;
	const struct dw_hdmi_curr_ctrl *curr_ctrl = pdata->cur_ctr;
	const struct dw_hdmi_phy_config *phy_config = pdata->phy_config;
	unsigned int tmdsclock = hdmi->hdmi_data.video_mode.mtmdsclock;
	unsigned int depth =
		hdmi_bus_fmt_color_depth(hdmi->hdmi_data.enc_out_bus_format);

	if (hdmi_bus_fmt_is_yuv420(hdmi->hdmi_data.enc_out_bus_format) &&
	    pdata->mpll_cfg_420)
		mpll_config = pdata->mpll_cfg_420;

	/* TOFIX Will need 420 specific PHY configuration tables */

	/* PLL/MPLL Cfg - always match on final entry */
	for (; mpll_config->mpixelclock != ~0UL; mpll_config++)
		if (mpixelclock <= mpll_config->mpixelclock)
			break;

	for (; curr_ctrl->mpixelclock != ~0UL; curr_ctrl++)
		if (tmdsclock <= curr_ctrl->mpixelclock)
			break;

	for (; phy_config->mpixelclock != ~0UL; phy_config++)
		if (tmdsclock <= phy_config->mpixelclock)
			break;

	if (mpll_config->mpixelclock == ~0UL ||
	    curr_ctrl->mpixelclock == ~0UL ||
	    phy_config->mpixelclock == ~0UL)
		return -EINVAL;

	if (!hdmi_bus_fmt_is_yuv422(hdmi->hdmi_data.enc_out_bus_format))
		depth = fls(depth - 8);
	else
		depth = 0;
	if (depth)
		depth--;

	dw_hdmi_phy_i2c_write(hdmi, mpll_config->res[depth].cpce,
			      HDMI_3D_TX_PHY_CPCE_CTRL);
	dw_hdmi_phy_i2c_write(hdmi, mpll_config->res[depth].gmp,
			      HDMI_3D_TX_PHY_GMPCTRL);
	dw_hdmi_phy_i2c_write(hdmi, curr_ctrl->curr[depth],
			      HDMI_3D_TX_PHY_CURRCTRL);

	dw_hdmi_phy_i2c_write(hdmi, 0, HDMI_3D_TX_PHY_PLLPHBYCTRL);
	dw_hdmi_phy_i2c_write(hdmi, HDMI_3D_TX_PHY_MSM_CTRL_CKO_SEL_FB_CLK,
			      HDMI_3D_TX_PHY_MSM_CTRL);

	dw_hdmi_phy_i2c_write(hdmi, phy_config->term, HDMI_3D_TX_PHY_TXTERM);
	dw_hdmi_phy_i2c_write(hdmi, phy_config->sym_ctr,
			      HDMI_3D_TX_PHY_CKSYMTXCTRL);
	dw_hdmi_phy_i2c_write(hdmi, phy_config->vlev_ctr,
			      HDMI_3D_TX_PHY_VLEVCTRL);

	/* Override and disable clock termination. */
	dw_hdmi_phy_i2c_write(hdmi, HDMI_3D_TX_PHY_CKCALCTRL_OVERRIDE,
			      HDMI_3D_TX_PHY_CKCALCTRL);

	return 0;
}

static int hdmi_phy_configure(struct dw_hdmi *hdmi)
{
	const struct dw_hdmi_phy_data *phy = hdmi->phy.data;
	const struct dw_hdmi_plat_data *pdata = hdmi->plat_data;
	unsigned long mpixelclock = hdmi->hdmi_data.video_mode.mpixelclock;
	unsigned long mtmdsclock = hdmi->hdmi_data.video_mode.mtmdsclock;
	int ret;

	dw_hdmi_phy_power_off(hdmi);

	dw_hdmi_set_high_tmds_clock_ratio(hdmi);

	/* Leave low power consumption mode by asserting SVSRET. */
	if (phy->has_svsret)
		dw_hdmi_phy_enable_svsret(hdmi, 1);

	dw_hdmi_phy_reset(hdmi);

	hdmi_writeb(hdmi, HDMI_MC_HEACPHY_RST_ASSERT, HDMI_MC_HEACPHY_RST);

	dw_hdmi_phy_i2c_set_addr(hdmi, HDMI_PHY_I2CM_SLAVE_ADDR_PHY_GEN2);

	/* Write to the PHY as configured by the platform */
	if (pdata->configure_phy)
		ret = pdata->configure_phy(hdmi, pdata, mpixelclock);
	else
		ret = phy->configure(hdmi, pdata, mpixelclock);
	if (ret) {
		dev_err(hdmi->dev, "PHY configuration failed (clock %lu)\n",
			mpixelclock);
		return ret;
	}

	/* Wait for resuming transmission of TMDS clock and data */
	if (mtmdsclock > HDMI14_MAX_TMDSCLK)
		msleep(100);

	return dw_hdmi_phy_power_on(hdmi);
}

static int dw_hdmi_phy_init(struct dw_hdmi *hdmi, void *data,
			    struct drm_display_mode *mode)
{
	int i, ret;

	/* HDMI Phy spec says to do the phy initialization sequence twice */
	for (i = 0; i < 2; i++) {
		dw_hdmi_phy_sel_data_en_pol(hdmi, 1);
		dw_hdmi_phy_sel_interface_control(hdmi, 0);

		ret = hdmi_phy_configure(hdmi);
		if (ret)
			return ret;
	}

	return 0;
}

static void dw_hdmi_phy_disable(struct dw_hdmi *hdmi, void *data)
{
	dw_hdmi_phy_power_off(hdmi);
}

enum drm_connector_status dw_hdmi_phy_read_hpd(struct dw_hdmi *hdmi,
					       void *data)
{
	return hdmi_readb(hdmi, HDMI_PHY_STAT0) & HDMI_PHY_HPD ?
		connector_status_connected : connector_status_disconnected;
}
EXPORT_SYMBOL_GPL(dw_hdmi_phy_read_hpd);

void dw_hdmi_phy_update_hpd(struct dw_hdmi *hdmi, void *data,
			    bool force, bool disabled, bool rxsense)
{
	u8 old_mask = hdmi->phy_mask;

	if (force || disabled || !rxsense)
		hdmi->phy_mask |= HDMI_PHY_RX_SENSE;
	else
		hdmi->phy_mask &= ~HDMI_PHY_RX_SENSE;

	if (old_mask != hdmi->phy_mask)
		hdmi_writeb(hdmi, hdmi->phy_mask, HDMI_PHY_MASK0);
}
EXPORT_SYMBOL_GPL(dw_hdmi_phy_update_hpd);

void dw_hdmi_phy_setup_hpd(struct dw_hdmi *hdmi, void *data)
{
	/*
	 * Configure the PHY RX SENSE and HPD interrupts polarities and clear
	 * any pending interrupt.
	 */
	hdmi_writeb(hdmi, HDMI_PHY_HPD | HDMI_PHY_RX_SENSE, HDMI_PHY_POL0);
	hdmi_writeb(hdmi, HDMI_IH_PHY_STAT0_HPD | HDMI_IH_PHY_STAT0_RX_SENSE,
		    HDMI_IH_PHY_STAT0);

	/* Enable cable hot plug irq. */
	hdmi_writeb(hdmi, hdmi->phy_mask, HDMI_PHY_MASK0);

	/* Clear and unmute interrupts. */
	hdmi_writeb(hdmi, HDMI_IH_PHY_STAT0_HPD | HDMI_IH_PHY_STAT0_RX_SENSE,
		    HDMI_IH_PHY_STAT0);
	hdmi_writeb(hdmi, ~(HDMI_IH_PHY_STAT0_HPD | HDMI_IH_PHY_STAT0_RX_SENSE),
		    HDMI_IH_MUTE_PHY_STAT0);
}
EXPORT_SYMBOL_GPL(dw_hdmi_phy_setup_hpd);

static const struct dw_hdmi_phy_ops dw_hdmi_synopsys_phy_ops = {
	.init = dw_hdmi_phy_init,
	.disable = dw_hdmi_phy_disable,
	.read_hpd = dw_hdmi_phy_read_hpd,
	.update_hpd = dw_hdmi_phy_update_hpd,
	.setup_hpd = dw_hdmi_phy_setup_hpd,
};

/* -----------------------------------------------------------------------------
 * HDMI TX Setup
 */

static void hdmi_tx_hdcp_config(struct dw_hdmi *hdmi,
				const struct drm_display_mode *mode)
{
	struct hdmi_vmode *vmode = &hdmi->hdmi_data.video_mode;
	u8 vsync_pol, hsync_pol, data_pol, hdmi_dvi;

	/* Configure the video polarity */
	vsync_pol = mode->flags & DRM_MODE_FLAG_PVSYNC ?
		    HDMI_A_VIDPOLCFG_VSYNCPOL_ACTIVE_HIGH :
		    HDMI_A_VIDPOLCFG_VSYNCPOL_ACTIVE_LOW;
	hsync_pol = mode->flags & DRM_MODE_FLAG_PHSYNC ?
		    HDMI_A_VIDPOLCFG_HSYNCPOL_ACTIVE_HIGH :
		    HDMI_A_VIDPOLCFG_HSYNCPOL_ACTIVE_LOW;
	data_pol = vmode->mdataenablepolarity ?
		    HDMI_A_VIDPOLCFG_DATAENPOL_ACTIVE_HIGH :
		    HDMI_A_VIDPOLCFG_DATAENPOL_ACTIVE_LOW;
	hdmi_modb(hdmi, vsync_pol | hsync_pol | data_pol,
		  HDMI_A_VIDPOLCFG_VSYNCPOL_MASK |
		  HDMI_A_VIDPOLCFG_HSYNCPOL_MASK |
		  HDMI_A_VIDPOLCFG_DATAENPOL_MASK,
		  HDMI_A_VIDPOLCFG);

	/* Config the display mode */
	hdmi_dvi = hdmi->sink_is_hdmi ? HDMI_A_HDCPCFG0_HDMIDVI_HDMI :
		   HDMI_A_HDCPCFG0_HDMIDVI_DVI;
	hdmi_modb(hdmi, hdmi_dvi, HDMI_A_HDCPCFG0_HDMIDVI_MASK,
		  HDMI_A_HDCPCFG0);

	if (hdmi->hdcp && hdmi->hdcp->hdcp_start)
		hdmi->hdcp->hdcp_start(hdmi->hdcp);
}

static void hdmi_config_AVI(struct dw_hdmi *hdmi, struct drm_display_mode *mode)
{
	struct hdmi_avi_infoframe frame;
	u8 val;
	bool is_hdmi2 = false;
	enum hdmi_quantization_range rgb_quant_range =
		hdmi->hdmi_data.quant_range;

	if (hdmi_bus_fmt_is_yuv420(hdmi->hdmi_data.enc_out_bus_format) ||
	    hdmi->connector.display_info.hdmi.scdc.supported)
		is_hdmi2 = true;
	/* Initialise info frame from DRM mode */
	drm_hdmi_avi_infoframe_from_display_mode(&frame, mode, is_hdmi2);

	/*
	 * Ignore monitor selectable quantization, use quantization set
	 * by the user
	 */
	drm_hdmi_avi_infoframe_quant_range(&frame, mode, rgb_quant_range,
					   true, is_hdmi2);
	if (hdmi_bus_fmt_is_yuv444(hdmi->hdmi_data.enc_out_bus_format))
		frame.colorspace = HDMI_COLORSPACE_YUV444;
	else if (hdmi_bus_fmt_is_yuv422(hdmi->hdmi_data.enc_out_bus_format))
		frame.colorspace = HDMI_COLORSPACE_YUV422;
	else if (hdmi_bus_fmt_is_yuv420(hdmi->hdmi_data.enc_out_bus_format))
		frame.colorspace = HDMI_COLORSPACE_YUV420;
	else
		frame.colorspace = HDMI_COLORSPACE_RGB;

	/* Set up colorimetry */
	if (!hdmi_bus_fmt_is_rgb(hdmi->hdmi_data.enc_out_bus_format)) {
		switch (hdmi->hdmi_data.enc_out_encoding) {
		case V4L2_YCBCR_ENC_601:
			if (hdmi->hdmi_data.enc_in_encoding == V4L2_YCBCR_ENC_XV601)
				frame.colorimetry = HDMI_COLORIMETRY_EXTENDED;
			else
				frame.colorimetry = HDMI_COLORIMETRY_ITU_601;
			frame.extended_colorimetry =
					HDMI_EXTENDED_COLORIMETRY_XV_YCC_601;
			break;
		case V4L2_YCBCR_ENC_709:
			if (hdmi->hdmi_data.enc_in_encoding == V4L2_YCBCR_ENC_XV709)
				frame.colorimetry = HDMI_COLORIMETRY_EXTENDED;
			else
				frame.colorimetry = HDMI_COLORIMETRY_ITU_709;
			frame.extended_colorimetry =
					HDMI_EXTENDED_COLORIMETRY_XV_YCC_709;
			break;
		default: /* Carries no data */
			frame.colorimetry = HDMI_COLORIMETRY_ITU_601;
			frame.extended_colorimetry =
					HDMI_EXTENDED_COLORIMETRY_XV_YCC_601;
			break;
		}
	} else {
		frame.colorimetry = HDMI_COLORIMETRY_NONE;
		frame.extended_colorimetry =
<<<<<<< HEAD
				HDMI_EXTENDED_COLORIMETRY_XV_YCC_601;
		break;
	case V4L2_YCBCR_ENC_709:
		if (hdmi->hdmi_data.enc_in_encoding == V4L2_YCBCR_ENC_XV709)
			frame.colorimetry = HDMI_COLORIMETRY_EXTENDED;
		else
			frame.colorimetry = HDMI_COLORIMETRY_ITU_709;
		frame.extended_colorimetry =
				HDMI_EXTENDED_COLORIMETRY_XV_YCC_709;
		break;
	case V4L2_YCBCR_ENC_BT2020:
		if (hdmi->hdmi_data.enc_in_encoding == V4L2_YCBCR_ENC_BT2020)
			frame.colorimetry = HDMI_COLORIMETRY_EXTENDED;
		else
			frame.colorimetry = HDMI_COLORIMETRY_ITU_709;
		frame.extended_colorimetry =
				HDMI_EXTENDED_COLORIMETRY_BT2020;
		break;
	default: /* Carries no data */
		frame.colorimetry = HDMI_COLORIMETRY_ITU_601;
		frame.extended_colorimetry =
				HDMI_EXTENDED_COLORIMETRY_XV_YCC_601;
		break;
=======
			HDMI_EXTENDED_COLORIMETRY_XV_YCC_601;
>>>>>>> a13ec5ea
	}

	frame.scan_mode = HDMI_SCAN_MODE_NONE;

	/*
	 * The Designware IP uses a different byte format from standard
	 * AVI info frames, though generally the bits are in the correct
	 * bytes.
	 */

	/*
	 * AVI data byte 1 differences: Colorspace in bits 0,1 rather than 5,6,
	 * scan info in bits 4,5 rather than 0,1 and active aspect present in
	 * bit 6 rather than 4.
	 */
	val = (frame.scan_mode & 3) << 4 | (frame.colorspace & 3);
	if (frame.active_aspect & 15)
		val |= HDMI_FC_AVICONF0_ACTIVE_FMT_INFO_PRESENT;
	if (frame.top_bar || frame.bottom_bar)
		val |= HDMI_FC_AVICONF0_BAR_DATA_HORIZ_BAR;
	if (frame.left_bar || frame.right_bar)
		val |= HDMI_FC_AVICONF0_BAR_DATA_VERT_BAR;
	hdmi_writeb(hdmi, val, HDMI_FC_AVICONF0);

	/* AVI data byte 2 differences: none */
	val = ((frame.colorimetry & 0x3) << 6) |
	      ((frame.picture_aspect & 0x3) << 4) |
	      (frame.active_aspect & 0xf);
	hdmi_writeb(hdmi, val, HDMI_FC_AVICONF1);

	/* AVI data byte 3 differences: none */
	val = ((frame.extended_colorimetry & 0x7) << 4) |
	      ((frame.quantization_range & 0x3) << 2) |
	      (frame.nups & 0x3);
	if (frame.itc)
		val |= HDMI_FC_AVICONF2_IT_CONTENT_VALID;
	hdmi_writeb(hdmi, val, HDMI_FC_AVICONF2);

	/* AVI data byte 4 differences: none */
	val = frame.video_code & 0x7f;
	hdmi_writeb(hdmi, val, HDMI_FC_AVIVID);

	/* AVI Data Byte 5- set up input and output pixel repetition */
	val = (((hdmi->hdmi_data.video_mode.mpixelrepetitioninput + 1) <<
		HDMI_FC_PRCONF_INCOMING_PR_FACTOR_OFFSET) &
		HDMI_FC_PRCONF_INCOMING_PR_FACTOR_MASK) |
		((hdmi->hdmi_data.video_mode.mpixelrepetitionoutput <<
		HDMI_FC_PRCONF_OUTPUT_PR_FACTOR_OFFSET) &
		HDMI_FC_PRCONF_OUTPUT_PR_FACTOR_MASK);
	hdmi_writeb(hdmi, val, HDMI_FC_PRCONF);

	/*
	 * AVI data byte 5 differences: content type in 0,1 rather than 4,5,
	 * ycc range in bits 2,3 rather than 6,7
	 */
	val = ((frame.ycc_quantization_range & 0x3) << 2) |
	      (frame.content_type & 0x3);
	hdmi_writeb(hdmi, val, HDMI_FC_AVICONF3);

	/* AVI Data Bytes 6-13 */
	hdmi_writeb(hdmi, frame.top_bar & 0xff, HDMI_FC_AVIETB0);
	hdmi_writeb(hdmi, (frame.top_bar >> 8) & 0xff, HDMI_FC_AVIETB1);
	hdmi_writeb(hdmi, frame.bottom_bar & 0xff, HDMI_FC_AVISBB0);
	hdmi_writeb(hdmi, (frame.bottom_bar >> 8) & 0xff, HDMI_FC_AVISBB1);
	hdmi_writeb(hdmi, frame.left_bar & 0xff, HDMI_FC_AVIELB0);
	hdmi_writeb(hdmi, (frame.left_bar >> 8) & 0xff, HDMI_FC_AVIELB1);
	hdmi_writeb(hdmi, frame.right_bar & 0xff, HDMI_FC_AVISRB0);
	hdmi_writeb(hdmi, (frame.right_bar >> 8) & 0xff, HDMI_FC_AVISRB1);
}

static void hdmi_config_vendor_specific_infoframe(struct dw_hdmi *hdmi,
						 struct drm_display_mode *mode)
{
	struct hdmi_vendor_infoframe frame;
	u8 buffer[10];
	ssize_t err;

	err = drm_hdmi_vendor_infoframe_from_display_mode(&frame,
							  &hdmi->connector,
							  mode);
	if (err < 0)
		/*
		 * Going into that statement does not means vendor infoframe
		 * fails. It just informed us that vendor infoframe is not
		 * needed for the selected mode. Only 4k or stereoscopic 3D
		 * mode requires vendor infoframe. So just simply return.
		 */
		return;

	err = hdmi_vendor_infoframe_pack(&frame, buffer, sizeof(buffer));
	if (err < 0) {
		dev_err(hdmi->dev, "Failed to pack vendor infoframe: %zd\n",
			err);
		return;
	}
	hdmi_mask_writeb(hdmi, 0, HDMI_FC_DATAUTO0, HDMI_FC_DATAUTO0_VSD_OFFSET,
			HDMI_FC_DATAUTO0_VSD_MASK);

	/* Set the length of HDMI vendor specific InfoFrame payload */
	hdmi_writeb(hdmi, buffer[2], HDMI_FC_VSDSIZE);

	/* Set 24bit IEEE Registration Identifier */
	hdmi_writeb(hdmi, buffer[4], HDMI_FC_VSDIEEEID0);
	hdmi_writeb(hdmi, buffer[5], HDMI_FC_VSDIEEEID1);
	hdmi_writeb(hdmi, buffer[6], HDMI_FC_VSDIEEEID2);

	/* Set HDMI_Video_Format and HDMI_VIC/3D_Structure */
	hdmi_writeb(hdmi, buffer[7], HDMI_FC_VSDPAYLOAD0);
	hdmi_writeb(hdmi, buffer[8], HDMI_FC_VSDPAYLOAD1);

	if (frame.s3d_struct >= HDMI_3D_STRUCTURE_SIDE_BY_SIDE_HALF)
		hdmi_writeb(hdmi, buffer[9], HDMI_FC_VSDPAYLOAD2);

	/* Packet frame interpolation */
	hdmi_writeb(hdmi, 1, HDMI_FC_DATAUTO1);

	/* Auto packets per frame and line spacing */
	hdmi_writeb(hdmi, 0x11, HDMI_FC_DATAUTO2);

	/* Configures the Frame Composer On RDRB mode */
	hdmi_mask_writeb(hdmi, 1, HDMI_FC_DATAUTO0, HDMI_FC_DATAUTO0_VSD_OFFSET,
			HDMI_FC_DATAUTO0_VSD_MASK);
}

static unsigned int
hdmi_get_tmdsclock(struct dw_hdmi *hdmi, unsigned long mpixelclock)
{
	unsigned int tmdsclock = mpixelclock;
	unsigned int depth =
		hdmi_bus_fmt_color_depth(hdmi->hdmi_data.enc_out_bus_format);

	if (!hdmi_bus_fmt_is_yuv422(hdmi->hdmi_data.enc_out_bus_format)) {
		switch (depth) {
		case 16:
			tmdsclock = mpixelclock * 2;
			break;
		case 12:
			tmdsclock = mpixelclock * 3 / 2;
			break;
		case 10:
			tmdsclock = mpixelclock * 5 / 4;
			break;
		default:
			break;
		}
	}

	return tmdsclock;
}

#define HDR_LSB(n) ((n) & 0xff)
#define HDR_MSB(n) (((n) & 0xff00) >> 8)

/* Set Dynamic Range and Mastering Infoframe */
static void hdmi_config_hdr_infoframe(struct dw_hdmi *hdmi)
{
	struct hdmi_drm_infoframe frame;
	struct hdr_output_metadata *hdr_metadata;
	struct drm_connector_state *conn_state = hdmi->connector.state;
	int ret;

	/* Dynamic Range and Mastering Infoframe is introduced in v2.11a. */
	if (hdmi->version < 0x211a) {
		DRM_ERROR("Not support DRM Infoframe\n");
		return;
	}

	hdmi_modb(hdmi, HDMI_FC_PACKET_DRM_TX_DEN,
		  HDMI_FC_PACKET_DRM_TX_EN_MASK, HDMI_FC_PACKET_TX_EN);

	if (!hdmi->connector.hdr_sink_metadata.hdmi_type1.eotf) {
		DRM_DEBUG("No need to set HDR metadata in infoframe\n");
		return;
	}

	if (!conn_state->hdr_output_metadata) {
		DRM_DEBUG("source metadata not set yet\n");
		return;
	}

	hdr_metadata = (struct hdr_output_metadata *)
		conn_state->hdr_output_metadata->data;

	if (!(hdmi->connector.hdr_sink_metadata.hdmi_type1.eotf &
	    BIT(hdr_metadata->hdmi_metadata_type1.eotf))) {
		DRM_ERROR("Not support EOTF %d\n",
			  hdr_metadata->hdmi_metadata_type1.eotf);
		return;
	}

	ret = drm_hdmi_infoframe_set_hdr_metadata(&frame, conn_state);
	if (ret < 0) {
		DRM_ERROR("couldn't set HDR metadata in infoframe\n");
		return;
	}

	hdmi_writeb(hdmi, 1, HDMI_FC_DRM_HB0);
	hdmi_writeb(hdmi, frame.length, HDMI_FC_DRM_HB1);
	hdmi_writeb(hdmi, frame.eotf, HDMI_FC_DRM_PB0);
	hdmi_writeb(hdmi, frame.metadata_type, HDMI_FC_DRM_PB1);
	hdmi_writeb(hdmi, HDR_LSB(frame.display_primaries[0].x),
		    HDMI_FC_DRM_PB2);
	hdmi_writeb(hdmi, HDR_MSB(frame.display_primaries[0].x),
		    HDMI_FC_DRM_PB3);
	hdmi_writeb(hdmi, HDR_LSB(frame.display_primaries[0].y),
		    HDMI_FC_DRM_PB4);
	hdmi_writeb(hdmi, HDR_MSB(frame.display_primaries[0].y),
		    HDMI_FC_DRM_PB5);
	hdmi_writeb(hdmi, HDR_LSB(frame.display_primaries[1].x),
		    HDMI_FC_DRM_PB6);
	hdmi_writeb(hdmi, HDR_MSB(frame.display_primaries[1].x),
		    HDMI_FC_DRM_PB7);
	hdmi_writeb(hdmi, HDR_LSB(frame.display_primaries[1].y),
		    HDMI_FC_DRM_PB8);
	hdmi_writeb(hdmi, HDR_MSB(frame.display_primaries[1].y),
		    HDMI_FC_DRM_PB9);
	hdmi_writeb(hdmi, HDR_LSB(frame.display_primaries[2].x),
		    HDMI_FC_DRM_PB10);
	hdmi_writeb(hdmi, HDR_MSB(frame.display_primaries[2].x),
		    HDMI_FC_DRM_PB11);
	hdmi_writeb(hdmi, HDR_LSB(frame.display_primaries[2].y),
		    HDMI_FC_DRM_PB12);
	hdmi_writeb(hdmi, HDR_MSB(frame.display_primaries[2].y),
		    HDMI_FC_DRM_PB13);
	hdmi_writeb(hdmi, HDR_LSB(frame.white_point.x), HDMI_FC_DRM_PB14);
	hdmi_writeb(hdmi, HDR_MSB(frame.white_point.x), HDMI_FC_DRM_PB15);
	hdmi_writeb(hdmi, HDR_LSB(frame.white_point.y), HDMI_FC_DRM_PB16);
	hdmi_writeb(hdmi, HDR_MSB(frame.white_point.y), HDMI_FC_DRM_PB17);
	hdmi_writeb(hdmi, HDR_LSB(frame.max_display_mastering_luminance),
		    HDMI_FC_DRM_PB18);
	hdmi_writeb(hdmi, HDR_MSB(frame.max_display_mastering_luminance),
		    HDMI_FC_DRM_PB19);
	hdmi_writeb(hdmi, HDR_LSB(frame.min_display_mastering_luminance),
		    HDMI_FC_DRM_PB20);
	hdmi_writeb(hdmi, HDR_MSB(frame.min_display_mastering_luminance),
		    HDMI_FC_DRM_PB21);
	hdmi_writeb(hdmi, HDR_LSB(frame.max_cll), HDMI_FC_DRM_PB22);
	hdmi_writeb(hdmi, HDR_MSB(frame.max_cll), HDMI_FC_DRM_PB23);
	hdmi_writeb(hdmi, HDR_LSB(frame.max_fall), HDMI_FC_DRM_PB24);
	hdmi_writeb(hdmi, HDR_MSB(frame.max_fall), HDMI_FC_DRM_PB25);
	hdmi_writeb(hdmi, 1, HDMI_FC_DRM_UP);
	hdmi_modb(hdmi, HDMI_FC_PACKET_DRM_TX_EN,
		  HDMI_FC_PACKET_DRM_TX_EN_MASK, HDMI_FC_PACKET_TX_EN);

	DRM_DEBUG("%s eotf %d end\n", __func__,
		  hdr_metadata->hdmi_metadata_type1.eotf);
}

static void hdmi_av_composer(struct dw_hdmi *hdmi,
			     const struct drm_display_mode *mode)
{
	u8 inv_val, bytes;
	struct drm_hdmi_info *hdmi_info = &hdmi->connector.display_info.hdmi;
	struct hdmi_vmode *vmode = &hdmi->hdmi_data.video_mode;
	int hblank, vblank, h_de_hs, v_de_vs, hsync_len, vsync_len;
	unsigned int vdisplay, hdisplay;

	vmode->previous_pixelclock = vmode->mpixelclock;
	vmode->mpixelclock = mode->crtc_clock * 1000;
	if ((mode->flags & DRM_MODE_FLAG_3D_MASK) ==
		DRM_MODE_FLAG_3D_FRAME_PACKING)
		vmode->mpixelclock *= 2;
	dev_dbg(hdmi->dev, "final pixclk = %d\n", vmode->mpixelclock);

	vmode->previous_tmdsclock = vmode->mtmdsclock;
	vmode->mtmdsclock = hdmi_get_tmdsclock(hdmi, vmode->mpixelclock);
	if (hdmi_bus_fmt_is_yuv420(hdmi->hdmi_data.enc_out_bus_format))
		vmode->mtmdsclock /= 2;

	/* Set up HDMI_FC_INVIDCONF
	 * Some display equipments require that the interval
	 * between Video Data and Data island must be at least 58 pixels,
	 * and fc_invidconf.HDCP_keepout set (1'b1) can meet the requirement.
	 */
	inv_val = HDMI_FC_INVIDCONF_HDCP_KEEPOUT_ACTIVE;

	inv_val |= mode->flags & DRM_MODE_FLAG_PVSYNC ?
		HDMI_FC_INVIDCONF_VSYNC_IN_POLARITY_ACTIVE_HIGH :
		HDMI_FC_INVIDCONF_VSYNC_IN_POLARITY_ACTIVE_LOW;

	inv_val |= mode->flags & DRM_MODE_FLAG_PHSYNC ?
		HDMI_FC_INVIDCONF_HSYNC_IN_POLARITY_ACTIVE_HIGH :
		HDMI_FC_INVIDCONF_HSYNC_IN_POLARITY_ACTIVE_LOW;

	inv_val |= (vmode->mdataenablepolarity ?
		HDMI_FC_INVIDCONF_DE_IN_POLARITY_ACTIVE_HIGH :
		HDMI_FC_INVIDCONF_DE_IN_POLARITY_ACTIVE_LOW);

	if (hdmi->vic == 39)
		inv_val |= HDMI_FC_INVIDCONF_R_V_BLANK_IN_OSC_ACTIVE_HIGH;
	else
		inv_val |= mode->flags & DRM_MODE_FLAG_INTERLACE ?
			HDMI_FC_INVIDCONF_R_V_BLANK_IN_OSC_ACTIVE_HIGH :
			HDMI_FC_INVIDCONF_R_V_BLANK_IN_OSC_ACTIVE_LOW;

	inv_val |= mode->flags & DRM_MODE_FLAG_INTERLACE ?
		HDMI_FC_INVIDCONF_IN_I_P_INTERLACED :
		HDMI_FC_INVIDCONF_IN_I_P_PROGRESSIVE;

	inv_val |= hdmi->sink_is_hdmi ?
		HDMI_FC_INVIDCONF_DVI_MODEZ_HDMI_MODE :
		HDMI_FC_INVIDCONF_DVI_MODEZ_DVI_MODE;

	hdmi_writeb(hdmi, inv_val, HDMI_FC_INVIDCONF);

	hdisplay = mode->hdisplay;
	hblank = mode->htotal - mode->hdisplay;
	h_de_hs = mode->hsync_start - mode->hdisplay;
	hsync_len = mode->hsync_end - mode->hsync_start;

	/*
	 * When we're setting a YCbCr420 mode, we need
	 * to adjust the horizontal timing to suit.
	 */
	if (hdmi_bus_fmt_is_yuv420(hdmi->hdmi_data.enc_out_bus_format)) {
		hdisplay /= 2;
		hblank /= 2;
		h_de_hs /= 2;
		hsync_len /= 2;
	}

	vdisplay = mode->vdisplay;
	vblank = mode->vtotal - mode->vdisplay;
	v_de_vs = mode->vsync_start - mode->vdisplay;
	vsync_len = mode->vsync_end - mode->vsync_start;

	/*
	 * When we're setting an interlaced mode, we need
	 * to adjust the vertical timing to suit.
	 */
	if (mode->flags & DRM_MODE_FLAG_INTERLACE) {
		vdisplay /= 2;
		vblank /= 2;
		v_de_vs /= 2;
		vsync_len /= 2;
	} else if ((mode->flags & DRM_MODE_FLAG_3D_MASK) ==
		DRM_MODE_FLAG_3D_FRAME_PACKING) {
		vdisplay += mode->vtotal;
	}

	/* Scrambling Control */
	if (dw_hdmi_support_scdc(hdmi)) {
		if (vmode->mtmdsclock > HDMI14_MAX_TMDSCLK ||
		    (hdmi_info->scdc.scrambling.low_rates &&
		     hdmi->scramble_low_rates)) {
			/*
			 * HDMI2.0 Specifies the following procedure:
			 * After the Source Device has determined that
			 * SCDC_Present is set (=1), the Source Device should
			 * write the accurate Version of the Source Device
			 * to the Source Version field in the SCDCS.
			 * Source Devices compliant shall set the
			 * Source Version = 1.
			 */
			drm_scdc_readb(&hdmi->i2c->adap, SCDC_SINK_VERSION,
				       &bytes);
			drm_scdc_writeb(&hdmi->i2c->adap, SCDC_SOURCE_VERSION,
				min_t(u8, bytes, SCDC_MIN_SOURCE_VERSION));

			/* Enabled Scrambling in the Sink */
			drm_scdc_set_scrambling(&hdmi->i2c->adap, 1);

			/*
			 * To activate the scrambler feature, you must ensure
			 * that the quasi-static configuration bit
			 * fc_invidconf.HDCP_keepout is set at configuration
			 * time, before the required mc_swrstzreq.tmdsswrst_req
			 * reset request is issued.
			 */
			hdmi_writeb(hdmi, (u8)~HDMI_MC_SWRSTZ_TMDSSWRST_REQ,
				    HDMI_MC_SWRSTZ);
			hdmi_writeb(hdmi, 1, HDMI_FC_SCRAMBLER_CTRL);
		} else {
			hdmi_writeb(hdmi, 0, HDMI_FC_SCRAMBLER_CTRL);
			hdmi_writeb(hdmi, (u8)~HDMI_MC_SWRSTZ_TMDSSWRST_REQ,
				    HDMI_MC_SWRSTZ);
			drm_scdc_set_scrambling(&hdmi->i2c->adap, 0);
		}
	} else {
		hdmi_writeb(hdmi, 0, HDMI_FC_SCRAMBLER_CTRL);
	}

	/* Set up horizontal active pixel width */
	hdmi_writeb(hdmi, hdisplay >> 8, HDMI_FC_INHACTV1);
	hdmi_writeb(hdmi, hdisplay, HDMI_FC_INHACTV0);

	/* Set up vertical active lines */
	hdmi_writeb(hdmi, vdisplay >> 8, HDMI_FC_INVACTV1);
	hdmi_writeb(hdmi, vdisplay, HDMI_FC_INVACTV0);

	/* Set up horizontal blanking pixel region width */
	hdmi_writeb(hdmi, hblank >> 8, HDMI_FC_INHBLANK1);
	hdmi_writeb(hdmi, hblank, HDMI_FC_INHBLANK0);

	/* Set up vertical blanking pixel region width */
	hdmi_writeb(hdmi, vblank, HDMI_FC_INVBLANK);

	/* Set up HSYNC active edge delay width (in pixel clks) */
	hdmi_writeb(hdmi, h_de_hs >> 8, HDMI_FC_HSYNCINDELAY1);
	hdmi_writeb(hdmi, h_de_hs, HDMI_FC_HSYNCINDELAY0);

	/* Set up VSYNC active edge delay (in lines) */
	hdmi_writeb(hdmi, v_de_vs, HDMI_FC_VSYNCINDELAY);

	/* Set up HSYNC active pulse width (in pixel clks) */
	hdmi_writeb(hdmi, hsync_len >> 8, HDMI_FC_HSYNCINWIDTH1);
	hdmi_writeb(hdmi, hsync_len, HDMI_FC_HSYNCINWIDTH0);

	/* Set up VSYNC active edge delay (in lines) */
	hdmi_writeb(hdmi, vsync_len, HDMI_FC_VSYNCINWIDTH);
}

/* HDMI Initialization Step B.4 */
static void dw_hdmi_enable_video_path(struct dw_hdmi *hdmi)
{
	/* control period minimum duration */
	hdmi_writeb(hdmi, 12, HDMI_FC_CTRLDUR);
	hdmi_writeb(hdmi, 32, HDMI_FC_EXCTRLDUR);
	hdmi_writeb(hdmi, 1, HDMI_FC_EXCTRLSPAC);

	/* Set to fill TMDS data channels */
	hdmi_writeb(hdmi, 0x0B, HDMI_FC_CH0PREAM);
	hdmi_writeb(hdmi, 0x16, HDMI_FC_CH1PREAM);
	hdmi_writeb(hdmi, 0x21, HDMI_FC_CH2PREAM);

	/* Enable pixel clock and tmds data path */
	hdmi->mc_clkdis |= HDMI_MC_CLKDIS_HDCPCLK_DISABLE |
			   HDMI_MC_CLKDIS_CSCCLK_DISABLE |
			   HDMI_MC_CLKDIS_AUDCLK_DISABLE |
			   HDMI_MC_CLKDIS_PREPCLK_DISABLE |
			   HDMI_MC_CLKDIS_TMDSCLK_DISABLE;
	hdmi->mc_clkdis &= ~HDMI_MC_CLKDIS_PIXELCLK_DISABLE;
	hdmi_writeb(hdmi, hdmi->mc_clkdis, HDMI_MC_CLKDIS);

	hdmi->mc_clkdis &= ~HDMI_MC_CLKDIS_TMDSCLK_DISABLE;
	hdmi_writeb(hdmi, hdmi->mc_clkdis, HDMI_MC_CLKDIS);

	/* Enable csc path */
	if (is_color_space_conversion(hdmi)) {
		hdmi->mc_clkdis &= ~HDMI_MC_CLKDIS_CSCCLK_DISABLE;
		hdmi_writeb(hdmi, hdmi->mc_clkdis, HDMI_MC_CLKDIS);
	}

	/* Enable pixel repetition path */
	if (hdmi->hdmi_data.video_mode.mpixelrepetitioninput) {
		hdmi->mc_clkdis &= ~HDMI_MC_CLKDIS_PREPCLK_DISABLE;
		hdmi_writeb(hdmi, hdmi->mc_clkdis, HDMI_MC_CLKDIS);
	}

	/* Enable color space conversion if needed */
	if (is_color_space_conversion(hdmi))
		hdmi_writeb(hdmi, HDMI_MC_FLOWCTRL_FEED_THROUGH_OFF_CSC_IN_PATH,
			    HDMI_MC_FLOWCTRL);
	else
		hdmi_writeb(hdmi, HDMI_MC_FLOWCTRL_FEED_THROUGH_OFF_CSC_BYPASS,
			    HDMI_MC_FLOWCTRL);
}

/* Workaround to clear the overflow condition */
static void dw_hdmi_clear_overflow(struct dw_hdmi *hdmi)
{
	unsigned int count;
	unsigned int i;
	u8 val;

	/*
	 * Under some circumstances the Frame Composer arithmetic unit can miss
	 * an FC register write due to being busy processing the previous one.
	 * The issue can be worked around by issuing a TMDS software reset and
	 * then write one of the FC registers several times.
	 *
	 * The number of iterations matters and depends on the HDMI TX revision
	 * (and possibly on the platform). So far i.MX6Q (v1.30a), i.MX6DL
	 * (v1.31a) and multiple Allwinner SoCs (v1.32a) have been identified
	 * as needing the workaround, with 4 iterations for v1.30a and 1
	 * iteration for others.
	 * The Amlogic Meson GX SoCs (v2.01a) have been identified as needing
	 * the workaround with a single iteration.
	 */

	switch (hdmi->version) {
	case 0x130a:
		count = 4;
		break;
	case 0x131a:
	case 0x200a:
	case 0x201a:
	case 0x211a:
		count = 1;
		break;
	default:
		return;
	}

	/* TMDS software reset */
	hdmi_writeb(hdmi, (u8)~HDMI_MC_SWRSTZ_TMDSSWRST_REQ, HDMI_MC_SWRSTZ);

	val = hdmi_readb(hdmi, HDMI_FC_INVIDCONF);
	for (i = 0; i < count; i++)
		hdmi_writeb(hdmi, val, HDMI_FC_INVIDCONF);
}

static void hdmi_disable_overflow_interrupts(struct dw_hdmi *hdmi)
{
	hdmi_writeb(hdmi, HDMI_IH_MUTE_FC_STAT2_OVERFLOW_MASK,
		    HDMI_IH_MUTE_FC_STAT2);
}

static int dw_hdmi_setup(struct dw_hdmi *hdmi, struct drm_display_mode *mode)
{
	int ret;
	void *data = hdmi->plat_data->phy_data;
	bool need_delay = false;

	hdmi_disable_overflow_interrupts(hdmi);

	hdmi->vic = drm_match_cea_mode(mode);

	if (!hdmi->vic) {
		dev_dbg(hdmi->dev, "Non-CEA mode used in HDMI\n");
	} else {
		dev_dbg(hdmi->dev, "CEA mode used vic=%d\n", hdmi->vic);
	}

	if (hdmi->plat_data->get_enc_out_encoding)
		hdmi->hdmi_data.enc_out_encoding =
			hdmi->plat_data->get_enc_out_encoding(data);
	else if ((hdmi->vic == 6) || (hdmi->vic == 7) ||
		 (hdmi->vic == 21) || (hdmi->vic == 22) ||
		 (hdmi->vic == 2) || (hdmi->vic == 3) ||
		 (hdmi->vic == 17) || (hdmi->vic == 18))
		hdmi->hdmi_data.enc_out_encoding = V4L2_YCBCR_ENC_601;
	else
		hdmi->hdmi_data.enc_out_encoding = V4L2_YCBCR_ENC_709;

	if (mode->flags & DRM_MODE_FLAG_DBLCLK) {
		hdmi->hdmi_data.video_mode.mpixelrepetitionoutput = 1;
		hdmi->hdmi_data.video_mode.mpixelrepetitioninput = 1;
	} else {
		hdmi->hdmi_data.video_mode.mpixelrepetitionoutput = 0;
		hdmi->hdmi_data.video_mode.mpixelrepetitioninput = 0;
	}
	/* TOFIX: Get input format from plat data or fallback to RGB888 */
	if (hdmi->plat_data->get_input_bus_format)
		hdmi->hdmi_data.enc_in_bus_format =
			hdmi->plat_data->get_input_bus_format(data);
	else if (hdmi->plat_data->input_bus_format)
		hdmi->hdmi_data.enc_in_bus_format =
			hdmi->plat_data->input_bus_format;
	else
		hdmi->hdmi_data.enc_in_bus_format =
			MEDIA_BUS_FMT_RGB888_1X24;

	/* TOFIX: Default to RGB888 output format */
	if (hdmi->plat_data->get_output_bus_format)
		hdmi->hdmi_data.enc_out_bus_format =
			hdmi->plat_data->get_output_bus_format(data);
	else
		hdmi->hdmi_data.enc_out_bus_format =
			MEDIA_BUS_FMT_RGB888_1X24;

	/* TOFIX: Get input encoding from plat data or fallback to none */
	if (hdmi->plat_data->get_enc_in_encoding)
		hdmi->hdmi_data.enc_in_encoding =
			hdmi->plat_data->get_enc_in_encoding(data);
	else if (hdmi->plat_data->input_bus_encoding)
		hdmi->hdmi_data.enc_in_encoding =
			hdmi->plat_data->input_bus_encoding;
	else
		hdmi->hdmi_data.enc_in_encoding = V4L2_YCBCR_ENC_DEFAULT;

	if (hdmi->plat_data->get_quant_range)
		hdmi->hdmi_data.quant_range =
			hdmi->plat_data->get_quant_range(data);
	else
		hdmi->hdmi_data.quant_range = HDMI_QUANTIZATION_RANGE_DEFAULT;

	/*
	 * According to the dw-hdmi specification 6.4.2
	 * vp_pr_cd[3:0]:
	 * 0000b: No pixel repetition (pixel sent only once)
	 * 0001b: Pixel sent two times (pixel repeated once)
	 */
	hdmi->hdmi_data.pix_repet_factor =
		(mode->flags & DRM_MODE_FLAG_DBLCLK) ? 1 : 0;
	hdmi->hdmi_data.video_mode.mdataenablepolarity = true;

	/* HDMI Initialization Step B.1 */
	hdmi_av_composer(hdmi, mode);

	/* HDMI Initializateion Step B.2 */
	if (!hdmi->phy.enabled ||
	    hdmi->hdmi_data.video_mode.previous_pixelclock !=
	    hdmi->hdmi_data.video_mode.mpixelclock ||
	    hdmi->hdmi_data.video_mode.previous_tmdsclock !=
	    hdmi->hdmi_data.video_mode.mtmdsclock) {
		ret = hdmi->phy.ops->init(hdmi, hdmi->phy.data,
					  &hdmi->previous_mode);
		if (ret)
			return ret;
		hdmi->phy.enabled = true;
	} else {
		need_delay = true;
	}
	/* HDMI Initialization Step B.3 */
	dw_hdmi_enable_video_path(hdmi);

	if (hdmi->sink_has_audio) {
		dev_dbg(hdmi->dev, "sink has audio support\n");

		/* HDMI Initialization Step E - Configure audio */
		hdmi_clk_regenerator_update_pixel_clock(hdmi);
		hdmi_enable_audio_clk(hdmi, hdmi->audio_enable);
	}

	/* not for DVI mode */
	if (hdmi->sink_is_hdmi) {
		dev_dbg(hdmi->dev, "%s HDMI mode\n", __func__);

		/* HDMI Initialization Step F - Configure AVI InfoFrame */
		hdmi_config_AVI(hdmi, mode);
		hdmi_config_vendor_specific_infoframe(hdmi, mode);
		hdmi_config_hdr_infoframe(hdmi);
	} else {
		dev_dbg(hdmi->dev, "%s DVI mode\n", __func__);
	}

	hdmi_video_packetize(hdmi);
	hdmi_video_csc(hdmi);
	hdmi_video_sample(hdmi);
	hdmi_tx_hdcp_config(hdmi, mode);

	dw_hdmi_clear_overflow(hdmi);

	/* XXX: Add delay to make csc work before unmute video. */
	if (need_delay)
		msleep(50);
	return 0;
}

static void dw_hdmi_setup_i2c(struct dw_hdmi *hdmi)
{
	hdmi_writeb(hdmi, HDMI_PHY_I2CM_INT_ADDR_DONE_POL,
		    HDMI_PHY_I2CM_INT_ADDR);

	hdmi_writeb(hdmi, HDMI_PHY_I2CM_CTLINT_ADDR_NAC_POL |
		    HDMI_PHY_I2CM_CTLINT_ADDR_ARBITRATION_POL,
		    HDMI_PHY_I2CM_CTLINT_ADDR);
}

static void initialize_hdmi_ih_mutes(struct dw_hdmi *hdmi)
{
	u8 ih_mute;

	/*
	 * Boot up defaults are:
	 * HDMI_IH_MUTE   = 0x03 (disabled)
	 * HDMI_IH_MUTE_* = 0x00 (enabled)
	 *
	 * Disable top level interrupt bits in HDMI block
	 */
	ih_mute = hdmi_readb(hdmi, HDMI_IH_MUTE) |
		  HDMI_IH_MUTE_MUTE_WAKEUP_INTERRUPT |
		  HDMI_IH_MUTE_MUTE_ALL_INTERRUPT;

	hdmi_writeb(hdmi, ih_mute, HDMI_IH_MUTE);

	/* by default mask all interrupts */
	hdmi_writeb(hdmi, 0xff, HDMI_VP_MASK);
	hdmi_writeb(hdmi, 0xff, HDMI_FC_MASK0);
	hdmi_writeb(hdmi, 0xff, HDMI_FC_MASK1);
	hdmi_writeb(hdmi, 0xff, HDMI_FC_MASK2);
	hdmi_writeb(hdmi, 0xff, HDMI_PHY_MASK0);
	hdmi_writeb(hdmi, 0xff, HDMI_PHY_I2CM_INT_ADDR);
	hdmi_writeb(hdmi, 0xff, HDMI_PHY_I2CM_CTLINT_ADDR);
	hdmi_writeb(hdmi, 0xff, HDMI_AUD_INT);
	hdmi_writeb(hdmi, 0xff, HDMI_AUD_SPDIFINT);
	hdmi_writeb(hdmi, 0xff, HDMI_AUD_HBR_MASK);
	hdmi_writeb(hdmi, 0xff, HDMI_GP_MASK);
	hdmi_writeb(hdmi, 0xff, HDMI_A_APIINTMSK);
	hdmi_writeb(hdmi, 0xff, HDMI_I2CM_INT);
	hdmi_writeb(hdmi, 0xff, HDMI_I2CM_CTLINT);

	/* Disable interrupts in the IH_MUTE_* registers */
	hdmi_writeb(hdmi, 0xff, HDMI_IH_MUTE_FC_STAT0);
	hdmi_writeb(hdmi, 0xff, HDMI_IH_MUTE_FC_STAT1);
	hdmi_writeb(hdmi, 0xff, HDMI_IH_MUTE_FC_STAT2);
	hdmi_writeb(hdmi, 0xff, HDMI_IH_MUTE_AS_STAT0);
	hdmi_writeb(hdmi, 0xff, HDMI_IH_MUTE_PHY_STAT0);
	hdmi_writeb(hdmi, 0xff, HDMI_IH_MUTE_I2CM_STAT0);
	hdmi_writeb(hdmi, 0xff, HDMI_IH_MUTE_CEC_STAT0);
	hdmi_writeb(hdmi, 0xff, HDMI_IH_MUTE_VP_STAT0);
	hdmi_writeb(hdmi, 0xff, HDMI_IH_MUTE_I2CMPHY_STAT0);
	hdmi_writeb(hdmi, 0xff, HDMI_IH_MUTE_AHBDMAAUD_STAT0);

	/* Enable top level interrupt bits in HDMI block */
	ih_mute &= ~(HDMI_IH_MUTE_MUTE_WAKEUP_INTERRUPT |
		    HDMI_IH_MUTE_MUTE_ALL_INTERRUPT);
	hdmi_writeb(hdmi, ih_mute, HDMI_IH_MUTE);
}

static void dw_hdmi_poweron(struct dw_hdmi *hdmi)
{
	hdmi->bridge_is_on = true;
	dw_hdmi_setup(hdmi, &hdmi->previous_mode);
}

static void dw_hdmi_poweroff(struct dw_hdmi *hdmi)
{
	if (hdmi->phy.enabled) {
		hdmi->phy.ops->disable(hdmi, hdmi->phy.data);
		hdmi->phy.enabled = false;
	}

	if (hdmi->hdcp && hdmi->hdcp->hdcp_stop)
		hdmi->hdcp->hdcp_stop(hdmi->hdcp);
	hdmi->bridge_is_on = false;
}

static void dw_hdmi_update_power(struct dw_hdmi *hdmi)
{
	int force = hdmi->force;

	if (hdmi->disabled) {
		force = DRM_FORCE_OFF;
	} else if (force == DRM_FORCE_UNSPECIFIED) {
		if (hdmi->rxsense)
			force = DRM_FORCE_ON;
		else
			force = DRM_FORCE_OFF;
	}

	if (force == DRM_FORCE_OFF) {
		if (hdmi->initialized) {
			hdmi->initialized = false;
			hdmi->disabled = true;
		}
		if (hdmi->bridge_is_on)
			dw_hdmi_poweroff(hdmi);
	} else {
		if (!hdmi->bridge_is_on)
			dw_hdmi_poweron(hdmi);
	}
}

/*
 * Adjust the detection of RXSENSE according to whether we have a forced
 * connection mode enabled, or whether we have been disabled.  There is
 * no point processing RXSENSE interrupts if we have a forced connection
 * state, or DRM has us disabled.
 *
 * We also disable rxsense interrupts when we think we're disconnected
 * to avoid floating TDMS signals giving false rxsense interrupts.
 *
 * Note: we still need to listen for HPD interrupts even when DRM has us
 * disabled so that we can detect a connect event.
 */
static void dw_hdmi_update_phy_mask(struct dw_hdmi *hdmi)
{
	if (hdmi->phy.ops->update_hpd)
		hdmi->phy.ops->update_hpd(hdmi, hdmi->phy.data,
					  hdmi->force, hdmi->disabled,
					  hdmi->rxsense);
}

static enum drm_connector_status
dw_hdmi_connector_detect(struct drm_connector *connector, bool force)
{
	struct dw_hdmi *hdmi = container_of(connector, struct dw_hdmi,
					     connector);

	mutex_lock(&hdmi->mutex);
	hdmi->force = DRM_FORCE_UNSPECIFIED;
	dw_hdmi_update_power(hdmi);
	dw_hdmi_update_phy_mask(hdmi);
	mutex_unlock(&hdmi->mutex);

	return hdmi->phy.ops->read_hpd(hdmi, hdmi->phy.data);
}

static int
dw_hdmi_update_hdr_property(struct drm_connector *connector)
{
	struct drm_device *dev = connector->dev;
	struct dw_hdmi *hdmi = container_of(connector, struct dw_hdmi,
					    connector);
	void *data = hdmi->plat_data->phy_data;
	const struct hdr_static_metadata *metadata =
		&connector->hdr_sink_metadata.hdmi_type1;
	size_t size = sizeof(*metadata);
	struct drm_property *property;
	struct drm_property_blob *blob;
	int ret;

	if (hdmi->plat_data->get_hdr_property)
		property = hdmi->plat_data->get_hdr_property(data);
	else
		return -EINVAL;

	if (hdmi->plat_data->get_hdr_blob)
		blob = hdmi->plat_data->get_hdr_blob(data);
	else
		return -EINVAL;

	ret = drm_property_replace_global_blob(dev, &blob, size, metadata,
					       &connector->base, property);
	return ret;
}

static int dw_hdmi_connector_get_modes(struct drm_connector *connector)
{
	struct dw_hdmi *hdmi = container_of(connector, struct dw_hdmi,
					     connector);
	struct hdr_static_metadata *metedata =
			&connector->hdr_sink_metadata.hdmi_type1;
	struct edid *edid;
	struct drm_display_mode *mode;
	struct drm_display_info *info = &connector->display_info;
	int i, ret = 0;

	memset(metedata, 0, sizeof(*metedata));
	if (!hdmi->ddc)
		return 0;

	edid = drm_get_edid(connector, hdmi->ddc);
	if (edid) {
		dev_dbg(hdmi->dev, "got edid: width[%d] x height[%d]\n",
			edid->width_cm, edid->height_cm);

		hdmi->sink_is_hdmi = drm_detect_hdmi_monitor(edid);
		hdmi->sink_has_audio = drm_detect_monitor_audio(edid);
		drm_connector_update_edid_property(connector, edid);
		cec_notifier_set_phys_addr_from_edid(hdmi->cec_notifier, edid);
		ret = drm_add_edid_modes(connector, edid);
		dw_hdmi_update_hdr_property(connector);
		kfree(edid);
	} else {
		hdmi->sink_is_hdmi = true;
		hdmi->sink_has_audio = true;

		for (i = 0; i < ARRAY_SIZE(dw_hdmi_default_modes); i++) {
			const struct drm_display_mode *ptr =
				&dw_hdmi_default_modes[i];

			mode = drm_mode_duplicate(connector->dev, ptr);
			if (mode) {
				if (!i)
					mode->type = DRM_MODE_TYPE_PREFERRED;
				drm_mode_probed_add(connector, mode);
				ret++;
			}
		}
		info->edid_hdmi_dc_modes = 0;
		info->hdmi.y420_dc_modes = 0;
		info->color_formats = 0;

		dev_info(hdmi->dev, "failed to get edid\n");
	}

	return ret;
}

static int
dw_hdmi_atomic_connector_set_property(struct drm_connector *connector,
				      struct drm_connector_state *state,
				      struct drm_property *property,
				      uint64_t val)
{
	struct dw_hdmi *hdmi = container_of(connector, struct dw_hdmi,
					     connector);
	const struct dw_hdmi_property_ops *ops =
				hdmi->plat_data->property_ops;

	if (ops && ops->set_property)
		return ops->set_property(connector, state, property,
					 val, hdmi->plat_data->phy_data);
	else
		return -EINVAL;
}

static int
dw_hdmi_atomic_connector_get_property(struct drm_connector *connector,
				      const struct drm_connector_state *state,
				      struct drm_property *property,
				      uint64_t *val)
{
	struct dw_hdmi *hdmi = container_of(connector, struct dw_hdmi,
					     connector);
	const struct dw_hdmi_property_ops *ops =
				hdmi->plat_data->property_ops;

	if (ops && ops->get_property)
		return ops->get_property(connector, state, property,
					 val, hdmi->plat_data->phy_data);
	else
		return -EINVAL;
}

static int
dw_hdmi_connector_set_property(struct drm_connector *connector,
			       struct drm_property *property, uint64_t val)
{
	return dw_hdmi_atomic_connector_set_property(connector, NULL,
						     property, val);
}

static bool dw_hdmi_color_changed(struct drm_connector *connector)
{
	struct dw_hdmi *hdmi = container_of(connector, struct dw_hdmi,
					    connector);
	void *data = hdmi->plat_data->phy_data;
	bool ret = false;

	if (hdmi->plat_data->get_color_changed)
		ret = hdmi->plat_data->get_color_changed(data);

	return ret;
}

static bool hdr_metadata_equal(const struct drm_connector_state *old_state,
			       const struct drm_connector_state *new_state)
{
	struct drm_property_blob *old_blob = old_state->hdr_output_metadata;
	struct drm_property_blob *new_blob = new_state->hdr_output_metadata;

	if (!old_blob || !new_blob)
		return old_blob == new_blob;

	if (old_blob->length != new_blob->length)
		return false;

	return !memcmp(old_blob->data, new_blob->data, old_blob->length);
}

static int dw_hdmi_connector_atomic_check(struct drm_connector *connector,
					  struct drm_atomic_state *state)
{
	struct drm_connector_state *old_state =
		drm_atomic_get_old_connector_state(state, connector);
	struct drm_connector_state *new_state =
		drm_atomic_get_new_connector_state(state, connector);
	struct drm_crtc *crtc = new_state->crtc;
	struct drm_crtc_state *crtc_state;

	if (!crtc)
		return 0;

	if (!hdr_metadata_equal(old_state, new_state) ||
	    dw_hdmi_color_changed(connector)) {
		crtc_state = drm_atomic_get_crtc_state(state, crtc);
		if (IS_ERR(crtc_state))
			return PTR_ERR(crtc_state);

		crtc_state->mode_changed = true;
	}

	return 0;
}

static void dw_hdmi_connector_force(struct drm_connector *connector)
{
	struct dw_hdmi *hdmi = container_of(connector, struct dw_hdmi,
					     connector);

	mutex_lock(&hdmi->mutex);

	if (!hdmi->disabled && hdmi->force != connector->force) {
		if (connector->force == DRM_FORCE_OFF)
			extcon_set_state_sync(hdmi->extcon, EXTCON_DISP_HDMI,
					      false);
		else if (connector->force == DRM_FORCE_ON)
			extcon_set_state_sync(hdmi->extcon, EXTCON_DISP_HDMI,
					      true);
	}

	hdmi->force = connector->force;
	dw_hdmi_update_power(hdmi);
	dw_hdmi_update_phy_mask(hdmi);
	mutex_unlock(&hdmi->mutex);
}

static const struct drm_connector_funcs dw_hdmi_connector_funcs = {
	.fill_modes = drm_helper_probe_single_connector_modes,
	.detect = dw_hdmi_connector_detect,
	.destroy = drm_connector_cleanup,
	.force = dw_hdmi_connector_force,
	.reset = drm_atomic_helper_connector_reset,
	.set_property = dw_hdmi_connector_set_property,
	.atomic_duplicate_state = drm_atomic_helper_connector_duplicate_state,
	.atomic_destroy_state = drm_atomic_helper_connector_destroy_state,
	.atomic_set_property = dw_hdmi_atomic_connector_set_property,
	.atomic_get_property = dw_hdmi_atomic_connector_get_property,
};

static const struct drm_connector_helper_funcs dw_hdmi_connector_helper_funcs = {
	.get_modes = dw_hdmi_connector_get_modes,
	.best_encoder = drm_atomic_helper_best_encoder,
	.atomic_check = dw_hdmi_connector_atomic_check,
};

static void dw_hdmi_attach_properties(struct dw_hdmi *hdmi)
{
	unsigned int color = MEDIA_BUS_FMT_RGB888_1X24;
	int video_mapping, colorspace;
	enum drm_connector_status connect_status =
		hdmi->phy.ops->read_hpd(hdmi, hdmi->phy.data);
	const struct dw_hdmi_property_ops *ops =
				hdmi->plat_data->property_ops;

	if (connect_status == connector_status_connected) {
		video_mapping = (hdmi_readb(hdmi, HDMI_TX_INVID0) &
				  HDMI_TX_INVID0_VIDEO_MAPPING_MASK);
		colorspace = (hdmi_readb(hdmi, HDMI_FC_AVICONF0) &
			      HDMI_FC_AVICONF0_PIX_FMT_MASK);
		switch (video_mapping) {
		case 0x01:
			color = MEDIA_BUS_FMT_RGB888_1X24;
			break;
		case 0x03:
			color = MEDIA_BUS_FMT_RGB101010_1X30;
			break;
		case 0x09:
			if (colorspace == HDMI_COLORSPACE_YUV420)
				color = MEDIA_BUS_FMT_UYYVYY8_0_5X24;
			else if (colorspace == HDMI_COLORSPACE_YUV422)
				color = MEDIA_BUS_FMT_UYVY8_1X16;
			else
				color = MEDIA_BUS_FMT_YUV8_1X24;
			break;
		case 0x0b:
			if (colorspace == HDMI_COLORSPACE_YUV420)
				color = MEDIA_BUS_FMT_UYYVYY10_0_5X30;
			else if (colorspace == HDMI_COLORSPACE_YUV422)
				color = MEDIA_BUS_FMT_UYVY10_1X20;
			else
				color = MEDIA_BUS_FMT_YUV10_1X30;
			break;
		case 0x14:
			color = MEDIA_BUS_FMT_UYVY10_1X20;
			break;
		case 0x16:
			color = MEDIA_BUS_FMT_UYVY8_1X16;
			break;
		default:
			color = MEDIA_BUS_FMT_RGB888_1X24;
			dev_err(hdmi->dev, "unexpected mapping: 0x%x\n",
				video_mapping);
		}

		hdmi->hdmi_data.enc_in_bus_format = color;
		hdmi->hdmi_data.enc_out_bus_format = color;
		/*
		 * input format will be set as yuv444 when output
		 * format is yuv420
		 */
		if (color == MEDIA_BUS_FMT_UYVY10_1X20)
			hdmi->hdmi_data.enc_in_bus_format =
				MEDIA_BUS_FMT_YUV10_1X30;
		else if (color == MEDIA_BUS_FMT_UYVY8_1X16)
			hdmi->hdmi_data.enc_in_bus_format =
				MEDIA_BUS_FMT_YUV8_1X24;
	}

	if (ops && ops->attach_properties)
		return ops->attach_properties(&hdmi->connector,
					      color, hdmi->version,
					      hdmi->plat_data->phy_data);
}

static void dw_hdmi_destroy_properties(struct dw_hdmi *hdmi)
{
	const struct dw_hdmi_property_ops *ops =
				hdmi->plat_data->property_ops;

	if (ops && ops->destroy_properties)
		return ops->destroy_properties(&hdmi->connector,
					       hdmi->plat_data->phy_data);
}

static int dw_hdmi_bridge_attach(struct drm_bridge *bridge)
{
	struct dw_hdmi *hdmi = bridge->driver_private;
	struct drm_encoder *encoder = bridge->encoder;
	struct drm_connector *connector = &hdmi->connector;

	connector->interlace_allowed = 1;
	connector->polled = DRM_CONNECTOR_POLL_HPD;

	drm_connector_helper_add(connector, &dw_hdmi_connector_helper_funcs);

	drm_connector_init(bridge->dev, connector, &dw_hdmi_connector_funcs,
			   DRM_MODE_CONNECTOR_HDMIA);

	drm_connector_attach_encoder(connector, encoder);

	dw_hdmi_attach_properties(hdmi);

	return 0;
}

static enum drm_mode_status
dw_hdmi_bridge_mode_valid(struct drm_bridge *bridge,
			  const struct drm_display_mode *mode)
{
	struct dw_hdmi *hdmi = bridge->driver_private;
	struct drm_connector *connector = &hdmi->connector;
	enum drm_mode_status mode_status = MODE_OK;

	if (hdmi->plat_data->mode_valid)
		mode_status = hdmi->plat_data->mode_valid(connector, mode);

	return mode_status;
}

static void dw_hdmi_bridge_mode_set(struct drm_bridge *bridge,
				    struct drm_display_mode *orig_mode,
				    struct drm_display_mode *mode)
{
	struct dw_hdmi *hdmi = bridge->driver_private;

	mutex_lock(&hdmi->mutex);

	/* Store the display mode for plugin/DKMS poweron events */
	memcpy(&hdmi->previous_mode, mode, sizeof(hdmi->previous_mode));

	mutex_unlock(&hdmi->mutex);
}

static void dw_hdmi_bridge_disable(struct drm_bridge *bridge)
{
	struct dw_hdmi *hdmi = bridge->driver_private;

	mutex_lock(&hdmi->mutex);
	hdmi->disabled = true;
	dw_hdmi_update_power(hdmi);
	dw_hdmi_update_phy_mask(hdmi);
	mutex_unlock(&hdmi->mutex);
}

static void dw_hdmi_bridge_enable(struct drm_bridge *bridge)
{
	struct dw_hdmi *hdmi = bridge->driver_private;

	mutex_lock(&hdmi->mutex);
	hdmi->disabled = false;
	dw_hdmi_update_power(hdmi);
	dw_hdmi_update_phy_mask(hdmi);
	mutex_unlock(&hdmi->mutex);
}

static const struct drm_bridge_funcs dw_hdmi_bridge_funcs = {
	.attach = dw_hdmi_bridge_attach,
	.enable = dw_hdmi_bridge_enable,
	.disable = dw_hdmi_bridge_disable,
	.mode_set = dw_hdmi_bridge_mode_set,
	.mode_valid = dw_hdmi_bridge_mode_valid,
};

static irqreturn_t dw_hdmi_i2c_irq(struct dw_hdmi *hdmi)
{
	struct dw_hdmi_i2c *i2c = hdmi->i2c;
	unsigned int stat;

	stat = hdmi_readb(hdmi, HDMI_IH_I2CM_STAT0);
	if (!stat)
		return IRQ_NONE;

	hdmi_writeb(hdmi, stat, HDMI_IH_I2CM_STAT0);

	i2c->stat = stat;

	complete(&i2c->cmp);

	return IRQ_HANDLED;
}

static irqreturn_t dw_hdmi_hardirq(int irq, void *dev_id)
{
	struct dw_hdmi *hdmi = dev_id;
	u8 intr_stat, hdcp_stat;
	irqreturn_t ret = IRQ_NONE;

	if (hdmi->i2c)
		ret = dw_hdmi_i2c_irq(hdmi);

	intr_stat = hdmi_readb(hdmi, HDMI_IH_PHY_STAT0);
	if (intr_stat) {
		hdmi_writeb(hdmi, ~0, HDMI_IH_MUTE_PHY_STAT0);
		return IRQ_WAKE_THREAD;
	}

	hdcp_stat = hdmi_readb(hdmi, HDMI_A_APIINTSTAT);
	if (hdcp_stat) {
		dev_dbg(hdmi->dev, "HDCP irq %#x\n", hdcp_stat);
		hdmi_writeb(hdmi, 0xff, HDMI_A_APIINTMSK);
		return IRQ_WAKE_THREAD;
	}

	return ret;
}

void dw_hdmi_setup_rx_sense(struct dw_hdmi *hdmi, bool hpd, bool rx_sense)
{
	mutex_lock(&hdmi->mutex);

	if (!hdmi->force) {
		/*
		 * If the RX sense status indicates we're disconnected,
		 * clear the software rxsense status.
		 */
		if (!rx_sense)
			hdmi->rxsense = false;

		/*
		 * Only set the software rxsense status when both
		 * rxsense and hpd indicates we're connected.
		 * This avoids what seems to be bad behaviour in
		 * at least iMX6S versions of the phy.
		 */
		if (hpd)
			hdmi->rxsense = true;

		dw_hdmi_update_power(hdmi);
		dw_hdmi_update_phy_mask(hdmi);
	}
	mutex_unlock(&hdmi->mutex);
}
EXPORT_SYMBOL_GPL(dw_hdmi_setup_rx_sense);

static irqreturn_t dw_hdmi_irq(int irq, void *dev_id)
{
	struct dw_hdmi *hdmi = dev_id;
	u8 intr_stat, phy_int_pol, phy_pol_mask, phy_stat, hdcp_stat;

	intr_stat = hdmi_readb(hdmi, HDMI_IH_PHY_STAT0);
	phy_int_pol = hdmi_readb(hdmi, HDMI_PHY_POL0);
	phy_stat = hdmi_readb(hdmi, HDMI_PHY_STAT0);

	phy_pol_mask = 0;
	if (intr_stat & HDMI_IH_PHY_STAT0_HPD)
		phy_pol_mask |= HDMI_PHY_HPD;
	if (intr_stat & HDMI_IH_PHY_STAT0_RX_SENSE0)
		phy_pol_mask |= HDMI_PHY_RX_SENSE0;
	if (intr_stat & HDMI_IH_PHY_STAT0_RX_SENSE1)
		phy_pol_mask |= HDMI_PHY_RX_SENSE1;
	if (intr_stat & HDMI_IH_PHY_STAT0_RX_SENSE2)
		phy_pol_mask |= HDMI_PHY_RX_SENSE2;
	if (intr_stat & HDMI_IH_PHY_STAT0_RX_SENSE3)
		phy_pol_mask |= HDMI_PHY_RX_SENSE3;

	if (phy_pol_mask)
		hdmi_modb(hdmi, ~phy_int_pol, phy_pol_mask, HDMI_PHY_POL0);

	/*
	 * RX sense tells us whether the TDMS transmitters are detecting
	 * load - in other words, there's something listening on the
	 * other end of the link.  Use this to decide whether we should
	 * power on the phy as HPD may be toggled by the sink to merely
	 * ask the source to re-read the EDID.
	 */
	if (intr_stat &
	    (HDMI_IH_PHY_STAT0_RX_SENSE | HDMI_IH_PHY_STAT0_HPD)) {
		dw_hdmi_setup_rx_sense(hdmi,
				       phy_stat & HDMI_PHY_HPD,
				       phy_stat & HDMI_PHY_RX_SENSE);

		if ((phy_stat & (HDMI_PHY_RX_SENSE | HDMI_PHY_HPD)) == 0)
			cec_notifier_set_phys_addr(hdmi->cec_notifier,
						   CEC_PHYS_ADDR_INVALID);
	}

	check_hdmi_irq(hdmi, intr_stat, phy_int_pol);

	hdmi_writeb(hdmi, intr_stat, HDMI_IH_PHY_STAT0);
	hdmi_writeb(hdmi, ~(HDMI_IH_PHY_STAT0_HPD | HDMI_IH_PHY_STAT0_RX_SENSE),
		    HDMI_IH_MUTE_PHY_STAT0);

	hdcp_stat = hdmi_readb(hdmi, HDMI_A_APIINTSTAT);
	if (hdcp_stat) {
		if (hdmi->hdcp)
			hdmi->hdcp->hdcp_isr(hdmi->hdcp, hdcp_stat);
		hdmi_writeb(hdmi, hdcp_stat, HDMI_A_APIINTCLR);
		hdmi_writeb(hdmi, 0x00, HDMI_A_APIINTMSK);
	}
	return IRQ_HANDLED;
}

static const struct dw_hdmi_phy_data dw_hdmi_phys[] = {
	{
		.type = DW_HDMI_PHY_DWC_HDMI_TX_PHY,
		.name = "DWC HDMI TX PHY",
		.gen = 1,
	}, {
		.type = DW_HDMI_PHY_DWC_MHL_PHY_HEAC,
		.name = "DWC MHL PHY + HEAC PHY",
		.gen = 2,
		.has_svsret = true,
		.configure = hdmi_phy_configure_dwc_hdmi_3d_tx,
	}, {
		.type = DW_HDMI_PHY_DWC_MHL_PHY,
		.name = "DWC MHL PHY",
		.gen = 2,
		.has_svsret = true,
		.configure = hdmi_phy_configure_dwc_hdmi_3d_tx,
	}, {
		.type = DW_HDMI_PHY_DWC_HDMI_3D_TX_PHY_HEAC,
		.name = "DWC HDMI 3D TX PHY + HEAC PHY",
		.gen = 2,
		.configure = hdmi_phy_configure_dwc_hdmi_3d_tx,
	}, {
		.type = DW_HDMI_PHY_DWC_HDMI_3D_TX_PHY,
		.name = "DWC HDMI 3D TX PHY",
		.gen = 2,
		.configure = hdmi_phy_configure_dwc_hdmi_3d_tx,
	}, {
		.type = DW_HDMI_PHY_DWC_HDMI20_TX_PHY,
		.name = "DWC HDMI 2.0 TX PHY",
		.gen = 2,
		.has_svsret = true,
		.configure = hdmi_phy_configure_dwc_hdmi_3d_tx,
	}, {
		.type = DW_HDMI_PHY_VENDOR_PHY,
		.name = "Vendor PHY",
	}
};

static int dw_hdmi_detect_phy(struct dw_hdmi *hdmi)
{
	unsigned int i;
	u8 phy_type;

	phy_type = hdmi->plat_data->phy_force_vendor ?
				DW_HDMI_PHY_VENDOR_PHY :
				hdmi_readb(hdmi, HDMI_CONFIG2_ID);

	if (phy_type == DW_HDMI_PHY_VENDOR_PHY) {
		/* Vendor PHYs require support from the glue layer. */
		if (!hdmi->plat_data->phy_ops || !hdmi->plat_data->phy_name) {
			dev_err(hdmi->dev,
				"Vendor HDMI PHY not supported by glue layer\n");
			return -ENODEV;
		}

		hdmi->phy.ops = hdmi->plat_data->phy_ops;
		hdmi->phy.data = hdmi->plat_data->phy_data;
		hdmi->phy.name = hdmi->plat_data->phy_name;
		return 0;
	}

	/* Synopsys PHYs are handled internally. */
	for (i = 0; i < ARRAY_SIZE(dw_hdmi_phys); ++i) {
		if (dw_hdmi_phys[i].type == phy_type) {
			hdmi->phy.ops = &dw_hdmi_synopsys_phy_ops;
			hdmi->phy.name = dw_hdmi_phys[i].name;
			hdmi->phy.data = (void *)&dw_hdmi_phys[i];

			if (!dw_hdmi_phys[i].configure &&
			    !hdmi->plat_data->configure_phy) {
				dev_err(hdmi->dev, "%s requires platform support\n",
					hdmi->phy.name);
				return -ENODEV;
			}

			return 0;
		}
	}

	dev_err(hdmi->dev, "Unsupported HDMI PHY type (%02x)\n", phy_type);
	return -ENODEV;
}

static void dw_hdmi_cec_enable(struct dw_hdmi *hdmi)
{
	mutex_lock(&hdmi->mutex);
	hdmi->mc_clkdis &= ~HDMI_MC_CLKDIS_CECCLK_DISABLE;
	hdmi_writeb(hdmi, hdmi->mc_clkdis, HDMI_MC_CLKDIS);
	mutex_unlock(&hdmi->mutex);
}

static void dw_hdmi_cec_disable(struct dw_hdmi *hdmi)
{
	mutex_lock(&hdmi->mutex);
	hdmi->mc_clkdis |= HDMI_MC_CLKDIS_CECCLK_DISABLE;
	hdmi_writeb(hdmi, hdmi->mc_clkdis, HDMI_MC_CLKDIS);
	mutex_unlock(&hdmi->mutex);
}

static const struct dw_hdmi_cec_ops dw_hdmi_cec_ops = {
	.write = hdmi_writeb,
	.read = hdmi_readb,
	.enable = dw_hdmi_cec_enable,
	.disable = dw_hdmi_cec_disable,
};

static const struct regmap_config hdmi_regmap_8bit_config = {
	.reg_bits	= 32,
	.val_bits	= 8,
	.reg_stride	= 1,
	.max_register	= HDMI_I2CM_FS_SCL_LCNT_0_ADDR,
};

static const struct regmap_config hdmi_regmap_32bit_config = {
	.reg_bits	= 32,
	.val_bits	= 32,
	.reg_stride	= 4,
	.max_register	= HDMI_I2CM_FS_SCL_LCNT_0_ADDR << 2,
};

static int dw_hdmi_status_show(struct seq_file *s, void *v)
{
	struct dw_hdmi *hdmi = s->private;
	u32 val;

	seq_puts(s, "PHY: ");
	if (!hdmi->phy.enabled) {
		seq_puts(s, "disabled\n");
		return 0;
	}
	seq_puts(s, "enabled\t\t\tMode: ");
	if (hdmi->sink_is_hdmi)
		seq_puts(s, "HDMI\n");
	else
		seq_puts(s, "DVI\n");
	if (hdmi->hdmi_data.video_mode.mtmdsclock > 340000000)
		val = hdmi->hdmi_data.video_mode.mtmdsclock / 4;
	else
		val = hdmi->hdmi_data.video_mode.mtmdsclock;
	seq_printf(s, "Pixel Clk: %uHz\t\tTMDS Clk: %uHz\n",
		   hdmi->hdmi_data.video_mode.mpixelclock, val);
	seq_puts(s, "Color Format: ");
	if (hdmi_bus_fmt_is_rgb(hdmi->hdmi_data.enc_out_bus_format))
		seq_puts(s, "RGB");
	else if (hdmi_bus_fmt_is_yuv444(hdmi->hdmi_data.enc_out_bus_format))
		seq_puts(s, "YUV444");
	else if (hdmi_bus_fmt_is_yuv422(hdmi->hdmi_data.enc_out_bus_format))
		seq_puts(s, "YUV422");
	else if (hdmi_bus_fmt_is_yuv420(hdmi->hdmi_data.enc_out_bus_format))
		seq_puts(s, "YUV420");
	else
		seq_puts(s, "UNKNOWN");
	val =  hdmi_bus_fmt_color_depth(hdmi->hdmi_data.enc_out_bus_format);
	seq_printf(s, "\t\tColor Depth: %d bit\n", val);
	seq_puts(s, "Colorimetry: ");
	switch (hdmi->hdmi_data.enc_out_encoding) {
	case V4L2_YCBCR_ENC_601:
		seq_puts(s, "ITU.BT601");
		break;
	case V4L2_YCBCR_ENC_709:
		seq_puts(s, "ITU.BT709");
		break;
	case V4L2_YCBCR_ENC_BT2020:
		seq_puts(s, "ITU.BT2020");
		break;
	default: /* Carries no data */
		seq_puts(s, "ITU.BT601");
		break;
	}

	seq_puts(s, "\t\tEOTF: ");

	if (hdmi->version < 0x211a) {
		seq_puts(s, "Unsupported\n");
		return 0;
	}

	val = hdmi_readb(hdmi, HDMI_FC_PACKET_TX_EN);
	if (!(val & HDMI_FC_PACKET_DRM_TX_EN_MASK)) {
		seq_puts(s, "Off\n");
		return 0;
	}

	switch (hdmi_readb(hdmi, HDMI_FC_DRM_PB0)) {
	case TRADITIONAL_GAMMA_SDR:
		seq_puts(s, "SDR");
		break;
	case TRADITIONAL_GAMMA_HDR:
		seq_puts(s, "HDR");
		break;
	case SMPTE_ST2084:
		seq_puts(s, "ST2084");
		break;
	case HLG:
		seq_puts(s, "HLG");
		break;
	default:
		seq_puts(s, "Not Defined\n");
		return 0;
	}

	val = hdmi_readb(hdmi, HDMI_FC_DRM_PB3) << 8;
	val |= hdmi_readb(hdmi, HDMI_FC_DRM_PB2);
	seq_printf(s, "\nx0: %d", val);
	val = hdmi_readb(hdmi, HDMI_FC_DRM_PB5) << 8;
	val |= hdmi_readb(hdmi, HDMI_FC_DRM_PB4);
	seq_printf(s, "\t\t\t\ty0: %d\n", val);
	val = hdmi_readb(hdmi, HDMI_FC_DRM_PB7) << 8;
	val |= hdmi_readb(hdmi, HDMI_FC_DRM_PB6);
	seq_printf(s, "x1: %d", val);
	val = hdmi_readb(hdmi, HDMI_FC_DRM_PB9) << 8;
	val |= hdmi_readb(hdmi, HDMI_FC_DRM_PB8);
	seq_printf(s, "\t\t\t\ty1: %d\n", val);
	val = hdmi_readb(hdmi, HDMI_FC_DRM_PB11) << 8;
	val |= hdmi_readb(hdmi, HDMI_FC_DRM_PB10);
	seq_printf(s, "x2: %d", val);
	val = hdmi_readb(hdmi, HDMI_FC_DRM_PB13) << 8;
	val |= hdmi_readb(hdmi, HDMI_FC_DRM_PB12);
	seq_printf(s, "\t\t\t\ty2: %d\n", val);
	val = hdmi_readb(hdmi, HDMI_FC_DRM_PB15) << 8;
	val |= hdmi_readb(hdmi, HDMI_FC_DRM_PB14);
	seq_printf(s, "white x: %d", val);
	val = hdmi_readb(hdmi, HDMI_FC_DRM_PB17) << 8;
	val |= hdmi_readb(hdmi, HDMI_FC_DRM_PB16);
	seq_printf(s, "\t\t\twhite y: %d\n", val);
	val = hdmi_readb(hdmi, HDMI_FC_DRM_PB19) << 8;
	val |= hdmi_readb(hdmi, HDMI_FC_DRM_PB18);
	seq_printf(s, "max lum: %d", val);
	val = hdmi_readb(hdmi, HDMI_FC_DRM_PB21) << 8;
	val |= hdmi_readb(hdmi, HDMI_FC_DRM_PB20);
	seq_printf(s, "\t\t\tmin lum: %d\n", val);
	val = hdmi_readb(hdmi, HDMI_FC_DRM_PB23) << 8;
	val |= hdmi_readb(hdmi, HDMI_FC_DRM_PB22);
	seq_printf(s, "max cll: %d", val);
	val = hdmi_readb(hdmi, HDMI_FC_DRM_PB25) << 8;
	val |= hdmi_readb(hdmi, HDMI_FC_DRM_PB24);
	seq_printf(s, "\t\t\tmax fall: %d\n", val);
	return 0;
}

static int dw_hdmi_status_open(struct inode *inode, struct file *file)
{
	return single_open(file, dw_hdmi_status_show, inode->i_private);
}

static const struct file_operations dw_hdmi_status_fops = {
	.owner = THIS_MODULE,
	.open = dw_hdmi_status_open,
	.read = seq_read,
	.llseek = seq_lseek,
	.release = single_release,
};

#include <linux/fs.h>
#include <linux/debugfs.h>
#include <linux/seq_file.h>

struct dw_hdmi_reg_table {
	int reg_base;
	int reg_end;
};

static const struct dw_hdmi_reg_table hdmi_reg_table[] = {
	{HDMI_DESIGN_ID, HDMI_CONFIG3_ID},
	{HDMI_IH_FC_STAT0, HDMI_IH_MUTE},
	{HDMI_TX_INVID0, HDMI_TX_BCBDATA1},
	{HDMI_VP_STATUS, HDMI_VP_POL},
	{HDMI_FC_INVIDCONF, HDMI_FC_DBGTMDS2},
	{HDMI_PHY_CONF0, HDMI_PHY_POL0},
	{HDMI_PHY_I2CM_SLAVE_ADDR, HDMI_PHY_I2CM_FS_SCL_LCNT_0_ADDR},
	{HDMI_AUD_CONF0, 0x3624},
	{HDMI_MC_SFRDIV, HDMI_MC_HEACPHY_RST},
	{HDMI_CSC_CFG, HDMI_CSC_COEF_C4_LSB},
	{HDMI_A_HDCPCFG0, 0x52bb},
	{0x7800, 0x7818},
	{0x7900, 0x790e},
	{HDMI_CEC_CTRL, HDMI_CEC_WKUPCTRL},
	{HDMI_I2CM_SLAVE, 0x7e31},
};

static int dw_hdmi_ctrl_show(struct seq_file *s, void *v)
{
	struct dw_hdmi *hdmi = s->private;
	u32 i = 0, j = 0, val = 0;

	seq_puts(s, "\n>>>hdmi_ctl reg ");
	for (i = 0; i < 16; i++)
		seq_printf(s, " %2x", i);
	seq_puts(s, "\n---------------------------------------------------");

	for (i = 0; i < ARRAY_SIZE(hdmi_reg_table); i++) {
		for (j = hdmi_reg_table[i].reg_base;
		     j <= hdmi_reg_table[i].reg_end; j++) {
			val = hdmi_readb(hdmi, j);
			if ((j - hdmi_reg_table[i].reg_base) % 16 == 0)
				seq_printf(s, "\n>>>hdmi_ctl %04x:", j);
			seq_printf(s, " %02x", val);
		}
	}
	seq_puts(s, "\n---------------------------------------------------\n");

	return 0;
}

static int dw_hdmi_ctrl_open(struct inode *inode, struct file *file)
{
	return single_open(file, dw_hdmi_ctrl_show, inode->i_private);
}

static ssize_t
dw_hdmi_ctrl_write(struct file *file, const char __user *buf,
		   size_t count, loff_t *ppos)
{
	struct dw_hdmi *hdmi =
		((struct seq_file *)file->private_data)->private;
	u32 reg, val;
	char kbuf[25];

	if (copy_from_user(kbuf, buf, count))
		return -EFAULT;
	if (sscanf(kbuf, "%x%x", &reg, &val) == -1)
		return -EFAULT;
	if (reg > HDMI_I2CM_FS_SCL_LCNT_0_ADDR) {
		dev_err(hdmi->dev, "it is no a hdmi register\n");
		return count;
	}
	dev_info(hdmi->dev, "/**********hdmi register config******/");
	dev_info(hdmi->dev, "\n reg=%x val=%x\n", reg, val);
	hdmi_writeb(hdmi, val, reg);
	return count;
}

static const struct file_operations dw_hdmi_ctrl_fops = {
	.owner = THIS_MODULE,
	.open = dw_hdmi_ctrl_open,
	.read = seq_read,
	.write = dw_hdmi_ctrl_write,
	.llseek = seq_lseek,
	.release = single_release,
};

static int dw_hdmi_phy_show(struct seq_file *s, void *v)
{
	struct dw_hdmi *hdmi = s->private;
	u32 i;

	seq_puts(s, "\n>>>hdmi_phy reg ");
	for (i = 0; i < 0x28; i++)
		seq_printf(s, "regs %02x val %04x\n",
			   i, hdmi_phy_i2c_read(hdmi, i));
	return 0;
}

static int dw_hdmi_phy_open(struct inode *inode, struct file *file)
{
	return single_open(file, dw_hdmi_phy_show, inode->i_private);
}

static ssize_t
dw_hdmi_phy_write(struct file *file, const char __user *buf,
		  size_t count, loff_t *ppos)
{
	struct dw_hdmi *hdmi =
		((struct seq_file *)file->private_data)->private;
	u32 reg, val;
	char kbuf[25];

	if (copy_from_user(kbuf, buf, count))
		return -EFAULT;
	if (sscanf(kbuf, "%x%x", &reg, &val) == -1)
		return -EFAULT;
	if (reg > 0x28) {
		dev_err(hdmi->dev, "it is not a hdmi phy register\n");
		return count;
	}
	dev_info(hdmi->dev, "/*******hdmi phy register config******/");
	dev_info(hdmi->dev, "\n reg=%x val=%x\n", reg, val);
	dw_hdmi_phy_i2c_write(hdmi, val, reg);
	return count;
}

static const struct file_operations dw_hdmi_phy_fops = {
	.owner = THIS_MODULE,
	.open = dw_hdmi_phy_open,
	.read = seq_read,
	.write = dw_hdmi_phy_write,
	.llseek = seq_lseek,
	.release = single_release,
};

static void dw_hdmi_register_debugfs(struct device *dev, struct dw_hdmi *hdmi)
{
	hdmi->debugfs_dir = debugfs_create_dir("dw-hdmi", NULL);
	if (IS_ERR(hdmi->debugfs_dir)) {
		dev_err(dev, "failed to create debugfs dir!\n");
		return;
	}
	debugfs_create_file("status", 0400, hdmi->debugfs_dir,
			    hdmi, &dw_hdmi_status_fops);
	debugfs_create_file("ctrl", 0400, hdmi->debugfs_dir,
			    hdmi, &dw_hdmi_ctrl_fops);
	debugfs_create_file("phy", 0400, hdmi->debugfs_dir,
			    hdmi, &dw_hdmi_phy_fops);
}

static void dw_hdmi_register_hdcp(struct device *dev, struct dw_hdmi *hdmi,
				  u32 val, bool hdcp1x_enable)
{
	struct dw_hdcp hdmi_hdcp = {
		.hdmi = hdmi,
		.write = hdmi_writeb,
		.read = hdmi_readb,
		.regs = hdmi->regs,
		.reg_io_width = val,
		.enable = hdcp1x_enable,
	};
	struct platform_device_info hdcp_device_info = {
		.parent = dev,
		.id = PLATFORM_DEVID_AUTO,
		.res = NULL,
		.num_res = 0,
		.name = DW_HDCP_DRIVER_NAME,
		.data = &hdmi_hdcp,
		.size_data = sizeof(hdmi_hdcp),
		.dma_mask = DMA_BIT_MASK(32),
	};

	hdmi->hdcp_dev = platform_device_register_full(&hdcp_device_info);
	if (IS_ERR(hdmi->hdcp_dev))
		dev_err(dev, "failed to register hdcp!\n");
	else
		hdmi->hdcp = hdmi->hdcp_dev->dev.platform_data;
}

static struct dw_hdmi *
__dw_hdmi_probe(struct platform_device *pdev,
		const struct dw_hdmi_plat_data *plat_data)
{
	struct device *dev = &pdev->dev;
	struct device_node *np = dev->of_node;
	struct platform_device_info pdevinfo;
	struct device_node *ddc_node;
	struct dw_hdmi_cec_data cec;
	struct dw_hdmi *hdmi;
	struct resource *iores = NULL;
	int irq;
	int ret;
	u32 val = 1;
	u8 prod_id0;
	u8 prod_id1;
	u8 config0;
	u8 config3;
	bool hdcp1x_enable = 0;

	hdmi = devm_kzalloc(dev, sizeof(*hdmi), GFP_KERNEL);
	if (!hdmi)
		return ERR_PTR(-ENOMEM);

	hdmi->connector.stereo_allowed = 1;
	hdmi->plat_data = plat_data;
	hdmi->dev = dev;
	hdmi->sample_rate = 48000;
	hdmi->disabled = true;
	hdmi->rxsense = true;
	hdmi->phy_mask = (u8)~(HDMI_PHY_HPD | HDMI_PHY_RX_SENSE);
	hdmi->mc_clkdis = 0x7f;

	mutex_init(&hdmi->mutex);
	mutex_init(&hdmi->audio_mutex);
	spin_lock_init(&hdmi->audio_lock);

	ddc_node = of_parse_phandle(np, "ddc-i2c-bus", 0);
	if (ddc_node) {
		hdmi->ddc = of_get_i2c_adapter_by_node(ddc_node);
		of_node_put(ddc_node);
		if (!hdmi->ddc) {
			dev_dbg(hdmi->dev, "failed to read ddc node\n");
			return ERR_PTR(-EPROBE_DEFER);
		}

	} else {
		dev_dbg(hdmi->dev, "no ddc property found\n");
	}

	if (!plat_data->regm) {
		const struct regmap_config *reg_config;

		of_property_read_u32(np, "reg-io-width", &val);
		switch (val) {
		case 4:
			reg_config = &hdmi_regmap_32bit_config;
			hdmi->reg_shift = 2;
			break;
		case 1:
			reg_config = &hdmi_regmap_8bit_config;
			break;
		default:
			dev_err(dev, "reg-io-width must be 1 or 4\n");
			return ERR_PTR(-EINVAL);
		}

		iores = platform_get_resource(pdev, IORESOURCE_MEM, 0);
		hdmi->regs = devm_ioremap_resource(dev, iores);
		if (IS_ERR(hdmi->regs)) {
			ret = PTR_ERR(hdmi->regs);
			goto err_res;
		}

		hdmi->regm = devm_regmap_init_mmio(dev, hdmi->regs, reg_config);
		if (IS_ERR(hdmi->regm)) {
			dev_err(dev, "Failed to configure regmap\n");
			ret = PTR_ERR(hdmi->regm);
			goto err_res;
		}
	} else {
		hdmi->regm = plat_data->regm;
	}

	hdmi->isfr_clk = devm_clk_get(hdmi->dev, "isfr");
	if (IS_ERR(hdmi->isfr_clk)) {
		ret = PTR_ERR(hdmi->isfr_clk);
		dev_err(hdmi->dev, "Unable to get HDMI isfr clk: %d\n", ret);
		goto err_res;
	}

	ret = clk_prepare_enable(hdmi->isfr_clk);
	if (ret) {
		dev_err(hdmi->dev, "Cannot enable HDMI isfr clock: %d\n", ret);
		goto err_res;
	}

	hdmi->iahb_clk = devm_clk_get(hdmi->dev, "iahb");
	if (IS_ERR(hdmi->iahb_clk)) {
		ret = PTR_ERR(hdmi->iahb_clk);
		dev_err(hdmi->dev, "Unable to get HDMI iahb clk: %d\n", ret);
		goto err_isfr;
	}

	ret = clk_prepare_enable(hdmi->iahb_clk);
	if (ret) {
		dev_err(hdmi->dev, "Cannot enable HDMI iahb clock: %d\n", ret);
		goto err_isfr;
	}

	hdmi->cec_clk = devm_clk_get(hdmi->dev, "cec");
	if (PTR_ERR(hdmi->cec_clk) == -ENOENT) {
		hdmi->cec_clk = NULL;
	} else if (IS_ERR(hdmi->cec_clk)) {
		ret = PTR_ERR(hdmi->cec_clk);
		if (ret != -EPROBE_DEFER)
			dev_err(hdmi->dev, "Cannot get HDMI cec clock: %d\n",
				ret);

		hdmi->cec_clk = NULL;
		goto err_iahb;
	} else {
		ret = clk_prepare_enable(hdmi->cec_clk);
		if (ret) {
			dev_err(hdmi->dev, "Cannot enable HDMI cec clock: %d\n",
				ret);
			goto err_iahb;
		}
	}

	/* Product and revision IDs */
	hdmi->version = (hdmi_readb(hdmi, HDMI_DESIGN_ID) << 8)
		      | (hdmi_readb(hdmi, HDMI_REVISION_ID) << 0);
	prod_id0 = hdmi_readb(hdmi, HDMI_PRODUCT_ID0);
	prod_id1 = hdmi_readb(hdmi, HDMI_PRODUCT_ID1);

	if (prod_id0 != HDMI_PRODUCT_ID0_HDMI_TX ||
	    (prod_id1 & ~HDMI_PRODUCT_ID1_HDCP) != HDMI_PRODUCT_ID1_HDMI_TX) {
		dev_err(dev, "Unsupported HDMI controller (%04x:%02x:%02x)\n",
			hdmi->version, prod_id0, prod_id1);
		ret = -ENODEV;
		goto err_iahb;
	}

	ret = dw_hdmi_detect_phy(hdmi);
	if (ret < 0)
		goto err_iahb;

	dev_info(dev, "Detected HDMI TX controller v%x.%03x %s HDCP (%s)\n",
		 hdmi->version >> 12, hdmi->version & 0xfff,
		 prod_id1 & HDMI_PRODUCT_ID1_HDCP ? "with" : "without",
		 hdmi->phy.name);

	hdmi->initialized = false;
	ret = hdmi_readb(hdmi, HDMI_PHY_STAT0);
	if ((ret & HDMI_PHY_TX_PHY_LOCK) && (ret & HDMI_PHY_HPD) &&
	    hdmi_readb(hdmi, HDMI_FC_EXCTRLDUR)) {
		hdmi->mc_clkdis = hdmi_readb(hdmi, HDMI_MC_CLKDIS);
		hdmi->disabled = false;
		hdmi->bridge_is_on = true;
		hdmi->phy.enabled = true;
		hdmi->initialized = true;
	} else if (ret & HDMI_PHY_TX_PHY_LOCK) {
		hdmi->phy.ops->disable(hdmi, hdmi->phy.data);
	}

	init_hpd_work(hdmi);
	initialize_hdmi_ih_mutes(hdmi);

	irq = platform_get_irq(pdev, 0);
	if (irq < 0) {
		ret = irq;
		goto err_iahb;
	}

	hdmi->irq = irq;
	ret = devm_request_threaded_irq(dev, irq, dw_hdmi_hardirq,
					dw_hdmi_irq, IRQF_SHARED,
					dev_name(dev), hdmi);
	if (ret)
		goto err_iahb;

	hdmi->cec_notifier = cec_notifier_get(dev);
	if (!hdmi->cec_notifier) {
		ret = -ENOMEM;
		goto err_iahb;
	}

	/*
	 * To prevent overflows in HDMI_IH_FC_STAT2, set the clk regenerator
	 * N and cts values before enabling phy
	 */
	hdmi_init_clk_regenerator(hdmi);

	/* If DDC bus is not specified, try to register HDMI I2C bus */
	if (!hdmi->ddc) {
		hdmi->ddc = dw_hdmi_i2c_adapter(hdmi);
		if (IS_ERR(hdmi->ddc))
			hdmi->ddc = NULL;
		/*
		 * Read high and low time from device tree. If not available use
		 * the default timing scl clock rate is about 99.6KHz.
		 */
		if (of_property_read_u32(np, "ddc-i2c-scl-high-time-ns",
					 &hdmi->i2c->scl_high_ns))
			hdmi->i2c->scl_high_ns = 4708;
		if (of_property_read_u32(np, "ddc-i2c-scl-low-time-ns",
					 &hdmi->i2c->scl_low_ns))
			hdmi->i2c->scl_low_ns = 4916;
	}

	hdmi->bridge.driver_private = hdmi;
	hdmi->bridge.funcs = &dw_hdmi_bridge_funcs;
#ifdef CONFIG_OF
	hdmi->bridge.of_node = pdev->dev.of_node;
#endif

	dw_hdmi_setup_i2c(hdmi);
	if (hdmi->phy.ops->setup_hpd)
		hdmi->phy.ops->setup_hpd(hdmi, hdmi->phy.data);

	if (hdmi->version >= 0x200a)
		hdmi->connector.ycbcr_420_allowed =
			hdmi->plat_data->ycbcr_420_allowed;
	else
		hdmi->connector.ycbcr_420_allowed = false;

	memset(&pdevinfo, 0, sizeof(pdevinfo));
	pdevinfo.parent = dev;
	pdevinfo.id = PLATFORM_DEVID_AUTO;

	config0 = hdmi_readb(hdmi, HDMI_CONFIG0_ID);
	config3 = hdmi_readb(hdmi, HDMI_CONFIG3_ID);

	if (iores && config3 & HDMI_CONFIG3_AHBAUDDMA) {
		struct dw_hdmi_audio_data audio;

		audio.phys = iores->start;
		audio.base = hdmi->regs;
		audio.irq = irq;
		audio.hdmi = hdmi;
		audio.eld = hdmi->connector.eld;
		hdmi->enable_audio = dw_hdmi_ahb_audio_enable;
		hdmi->disable_audio = dw_hdmi_ahb_audio_disable;

		pdevinfo.name = "dw-hdmi-ahb-audio";
		pdevinfo.data = &audio;
		pdevinfo.size_data = sizeof(audio);
		pdevinfo.dma_mask = DMA_BIT_MASK(32);
		hdmi->audio = platform_device_register_full(&pdevinfo);
	} else if (config0 & HDMI_CONFIG0_I2S) {
		struct dw_hdmi_i2s_audio_data audio;

		audio.hdmi	= hdmi;
		audio.write	= hdmi_writeb;
		audio.read	= hdmi_readb;
		audio.mod	= hdmi_modb;
		hdmi->enable_audio = dw_hdmi_i2s_audio_enable;
		hdmi->disable_audio = dw_hdmi_i2s_audio_disable;

		pdevinfo.name = "dw-hdmi-i2s-audio";
		pdevinfo.data = &audio;
		pdevinfo.size_data = sizeof(audio);
		pdevinfo.dma_mask = DMA_BIT_MASK(32);
		hdmi->audio = platform_device_register_full(&pdevinfo);
	}

	if (config0 & HDMI_CONFIG0_CEC) {
		cec.hdmi = hdmi;
		cec.ops = &dw_hdmi_cec_ops;
		cec.irq = irq;

		pdevinfo.name = "dw-hdmi-cec";
		pdevinfo.data = &cec;
		pdevinfo.size_data = sizeof(cec);
		pdevinfo.dma_mask = 0;

		hdmi->cec = platform_device_register_full(&pdevinfo);
	}

	hdmi->extcon = devm_extcon_dev_allocate(hdmi->dev, dw_hdmi_cable);
	if (IS_ERR(hdmi->extcon)) {
		dev_err(hdmi->dev, "allocate extcon failed\n");
		goto err_iahb;
	}

	ret = devm_extcon_dev_register(hdmi->dev, hdmi->extcon);
	if (ret) {
		dev_err(hdmi->dev, "failed to register extcon: %d\n",
			ret);
		goto err_iahb;
	}

	ret = extcon_set_property_capability(hdmi->extcon, EXTCON_DISP_HDMI,
					     EXTCON_PROP_DISP_HPD);
	if (ret) {
		dev_err(hdmi->dev,
			"failed to set USB property capability: %d\n",
			ret);
		goto err_iahb;
	}

	/* Reset HDMI DDC I2C master controller and mute I2CM interrupts */
	if (hdmi->i2c)
		dw_hdmi_i2c_init(hdmi);

	dw_hdmi_register_debugfs(dev, hdmi);

	if (of_property_read_bool(np, "scramble-low-rates"))
		hdmi->scramble_low_rates = true;

	if (of_property_read_bool(np, "hdcp1x-enable"))
		hdcp1x_enable = 1;
	dw_hdmi_register_hdcp(dev, hdmi, val, hdcp1x_enable);

	return hdmi;

err_iahb:
	if (hdmi->i2c) {
		i2c_del_adapter(&hdmi->i2c->adap);
		hdmi->ddc = NULL;
	}

	if (hdmi->cec_notifier)
		cec_notifier_put(hdmi->cec_notifier);

	clk_disable_unprepare(hdmi->iahb_clk);
	if (hdmi->cec_clk)
		clk_disable_unprepare(hdmi->cec_clk);
err_isfr:
	clk_disable_unprepare(hdmi->isfr_clk);
err_res:
	i2c_put_adapter(hdmi->ddc);

	return ERR_PTR(ret);
}

static void __dw_hdmi_remove(struct dw_hdmi *hdmi)
{
	if (hdmi->irq)
		disable_irq(hdmi->irq);

	cancel_delayed_work(&hdmi->work);
	flush_workqueue(hdmi->workqueue);
	destroy_workqueue(hdmi->workqueue);

	debugfs_remove_recursive(hdmi->debugfs_dir);

	if (hdmi->audio && !IS_ERR(hdmi->audio))
		platform_device_unregister(hdmi->audio);
	if (hdmi->hdcp_dev && !IS_ERR(hdmi->hdcp_dev))
		platform_device_unregister(hdmi->hdcp_dev);
	if (!IS_ERR(hdmi->cec))
		platform_device_unregister(hdmi->cec);

	/* Disable all interrupts */
	hdmi_writeb(hdmi, ~0, HDMI_IH_MUTE_PHY_STAT0);

	dw_hdmi_destroy_properties(hdmi);
	hdmi->connector.funcs->destroy(&hdmi->connector);
	hdmi->bridge.encoder->funcs->destroy(hdmi->bridge.encoder);

	if (hdmi->cec_notifier)
		cec_notifier_put(hdmi->cec_notifier);

	clk_disable_unprepare(hdmi->iahb_clk);
	clk_disable_unprepare(hdmi->isfr_clk);
	if (hdmi->cec_clk)
		clk_disable_unprepare(hdmi->cec_clk);

	if (hdmi->i2c)
		i2c_del_adapter(&hdmi->i2c->adap);
	else
		i2c_put_adapter(hdmi->ddc);
}

/* -----------------------------------------------------------------------------
 * Probe/remove API, used from platforms based on the DRM bridge API.
 */
struct dw_hdmi *dw_hdmi_probe(struct platform_device *pdev,
			      const struct dw_hdmi_plat_data *plat_data)
{
	struct dw_hdmi *hdmi;

	hdmi = __dw_hdmi_probe(pdev, plat_data);
	if (IS_ERR(hdmi))
		return hdmi;

	drm_bridge_add(&hdmi->bridge);

	return hdmi;
}
EXPORT_SYMBOL_GPL(dw_hdmi_probe);

void dw_hdmi_remove(struct dw_hdmi *hdmi)
{
	drm_bridge_remove(&hdmi->bridge);

	__dw_hdmi_remove(hdmi);
}
EXPORT_SYMBOL_GPL(dw_hdmi_remove);

/* -----------------------------------------------------------------------------
 * Bind/unbind API, used from platforms based on the component framework.
 */
struct dw_hdmi *dw_hdmi_bind(struct platform_device *pdev,
			     struct drm_encoder *encoder,
			     struct dw_hdmi_plat_data *plat_data)
{
	struct dw_hdmi *hdmi;
	int ret;

	hdmi = __dw_hdmi_probe(pdev, plat_data);
	if (IS_ERR(hdmi))
		return hdmi;

	ret = drm_bridge_attach(encoder, &hdmi->bridge, NULL);
	if (ret) {
		dw_hdmi_remove(hdmi);
		DRM_ERROR("Failed to initialize bridge with drm\n");
		return ERR_PTR(ret);
	}
	plat_data->connector = &hdmi->connector;

	return hdmi;
}
EXPORT_SYMBOL_GPL(dw_hdmi_bind);

void dw_hdmi_unbind(struct dw_hdmi *hdmi)
{
	__dw_hdmi_remove(hdmi);
}
EXPORT_SYMBOL_GPL(dw_hdmi_unbind);

static void dw_hdmi_reg_initial(struct dw_hdmi *hdmi)
{
	if (hdmi_readb(hdmi, HDMI_IH_MUTE)) {
		initialize_hdmi_ih_mutes(hdmi);
		hdmi_writeb(hdmi, HDMI_PHY_I2CM_INT_ADDR_DONE_POL,
			    HDMI_PHY_I2CM_INT_ADDR);

		hdmi_writeb(hdmi, HDMI_PHY_I2CM_CTLINT_ADDR_NAC_POL |
			    HDMI_PHY_I2CM_CTLINT_ADDR_ARBITRATION_POL,
			    HDMI_PHY_I2CM_CTLINT_ADDR);

		hdmi_writeb(hdmi, HDMI_PHY_HPD | HDMI_PHY_RX_SENSE,
			    HDMI_PHY_POL0);
		hdmi_writeb(hdmi, hdmi->phy_mask, HDMI_PHY_MASK0);
		hdmi_writeb(hdmi, ~(HDMI_IH_PHY_STAT0_HPD |
			    HDMI_IH_PHY_STAT0_RX_SENSE),
			    HDMI_IH_MUTE_PHY_STAT0);
	}
}

void dw_hdmi_suspend(struct device *dev, struct dw_hdmi *hdmi)
{
	if (!hdmi) {
		dev_warn(dev, "Hdmi has not been initialized\n");
		return;
	}

	mutex_lock(&hdmi->mutex);

	/*
	 * When system shutdown, hdmi should be disabled.
	 * When system suspend, dw_hdmi_bridge_disable will disable hdmi first.
	 * To prevent duplicate operation, we should determine whether hdmi
	 * has been disabled.
	 */
	if (!hdmi->disabled) {
		hdmi->disabled = true;
		dw_hdmi_update_power(hdmi);
		dw_hdmi_update_phy_mask(hdmi);
	}
	mutex_unlock(&hdmi->mutex);

	if (hdmi->irq)
		disable_irq(hdmi->irq);
	cancel_delayed_work(&hdmi->work);
	flush_workqueue(hdmi->workqueue);
	pinctrl_pm_select_sleep_state(dev);
}
EXPORT_SYMBOL_GPL(dw_hdmi_suspend);

void dw_hdmi_resume(struct device *dev, struct dw_hdmi *hdmi)
{
	if (!hdmi) {
		dev_warn(dev, "Hdmi has not been initialized\n");
		return;
	}

	pinctrl_pm_select_default_state(dev);
	mutex_lock(&hdmi->mutex);
	dw_hdmi_reg_initial(hdmi);
	if (hdmi->i2c)
		dw_hdmi_i2c_init(hdmi);
	if (hdmi->irq)
		enable_irq(hdmi->irq);
	mutex_unlock(&hdmi->mutex);
}
EXPORT_SYMBOL_GPL(dw_hdmi_resume);

MODULE_AUTHOR("Sascha Hauer <s.hauer@pengutronix.de>");
MODULE_AUTHOR("Andy Yan <andy.yan@rock-chips.com>");
MODULE_AUTHOR("Yakir Yang <ykk@rock-chips.com>");
MODULE_AUTHOR("Vladimir Zapolskiy <vladimir_zapolskiy@mentor.com>");
MODULE_DESCRIPTION("DW HDMI transmitter driver");
MODULE_LICENSE("GPL");
MODULE_ALIAS("platform:dw-hdmi");<|MERGE_RESOLUTION|>--- conflicted
+++ resolved
@@ -1837,6 +1837,14 @@
 			frame.extended_colorimetry =
 					HDMI_EXTENDED_COLORIMETRY_XV_YCC_709;
 			break;
+		case V4L2_YCBCR_ENC_BT2020:
+			if (hdmi->hdmi_data.enc_in_encoding == V4L2_YCBCR_ENC_BT2020)
+				frame.colorimetry = HDMI_COLORIMETRY_EXTENDED;
+			else
+				frame.colorimetry = HDMI_COLORIMETRY_ITU_709;
+			frame.extended_colorimetry =
+					HDMI_EXTENDED_COLORIMETRY_BT2020;
+			break;
 		default: /* Carries no data */
 			frame.colorimetry = HDMI_COLORIMETRY_ITU_601;
 			frame.extended_colorimetry =
@@ -1846,33 +1854,7 @@
 	} else {
 		frame.colorimetry = HDMI_COLORIMETRY_NONE;
 		frame.extended_colorimetry =
-<<<<<<< HEAD
-				HDMI_EXTENDED_COLORIMETRY_XV_YCC_601;
-		break;
-	case V4L2_YCBCR_ENC_709:
-		if (hdmi->hdmi_data.enc_in_encoding == V4L2_YCBCR_ENC_XV709)
-			frame.colorimetry = HDMI_COLORIMETRY_EXTENDED;
-		else
-			frame.colorimetry = HDMI_COLORIMETRY_ITU_709;
-		frame.extended_colorimetry =
-				HDMI_EXTENDED_COLORIMETRY_XV_YCC_709;
-		break;
-	case V4L2_YCBCR_ENC_BT2020:
-		if (hdmi->hdmi_data.enc_in_encoding == V4L2_YCBCR_ENC_BT2020)
-			frame.colorimetry = HDMI_COLORIMETRY_EXTENDED;
-		else
-			frame.colorimetry = HDMI_COLORIMETRY_ITU_709;
-		frame.extended_colorimetry =
-				HDMI_EXTENDED_COLORIMETRY_BT2020;
-		break;
-	default: /* Carries no data */
-		frame.colorimetry = HDMI_COLORIMETRY_ITU_601;
-		frame.extended_colorimetry =
-				HDMI_EXTENDED_COLORIMETRY_XV_YCC_601;
-		break;
-=======
 			HDMI_EXTENDED_COLORIMETRY_XV_YCC_601;
->>>>>>> a13ec5ea
 	}
 
 	frame.scan_mode = HDMI_SCAN_MODE_NONE;
