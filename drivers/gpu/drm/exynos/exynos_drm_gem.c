/* exynos_drm_gem.c
 *
 * Copyright (c) 2011 Samsung Electronics Co., Ltd.
 * Author: Inki Dae <inki.dae@samsung.com>
 *
 * This program is free software; you can redistribute  it and/or modify it
 * under  the terms of  the GNU General  Public License as published by the
 * Free Software Foundation;  either version 2 of the  License, or (at your
 * option) any later version.
 */

#include <drm/drmP.h>
#include <drm/drm_vma_manager.h>

#include <linux/shmem_fs.h>
#include <linux/dma-buf.h>
#include <linux/pfn_t.h>
#include <drm/exynos_drm.h>

#include "exynos_drm_drv.h"
#include "exynos_drm_gem.h"
#include "exynos_drm_iommu.h"

static int exynos_drm_alloc_buf(struct exynos_drm_gem *exynos_gem)
{
	struct drm_device *dev = exynos_gem->base.dev;
	unsigned long attr;
	unsigned int nr_pages;
	struct sg_table sgt;
	int ret = -ENOMEM;

	if (exynos_gem->dma_addr) {
		DRM_DEBUG_KMS("already allocated.\n");
		return 0;
	}

	exynos_gem->dma_attrs = 0;

	/*
	 * if EXYNOS_BO_CONTIG, fully physically contiguous memory
	 * region will be allocated else physically contiguous
	 * as possible.
	 */
	if (!(exynos_gem->flags & EXYNOS_BO_NONCONTIG))
		exynos_gem->dma_attrs |= DMA_ATTR_FORCE_CONTIGUOUS;

	/*
	 * if EXYNOS_BO_WC or EXYNOS_BO_NONCACHABLE, writecombine mapping
	 * else cachable mapping.
	 */
	if (exynos_gem->flags & EXYNOS_BO_WC ||
			!(exynos_gem->flags & EXYNOS_BO_CACHABLE))
		attr = DMA_ATTR_WRITE_COMBINE;
	else
		attr = DMA_ATTR_NON_CONSISTENT;

	exynos_gem->dma_attrs |= attr;
	exynos_gem->dma_attrs |= DMA_ATTR_NO_KERNEL_MAPPING;

	nr_pages = exynos_gem->size >> PAGE_SHIFT;

	exynos_gem->pages = kvmalloc_array(nr_pages, sizeof(struct page *),
			GFP_KERNEL | __GFP_ZERO);
	if (!exynos_gem->pages) {
		DRM_ERROR("failed to allocate pages.\n");
		return -ENOMEM;
	}

	exynos_gem->cookie = dma_alloc_attrs(to_dma_dev(dev), exynos_gem->size,
					     &exynos_gem->dma_addr, GFP_KERNEL,
					     exynos_gem->dma_attrs);
	if (!exynos_gem->cookie) {
		DRM_ERROR("failed to allocate buffer.\n");
		goto err_free;
	}

	ret = dma_get_sgtable_attrs(to_dma_dev(dev), &sgt, exynos_gem->cookie,
				    exynos_gem->dma_addr, exynos_gem->size,
				    exynos_gem->dma_attrs);
	if (ret < 0) {
		DRM_ERROR("failed to get sgtable.\n");
		goto err_dma_free;
	}

	if (drm_prime_sg_to_page_addr_arrays(&sgt, exynos_gem->pages, NULL,
					     nr_pages)) {
		DRM_ERROR("invalid sgtable.\n");
		ret = -EINVAL;
		goto err_sgt_free;
	}

	sg_free_table(&sgt);

	DRM_DEBUG_KMS("dma_addr(0x%lx), size(0x%lx)\n",
			(unsigned long)exynos_gem->dma_addr, exynos_gem->size);

	return 0;

err_sgt_free:
	sg_free_table(&sgt);
err_dma_free:
	dma_free_attrs(to_dma_dev(dev), exynos_gem->size, exynos_gem->cookie,
		       exynos_gem->dma_addr, exynos_gem->dma_attrs);
err_free:
	kvfree(exynos_gem->pages);

	return ret;
}

static void exynos_drm_free_buf(struct exynos_drm_gem *exynos_gem)
{
	struct drm_device *dev = exynos_gem->base.dev;

	if (!exynos_gem->dma_addr) {
		DRM_DEBUG_KMS("dma_addr is invalid.\n");
		return;
	}

	DRM_DEBUG_KMS("dma_addr(0x%lx), size(0x%lx)\n",
			(unsigned long)exynos_gem->dma_addr, exynos_gem->size);

	dma_free_attrs(to_dma_dev(dev), exynos_gem->size, exynos_gem->cookie,
			(dma_addr_t)exynos_gem->dma_addr,
			exynos_gem->dma_attrs);

	kvfree(exynos_gem->pages);
}

static int exynos_drm_gem_handle_create(struct drm_gem_object *obj,
					struct drm_file *file_priv,
					unsigned int *handle)
{
	int ret;

	/*
	 * allocate a id of idr table where the obj is registered
	 * and handle has the id what user can see.
	 */
	ret = drm_gem_handle_create(file_priv, obj, handle);
	if (ret)
		return ret;

	DRM_DEBUG_KMS("gem handle = 0x%x\n", *handle);

	/* drop reference from allocate - handle holds it now. */
	drm_gem_object_unreference_unlocked(obj);

	return 0;
}

void exynos_drm_gem_destroy(struct exynos_drm_gem *exynos_gem)
{
	struct drm_gem_object *obj = &exynos_gem->base;

	DRM_DEBUG_KMS("handle count = %d\n", obj->handle_count);

	/*
	 * do not release memory region from exporter.
	 *
	 * the region will be released by exporter
	 * once dmabuf's refcount becomes 0.
	 */
	if (obj->import_attach)
		drm_prime_gem_destroy(obj, exynos_gem->sgt);
	else
		exynos_drm_free_buf(exynos_gem);

	/* release file pointer to gem object. */
	drm_gem_object_release(obj);

	kfree(exynos_gem);
}

unsigned long exynos_drm_gem_get_size(struct drm_device *dev,
						unsigned int gem_handle,
						struct drm_file *file_priv)
{
	struct exynos_drm_gem *exynos_gem;
	struct drm_gem_object *obj;

	obj = drm_gem_object_lookup(file_priv, gem_handle);
	if (!obj) {
		DRM_ERROR("failed to lookup gem object.\n");
		return 0;
	}

	exynos_gem = to_exynos_gem(obj);

	drm_gem_object_unreference_unlocked(obj);

	return exynos_gem->size;
}

static struct exynos_drm_gem *exynos_drm_gem_init(struct drm_device *dev,
						  unsigned long size)
{
	struct exynos_drm_gem *exynos_gem;
	struct drm_gem_object *obj;
	int ret;

	exynos_gem = kzalloc(sizeof(*exynos_gem), GFP_KERNEL);
	if (!exynos_gem)
		return ERR_PTR(-ENOMEM);

	exynos_gem->size = size;
	obj = &exynos_gem->base;

	ret = drm_gem_object_init(dev, obj, size);
	if (ret < 0) {
		DRM_ERROR("failed to initialize gem object\n");
		kfree(exynos_gem);
		return ERR_PTR(ret);
	}

	ret = drm_gem_create_mmap_offset(obj);
	if (ret < 0) {
		drm_gem_object_release(obj);
		kfree(exynos_gem);
		return ERR_PTR(ret);
	}

	DRM_DEBUG_KMS("created file object = %pK\n", obj->filp);

	return exynos_gem;
}

struct exynos_drm_gem *exynos_drm_gem_create(struct drm_device *dev,
					     unsigned int flags,
					     unsigned long size)
{
	struct exynos_drm_gem *exynos_gem;
	int ret;

	if (flags & ~(EXYNOS_BO_MASK)) {
		DRM_ERROR("invalid GEM buffer flags: %u\n", flags);
		return ERR_PTR(-EINVAL);
	}

	if (!size) {
		DRM_ERROR("invalid GEM buffer size: %lu\n", size);
		return ERR_PTR(-EINVAL);
	}

	size = roundup(size, PAGE_SIZE);

	exynos_gem = exynos_drm_gem_init(dev, size);
	if (IS_ERR(exynos_gem))
		return exynos_gem;

<<<<<<< HEAD
	/*
	 * when no IOMMU is available, all allocated buffers are contiguous
	 * anyway, so drop EXYNOS_BO_NONCONTIG flag
	 */
	if (!is_drm_iommu_supported(dev))
		flags &= ~EXYNOS_BO_NONCONTIG;
=======
	if (!is_drm_iommu_supported(dev) && (flags & EXYNOS_BO_NONCONTIG)) {
		/*
		 * when no IOMMU is available, all allocated buffers are
		 * contiguous anyway, so drop EXYNOS_BO_NONCONTIG flag
		 */
		flags &= ~EXYNOS_BO_NONCONTIG;
		DRM_WARN("Non-contiguous allocation is not supported without IOMMU, falling back to contiguous buffer\n");
	}
>>>>>>> 5fd159e1

	/* set memory type and cache attribute from user side. */
	exynos_gem->flags = flags;

	ret = exynos_drm_alloc_buf(exynos_gem);
	if (ret < 0) {
		drm_gem_object_release(&exynos_gem->base);
		kfree(exynos_gem);
		return ERR_PTR(ret);
	}

	return exynos_gem;
}

int exynos_drm_gem_create_ioctl(struct drm_device *dev, void *data,
				struct drm_file *file_priv)
{
	struct drm_exynos_gem_create *args = data;
	struct exynos_drm_gem *exynos_gem;
	int ret;

	exynos_gem = exynos_drm_gem_create(dev, args->flags, args->size);
	if (IS_ERR(exynos_gem))
		return PTR_ERR(exynos_gem);

	ret = exynos_drm_gem_handle_create(&exynos_gem->base, file_priv,
					   &args->handle);
	if (ret) {
		exynos_drm_gem_destroy(exynos_gem);
		return ret;
	}

	return 0;
}

int exynos_drm_gem_map_ioctl(struct drm_device *dev, void *data,
			     struct drm_file *file_priv)
{
	struct drm_exynos_gem_map *args = data;

	return drm_gem_dumb_map_offset(file_priv, dev, args->handle,
				       &args->offset);
}

dma_addr_t *exynos_drm_gem_get_dma_addr(struct drm_device *dev,
					unsigned int gem_handle,
					struct drm_file *filp)
{
	struct exynos_drm_gem *exynos_gem;
	struct drm_gem_object *obj;

	obj = drm_gem_object_lookup(filp, gem_handle);
	if (!obj) {
		DRM_ERROR("failed to lookup gem object.\n");
		return ERR_PTR(-EINVAL);
	}

	exynos_gem = to_exynos_gem(obj);

	return &exynos_gem->dma_addr;
}

void exynos_drm_gem_put_dma_addr(struct drm_device *dev,
					unsigned int gem_handle,
					struct drm_file *filp)
{
	struct drm_gem_object *obj;

	obj = drm_gem_object_lookup(filp, gem_handle);
	if (!obj) {
		DRM_ERROR("failed to lookup gem object.\n");
		return;
	}

	drm_gem_object_unreference_unlocked(obj);

	/*
	 * decrease obj->refcount one more time because we has already
	 * increased it at exynos_drm_gem_get_dma_addr().
	 */
	drm_gem_object_unreference_unlocked(obj);
}

static int exynos_drm_gem_mmap_buffer(struct exynos_drm_gem *exynos_gem,
				      struct vm_area_struct *vma)
{
	struct drm_device *drm_dev = exynos_gem->base.dev;
	unsigned long vm_size;
	int ret;

	vma->vm_flags &= ~VM_PFNMAP;
	vma->vm_pgoff = 0;

	vm_size = vma->vm_end - vma->vm_start;

	/* check if user-requested size is valid. */
	if (vm_size > exynos_gem->size)
		return -EINVAL;

	ret = dma_mmap_attrs(to_dma_dev(drm_dev), vma, exynos_gem->cookie,
			     exynos_gem->dma_addr, exynos_gem->size,
			     exynos_gem->dma_attrs);
	if (ret < 0) {
		DRM_ERROR("failed to mmap.\n");
		return ret;
	}

	return 0;
}

int exynos_drm_gem_get_ioctl(struct drm_device *dev, void *data,
				      struct drm_file *file_priv)
{
	struct exynos_drm_gem *exynos_gem;
	struct drm_exynos_gem_info *args = data;
	struct drm_gem_object *obj;

	obj = drm_gem_object_lookup(file_priv, args->handle);
	if (!obj) {
		DRM_ERROR("failed to lookup gem object.\n");
		return -EINVAL;
	}

	exynos_gem = to_exynos_gem(obj);

	args->flags = exynos_gem->flags;
	args->size = exynos_gem->size;

	drm_gem_object_unreference_unlocked(obj);

	return 0;
}

void exynos_drm_gem_free_object(struct drm_gem_object *obj)
{
	exynos_drm_gem_destroy(to_exynos_gem(obj));
}

int exynos_drm_gem_dumb_create(struct drm_file *file_priv,
			       struct drm_device *dev,
			       struct drm_mode_create_dumb *args)
{
	struct exynos_drm_gem *exynos_gem;
	unsigned int flags;
	int ret;

	/*
	 * allocate memory to be used for framebuffer.
	 * - this callback would be called by user application
	 *	with DRM_IOCTL_MODE_CREATE_DUMB command.
	 */

	args->pitch = args->width * ((args->bpp + 7) / 8);
	args->size = args->pitch * args->height;

	if (is_drm_iommu_supported(dev))
		flags = EXYNOS_BO_NONCONTIG | EXYNOS_BO_WC;
	else
		flags = EXYNOS_BO_CONTIG | EXYNOS_BO_WC;

	exynos_gem = exynos_drm_gem_create(dev, flags, args->size);
	if (IS_ERR(exynos_gem)) {
		dev_warn(dev->dev, "FB allocation failed.\n");
		return PTR_ERR(exynos_gem);
	}

	ret = exynos_drm_gem_handle_create(&exynos_gem->base, file_priv,
					   &args->handle);
	if (ret) {
		exynos_drm_gem_destroy(exynos_gem);
		return ret;
	}

	return 0;
}

int exynos_drm_gem_fault(struct vm_fault *vmf)
{
	struct vm_area_struct *vma = vmf->vma;
	struct drm_gem_object *obj = vma->vm_private_data;
	struct exynos_drm_gem *exynos_gem = to_exynos_gem(obj);
	unsigned long pfn;
	pgoff_t page_offset;
	int ret;

	page_offset = (vmf->address - vma->vm_start) >> PAGE_SHIFT;

	if (page_offset >= (exynos_gem->size >> PAGE_SHIFT)) {
		DRM_ERROR("invalid page offset\n");
		ret = -EINVAL;
		goto out;
	}

	pfn = page_to_pfn(exynos_gem->pages[page_offset]);
	ret = vm_insert_mixed(vma, vmf->address, __pfn_to_pfn_t(pfn, PFN_DEV));

out:
	switch (ret) {
	case 0:
	case -ERESTARTSYS:
	case -EINTR:
		return VM_FAULT_NOPAGE;
	case -ENOMEM:
		return VM_FAULT_OOM;
	default:
		return VM_FAULT_SIGBUS;
	}
}

static int exynos_drm_gem_mmap_obj(struct drm_gem_object *obj,
				   struct vm_area_struct *vma)
{
	struct exynos_drm_gem *exynos_gem = to_exynos_gem(obj);
	int ret;

	DRM_DEBUG_KMS("flags = 0x%x\n", exynos_gem->flags);

	/* non-cachable as default. */
	if (exynos_gem->flags & EXYNOS_BO_CACHABLE)
		vma->vm_page_prot = vm_get_page_prot(vma->vm_flags);
	else if (exynos_gem->flags & EXYNOS_BO_WC)
		vma->vm_page_prot =
			pgprot_writecombine(vm_get_page_prot(vma->vm_flags));
	else
		vma->vm_page_prot =
			pgprot_noncached(vm_get_page_prot(vma->vm_flags));

	ret = exynos_drm_gem_mmap_buffer(exynos_gem, vma);
	if (ret)
		goto err_close_vm;

	return ret;

err_close_vm:
	drm_gem_vm_close(vma);

	return ret;
}

int exynos_drm_gem_mmap(struct file *filp, struct vm_area_struct *vma)
{
	struct drm_gem_object *obj;
	int ret;

	/* set vm_area_struct. */
	ret = drm_gem_mmap(filp, vma);
	if (ret < 0) {
		DRM_ERROR("failed to mmap.\n");
		return ret;
	}

	obj = vma->vm_private_data;

	if (obj->import_attach)
		return dma_buf_mmap(obj->dma_buf, vma, 0);

	return exynos_drm_gem_mmap_obj(obj, vma);
}

/* low-level interface prime helpers */
struct drm_gem_object *exynos_drm_gem_prime_import(struct drm_device *dev,
					    struct dma_buf *dma_buf)
{
	return drm_gem_prime_import_dev(dev, dma_buf, to_dma_dev(dev));
}

struct sg_table *exynos_drm_gem_prime_get_sg_table(struct drm_gem_object *obj)
{
	struct exynos_drm_gem *exynos_gem = to_exynos_gem(obj);
	int npages;

	npages = exynos_gem->size >> PAGE_SHIFT;

	return drm_prime_pages_to_sg(exynos_gem->pages, npages);
}

struct drm_gem_object *
exynos_drm_gem_prime_import_sg_table(struct drm_device *dev,
				     struct dma_buf_attachment *attach,
				     struct sg_table *sgt)
{
	struct exynos_drm_gem *exynos_gem;
	int npages;
	int ret;

	exynos_gem = exynos_drm_gem_init(dev, attach->dmabuf->size);
	if (IS_ERR(exynos_gem)) {
		ret = PTR_ERR(exynos_gem);
		return ERR_PTR(ret);
	}

	exynos_gem->dma_addr = sg_dma_address(sgt->sgl);

	npages = exynos_gem->size >> PAGE_SHIFT;
	exynos_gem->pages = kvmalloc_array(npages, sizeof(struct page *), GFP_KERNEL);
	if (!exynos_gem->pages) {
		ret = -ENOMEM;
		goto err;
	}

	ret = drm_prime_sg_to_page_addr_arrays(sgt, exynos_gem->pages, NULL,
					       npages);
	if (ret < 0)
		goto err_free_large;

	exynos_gem->sgt = sgt;

	if (sgt->nents == 1) {
		/* always physically continuous memory if sgt->nents is 1. */
		exynos_gem->flags |= EXYNOS_BO_CONTIG;
	} else {
		/*
		 * this case could be CONTIG or NONCONTIG type but for now
		 * sets NONCONTIG.
		 * TODO. we have to find a way that exporter can notify
		 * the type of its own buffer to importer.
		 */
		exynos_gem->flags |= EXYNOS_BO_NONCONTIG;
	}

	return &exynos_gem->base;

err_free_large:
	kvfree(exynos_gem->pages);
err:
	drm_gem_object_release(&exynos_gem->base);
	kfree(exynos_gem);
	return ERR_PTR(ret);
}

void *exynos_drm_gem_prime_vmap(struct drm_gem_object *obj)
{
	return NULL;
}

void exynos_drm_gem_prime_vunmap(struct drm_gem_object *obj, void *vaddr)
{
	/* Nothing to do */
}

int exynos_drm_gem_prime_mmap(struct drm_gem_object *obj,
			      struct vm_area_struct *vma)
{
	int ret;

	ret = drm_gem_mmap_obj(obj, obj->size, vma);
	if (ret < 0)
		return ret;

	return exynos_drm_gem_mmap_obj(obj, vma);
}<|MERGE_RESOLUTION|>--- conflicted
+++ resolved
@@ -247,14 +247,6 @@
 	if (IS_ERR(exynos_gem))
 		return exynos_gem;
 
-<<<<<<< HEAD
-	/*
-	 * when no IOMMU is available, all allocated buffers are contiguous
-	 * anyway, so drop EXYNOS_BO_NONCONTIG flag
-	 */
-	if (!is_drm_iommu_supported(dev))
-		flags &= ~EXYNOS_BO_NONCONTIG;
-=======
 	if (!is_drm_iommu_supported(dev) && (flags & EXYNOS_BO_NONCONTIG)) {
 		/*
 		 * when no IOMMU is available, all allocated buffers are
@@ -263,7 +255,6 @@
 		flags &= ~EXYNOS_BO_NONCONTIG;
 		DRM_WARN("Non-contiguous allocation is not supported without IOMMU, falling back to contiguous buffer\n");
 	}
->>>>>>> 5fd159e1
 
 	/* set memory type and cache attribute from user side. */
 	exynos_gem->flags = flags;
