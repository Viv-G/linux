/*
 * Copyright 2011 Red Hat, Inc.
 *
 * Permission is hereby granted, free of charge, to any person obtaining a
 * copy of this software and associated documentation files (the "Software"),
 * to deal in the Software without restriction, including without limitation
 * on the rights to use, copy, modify, merge, publish, distribute, sub
 * license, and/or sell copies of the Software, and to permit persons to whom
 * the Software is furnished to do so, subject to the following conditions:
 *
 * The above copyright notice and this permission notice (including the next
 * paragraph) shall be included in all copies or substantial portions of the
 * Software.
 *
 * THE SOFTWARE IS PROVIDED "AS IS", WITHOUT WARRANTY OF ANY KIND, EXPRESS OR
 * IMPLIED, INCLUDING BUT NOT LIMITED TO THE WARRANTIES OF MERCHANTABILITY,
 * FITNESS FOR A PARTICULAR PURPOSE AND NON-INFRINGEMENT.  IN NO EVENT SHALL
 * THE AUTHORS BE LIABLE FOR ANY CLAIM, DAMAGES OR OTHER LIABILITY, WHETHER
 * IN AN ACTION OF CONTRACT, TORT OR OTHERWISE, ARISING FROM, OUT OF OR IN
 * CONNECTION WITH THE SOFTWARE OR THE USE OR OTHER DEALINGS IN THE SOFTWARE.
 */

#include "qxl_drv.h"
#include "qxl_object.h"

static int alloc_clips(struct qxl_device *qdev,
		       struct qxl_release *release,
		       unsigned num_clips,
		       struct qxl_bo **clips_bo)
{
	int size = sizeof(struct qxl_clip_rects) + sizeof(struct qxl_rect) * num_clips;

	return qxl_alloc_bo_reserved(qdev, release, size, clips_bo);
}

/* returns a pointer to the already allocated qxl_rect array inside
 * the qxl_clip_rects. This is *not* the same as the memory allocated
 * on the device, it is offset to qxl_clip_rects.chunk.data */
static struct qxl_rect *drawable_set_clipping(struct qxl_device *qdev,
					      struct qxl_drawable *drawable,
					      unsigned num_clips,
					      struct qxl_bo *clips_bo)
{
	struct qxl_clip_rects *dev_clips;
	int ret;

	ret = qxl_bo_kmap(clips_bo, (void **)&dev_clips);
	if (ret) {
		return NULL;
	}
	dev_clips->num_rects = num_clips;
	dev_clips->chunk.next_chunk = 0;
	dev_clips->chunk.prev_chunk = 0;
	dev_clips->chunk.data_size = sizeof(struct qxl_rect) * num_clips;
	return (struct qxl_rect *)dev_clips->chunk.data;
}

static int
alloc_drawable(struct qxl_device *qdev, struct qxl_release **release)
{
	int ret;
	ret = qxl_alloc_release_reserved(qdev, sizeof(struct qxl_drawable),
					 QXL_RELEASE_DRAWABLE, release,
					 NULL);
	return ret;
}

static void
free_drawable(struct qxl_device *qdev, struct qxl_release *release)
{
	qxl_release_free(qdev, release);
}

/* release needs to be reserved at this point */
static int
make_drawable(struct qxl_device *qdev, int surface, uint8_t type,
	      const struct qxl_rect *rect,
	      struct qxl_release *release)
{
	struct qxl_drawable *drawable;
	int i;

	drawable = (struct qxl_drawable *)qxl_release_map(qdev, release);
	if (!drawable)
		return -ENOMEM;

	drawable->type = type;

	drawable->surface_id = surface;		/* Only primary for now */
	drawable->effect = QXL_EFFECT_OPAQUE;
	drawable->self_bitmap = 0;
	drawable->self_bitmap_area.top = 0;
	drawable->self_bitmap_area.left = 0;
	drawable->self_bitmap_area.bottom = 0;
	drawable->self_bitmap_area.right = 0;
	/* FIXME: add clipping */
	drawable->clip.type = SPICE_CLIP_TYPE_NONE;

	/*
	 * surfaces_dest[i] should apparently be filled out with the
	 * surfaces that we depend on, and surface_rects should be
	 * filled with the rectangles of those surfaces that we
	 * are going to use.
	 */
	for (i = 0; i < 3; ++i)
		drawable->surfaces_dest[i] = -1;

	if (rect)
		drawable->bbox = *rect;

	drawable->mm_time = qdev->rom->mm_clock;
	qxl_release_unmap(qdev, release, &drawable->release_info);
	return 0;
}

static int alloc_palette_object(struct qxl_device *qdev,
				struct qxl_release *release,
				struct qxl_bo **palette_bo)
{
	return qxl_alloc_bo_reserved(qdev, release,
				     sizeof(struct qxl_palette) + sizeof(uint32_t) * 2,
				     palette_bo);
}

static int qxl_palette_create_1bit(struct qxl_bo *palette_bo,
				   struct qxl_release *release,
				   const struct qxl_fb_image *qxl_fb_image)
{
	const struct fb_image *fb_image = &qxl_fb_image->fb_image;
	uint32_t visual = qxl_fb_image->visual;
	const uint32_t *pseudo_palette = qxl_fb_image->pseudo_palette;
	struct qxl_palette *pal;
	int ret;
	uint32_t fgcolor, bgcolor;
	static uint64_t unique; /* we make no attempt to actually set this
				 * correctly globaly, since that would require
				 * tracking all of our palettes. */
<<<<<<< HEAD
	ret = qxl_bo_kmap(palette_bo, (void **)&pal);
=======

	ret = qxl_alloc_bo_reserved(qdev,
				    sizeof(struct qxl_palette) + sizeof(uint32_t) * 2,
				    palette_bo);

	ret = qxl_bo_kmap(*palette_bo, (void **)&pal);
	if (ret)
		return ret;
>>>>>>> ec55e7c2
	pal->num_ents = 2;
	pal->unique = unique++;
	if (visual == FB_VISUAL_TRUECOLOR || visual == FB_VISUAL_DIRECTCOLOR) {
		/* NB: this is the only used branch currently. */
		fgcolor = pseudo_palette[fb_image->fg_color];
		bgcolor = pseudo_palette[fb_image->bg_color];
	} else {
		fgcolor = fb_image->fg_color;
		bgcolor = fb_image->bg_color;
	}
	pal->ents[0] = bgcolor;
	pal->ents[1] = fgcolor;
	qxl_bo_kunmap(palette_bo);
	return 0;
}

void qxl_draw_opaque_fb(const struct qxl_fb_image *qxl_fb_image,
			int stride /* filled in if 0 */)
{
	struct qxl_device *qdev = qxl_fb_image->qdev;
	struct qxl_drawable *drawable;
	struct qxl_rect rect;
	const struct fb_image *fb_image = &qxl_fb_image->fb_image;
	int x = fb_image->dx;
	int y = fb_image->dy;
	int width = fb_image->width;
	int height = fb_image->height;
	const char *src = fb_image->data;
	int depth = fb_image->depth;
	struct qxl_release *release;
	struct qxl_image *image;
	int ret;
	struct qxl_drm_image *dimage;
	struct qxl_bo *palette_bo = NULL;
	if (stride == 0)
		stride = depth * width / 8;

	ret = alloc_drawable(qdev, &release);
	if (ret)
		return;

	ret = qxl_image_alloc_objects(qdev, release,
				      &dimage,
				      height, stride);
	if (ret)
		goto out_free_drawable;

	if (depth == 1) {
		ret = alloc_palette_object(qdev, release, &palette_bo);
		if (ret)
			goto out_free_image;
	}

	/* do a reservation run over all the objects we just allocated */
	ret = qxl_release_reserve_list(release, true);
	if (ret)
		goto out_free_palette;

	rect.left = x;
	rect.right = x + width;
	rect.top = y;
	rect.bottom = y + height;

	ret = make_drawable(qdev, 0, QXL_DRAW_COPY, &rect, release);
	if (ret) {
		qxl_release_backoff_reserve_list(release);
		goto out_free_palette;
	}

	ret = qxl_image_init(qdev, release, dimage,
			     (const uint8_t *)src, 0, 0,
			     width, height, depth, stride);
	if (ret) {
		qxl_release_backoff_reserve_list(release);
		qxl_release_free(qdev, release);
		return;
	}

	if (depth == 1) {
		void *ptr;
		ret = qxl_palette_create_1bit(palette_bo, release, qxl_fb_image);

		ptr = qxl_bo_kmap_atomic_page(qdev, dimage->bo, 0);
		image = ptr;
		image->u.bitmap.palette =
			qxl_bo_physical_address(qdev, palette_bo, 0);
		qxl_bo_kunmap_atomic_page(qdev, dimage->bo, ptr);
	}

	drawable = (struct qxl_drawable *)qxl_release_map(qdev, release);

	drawable->u.copy.src_area.top = 0;
	drawable->u.copy.src_area.bottom = height;
	drawable->u.copy.src_area.left = 0;
	drawable->u.copy.src_area.right = width;

	drawable->u.copy.rop_descriptor = SPICE_ROPD_OP_PUT;
	drawable->u.copy.scale_mode = 0;
	drawable->u.copy.mask.flags = 0;
	drawable->u.copy.mask.pos.x = 0;
	drawable->u.copy.mask.pos.y = 0;
	drawable->u.copy.mask.bitmap = 0;

	drawable->u.copy.src_bitmap =
		qxl_bo_physical_address(qdev, dimage->bo, 0);
	qxl_release_unmap(qdev, release, &drawable->release_info);

	qxl_push_command_ring_release(qdev, release, QXL_CMD_DRAW, false);
	qxl_release_fence_buffer_objects(release);

out_free_palette:
	if (palette_bo)
		qxl_bo_unref(&palette_bo);
out_free_image:
	qxl_image_free_objects(qdev, dimage);
out_free_drawable:
	if (ret)
		free_drawable(qdev, release);
}

/* push a draw command using the given clipping rectangles as
 * the sources from the shadow framebuffer.
 *
 * Right now implementing with a single draw and a clip list. Clip
 * lists are known to be a problem performance wise, this can be solved
 * by treating them differently in the server.
 */
void qxl_draw_dirty_fb(struct qxl_device *qdev,
		       struct qxl_framebuffer *qxl_fb,
		       struct qxl_bo *bo,
		       unsigned flags, unsigned color,
		       struct drm_clip_rect *clips,
		       unsigned num_clips, int inc)
{
	/*
	 * TODO: if flags & DRM_MODE_FB_DIRTY_ANNOTATE_FILL then we should
	 * send a fill command instead, much cheaper.
	 *
	 * See include/drm/drm_mode.h
	 */
	struct drm_clip_rect *clips_ptr;
	int i;
	int left, right, top, bottom;
	int width, height;
	struct qxl_drawable *drawable;
	struct qxl_rect drawable_rect;
	struct qxl_rect *rects;
	int stride = qxl_fb->base.pitches[0];
	/* depth is not actually interesting, we don't mask with it */
	int depth = qxl_fb->base.bits_per_pixel;
	uint8_t *surface_base;
	struct qxl_release *release;
	struct qxl_bo *clips_bo;
	struct qxl_drm_image *dimage;
	int ret;

	ret = alloc_drawable(qdev, &release);
	if (ret)
		return;

	left = clips->x1;
	right = clips->x2;
	top = clips->y1;
	bottom = clips->y2;

	/* skip the first clip rect */
	for (i = 1, clips_ptr = clips + inc;
	     i < num_clips; i++, clips_ptr += inc) {
		left = min_t(int, left, (int)clips_ptr->x1);
		right = max_t(int, right, (int)clips_ptr->x2);
		top = min_t(int, top, (int)clips_ptr->y1);
		bottom = max_t(int, bottom, (int)clips_ptr->y2);
	}

	width = right - left;
	height = bottom - top;

	ret = alloc_clips(qdev, release, num_clips, &clips_bo);
	if (ret)
		goto out_free_drawable;

	ret = qxl_image_alloc_objects(qdev, release,
				      &dimage,
				      height, stride);
	if (ret)
		goto out_free_clips;

	/* do a reservation run over all the objects we just allocated */
	ret = qxl_release_reserve_list(release, true);
	if (ret)
		goto out_free_image;

	drawable_rect.left = left;
	drawable_rect.right = right;
	drawable_rect.top = top;
	drawable_rect.bottom = bottom;

	ret = make_drawable(qdev, 0, QXL_DRAW_COPY, &drawable_rect,
			    release);
	if (ret)
		goto out_release_backoff;

	ret = qxl_bo_kmap(bo, (void **)&surface_base);
	if (ret)
		goto out_release_backoff;


	ret = qxl_image_init(qdev, release, dimage, surface_base,
			     left, top, width, height, depth, stride);
	qxl_bo_kunmap(bo);
	if (ret)
		goto out_release_backoff;

	rects = drawable_set_clipping(qdev, drawable, num_clips, clips_bo);
	if (!rects)
		goto out_release_backoff;

	drawable = (struct qxl_drawable *)qxl_release_map(qdev, release);

	drawable->clip.type = SPICE_CLIP_TYPE_RECTS;
	drawable->clip.data = qxl_bo_physical_address(qdev,
						      clips_bo, 0);

	drawable->u.copy.src_area.top = 0;
	drawable->u.copy.src_area.bottom = height;
	drawable->u.copy.src_area.left = 0;
	drawable->u.copy.src_area.right = width;

	drawable->u.copy.rop_descriptor = SPICE_ROPD_OP_PUT;
	drawable->u.copy.scale_mode = 0;
	drawable->u.copy.mask.flags = 0;
	drawable->u.copy.mask.pos.x = 0;
	drawable->u.copy.mask.pos.y = 0;
	drawable->u.copy.mask.bitmap = 0;

	drawable->u.copy.src_bitmap = qxl_bo_physical_address(qdev, dimage->bo, 0);
	qxl_release_unmap(qdev, release, &drawable->release_info);

	clips_ptr = clips;
	for (i = 0; i < num_clips; i++, clips_ptr += inc) {
		rects[i].left   = clips_ptr->x1;
		rects[i].right  = clips_ptr->x2;
		rects[i].top    = clips_ptr->y1;
		rects[i].bottom = clips_ptr->y2;
	}
	qxl_bo_kunmap(clips_bo);

	qxl_push_command_ring_release(qdev, release, QXL_CMD_DRAW, false);
	qxl_release_fence_buffer_objects(release);

out_release_backoff:
	if (ret)
		qxl_release_backoff_reserve_list(release);
out_free_image:
	qxl_image_free_objects(qdev, dimage);
out_free_clips:
	qxl_bo_unref(&clips_bo);
out_free_drawable:
	/* only free drawable on error */
	if (ret)
		free_drawable(qdev, release);

}

void qxl_draw_copyarea(struct qxl_device *qdev,
		       u32 width, u32 height,
		       u32 sx, u32 sy,
		       u32 dx, u32 dy)
{
	struct qxl_drawable *drawable;
	struct qxl_rect rect;
	struct qxl_release *release;
	int ret;

	ret = alloc_drawable(qdev, &release);
	if (ret)
		return;

	/* do a reservation run over all the objects we just allocated */
	ret = qxl_release_reserve_list(release, true);
	if (ret)
		goto out_free_release;

	rect.left = dx;
	rect.top = dy;
	rect.right = dx + width;
	rect.bottom = dy + height;
	ret = make_drawable(qdev, 0, QXL_COPY_BITS, &rect, release);
	if (ret) {
		qxl_release_backoff_reserve_list(release);
		goto out_free_release;
	}

	drawable = (struct qxl_drawable *)qxl_release_map(qdev, release);
	drawable->u.copy_bits.src_pos.x = sx;
	drawable->u.copy_bits.src_pos.y = sy;
	qxl_release_unmap(qdev, release, &drawable->release_info);

	qxl_push_command_ring_release(qdev, release, QXL_CMD_DRAW, false);
	qxl_release_fence_buffer_objects(release);

out_free_release:
	if (ret)
		free_drawable(qdev, release);
}

void qxl_draw_fill(struct qxl_draw_fill *qxl_draw_fill_rec)
{
	struct qxl_device *qdev = qxl_draw_fill_rec->qdev;
	struct qxl_rect rect = qxl_draw_fill_rec->rect;
	uint32_t color = qxl_draw_fill_rec->color;
	uint16_t rop = qxl_draw_fill_rec->rop;
	struct qxl_drawable *drawable;
	struct qxl_release *release;
	int ret;

	ret = alloc_drawable(qdev, &release);
	if (ret)
		return;

	/* do a reservation run over all the objects we just allocated */
	ret = qxl_release_reserve_list(release, true);
	if (ret)
		goto out_free_release;

	ret = make_drawable(qdev, 0, QXL_DRAW_FILL, &rect, release);
	if (ret) {
		qxl_release_backoff_reserve_list(release);
		goto out_free_release;
	}

	drawable = (struct qxl_drawable *)qxl_release_map(qdev, release);
	drawable->u.fill.brush.type = SPICE_BRUSH_TYPE_SOLID;
	drawable->u.fill.brush.u.color = color;
	drawable->u.fill.rop_descriptor = rop;
	drawable->u.fill.mask.flags = 0;
	drawable->u.fill.mask.pos.x = 0;
	drawable->u.fill.mask.pos.y = 0;
	drawable->u.fill.mask.bitmap = 0;

	qxl_release_unmap(qdev, release, &drawable->release_info);

	qxl_push_command_ring_release(qdev, release, QXL_CMD_DRAW, false);
	qxl_release_fence_buffer_objects(release);

out_free_release:
	if (ret)
		free_drawable(qdev, release);
}<|MERGE_RESOLUTION|>--- conflicted
+++ resolved
@@ -135,18 +135,9 @@
 	static uint64_t unique; /* we make no attempt to actually set this
 				 * correctly globaly, since that would require
 				 * tracking all of our palettes. */
-<<<<<<< HEAD
+
 	ret = qxl_bo_kmap(palette_bo, (void **)&pal);
-=======
-
-	ret = qxl_alloc_bo_reserved(qdev,
-				    sizeof(struct qxl_palette) + sizeof(uint32_t) * 2,
-				    palette_bo);
-
-	ret = qxl_bo_kmap(*palette_bo, (void **)&pal);
-	if (ret)
-		return ret;
->>>>>>> ec55e7c2
+
 	pal->num_ents = 2;
 	pal->unique = unique++;
 	if (visual == FB_VISUAL_TRUECOLOR || visual == FB_VISUAL_DIRECTCOLOR) {
