/*
 * Copyright 2007-8 Advanced Micro Devices, Inc.
 * Copyright 2008 Red Hat Inc.
 *
 * Permission is hereby granted, free of charge, to any person obtaining a
 * copy of this software and associated documentation files (the "Software"),
 * to deal in the Software without restriction, including without limitation
 * the rights to use, copy, modify, merge, publish, distribute, sublicense,
 * and/or sell copies of the Software, and to permit persons to whom the
 * Software is furnished to do so, subject to the following conditions:
 *
 * The above copyright notice and this permission notice shall be included in
 * all copies or substantial portions of the Software.
 *
 * THE SOFTWARE IS PROVIDED "AS IS", WITHOUT WARRANTY OF ANY KIND, EXPRESS OR
 * IMPLIED, INCLUDING BUT NOT LIMITED TO THE WARRANTIES OF MERCHANTABILITY,
 * FITNESS FOR A PARTICULAR PURPOSE AND NONINFRINGEMENT.  IN NO EVENT SHALL
 * THE COPYRIGHT HOLDER(S) OR AUTHOR(S) BE LIABLE FOR ANY CLAIM, DAMAGES OR
 * OTHER LIABILITY, WHETHER IN AN ACTION OF CONTRACT, TORT OR OTHERWISE,
 * ARISING FROM, OUT OF OR IN CONNECTION WITH THE SOFTWARE OR THE USE OR
 * OTHER DEALINGS IN THE SOFTWARE.
 *
 * Authors: Dave Airlie
 *          Alex Deucher
 */
#include <drm/drmP.h>
#include <drm/drm_crtc_helper.h>
#include <drm/radeon_drm.h>
#include <drm/drm_fixed.h>
#include "radeon.h"
#include "atom.h"
#include "atom-bits.h"

static void atombios_overscan_setup(struct drm_crtc *crtc,
				    struct drm_display_mode *mode,
				    struct drm_display_mode *adjusted_mode)
{
	struct drm_device *dev = crtc->dev;
	struct radeon_device *rdev = dev->dev_private;
	struct radeon_crtc *radeon_crtc = to_radeon_crtc(crtc);
	SET_CRTC_OVERSCAN_PS_ALLOCATION args;
	int index = GetIndexIntoMasterTable(COMMAND, SetCRTC_OverScan);
	int a1, a2;

	memset(&args, 0, sizeof(args));

	args.ucCRTC = radeon_crtc->crtc_id;

	switch (radeon_crtc->rmx_type) {
	case RMX_CENTER:
		args.usOverscanTop = cpu_to_le16((adjusted_mode->crtc_vdisplay - mode->crtc_vdisplay) / 2);
		args.usOverscanBottom = cpu_to_le16((adjusted_mode->crtc_vdisplay - mode->crtc_vdisplay) / 2);
		args.usOverscanLeft = cpu_to_le16((adjusted_mode->crtc_hdisplay - mode->crtc_hdisplay) / 2);
		args.usOverscanRight = cpu_to_le16((adjusted_mode->crtc_hdisplay - mode->crtc_hdisplay) / 2);
		break;
	case RMX_ASPECT:
		a1 = mode->crtc_vdisplay * adjusted_mode->crtc_hdisplay;
		a2 = adjusted_mode->crtc_vdisplay * mode->crtc_hdisplay;

		if (a1 > a2) {
			args.usOverscanLeft = cpu_to_le16((adjusted_mode->crtc_hdisplay - (a2 / mode->crtc_vdisplay)) / 2);
			args.usOverscanRight = cpu_to_le16((adjusted_mode->crtc_hdisplay - (a2 / mode->crtc_vdisplay)) / 2);
		} else if (a2 > a1) {
			args.usOverscanTop = cpu_to_le16((adjusted_mode->crtc_vdisplay - (a1 / mode->crtc_hdisplay)) / 2);
			args.usOverscanBottom = cpu_to_le16((adjusted_mode->crtc_vdisplay - (a1 / mode->crtc_hdisplay)) / 2);
		}
		break;
	case RMX_FULL:
	default:
		args.usOverscanRight = cpu_to_le16(radeon_crtc->h_border);
		args.usOverscanLeft = cpu_to_le16(radeon_crtc->h_border);
		args.usOverscanBottom = cpu_to_le16(radeon_crtc->v_border);
		args.usOverscanTop = cpu_to_le16(radeon_crtc->v_border);
		break;
	}
	atom_execute_table(rdev->mode_info.atom_context, index, (uint32_t *)&args);
}

static void atombios_scaler_setup(struct drm_crtc *crtc)
{
	struct drm_device *dev = crtc->dev;
	struct radeon_device *rdev = dev->dev_private;
	struct radeon_crtc *radeon_crtc = to_radeon_crtc(crtc);
	ENABLE_SCALER_PS_ALLOCATION args;
	int index = GetIndexIntoMasterTable(COMMAND, EnableScaler);
	struct radeon_encoder *radeon_encoder =
		to_radeon_encoder(radeon_crtc->encoder);
	/* fixme - fill in enc_priv for atom dac */
	enum radeon_tv_std tv_std = TV_STD_NTSC;
	bool is_tv = false, is_cv = false;

	if (!ASIC_IS_AVIVO(rdev) && radeon_crtc->crtc_id)
		return;

	if (radeon_encoder->active_device & ATOM_DEVICE_TV_SUPPORT) {
		struct radeon_encoder_atom_dac *tv_dac = radeon_encoder->enc_priv;
		tv_std = tv_dac->tv_std;
		is_tv = true;
	}

	memset(&args, 0, sizeof(args));

	args.ucScaler = radeon_crtc->crtc_id;

	if (is_tv) {
		switch (tv_std) {
		case TV_STD_NTSC:
		default:
			args.ucTVStandard = ATOM_TV_NTSC;
			break;
		case TV_STD_PAL:
			args.ucTVStandard = ATOM_TV_PAL;
			break;
		case TV_STD_PAL_M:
			args.ucTVStandard = ATOM_TV_PALM;
			break;
		case TV_STD_PAL_60:
			args.ucTVStandard = ATOM_TV_PAL60;
			break;
		case TV_STD_NTSC_J:
			args.ucTVStandard = ATOM_TV_NTSCJ;
			break;
		case TV_STD_SCART_PAL:
			args.ucTVStandard = ATOM_TV_PAL; /* ??? */
			break;
		case TV_STD_SECAM:
			args.ucTVStandard = ATOM_TV_SECAM;
			break;
		case TV_STD_PAL_CN:
			args.ucTVStandard = ATOM_TV_PALCN;
			break;
		}
		args.ucEnable = SCALER_ENABLE_MULTITAP_MODE;
	} else if (is_cv) {
		args.ucTVStandard = ATOM_TV_CV;
		args.ucEnable = SCALER_ENABLE_MULTITAP_MODE;
	} else {
		switch (radeon_crtc->rmx_type) {
		case RMX_FULL:
			args.ucEnable = ATOM_SCALER_EXPANSION;
			break;
		case RMX_CENTER:
			args.ucEnable = ATOM_SCALER_CENTER;
			break;
		case RMX_ASPECT:
			args.ucEnable = ATOM_SCALER_EXPANSION;
			break;
		default:
			if (ASIC_IS_AVIVO(rdev))
				args.ucEnable = ATOM_SCALER_DISABLE;
			else
				args.ucEnable = ATOM_SCALER_CENTER;
			break;
		}
	}
	atom_execute_table(rdev->mode_info.atom_context, index, (uint32_t *)&args);
	if ((is_tv || is_cv)
	    && rdev->family >= CHIP_RV515 && rdev->family <= CHIP_R580) {
		atom_rv515_force_tv_scaler(rdev, radeon_crtc);
	}
}

static void atombios_lock_crtc(struct drm_crtc *crtc, int lock)
{
	struct radeon_crtc *radeon_crtc = to_radeon_crtc(crtc);
	struct drm_device *dev = crtc->dev;
	struct radeon_device *rdev = dev->dev_private;
	int index =
	    GetIndexIntoMasterTable(COMMAND, UpdateCRTC_DoubleBufferRegisters);
	ENABLE_CRTC_PS_ALLOCATION args;

	memset(&args, 0, sizeof(args));

	args.ucCRTC = radeon_crtc->crtc_id;
	args.ucEnable = lock;

	atom_execute_table(rdev->mode_info.atom_context, index, (uint32_t *)&args);
}

static void atombios_enable_crtc(struct drm_crtc *crtc, int state)
{
	struct radeon_crtc *radeon_crtc = to_radeon_crtc(crtc);
	struct drm_device *dev = crtc->dev;
	struct radeon_device *rdev = dev->dev_private;
	int index = GetIndexIntoMasterTable(COMMAND, EnableCRTC);
	ENABLE_CRTC_PS_ALLOCATION args;

	memset(&args, 0, sizeof(args));

	args.ucCRTC = radeon_crtc->crtc_id;
	args.ucEnable = state;

	atom_execute_table(rdev->mode_info.atom_context, index, (uint32_t *)&args);
}

static void atombios_enable_crtc_memreq(struct drm_crtc *crtc, int state)
{
	struct radeon_crtc *radeon_crtc = to_radeon_crtc(crtc);
	struct drm_device *dev = crtc->dev;
	struct radeon_device *rdev = dev->dev_private;
	int index = GetIndexIntoMasterTable(COMMAND, EnableCRTCMemReq);
	ENABLE_CRTC_PS_ALLOCATION args;

	memset(&args, 0, sizeof(args));

	args.ucCRTC = radeon_crtc->crtc_id;
	args.ucEnable = state;

	atom_execute_table(rdev->mode_info.atom_context, index, (uint32_t *)&args);
}

static const u32 vga_control_regs[6] =
{
	AVIVO_D1VGA_CONTROL,
	AVIVO_D2VGA_CONTROL,
	EVERGREEN_D3VGA_CONTROL,
	EVERGREEN_D4VGA_CONTROL,
	EVERGREEN_D5VGA_CONTROL,
	EVERGREEN_D6VGA_CONTROL,
};

static void atombios_blank_crtc(struct drm_crtc *crtc, int state)
{
	struct radeon_crtc *radeon_crtc = to_radeon_crtc(crtc);
	struct drm_device *dev = crtc->dev;
	struct radeon_device *rdev = dev->dev_private;
	int index = GetIndexIntoMasterTable(COMMAND, BlankCRTC);
	BLANK_CRTC_PS_ALLOCATION args;
	u32 vga_control = 0;

	memset(&args, 0, sizeof(args));

	if (ASIC_IS_DCE8(rdev)) {
		vga_control = RREG32(vga_control_regs[radeon_crtc->crtc_id]);
		WREG32(vga_control_regs[radeon_crtc->crtc_id], vga_control | 1);
	}

	args.ucCRTC = radeon_crtc->crtc_id;
	args.ucBlanking = state;

	atom_execute_table(rdev->mode_info.atom_context, index, (uint32_t *)&args);

	if (ASIC_IS_DCE8(rdev)) {
		WREG32(vga_control_regs[radeon_crtc->crtc_id], vga_control);
	}
}

static void atombios_powergate_crtc(struct drm_crtc *crtc, int state)
{
	struct radeon_crtc *radeon_crtc = to_radeon_crtc(crtc);
	struct drm_device *dev = crtc->dev;
	struct radeon_device *rdev = dev->dev_private;
	int index = GetIndexIntoMasterTable(COMMAND, EnableDispPowerGating);
	ENABLE_DISP_POWER_GATING_PARAMETERS_V2_1 args;

	memset(&args, 0, sizeof(args));

	args.ucDispPipeId = radeon_crtc->crtc_id;
	args.ucEnable = state;

	atom_execute_table(rdev->mode_info.atom_context, index, (uint32_t *)&args);
}

void atombios_crtc_dpms(struct drm_crtc *crtc, int mode)
{
	struct drm_device *dev = crtc->dev;
	struct radeon_device *rdev = dev->dev_private;
	struct radeon_crtc *radeon_crtc = to_radeon_crtc(crtc);

	switch (mode) {
	case DRM_MODE_DPMS_ON:
		radeon_crtc->enabled = true;
		atombios_enable_crtc(crtc, ATOM_ENABLE);
		if (ASIC_IS_DCE3(rdev) && !ASIC_IS_DCE6(rdev))
			atombios_enable_crtc_memreq(crtc, ATOM_ENABLE);
		atombios_blank_crtc(crtc, ATOM_DISABLE);
		drm_vblank_post_modeset(dev, radeon_crtc->crtc_id);
		radeon_crtc_load_lut(crtc);
		break;
	case DRM_MODE_DPMS_STANDBY:
	case DRM_MODE_DPMS_SUSPEND:
	case DRM_MODE_DPMS_OFF:
		drm_vblank_pre_modeset(dev, radeon_crtc->crtc_id);
		if (radeon_crtc->enabled)
			atombios_blank_crtc(crtc, ATOM_ENABLE);
		if (ASIC_IS_DCE3(rdev) && !ASIC_IS_DCE6(rdev))
			atombios_enable_crtc_memreq(crtc, ATOM_DISABLE);
		atombios_enable_crtc(crtc, ATOM_DISABLE);
		radeon_crtc->enabled = false;
		break;
	}
	/* adjust pm to dpms */
	radeon_pm_compute_clocks(rdev);
}

static void
atombios_set_crtc_dtd_timing(struct drm_crtc *crtc,
			     struct drm_display_mode *mode)
{
	struct radeon_crtc *radeon_crtc = to_radeon_crtc(crtc);
	struct drm_device *dev = crtc->dev;
	struct radeon_device *rdev = dev->dev_private;
	SET_CRTC_USING_DTD_TIMING_PARAMETERS args;
	int index = GetIndexIntoMasterTable(COMMAND, SetCRTC_UsingDTDTiming);
	u16 misc = 0;

	memset(&args, 0, sizeof(args));
	args.usH_Size = cpu_to_le16(mode->crtc_hdisplay - (radeon_crtc->h_border * 2));
	args.usH_Blanking_Time =
		cpu_to_le16(mode->crtc_hblank_end - mode->crtc_hdisplay + (radeon_crtc->h_border * 2));
	args.usV_Size = cpu_to_le16(mode->crtc_vdisplay - (radeon_crtc->v_border * 2));
	args.usV_Blanking_Time =
		cpu_to_le16(mode->crtc_vblank_end - mode->crtc_vdisplay + (radeon_crtc->v_border * 2));
	args.usH_SyncOffset =
		cpu_to_le16(mode->crtc_hsync_start - mode->crtc_hdisplay + radeon_crtc->h_border);
	args.usH_SyncWidth =
		cpu_to_le16(mode->crtc_hsync_end - mode->crtc_hsync_start);
	args.usV_SyncOffset =
		cpu_to_le16(mode->crtc_vsync_start - mode->crtc_vdisplay + radeon_crtc->v_border);
	args.usV_SyncWidth =
		cpu_to_le16(mode->crtc_vsync_end - mode->crtc_vsync_start);
	args.ucH_Border = radeon_crtc->h_border;
	args.ucV_Border = radeon_crtc->v_border;

	if (mode->flags & DRM_MODE_FLAG_NVSYNC)
		misc |= ATOM_VSYNC_POLARITY;
	if (mode->flags & DRM_MODE_FLAG_NHSYNC)
		misc |= ATOM_HSYNC_POLARITY;
	if (mode->flags & DRM_MODE_FLAG_CSYNC)
		misc |= ATOM_COMPOSITESYNC;
	if (mode->flags & DRM_MODE_FLAG_INTERLACE)
		misc |= ATOM_INTERLACE;
	if (mode->flags & DRM_MODE_FLAG_DBLSCAN)
		misc |= ATOM_DOUBLE_CLOCK_MODE;

	args.susModeMiscInfo.usAccess = cpu_to_le16(misc);
	args.ucCRTC = radeon_crtc->crtc_id;

	atom_execute_table(rdev->mode_info.atom_context, index, (uint32_t *)&args);
}

static void atombios_crtc_set_timing(struct drm_crtc *crtc,
				     struct drm_display_mode *mode)
{
	struct radeon_crtc *radeon_crtc = to_radeon_crtc(crtc);
	struct drm_device *dev = crtc->dev;
	struct radeon_device *rdev = dev->dev_private;
	SET_CRTC_TIMING_PARAMETERS_PS_ALLOCATION args;
	int index = GetIndexIntoMasterTable(COMMAND, SetCRTC_Timing);
	u16 misc = 0;

	memset(&args, 0, sizeof(args));
	args.usH_Total = cpu_to_le16(mode->crtc_htotal);
	args.usH_Disp = cpu_to_le16(mode->crtc_hdisplay);
	args.usH_SyncStart = cpu_to_le16(mode->crtc_hsync_start);
	args.usH_SyncWidth =
		cpu_to_le16(mode->crtc_hsync_end - mode->crtc_hsync_start);
	args.usV_Total = cpu_to_le16(mode->crtc_vtotal);
	args.usV_Disp = cpu_to_le16(mode->crtc_vdisplay);
	args.usV_SyncStart = cpu_to_le16(mode->crtc_vsync_start);
	args.usV_SyncWidth =
		cpu_to_le16(mode->crtc_vsync_end - mode->crtc_vsync_start);

	args.ucOverscanRight = radeon_crtc->h_border;
	args.ucOverscanLeft = radeon_crtc->h_border;
	args.ucOverscanBottom = radeon_crtc->v_border;
	args.ucOverscanTop = radeon_crtc->v_border;

	if (mode->flags & DRM_MODE_FLAG_NVSYNC)
		misc |= ATOM_VSYNC_POLARITY;
	if (mode->flags & DRM_MODE_FLAG_NHSYNC)
		misc |= ATOM_HSYNC_POLARITY;
	if (mode->flags & DRM_MODE_FLAG_CSYNC)
		misc |= ATOM_COMPOSITESYNC;
	if (mode->flags & DRM_MODE_FLAG_INTERLACE)
		misc |= ATOM_INTERLACE;
	if (mode->flags & DRM_MODE_FLAG_DBLSCAN)
		misc |= ATOM_DOUBLE_CLOCK_MODE;

	args.susModeMiscInfo.usAccess = cpu_to_le16(misc);
	args.ucCRTC = radeon_crtc->crtc_id;

	atom_execute_table(rdev->mode_info.atom_context, index, (uint32_t *)&args);
}

static void atombios_disable_ss(struct radeon_device *rdev, int pll_id)
{
	u32 ss_cntl;

	if (ASIC_IS_DCE4(rdev)) {
		switch (pll_id) {
		case ATOM_PPLL1:
			ss_cntl = RREG32(EVERGREEN_P1PLL_SS_CNTL);
			ss_cntl &= ~EVERGREEN_PxPLL_SS_EN;
			WREG32(EVERGREEN_P1PLL_SS_CNTL, ss_cntl);
			break;
		case ATOM_PPLL2:
			ss_cntl = RREG32(EVERGREEN_P2PLL_SS_CNTL);
			ss_cntl &= ~EVERGREEN_PxPLL_SS_EN;
			WREG32(EVERGREEN_P2PLL_SS_CNTL, ss_cntl);
			break;
		case ATOM_DCPLL:
		case ATOM_PPLL_INVALID:
			return;
		}
	} else if (ASIC_IS_AVIVO(rdev)) {
		switch (pll_id) {
		case ATOM_PPLL1:
			ss_cntl = RREG32(AVIVO_P1PLL_INT_SS_CNTL);
			ss_cntl &= ~1;
			WREG32(AVIVO_P1PLL_INT_SS_CNTL, ss_cntl);
			break;
		case ATOM_PPLL2:
			ss_cntl = RREG32(AVIVO_P2PLL_INT_SS_CNTL);
			ss_cntl &= ~1;
			WREG32(AVIVO_P2PLL_INT_SS_CNTL, ss_cntl);
			break;
		case ATOM_DCPLL:
		case ATOM_PPLL_INVALID:
			return;
		}
	}
}


union atom_enable_ss {
	ENABLE_LVDS_SS_PARAMETERS lvds_ss;
	ENABLE_LVDS_SS_PARAMETERS_V2 lvds_ss_2;
	ENABLE_SPREAD_SPECTRUM_ON_PPLL_PS_ALLOCATION v1;
	ENABLE_SPREAD_SPECTRUM_ON_PPLL_V2 v2;
	ENABLE_SPREAD_SPECTRUM_ON_PPLL_V3 v3;
};

static void atombios_crtc_program_ss(struct radeon_device *rdev,
				     int enable,
				     int pll_id,
				     int crtc_id,
				     struct radeon_atom_ss *ss)
{
	unsigned i;
	int index = GetIndexIntoMasterTable(COMMAND, EnableSpreadSpectrumOnPPLL);
	union atom_enable_ss args;

	if (enable) {
		/* Don't mess with SS if percentage is 0 or external ss.
		 * SS is already disabled previously, and disabling it
		 * again can cause display problems if the pll is already
		 * programmed.
		 */
		if (ss->percentage == 0)
			return;
		if (ss->type & ATOM_EXTERNAL_SS_MASK)
			return;
	} else {
		for (i = 0; i < rdev->num_crtc; i++) {
			if (rdev->mode_info.crtcs[i] &&
			    rdev->mode_info.crtcs[i]->enabled &&
			    i != crtc_id &&
			    pll_id == rdev->mode_info.crtcs[i]->pll_id) {
				/* one other crtc is using this pll don't turn
				 * off spread spectrum as it might turn off
				 * display on active crtc
				 */
				return;
			}
		}
	}

	memset(&args, 0, sizeof(args));

	if (ASIC_IS_DCE5(rdev)) {
		args.v3.usSpreadSpectrumAmountFrac = cpu_to_le16(0);
		args.v3.ucSpreadSpectrumType = ss->type & ATOM_SS_CENTRE_SPREAD_MODE_MASK;
		switch (pll_id) {
		case ATOM_PPLL1:
			args.v3.ucSpreadSpectrumType |= ATOM_PPLL_SS_TYPE_V3_P1PLL;
			break;
		case ATOM_PPLL2:
			args.v3.ucSpreadSpectrumType |= ATOM_PPLL_SS_TYPE_V3_P2PLL;
			break;
		case ATOM_DCPLL:
			args.v3.ucSpreadSpectrumType |= ATOM_PPLL_SS_TYPE_V3_DCPLL;
			break;
		case ATOM_PPLL_INVALID:
			return;
		}
		args.v3.usSpreadSpectrumAmount = cpu_to_le16(ss->amount);
		args.v3.usSpreadSpectrumStep = cpu_to_le16(ss->step);
		args.v3.ucEnable = enable;
	} else if (ASIC_IS_DCE4(rdev)) {
		args.v2.usSpreadSpectrumPercentage = cpu_to_le16(ss->percentage);
		args.v2.ucSpreadSpectrumType = ss->type & ATOM_SS_CENTRE_SPREAD_MODE_MASK;
		switch (pll_id) {
		case ATOM_PPLL1:
			args.v2.ucSpreadSpectrumType |= ATOM_PPLL_SS_TYPE_V2_P1PLL;
			break;
		case ATOM_PPLL2:
			args.v2.ucSpreadSpectrumType |= ATOM_PPLL_SS_TYPE_V2_P2PLL;
			break;
		case ATOM_DCPLL:
			args.v2.ucSpreadSpectrumType |= ATOM_PPLL_SS_TYPE_V2_DCPLL;
			break;
		case ATOM_PPLL_INVALID:
			return;
		}
		args.v2.usSpreadSpectrumAmount = cpu_to_le16(ss->amount);
		args.v2.usSpreadSpectrumStep = cpu_to_le16(ss->step);
		args.v2.ucEnable = enable;
	} else if (ASIC_IS_DCE3(rdev)) {
		args.v1.usSpreadSpectrumPercentage = cpu_to_le16(ss->percentage);
		args.v1.ucSpreadSpectrumType = ss->type & ATOM_SS_CENTRE_SPREAD_MODE_MASK;
		args.v1.ucSpreadSpectrumStep = ss->step;
		args.v1.ucSpreadSpectrumDelay = ss->delay;
		args.v1.ucSpreadSpectrumRange = ss->range;
		args.v1.ucPpll = pll_id;
		args.v1.ucEnable = enable;
	} else if (ASIC_IS_AVIVO(rdev)) {
		if ((enable == ATOM_DISABLE) || (ss->percentage == 0) ||
		    (ss->type & ATOM_EXTERNAL_SS_MASK)) {
			atombios_disable_ss(rdev, pll_id);
			return;
		}
		args.lvds_ss_2.usSpreadSpectrumPercentage = cpu_to_le16(ss->percentage);
		args.lvds_ss_2.ucSpreadSpectrumType = ss->type & ATOM_SS_CENTRE_SPREAD_MODE_MASK;
		args.lvds_ss_2.ucSpreadSpectrumStep = ss->step;
		args.lvds_ss_2.ucSpreadSpectrumDelay = ss->delay;
		args.lvds_ss_2.ucSpreadSpectrumRange = ss->range;
		args.lvds_ss_2.ucEnable = enable;
	} else {
		if (enable == ATOM_DISABLE) {
			atombios_disable_ss(rdev, pll_id);
			return;
		}
		args.lvds_ss.usSpreadSpectrumPercentage = cpu_to_le16(ss->percentage);
		args.lvds_ss.ucSpreadSpectrumType = ss->type & ATOM_SS_CENTRE_SPREAD_MODE_MASK;
		args.lvds_ss.ucSpreadSpectrumStepSize_Delay = (ss->step & 3) << 2;
		args.lvds_ss.ucSpreadSpectrumStepSize_Delay |= (ss->delay & 7) << 4;
		args.lvds_ss.ucEnable = enable;
	}
	atom_execute_table(rdev->mode_info.atom_context, index, (uint32_t *)&args);
}

union adjust_pixel_clock {
	ADJUST_DISPLAY_PLL_PS_ALLOCATION v1;
	ADJUST_DISPLAY_PLL_PS_ALLOCATION_V3 v3;
};

static u32 atombios_adjust_pll(struct drm_crtc *crtc,
			       struct drm_display_mode *mode)
{
	struct radeon_crtc *radeon_crtc = to_radeon_crtc(crtc);
	struct drm_device *dev = crtc->dev;
	struct radeon_device *rdev = dev->dev_private;
	struct drm_encoder *encoder = radeon_crtc->encoder;
	struct radeon_encoder *radeon_encoder = to_radeon_encoder(encoder);
	struct drm_connector *connector = radeon_get_connector_for_encoder(encoder);
	u32 adjusted_clock = mode->clock;
	int encoder_mode = atombios_get_encoder_mode(encoder);
	u32 dp_clock = mode->clock;
	u32 clock = mode->clock;
	int bpc = radeon_crtc->bpc;
	bool is_duallink = radeon_dig_monitor_is_duallink(encoder, mode->clock);

	/* reset the pll flags */
	radeon_crtc->pll_flags = 0;

	if (ASIC_IS_AVIVO(rdev)) {
		if ((rdev->family == CHIP_RS600) ||
		    (rdev->family == CHIP_RS690) ||
		    (rdev->family == CHIP_RS740))
			radeon_crtc->pll_flags |= (/*RADEON_PLL_USE_FRAC_FB_DIV |*/
				RADEON_PLL_PREFER_CLOSEST_LOWER);

		if (ASIC_IS_DCE32(rdev) && mode->clock > 200000)	/* range limits??? */
			radeon_crtc->pll_flags |= RADEON_PLL_PREFER_HIGH_FB_DIV;
		else
			radeon_crtc->pll_flags |= RADEON_PLL_PREFER_LOW_REF_DIV;

		if (rdev->family < CHIP_RV770)
			radeon_crtc->pll_flags |= RADEON_PLL_PREFER_MINM_OVER_MAXP;
		/* use frac fb div on APUs */
		if (ASIC_IS_DCE41(rdev) || ASIC_IS_DCE61(rdev) || ASIC_IS_DCE8(rdev))
			radeon_crtc->pll_flags |= RADEON_PLL_USE_FRAC_FB_DIV;
		/* use frac fb div on RS780/RS880 */
		if ((rdev->family == CHIP_RS780) || (rdev->family == CHIP_RS880))
			radeon_crtc->pll_flags |= RADEON_PLL_USE_FRAC_FB_DIV;
		if (ASIC_IS_DCE32(rdev) && mode->clock > 165000)
			radeon_crtc->pll_flags |= RADEON_PLL_USE_FRAC_FB_DIV;
	} else {
		radeon_crtc->pll_flags |= RADEON_PLL_LEGACY;

		if (mode->clock > 200000)	/* range limits??? */
			radeon_crtc->pll_flags |= RADEON_PLL_PREFER_HIGH_FB_DIV;
		else
			radeon_crtc->pll_flags |= RADEON_PLL_PREFER_LOW_REF_DIV;
	}

	if ((radeon_encoder->devices & (ATOM_DEVICE_LCD_SUPPORT | ATOM_DEVICE_DFP_SUPPORT)) ||
	    (radeon_encoder_get_dp_bridge_encoder_id(encoder) != ENCODER_OBJECT_ID_NONE)) {
		if (connector) {
			struct radeon_connector *radeon_connector = to_radeon_connector(connector);
			struct radeon_connector_atom_dig *dig_connector =
				radeon_connector->con_priv;

			dp_clock = dig_connector->dp_clock;
		}
	}

	/* use recommended ref_div for ss */
	if (radeon_encoder->devices & (ATOM_DEVICE_LCD_SUPPORT)) {
		if (radeon_crtc->ss_enabled) {
			if (radeon_crtc->ss.refdiv) {
				radeon_crtc->pll_flags |= RADEON_PLL_USE_REF_DIV;
				radeon_crtc->pll_reference_div = radeon_crtc->ss.refdiv;
				if (ASIC_IS_AVIVO(rdev))
					radeon_crtc->pll_flags |= RADEON_PLL_USE_FRAC_FB_DIV;
			}
		}
	}

	if (ASIC_IS_AVIVO(rdev)) {
		/* DVO wants 2x pixel clock if the DVO chip is in 12 bit mode */
		if (radeon_encoder->encoder_id == ENCODER_OBJECT_ID_INTERNAL_KLDSCP_DVO1)
			adjusted_clock = mode->clock * 2;
		if (radeon_encoder->active_device & (ATOM_DEVICE_TV_SUPPORT))
			radeon_crtc->pll_flags |= RADEON_PLL_PREFER_CLOSEST_LOWER;
		if (radeon_encoder->devices & (ATOM_DEVICE_LCD_SUPPORT))
			radeon_crtc->pll_flags |= RADEON_PLL_IS_LCD;
	} else {
		if (encoder->encoder_type != DRM_MODE_ENCODER_DAC)
			radeon_crtc->pll_flags |= RADEON_PLL_NO_ODD_POST_DIV;
		if (encoder->encoder_type == DRM_MODE_ENCODER_LVDS)
			radeon_crtc->pll_flags |= RADEON_PLL_USE_REF_DIV;
	}

	/* adjust pll for deep color modes */
	if (encoder_mode == ATOM_ENCODER_MODE_HDMI) {
		switch (bpc) {
		case 8:
		default:
			break;
		case 10:
			clock = (clock * 5) / 4;
			break;
		case 12:
			clock = (clock * 3) / 2;
			break;
		case 16:
			clock = clock * 2;
			break;
		}
	}

	/* DCE3+ has an AdjustDisplayPll that will adjust the pixel clock
	 * accordingly based on the encoder/transmitter to work around
	 * special hw requirements.
	 */
	if (ASIC_IS_DCE3(rdev)) {
		union adjust_pixel_clock args;
		u8 frev, crev;
		int index;

		index = GetIndexIntoMasterTable(COMMAND, AdjustDisplayPll);
		if (!atom_parse_cmd_header(rdev->mode_info.atom_context, index, &frev,
					   &crev))
			return adjusted_clock;

		memset(&args, 0, sizeof(args));

		switch (frev) {
		case 1:
			switch (crev) {
			case 1:
			case 2:
				args.v1.usPixelClock = cpu_to_le16(clock / 10);
				args.v1.ucTransmitterID = radeon_encoder->encoder_id;
				args.v1.ucEncodeMode = encoder_mode;
				if (radeon_crtc->ss_enabled && radeon_crtc->ss.percentage)
					args.v1.ucConfig |=
						ADJUST_DISPLAY_CONFIG_SS_ENABLE;

				atom_execute_table(rdev->mode_info.atom_context,
						   index, (uint32_t *)&args);
				adjusted_clock = le16_to_cpu(args.v1.usPixelClock) * 10;
				break;
			case 3:
				args.v3.sInput.usPixelClock = cpu_to_le16(clock / 10);
				args.v3.sInput.ucTransmitterID = radeon_encoder->encoder_id;
				args.v3.sInput.ucEncodeMode = encoder_mode;
				args.v3.sInput.ucDispPllConfig = 0;
				if (radeon_crtc->ss_enabled && radeon_crtc->ss.percentage)
					args.v3.sInput.ucDispPllConfig |=
						DISPPLL_CONFIG_SS_ENABLE;
				if (ENCODER_MODE_IS_DP(encoder_mode)) {
					args.v3.sInput.ucDispPllConfig |=
						DISPPLL_CONFIG_COHERENT_MODE;
					/* 16200 or 27000 */
					args.v3.sInput.usPixelClock = cpu_to_le16(dp_clock / 10);
				} else if (radeon_encoder->devices & (ATOM_DEVICE_DFP_SUPPORT)) {
					struct radeon_encoder_atom_dig *dig = radeon_encoder->enc_priv;
					if (dig->coherent_mode)
						args.v3.sInput.ucDispPllConfig |=
							DISPPLL_CONFIG_COHERENT_MODE;
					if (is_duallink)
						args.v3.sInput.ucDispPllConfig |=
							DISPPLL_CONFIG_DUAL_LINK;
				}
				if (radeon_encoder_get_dp_bridge_encoder_id(encoder) !=
				    ENCODER_OBJECT_ID_NONE)
					args.v3.sInput.ucExtTransmitterID =
						radeon_encoder_get_dp_bridge_encoder_id(encoder);
				else
					args.v3.sInput.ucExtTransmitterID = 0;

				atom_execute_table(rdev->mode_info.atom_context,
						   index, (uint32_t *)&args);
				adjusted_clock = le32_to_cpu(args.v3.sOutput.ulDispPllFreq) * 10;
				if (args.v3.sOutput.ucRefDiv) {
					radeon_crtc->pll_flags |= RADEON_PLL_USE_FRAC_FB_DIV;
					radeon_crtc->pll_flags |= RADEON_PLL_USE_REF_DIV;
					radeon_crtc->pll_reference_div = args.v3.sOutput.ucRefDiv;
				}
				if (args.v3.sOutput.ucPostDiv) {
					radeon_crtc->pll_flags |= RADEON_PLL_USE_FRAC_FB_DIV;
					radeon_crtc->pll_flags |= RADEON_PLL_USE_POST_DIV;
					radeon_crtc->pll_post_div = args.v3.sOutput.ucPostDiv;
				}
				break;
			default:
				DRM_ERROR("Unknown table version %d %d\n", frev, crev);
				return adjusted_clock;
			}
			break;
		default:
			DRM_ERROR("Unknown table version %d %d\n", frev, crev);
			return adjusted_clock;
		}
	}
	return adjusted_clock;
}

union set_pixel_clock {
	SET_PIXEL_CLOCK_PS_ALLOCATION base;
	PIXEL_CLOCK_PARAMETERS v1;
	PIXEL_CLOCK_PARAMETERS_V2 v2;
	PIXEL_CLOCK_PARAMETERS_V3 v3;
	PIXEL_CLOCK_PARAMETERS_V5 v5;
	PIXEL_CLOCK_PARAMETERS_V6 v6;
};

/* on DCE5, make sure the voltage is high enough to support the
 * required disp clk.
 */
static void atombios_crtc_set_disp_eng_pll(struct radeon_device *rdev,
				    u32 dispclk)
{
	u8 frev, crev;
	int index;
	union set_pixel_clock args;

	memset(&args, 0, sizeof(args));

	index = GetIndexIntoMasterTable(COMMAND, SetPixelClock);
	if (!atom_parse_cmd_header(rdev->mode_info.atom_context, index, &frev,
				   &crev))
		return;

	switch (frev) {
	case 1:
		switch (crev) {
		case 5:
			/* if the default dcpll clock is specified,
			 * SetPixelClock provides the dividers
			 */
			args.v5.ucCRTC = ATOM_CRTC_INVALID;
			args.v5.usPixelClock = cpu_to_le16(dispclk);
			args.v5.ucPpll = ATOM_DCPLL;
			break;
		case 6:
			/* if the default dcpll clock is specified,
			 * SetPixelClock provides the dividers
			 */
			args.v6.ulDispEngClkFreq = cpu_to_le32(dispclk);
			if (ASIC_IS_DCE61(rdev) || ASIC_IS_DCE8(rdev))
				args.v6.ucPpll = ATOM_EXT_PLL1;
			else if (ASIC_IS_DCE6(rdev))
				args.v6.ucPpll = ATOM_PPLL0;
			else
				args.v6.ucPpll = ATOM_DCPLL;
			break;
		default:
			DRM_ERROR("Unknown table version %d %d\n", frev, crev);
			return;
		}
		break;
	default:
		DRM_ERROR("Unknown table version %d %d\n", frev, crev);
		return;
	}
	atom_execute_table(rdev->mode_info.atom_context, index, (uint32_t *)&args);
}

static void atombios_crtc_program_pll(struct drm_crtc *crtc,
				      u32 crtc_id,
				      int pll_id,
				      u32 encoder_mode,
				      u32 encoder_id,
				      u32 clock,
				      u32 ref_div,
				      u32 fb_div,
				      u32 frac_fb_div,
				      u32 post_div,
				      int bpc,
				      bool ss_enabled,
				      struct radeon_atom_ss *ss)
{
	struct drm_device *dev = crtc->dev;
	struct radeon_device *rdev = dev->dev_private;
	u8 frev, crev;
	int index = GetIndexIntoMasterTable(COMMAND, SetPixelClock);
	union set_pixel_clock args;

	memset(&args, 0, sizeof(args));

	if (!atom_parse_cmd_header(rdev->mode_info.atom_context, index, &frev,
				   &crev))
		return;

	switch (frev) {
	case 1:
		switch (crev) {
		case 1:
			if (clock == ATOM_DISABLE)
				return;
			args.v1.usPixelClock = cpu_to_le16(clock / 10);
			args.v1.usRefDiv = cpu_to_le16(ref_div);
			args.v1.usFbDiv = cpu_to_le16(fb_div);
			args.v1.ucFracFbDiv = frac_fb_div;
			args.v1.ucPostDiv = post_div;
			args.v1.ucPpll = pll_id;
			args.v1.ucCRTC = crtc_id;
			args.v1.ucRefDivSrc = 1;
			break;
		case 2:
			args.v2.usPixelClock = cpu_to_le16(clock / 10);
			args.v2.usRefDiv = cpu_to_le16(ref_div);
			args.v2.usFbDiv = cpu_to_le16(fb_div);
			args.v2.ucFracFbDiv = frac_fb_div;
			args.v2.ucPostDiv = post_div;
			args.v2.ucPpll = pll_id;
			args.v2.ucCRTC = crtc_id;
			args.v2.ucRefDivSrc = 1;
			break;
		case 3:
			args.v3.usPixelClock = cpu_to_le16(clock / 10);
			args.v3.usRefDiv = cpu_to_le16(ref_div);
			args.v3.usFbDiv = cpu_to_le16(fb_div);
			args.v3.ucFracFbDiv = frac_fb_div;
			args.v3.ucPostDiv = post_div;
			args.v3.ucPpll = pll_id;
			if (crtc_id == ATOM_CRTC2)
				args.v3.ucMiscInfo = PIXEL_CLOCK_MISC_CRTC_SEL_CRTC2;
			else
				args.v3.ucMiscInfo = PIXEL_CLOCK_MISC_CRTC_SEL_CRTC1;
			if (ss_enabled && (ss->type & ATOM_EXTERNAL_SS_MASK))
				args.v3.ucMiscInfo |= PIXEL_CLOCK_MISC_REF_DIV_SRC;
			args.v3.ucTransmitterId = encoder_id;
			args.v3.ucEncoderMode = encoder_mode;
			break;
		case 5:
			args.v5.ucCRTC = crtc_id;
			args.v5.usPixelClock = cpu_to_le16(clock / 10);
			args.v5.ucRefDiv = ref_div;
			args.v5.usFbDiv = cpu_to_le16(fb_div);
			args.v5.ulFbDivDecFrac = cpu_to_le32(frac_fb_div * 100000);
			args.v5.ucPostDiv = post_div;
			args.v5.ucMiscInfo = 0; /* HDMI depth, etc. */
			if (ss_enabled && (ss->type & ATOM_EXTERNAL_SS_MASK))
				args.v5.ucMiscInfo |= PIXEL_CLOCK_V5_MISC_REF_DIV_SRC;
			if (encoder_mode == ATOM_ENCODER_MODE_HDMI) {
				switch (bpc) {
				case 8:
				default:
					args.v5.ucMiscInfo |= PIXEL_CLOCK_V5_MISC_HDMI_24BPP;
					break;
				case 10:
<<<<<<< HEAD
					/* yes this is correct, the atom define is wrong */
					args.v5.ucMiscInfo |= PIXEL_CLOCK_V5_MISC_HDMI_32BPP;
					break;
				case 12:
					/* yes this is correct, the atom define is wrong */
=======
>>>>>>> d93efdcd
					args.v5.ucMiscInfo |= PIXEL_CLOCK_V5_MISC_HDMI_30BPP;
					break;
				}
			}
			args.v5.ucTransmitterID = encoder_id;
			args.v5.ucEncoderMode = encoder_mode;
			args.v5.ucPpll = pll_id;
			break;
		case 6:
			args.v6.ulDispEngClkFreq = cpu_to_le32(crtc_id << 24 | clock / 10);
			args.v6.ucRefDiv = ref_div;
			args.v6.usFbDiv = cpu_to_le16(fb_div);
			args.v6.ulFbDivDecFrac = cpu_to_le32(frac_fb_div * 100000);
			args.v6.ucPostDiv = post_div;
			args.v6.ucMiscInfo = 0; /* HDMI depth, etc. */
			if (ss_enabled && (ss->type & ATOM_EXTERNAL_SS_MASK))
				args.v6.ucMiscInfo |= PIXEL_CLOCK_V6_MISC_REF_DIV_SRC;
			if (encoder_mode == ATOM_ENCODER_MODE_HDMI) {
				switch (bpc) {
				case 8:
				default:
					args.v6.ucMiscInfo |= PIXEL_CLOCK_V6_MISC_HDMI_24BPP;
					break;
				case 10:
<<<<<<< HEAD
					args.v6.ucMiscInfo |= PIXEL_CLOCK_V6_MISC_HDMI_30BPP_V6;
					break;
				case 12:
					args.v6.ucMiscInfo |= PIXEL_CLOCK_V6_MISC_HDMI_36BPP_V6;
=======
					args.v6.ucMiscInfo |= PIXEL_CLOCK_V6_MISC_HDMI_30BPP;
					break;
				case 12:
					args.v6.ucMiscInfo |= PIXEL_CLOCK_V6_MISC_HDMI_36BPP;
>>>>>>> d93efdcd
					break;
				case 16:
					args.v6.ucMiscInfo |= PIXEL_CLOCK_V6_MISC_HDMI_48BPP;
					break;
				}
			}
			args.v6.ucTransmitterID = encoder_id;
			args.v6.ucEncoderMode = encoder_mode;
			args.v6.ucPpll = pll_id;
			break;
		default:
			DRM_ERROR("Unknown table version %d %d\n", frev, crev);
			return;
		}
		break;
	default:
		DRM_ERROR("Unknown table version %d %d\n", frev, crev);
		return;
	}

	atom_execute_table(rdev->mode_info.atom_context, index, (uint32_t *)&args);
}

static bool atombios_crtc_prepare_pll(struct drm_crtc *crtc, struct drm_display_mode *mode)
{
	struct radeon_crtc *radeon_crtc = to_radeon_crtc(crtc);
	struct drm_device *dev = crtc->dev;
	struct radeon_device *rdev = dev->dev_private;
	struct radeon_encoder *radeon_encoder =
		to_radeon_encoder(radeon_crtc->encoder);
	int encoder_mode = atombios_get_encoder_mode(radeon_crtc->encoder);

	radeon_crtc->bpc = 8;
	radeon_crtc->ss_enabled = false;

	if ((radeon_encoder->active_device & (ATOM_DEVICE_LCD_SUPPORT | ATOM_DEVICE_DFP_SUPPORT)) ||
	    (radeon_encoder_get_dp_bridge_encoder_id(radeon_crtc->encoder) != ENCODER_OBJECT_ID_NONE)) {
		struct radeon_encoder_atom_dig *dig = radeon_encoder->enc_priv;
		struct drm_connector *connector =
			radeon_get_connector_for_encoder(radeon_crtc->encoder);
		struct radeon_connector *radeon_connector =
			to_radeon_connector(connector);
		struct radeon_connector_atom_dig *dig_connector =
			radeon_connector->con_priv;
		int dp_clock;

		/* Assign mode clock for hdmi deep color max clock limit check */
		radeon_connector->pixelclock_for_modeset = mode->clock;
		radeon_crtc->bpc = radeon_get_monitor_bpc(connector);

		switch (encoder_mode) {
		case ATOM_ENCODER_MODE_DP_MST:
		case ATOM_ENCODER_MODE_DP:
			/* DP/eDP */
			dp_clock = dig_connector->dp_clock / 10;
			if (ASIC_IS_DCE4(rdev))
				radeon_crtc->ss_enabled =
					radeon_atombios_get_asic_ss_info(rdev, &radeon_crtc->ss,
									 ASIC_INTERNAL_SS_ON_DP,
									 dp_clock);
			else {
				if (dp_clock == 16200) {
					radeon_crtc->ss_enabled =
						radeon_atombios_get_ppll_ss_info(rdev,
										 &radeon_crtc->ss,
										 ATOM_DP_SS_ID2);
					if (!radeon_crtc->ss_enabled)
						radeon_crtc->ss_enabled =
							radeon_atombios_get_ppll_ss_info(rdev,
											 &radeon_crtc->ss,
											 ATOM_DP_SS_ID1);
				} else {
					radeon_crtc->ss_enabled =
						radeon_atombios_get_ppll_ss_info(rdev,
										 &radeon_crtc->ss,
										 ATOM_DP_SS_ID1);
				}
				/* disable spread spectrum on DCE3 DP */
				radeon_crtc->ss_enabled = false;
			}
			break;
		case ATOM_ENCODER_MODE_LVDS:
			if (ASIC_IS_DCE4(rdev))
				radeon_crtc->ss_enabled =
					radeon_atombios_get_asic_ss_info(rdev,
									 &radeon_crtc->ss,
									 dig->lcd_ss_id,
									 mode->clock / 10);
			else
				radeon_crtc->ss_enabled =
					radeon_atombios_get_ppll_ss_info(rdev,
									 &radeon_crtc->ss,
									 dig->lcd_ss_id);
			break;
		case ATOM_ENCODER_MODE_DVI:
			if (ASIC_IS_DCE4(rdev))
				radeon_crtc->ss_enabled =
					radeon_atombios_get_asic_ss_info(rdev,
									 &radeon_crtc->ss,
									 ASIC_INTERNAL_SS_ON_TMDS,
									 mode->clock / 10);
			break;
		case ATOM_ENCODER_MODE_HDMI:
			if (ASIC_IS_DCE4(rdev))
				radeon_crtc->ss_enabled =
					radeon_atombios_get_asic_ss_info(rdev,
									 &radeon_crtc->ss,
									 ASIC_INTERNAL_SS_ON_HDMI,
									 mode->clock / 10);
			break;
		default:
			break;
		}
	}

	/* adjust pixel clock as needed */
	radeon_crtc->adjusted_clock = atombios_adjust_pll(crtc, mode);

	return true;
}

static void atombios_crtc_set_pll(struct drm_crtc *crtc, struct drm_display_mode *mode)
{
	struct radeon_crtc *radeon_crtc = to_radeon_crtc(crtc);
	struct drm_device *dev = crtc->dev;
	struct radeon_device *rdev = dev->dev_private;
	struct radeon_encoder *radeon_encoder =
		to_radeon_encoder(radeon_crtc->encoder);
	u32 pll_clock = mode->clock;
	u32 clock = mode->clock;
	u32 ref_div = 0, fb_div = 0, frac_fb_div = 0, post_div = 0;
	struct radeon_pll *pll;
	int encoder_mode = atombios_get_encoder_mode(radeon_crtc->encoder);

	/* pass the actual clock to atombios_crtc_program_pll for DCE5,6 for HDMI */
	if (ASIC_IS_DCE5(rdev) && !ASIC_IS_DCE8(rdev) &&
	    (encoder_mode == ATOM_ENCODER_MODE_HDMI) &&
	    (radeon_crtc->bpc > 8))
		clock = radeon_crtc->adjusted_clock;

	switch (radeon_crtc->pll_id) {
	case ATOM_PPLL1:
		pll = &rdev->clock.p1pll;
		break;
	case ATOM_PPLL2:
		pll = &rdev->clock.p2pll;
		break;
	case ATOM_DCPLL:
	case ATOM_PPLL_INVALID:
	default:
		pll = &rdev->clock.dcpll;
		break;
	}

	/* update pll params */
	pll->flags = radeon_crtc->pll_flags;
	pll->reference_div = radeon_crtc->pll_reference_div;
	pll->post_div = radeon_crtc->pll_post_div;

	if (radeon_encoder->active_device & (ATOM_DEVICE_TV_SUPPORT))
		/* TV seems to prefer the legacy algo on some boards */
		radeon_compute_pll_legacy(pll, radeon_crtc->adjusted_clock, &pll_clock,
					  &fb_div, &frac_fb_div, &ref_div, &post_div);
	else if (ASIC_IS_AVIVO(rdev))
		radeon_compute_pll_avivo(pll, radeon_crtc->adjusted_clock, &pll_clock,
					 &fb_div, &frac_fb_div, &ref_div, &post_div);
	else
		radeon_compute_pll_legacy(pll, radeon_crtc->adjusted_clock, &pll_clock,
					  &fb_div, &frac_fb_div, &ref_div, &post_div);

	atombios_crtc_program_ss(rdev, ATOM_DISABLE, radeon_crtc->pll_id,
				 radeon_crtc->crtc_id, &radeon_crtc->ss);

	atombios_crtc_program_pll(crtc, radeon_crtc->crtc_id, radeon_crtc->pll_id,
				  encoder_mode, radeon_encoder->encoder_id, clock,
				  ref_div, fb_div, frac_fb_div, post_div,
				  radeon_crtc->bpc, radeon_crtc->ss_enabled, &radeon_crtc->ss);

	if (radeon_crtc->ss_enabled) {
		/* calculate ss amount and step size */
		if (ASIC_IS_DCE4(rdev)) {
			u32 step_size;
			u32 amount = (((fb_div * 10) + frac_fb_div) *
				      (u32)radeon_crtc->ss.percentage) /
				(100 * (u32)radeon_crtc->ss.percentage_divider);
			radeon_crtc->ss.amount = (amount / 10) & ATOM_PPLL_SS_AMOUNT_V2_FBDIV_MASK;
			radeon_crtc->ss.amount |= ((amount - (amount / 10)) << ATOM_PPLL_SS_AMOUNT_V2_NFRAC_SHIFT) &
				ATOM_PPLL_SS_AMOUNT_V2_NFRAC_MASK;
			if (radeon_crtc->ss.type & ATOM_PPLL_SS_TYPE_V2_CENTRE_SPREAD)
				step_size = (4 * amount * ref_div * ((u32)radeon_crtc->ss.rate * 2048)) /
					(125 * 25 * pll->reference_freq / 100);
			else
				step_size = (2 * amount * ref_div * ((u32)radeon_crtc->ss.rate * 2048)) /
					(125 * 25 * pll->reference_freq / 100);
			radeon_crtc->ss.step = step_size;
		}

		atombios_crtc_program_ss(rdev, ATOM_ENABLE, radeon_crtc->pll_id,
					 radeon_crtc->crtc_id, &radeon_crtc->ss);
	}
}

static int dce4_crtc_do_set_base(struct drm_crtc *crtc,
				 struct drm_framebuffer *fb,
				 int x, int y, int atomic)
{
	struct radeon_crtc *radeon_crtc = to_radeon_crtc(crtc);
	struct drm_device *dev = crtc->dev;
	struct radeon_device *rdev = dev->dev_private;
	struct radeon_framebuffer *radeon_fb;
	struct drm_framebuffer *target_fb;
	struct drm_gem_object *obj;
	struct radeon_bo *rbo;
	uint64_t fb_location;
	uint32_t fb_format, fb_pitch_pixels, tiling_flags;
	unsigned bankw, bankh, mtaspect, tile_split;
	u32 fb_swap = EVERGREEN_GRPH_ENDIAN_SWAP(EVERGREEN_GRPH_ENDIAN_NONE);
	u32 tmp, viewport_w, viewport_h;
	int r;

	/* no fb bound */
	if (!atomic && !crtc->primary->fb) {
		DRM_DEBUG_KMS("No FB bound\n");
		return 0;
	}

	if (atomic) {
		radeon_fb = to_radeon_framebuffer(fb);
		target_fb = fb;
	}
	else {
		radeon_fb = to_radeon_framebuffer(crtc->primary->fb);
		target_fb = crtc->primary->fb;
	}

	/* If atomic, assume fb object is pinned & idle & fenced and
	 * just update base pointers
	 */
	obj = radeon_fb->obj;
	rbo = gem_to_radeon_bo(obj);
	r = radeon_bo_reserve(rbo, false);
	if (unlikely(r != 0))
		return r;

	if (atomic)
		fb_location = radeon_bo_gpu_offset(rbo);
	else {
		r = radeon_bo_pin(rbo, RADEON_GEM_DOMAIN_VRAM, &fb_location);
		if (unlikely(r != 0)) {
			radeon_bo_unreserve(rbo);
			return -EINVAL;
		}
	}

	radeon_bo_get_tiling_flags(rbo, &tiling_flags, NULL);
	radeon_bo_unreserve(rbo);

	switch (target_fb->bits_per_pixel) {
	case 8:
		fb_format = (EVERGREEN_GRPH_DEPTH(EVERGREEN_GRPH_DEPTH_8BPP) |
			     EVERGREEN_GRPH_FORMAT(EVERGREEN_GRPH_FORMAT_INDEXED));
		break;
	case 15:
		fb_format = (EVERGREEN_GRPH_DEPTH(EVERGREEN_GRPH_DEPTH_16BPP) |
			     EVERGREEN_GRPH_FORMAT(EVERGREEN_GRPH_FORMAT_ARGB1555));
		break;
	case 16:
		fb_format = (EVERGREEN_GRPH_DEPTH(EVERGREEN_GRPH_DEPTH_16BPP) |
			     EVERGREEN_GRPH_FORMAT(EVERGREEN_GRPH_FORMAT_ARGB565));
#ifdef __BIG_ENDIAN
		fb_swap = EVERGREEN_GRPH_ENDIAN_SWAP(EVERGREEN_GRPH_ENDIAN_8IN16);
#endif
		break;
	case 24:
	case 32:
		fb_format = (EVERGREEN_GRPH_DEPTH(EVERGREEN_GRPH_DEPTH_32BPP) |
			     EVERGREEN_GRPH_FORMAT(EVERGREEN_GRPH_FORMAT_ARGB8888));
#ifdef __BIG_ENDIAN
		fb_swap = EVERGREEN_GRPH_ENDIAN_SWAP(EVERGREEN_GRPH_ENDIAN_8IN32);
#endif
		break;
	default:
		DRM_ERROR("Unsupported screen depth %d\n",
			  target_fb->bits_per_pixel);
		return -EINVAL;
	}

	if (tiling_flags & RADEON_TILING_MACRO) {
		evergreen_tiling_fields(tiling_flags, &bankw, &bankh, &mtaspect, &tile_split);

		/* Set NUM_BANKS. */
		if (rdev->family >= CHIP_TAHITI) {
			unsigned index, num_banks;

			if (rdev->family >= CHIP_BONAIRE) {
				unsigned tileb, tile_split_bytes;

				/* Calculate the macrotile mode index. */
				tile_split_bytes = 64 << tile_split;
				tileb = 8 * 8 * target_fb->bits_per_pixel / 8;
				tileb = min(tile_split_bytes, tileb);

				for (index = 0; tileb > 64; index++)
					tileb >>= 1;

				if (index >= 16) {
					DRM_ERROR("Wrong screen bpp (%u) or tile split (%u)\n",
						  target_fb->bits_per_pixel, tile_split);
					return -EINVAL;
				}

				num_banks = (rdev->config.cik.macrotile_mode_array[index] >> 6) & 0x3;
			} else {
				switch (target_fb->bits_per_pixel) {
				case 8:
					index = 10;
					break;
				case 16:
					index = SI_TILE_MODE_COLOR_2D_SCANOUT_16BPP;
					break;
				default:
				case 32:
					index = SI_TILE_MODE_COLOR_2D_SCANOUT_32BPP;
					break;
				}

				num_banks = (rdev->config.si.tile_mode_array[index] >> 20) & 0x3;
			}

			fb_format |= EVERGREEN_GRPH_NUM_BANKS(num_banks);
		} else {
			/* NI and older. */
			if (rdev->family >= CHIP_CAYMAN)
				tmp = rdev->config.cayman.tile_config;
			else
				tmp = rdev->config.evergreen.tile_config;

			switch ((tmp & 0xf0) >> 4) {
			case 0: /* 4 banks */
				fb_format |= EVERGREEN_GRPH_NUM_BANKS(EVERGREEN_ADDR_SURF_4_BANK);
				break;
			case 1: /* 8 banks */
			default:
				fb_format |= EVERGREEN_GRPH_NUM_BANKS(EVERGREEN_ADDR_SURF_8_BANK);
				break;
			case 2: /* 16 banks */
				fb_format |= EVERGREEN_GRPH_NUM_BANKS(EVERGREEN_ADDR_SURF_16_BANK);
				break;
			}
		}

		fb_format |= EVERGREEN_GRPH_ARRAY_MODE(EVERGREEN_GRPH_ARRAY_2D_TILED_THIN1);
		fb_format |= EVERGREEN_GRPH_TILE_SPLIT(tile_split);
		fb_format |= EVERGREEN_GRPH_BANK_WIDTH(bankw);
		fb_format |= EVERGREEN_GRPH_BANK_HEIGHT(bankh);
		fb_format |= EVERGREEN_GRPH_MACRO_TILE_ASPECT(mtaspect);
		if (rdev->family >= CHIP_BONAIRE) {
			/* XXX need to know more about the surface tiling mode */
			fb_format |= CIK_GRPH_MICRO_TILE_MODE(CIK_DISPLAY_MICRO_TILING);
		}
	} else if (tiling_flags & RADEON_TILING_MICRO)
		fb_format |= EVERGREEN_GRPH_ARRAY_MODE(EVERGREEN_GRPH_ARRAY_1D_TILED_THIN1);

	if (rdev->family >= CHIP_BONAIRE) {
		/* Read the pipe config from the 2D TILED SCANOUT mode.
		 * It should be the same for the other modes too, but not all
		 * modes set the pipe config field. */
		u32 pipe_config = (rdev->config.cik.tile_mode_array[10] >> 6) & 0x1f;

		fb_format |= CIK_GRPH_PIPE_CONFIG(pipe_config);
	} else if ((rdev->family == CHIP_TAHITI) ||
		   (rdev->family == CHIP_PITCAIRN))
		fb_format |= SI_GRPH_PIPE_CONFIG(SI_ADDR_SURF_P8_32x32_8x16);
	else if ((rdev->family == CHIP_VERDE) ||
		 (rdev->family == CHIP_OLAND) ||
		 (rdev->family == CHIP_HAINAN)) /* for completeness.  HAINAN has no display hw */
		fb_format |= SI_GRPH_PIPE_CONFIG(SI_ADDR_SURF_P4_8x16);

	switch (radeon_crtc->crtc_id) {
	case 0:
		WREG32(AVIVO_D1VGA_CONTROL, 0);
		break;
	case 1:
		WREG32(AVIVO_D2VGA_CONTROL, 0);
		break;
	case 2:
		WREG32(EVERGREEN_D3VGA_CONTROL, 0);
		break;
	case 3:
		WREG32(EVERGREEN_D4VGA_CONTROL, 0);
		break;
	case 4:
		WREG32(EVERGREEN_D5VGA_CONTROL, 0);
		break;
	case 5:
		WREG32(EVERGREEN_D6VGA_CONTROL, 0);
		break;
	default:
		break;
	}

	WREG32(EVERGREEN_GRPH_PRIMARY_SURFACE_ADDRESS_HIGH + radeon_crtc->crtc_offset,
	       upper_32_bits(fb_location));
	WREG32(EVERGREEN_GRPH_SECONDARY_SURFACE_ADDRESS_HIGH + radeon_crtc->crtc_offset,
	       upper_32_bits(fb_location));
	WREG32(EVERGREEN_GRPH_PRIMARY_SURFACE_ADDRESS + radeon_crtc->crtc_offset,
	       (u32)fb_location & EVERGREEN_GRPH_SURFACE_ADDRESS_MASK);
	WREG32(EVERGREEN_GRPH_SECONDARY_SURFACE_ADDRESS + radeon_crtc->crtc_offset,
	       (u32) fb_location & EVERGREEN_GRPH_SURFACE_ADDRESS_MASK);
	WREG32(EVERGREEN_GRPH_CONTROL + radeon_crtc->crtc_offset, fb_format);
	WREG32(EVERGREEN_GRPH_SWAP_CONTROL + radeon_crtc->crtc_offset, fb_swap);

	WREG32(EVERGREEN_GRPH_SURFACE_OFFSET_X + radeon_crtc->crtc_offset, 0);
	WREG32(EVERGREEN_GRPH_SURFACE_OFFSET_Y + radeon_crtc->crtc_offset, 0);
	WREG32(EVERGREEN_GRPH_X_START + radeon_crtc->crtc_offset, 0);
	WREG32(EVERGREEN_GRPH_Y_START + radeon_crtc->crtc_offset, 0);
	WREG32(EVERGREEN_GRPH_X_END + radeon_crtc->crtc_offset, target_fb->width);
	WREG32(EVERGREEN_GRPH_Y_END + radeon_crtc->crtc_offset, target_fb->height);

	fb_pitch_pixels = target_fb->pitches[0] / (target_fb->bits_per_pixel / 8);
	WREG32(EVERGREEN_GRPH_PITCH + radeon_crtc->crtc_offset, fb_pitch_pixels);
	WREG32(EVERGREEN_GRPH_ENABLE + radeon_crtc->crtc_offset, 1);

	if (rdev->family >= CHIP_BONAIRE)
		WREG32(CIK_LB_DESKTOP_HEIGHT + radeon_crtc->crtc_offset,
		       target_fb->height);
	else
		WREG32(EVERGREEN_DESKTOP_HEIGHT + radeon_crtc->crtc_offset,
		       target_fb->height);
	x &= ~3;
	y &= ~1;
	WREG32(EVERGREEN_VIEWPORT_START + radeon_crtc->crtc_offset,
	       (x << 16) | y);
	viewport_w = crtc->mode.hdisplay;
	viewport_h = (crtc->mode.vdisplay + 1) & ~1;
	WREG32(EVERGREEN_VIEWPORT_SIZE + radeon_crtc->crtc_offset,
	       (viewport_w << 16) | viewport_h);

	/* pageflip setup */
	/* make sure flip is at vb rather than hb */
	tmp = RREG32(EVERGREEN_GRPH_FLIP_CONTROL + radeon_crtc->crtc_offset);
	tmp &= ~EVERGREEN_GRPH_SURFACE_UPDATE_H_RETRACE_EN;
	WREG32(EVERGREEN_GRPH_FLIP_CONTROL + radeon_crtc->crtc_offset, tmp);

	/* set pageflip to happen anywhere in vblank interval */
	WREG32(EVERGREEN_MASTER_UPDATE_MODE + radeon_crtc->crtc_offset, 0);

	if (!atomic && fb && fb != crtc->primary->fb) {
		radeon_fb = to_radeon_framebuffer(fb);
		rbo = gem_to_radeon_bo(radeon_fb->obj);
		r = radeon_bo_reserve(rbo, false);
		if (unlikely(r != 0))
			return r;
		radeon_bo_unpin(rbo);
		radeon_bo_unreserve(rbo);
	}

	/* Bytes per pixel may have changed */
	radeon_bandwidth_update(rdev);

	return 0;
}

static int avivo_crtc_do_set_base(struct drm_crtc *crtc,
				  struct drm_framebuffer *fb,
				  int x, int y, int atomic)
{
	struct radeon_crtc *radeon_crtc = to_radeon_crtc(crtc);
	struct drm_device *dev = crtc->dev;
	struct radeon_device *rdev = dev->dev_private;
	struct radeon_framebuffer *radeon_fb;
	struct drm_gem_object *obj;
	struct radeon_bo *rbo;
	struct drm_framebuffer *target_fb;
	uint64_t fb_location;
	uint32_t fb_format, fb_pitch_pixels, tiling_flags;
	u32 fb_swap = R600_D1GRPH_SWAP_ENDIAN_NONE;
	u32 tmp, viewport_w, viewport_h;
	int r;

	/* no fb bound */
	if (!atomic && !crtc->primary->fb) {
		DRM_DEBUG_KMS("No FB bound\n");
		return 0;
	}

	if (atomic) {
		radeon_fb = to_radeon_framebuffer(fb);
		target_fb = fb;
	}
	else {
		radeon_fb = to_radeon_framebuffer(crtc->primary->fb);
		target_fb = crtc->primary->fb;
	}

	obj = radeon_fb->obj;
	rbo = gem_to_radeon_bo(obj);
	r = radeon_bo_reserve(rbo, false);
	if (unlikely(r != 0))
		return r;

	/* If atomic, assume fb object is pinned & idle & fenced and
	 * just update base pointers
	 */
	if (atomic)
		fb_location = radeon_bo_gpu_offset(rbo);
	else {
		r = radeon_bo_pin(rbo, RADEON_GEM_DOMAIN_VRAM, &fb_location);
		if (unlikely(r != 0)) {
			radeon_bo_unreserve(rbo);
			return -EINVAL;
		}
	}
	radeon_bo_get_tiling_flags(rbo, &tiling_flags, NULL);
	radeon_bo_unreserve(rbo);

	switch (target_fb->bits_per_pixel) {
	case 8:
		fb_format =
		    AVIVO_D1GRPH_CONTROL_DEPTH_8BPP |
		    AVIVO_D1GRPH_CONTROL_8BPP_INDEXED;
		break;
	case 15:
		fb_format =
		    AVIVO_D1GRPH_CONTROL_DEPTH_16BPP |
		    AVIVO_D1GRPH_CONTROL_16BPP_ARGB1555;
		break;
	case 16:
		fb_format =
		    AVIVO_D1GRPH_CONTROL_DEPTH_16BPP |
		    AVIVO_D1GRPH_CONTROL_16BPP_RGB565;
#ifdef __BIG_ENDIAN
		fb_swap = R600_D1GRPH_SWAP_ENDIAN_16BIT;
#endif
		break;
	case 24:
	case 32:
		fb_format =
		    AVIVO_D1GRPH_CONTROL_DEPTH_32BPP |
		    AVIVO_D1GRPH_CONTROL_32BPP_ARGB8888;
#ifdef __BIG_ENDIAN
		fb_swap = R600_D1GRPH_SWAP_ENDIAN_32BIT;
#endif
		break;
	default:
		DRM_ERROR("Unsupported screen depth %d\n",
			  target_fb->bits_per_pixel);
		return -EINVAL;
	}

	if (rdev->family >= CHIP_R600) {
		if (tiling_flags & RADEON_TILING_MACRO)
			fb_format |= R600_D1GRPH_ARRAY_MODE_2D_TILED_THIN1;
		else if (tiling_flags & RADEON_TILING_MICRO)
			fb_format |= R600_D1GRPH_ARRAY_MODE_1D_TILED_THIN1;
	} else {
		if (tiling_flags & RADEON_TILING_MACRO)
			fb_format |= AVIVO_D1GRPH_MACRO_ADDRESS_MODE;

		if (tiling_flags & RADEON_TILING_MICRO)
			fb_format |= AVIVO_D1GRPH_TILED;
	}

	if (radeon_crtc->crtc_id == 0)
		WREG32(AVIVO_D1VGA_CONTROL, 0);
	else
		WREG32(AVIVO_D2VGA_CONTROL, 0);

	if (rdev->family >= CHIP_RV770) {
		if (radeon_crtc->crtc_id) {
			WREG32(R700_D2GRPH_PRIMARY_SURFACE_ADDRESS_HIGH, upper_32_bits(fb_location));
			WREG32(R700_D2GRPH_SECONDARY_SURFACE_ADDRESS_HIGH, upper_32_bits(fb_location));
		} else {
			WREG32(R700_D1GRPH_PRIMARY_SURFACE_ADDRESS_HIGH, upper_32_bits(fb_location));
			WREG32(R700_D1GRPH_SECONDARY_SURFACE_ADDRESS_HIGH, upper_32_bits(fb_location));
		}
	}
	WREG32(AVIVO_D1GRPH_PRIMARY_SURFACE_ADDRESS + radeon_crtc->crtc_offset,
	       (u32) fb_location);
	WREG32(AVIVO_D1GRPH_SECONDARY_SURFACE_ADDRESS +
	       radeon_crtc->crtc_offset, (u32) fb_location);
	WREG32(AVIVO_D1GRPH_CONTROL + radeon_crtc->crtc_offset, fb_format);
	if (rdev->family >= CHIP_R600)
		WREG32(R600_D1GRPH_SWAP_CONTROL + radeon_crtc->crtc_offset, fb_swap);

	WREG32(AVIVO_D1GRPH_SURFACE_OFFSET_X + radeon_crtc->crtc_offset, 0);
	WREG32(AVIVO_D1GRPH_SURFACE_OFFSET_Y + radeon_crtc->crtc_offset, 0);
	WREG32(AVIVO_D1GRPH_X_START + radeon_crtc->crtc_offset, 0);
	WREG32(AVIVO_D1GRPH_Y_START + radeon_crtc->crtc_offset, 0);
	WREG32(AVIVO_D1GRPH_X_END + radeon_crtc->crtc_offset, target_fb->width);
	WREG32(AVIVO_D1GRPH_Y_END + radeon_crtc->crtc_offset, target_fb->height);

	fb_pitch_pixels = target_fb->pitches[0] / (target_fb->bits_per_pixel / 8);
	WREG32(AVIVO_D1GRPH_PITCH + radeon_crtc->crtc_offset, fb_pitch_pixels);
	WREG32(AVIVO_D1GRPH_ENABLE + radeon_crtc->crtc_offset, 1);

	WREG32(AVIVO_D1MODE_DESKTOP_HEIGHT + radeon_crtc->crtc_offset,
	       target_fb->height);
	x &= ~3;
	y &= ~1;
	WREG32(AVIVO_D1MODE_VIEWPORT_START + radeon_crtc->crtc_offset,
	       (x << 16) | y);
	viewport_w = crtc->mode.hdisplay;
	viewport_h = (crtc->mode.vdisplay + 1) & ~1;
	WREG32(AVIVO_D1MODE_VIEWPORT_SIZE + radeon_crtc->crtc_offset,
	       (viewport_w << 16) | viewport_h);

	/* pageflip setup */
	/* make sure flip is at vb rather than hb */
	tmp = RREG32(AVIVO_D1GRPH_FLIP_CONTROL + radeon_crtc->crtc_offset);
	tmp &= ~AVIVO_D1GRPH_SURFACE_UPDATE_H_RETRACE_EN;
	WREG32(AVIVO_D1GRPH_FLIP_CONTROL + radeon_crtc->crtc_offset, tmp);

	/* set pageflip to happen anywhere in vblank interval */
	WREG32(AVIVO_D1MODE_MASTER_UPDATE_MODE + radeon_crtc->crtc_offset, 0);

	if (!atomic && fb && fb != crtc->primary->fb) {
		radeon_fb = to_radeon_framebuffer(fb);
		rbo = gem_to_radeon_bo(radeon_fb->obj);
		r = radeon_bo_reserve(rbo, false);
		if (unlikely(r != 0))
			return r;
		radeon_bo_unpin(rbo);
		radeon_bo_unreserve(rbo);
	}

	/* Bytes per pixel may have changed */
	radeon_bandwidth_update(rdev);

	return 0;
}

int atombios_crtc_set_base(struct drm_crtc *crtc, int x, int y,
			   struct drm_framebuffer *old_fb)
{
	struct drm_device *dev = crtc->dev;
	struct radeon_device *rdev = dev->dev_private;

	if (ASIC_IS_DCE4(rdev))
		return dce4_crtc_do_set_base(crtc, old_fb, x, y, 0);
	else if (ASIC_IS_AVIVO(rdev))
		return avivo_crtc_do_set_base(crtc, old_fb, x, y, 0);
	else
		return radeon_crtc_do_set_base(crtc, old_fb, x, y, 0);
}

int atombios_crtc_set_base_atomic(struct drm_crtc *crtc,
                                  struct drm_framebuffer *fb,
				  int x, int y, enum mode_set_atomic state)
{
       struct drm_device *dev = crtc->dev;
       struct radeon_device *rdev = dev->dev_private;

	if (ASIC_IS_DCE4(rdev))
		return dce4_crtc_do_set_base(crtc, fb, x, y, 1);
	else if (ASIC_IS_AVIVO(rdev))
		return avivo_crtc_do_set_base(crtc, fb, x, y, 1);
	else
		return radeon_crtc_do_set_base(crtc, fb, x, y, 1);
}

/* properly set additional regs when using atombios */
static void radeon_legacy_atom_fixup(struct drm_crtc *crtc)
{
	struct drm_device *dev = crtc->dev;
	struct radeon_device *rdev = dev->dev_private;
	struct radeon_crtc *radeon_crtc = to_radeon_crtc(crtc);
	u32 disp_merge_cntl;

	switch (radeon_crtc->crtc_id) {
	case 0:
		disp_merge_cntl = RREG32(RADEON_DISP_MERGE_CNTL);
		disp_merge_cntl &= ~RADEON_DISP_RGB_OFFSET_EN;
		WREG32(RADEON_DISP_MERGE_CNTL, disp_merge_cntl);
		break;
	case 1:
		disp_merge_cntl = RREG32(RADEON_DISP2_MERGE_CNTL);
		disp_merge_cntl &= ~RADEON_DISP2_RGB_OFFSET_EN;
		WREG32(RADEON_DISP2_MERGE_CNTL, disp_merge_cntl);
		WREG32(RADEON_FP_H2_SYNC_STRT_WID,   RREG32(RADEON_CRTC2_H_SYNC_STRT_WID));
		WREG32(RADEON_FP_V2_SYNC_STRT_WID,   RREG32(RADEON_CRTC2_V_SYNC_STRT_WID));
		break;
	}
}

/**
 * radeon_get_pll_use_mask - look up a mask of which pplls are in use
 *
 * @crtc: drm crtc
 *
 * Returns the mask of which PPLLs (Pixel PLLs) are in use.
 */
static u32 radeon_get_pll_use_mask(struct drm_crtc *crtc)
{
	struct drm_device *dev = crtc->dev;
	struct drm_crtc *test_crtc;
	struct radeon_crtc *test_radeon_crtc;
	u32 pll_in_use = 0;

	list_for_each_entry(test_crtc, &dev->mode_config.crtc_list, head) {
		if (crtc == test_crtc)
			continue;

		test_radeon_crtc = to_radeon_crtc(test_crtc);
		if (test_radeon_crtc->pll_id != ATOM_PPLL_INVALID)
			pll_in_use |= (1 << test_radeon_crtc->pll_id);
	}
	return pll_in_use;
}

/**
 * radeon_get_shared_dp_ppll - return the PPLL used by another crtc for DP
 *
 * @crtc: drm crtc
 *
 * Returns the PPLL (Pixel PLL) used by another crtc/encoder which is
 * also in DP mode.  For DP, a single PPLL can be used for all DP
 * crtcs/encoders.
 */
static int radeon_get_shared_dp_ppll(struct drm_crtc *crtc)
{
	struct drm_device *dev = crtc->dev;
	struct drm_crtc *test_crtc;
	struct radeon_crtc *test_radeon_crtc;

	list_for_each_entry(test_crtc, &dev->mode_config.crtc_list, head) {
		if (crtc == test_crtc)
			continue;
		test_radeon_crtc = to_radeon_crtc(test_crtc);
		if (test_radeon_crtc->encoder &&
		    ENCODER_MODE_IS_DP(atombios_get_encoder_mode(test_radeon_crtc->encoder))) {
			/* for DP use the same PLL for all */
			if (test_radeon_crtc->pll_id != ATOM_PPLL_INVALID)
				return test_radeon_crtc->pll_id;
		}
	}
	return ATOM_PPLL_INVALID;
}

/**
 * radeon_get_shared_nondp_ppll - return the PPLL used by another non-DP crtc
 *
 * @crtc: drm crtc
 * @encoder: drm encoder
 *
 * Returns the PPLL (Pixel PLL) used by another non-DP crtc/encoder which can
 * be shared (i.e., same clock).
 */
static int radeon_get_shared_nondp_ppll(struct drm_crtc *crtc)
{
	struct radeon_crtc *radeon_crtc = to_radeon_crtc(crtc);
	struct drm_device *dev = crtc->dev;
	struct drm_crtc *test_crtc;
	struct radeon_crtc *test_radeon_crtc;
	u32 adjusted_clock, test_adjusted_clock;

	adjusted_clock = radeon_crtc->adjusted_clock;

	if (adjusted_clock == 0)
		return ATOM_PPLL_INVALID;

	list_for_each_entry(test_crtc, &dev->mode_config.crtc_list, head) {
		if (crtc == test_crtc)
			continue;
		test_radeon_crtc = to_radeon_crtc(test_crtc);
		if (test_radeon_crtc->encoder &&
		    !ENCODER_MODE_IS_DP(atombios_get_encoder_mode(test_radeon_crtc->encoder))) {
			/* check if we are already driving this connector with another crtc */
			if (test_radeon_crtc->connector == radeon_crtc->connector) {
				/* if we are, return that pll */
				if (test_radeon_crtc->pll_id != ATOM_PPLL_INVALID)
					return test_radeon_crtc->pll_id;
			}
			/* for non-DP check the clock */
			test_adjusted_clock = test_radeon_crtc->adjusted_clock;
			if ((crtc->mode.clock == test_crtc->mode.clock) &&
			    (adjusted_clock == test_adjusted_clock) &&
			    (radeon_crtc->ss_enabled == test_radeon_crtc->ss_enabled) &&
			    (test_radeon_crtc->pll_id != ATOM_PPLL_INVALID))
				return test_radeon_crtc->pll_id;
		}
	}
	return ATOM_PPLL_INVALID;
}

/**
 * radeon_atom_pick_pll - Allocate a PPLL for use by the crtc.
 *
 * @crtc: drm crtc
 *
 * Returns the PPLL (Pixel PLL) to be used by the crtc.  For DP monitors
 * a single PPLL can be used for all DP crtcs/encoders.  For non-DP
 * monitors a dedicated PPLL must be used.  If a particular board has
 * an external DP PLL, return ATOM_PPLL_INVALID to skip PLL programming
 * as there is no need to program the PLL itself.  If we are not able to
 * allocate a PLL, return ATOM_PPLL_INVALID to skip PLL programming to
 * avoid messing up an existing monitor.
 *
 * Asic specific PLL information
 *
 * DCE 8.x
 * KB/KV
 * - PPLL1, PPLL2 are available for all UNIPHY (both DP and non-DP)
 * CI
 * - PPLL0, PPLL1, PPLL2 are available for all UNIPHY (both DP and non-DP) and DAC
 *
 * DCE 6.1
 * - PPLL2 is only available to UNIPHYA (both DP and non-DP)
 * - PPLL0, PPLL1 are available for UNIPHYB/C/D/E/F (both DP and non-DP)
 *
 * DCE 6.0
 * - PPLL0 is available to all UNIPHY (DP only)
 * - PPLL1, PPLL2 are available for all UNIPHY (both DP and non-DP) and DAC
 *
 * DCE 5.0
 * - DCPLL is available to all UNIPHY (DP only)
 * - PPLL1, PPLL2 are available for all UNIPHY (both DP and non-DP) and DAC
 *
 * DCE 3.0/4.0/4.1
 * - PPLL1, PPLL2 are available for all UNIPHY (both DP and non-DP) and DAC
 *
 */
static int radeon_atom_pick_pll(struct drm_crtc *crtc)
{
	struct radeon_crtc *radeon_crtc = to_radeon_crtc(crtc);
	struct drm_device *dev = crtc->dev;
	struct radeon_device *rdev = dev->dev_private;
	struct radeon_encoder *radeon_encoder =
		to_radeon_encoder(radeon_crtc->encoder);
	u32 pll_in_use;
	int pll;

	if (ASIC_IS_DCE8(rdev)) {
		if (ENCODER_MODE_IS_DP(atombios_get_encoder_mode(radeon_crtc->encoder))) {
			if (rdev->clock.dp_extclk)
				/* skip PPLL programming if using ext clock */
				return ATOM_PPLL_INVALID;
			else {
				/* use the same PPLL for all DP monitors */
				pll = radeon_get_shared_dp_ppll(crtc);
				if (pll != ATOM_PPLL_INVALID)
					return pll;
			}
		} else {
			/* use the same PPLL for all monitors with the same clock */
			pll = radeon_get_shared_nondp_ppll(crtc);
			if (pll != ATOM_PPLL_INVALID)
				return pll;
		}
		/* otherwise, pick one of the plls */
		if ((rdev->family == CHIP_KAVERI) ||
		    (rdev->family == CHIP_KABINI) ||
		    (rdev->family == CHIP_MULLINS)) {
			/* KB/KV/ML has PPLL1 and PPLL2 */
			pll_in_use = radeon_get_pll_use_mask(crtc);
			if (!(pll_in_use & (1 << ATOM_PPLL2)))
				return ATOM_PPLL2;
			if (!(pll_in_use & (1 << ATOM_PPLL1)))
				return ATOM_PPLL1;
			DRM_ERROR("unable to allocate a PPLL\n");
			return ATOM_PPLL_INVALID;
		} else {
			/* CI has PPLL0, PPLL1, and PPLL2 */
			pll_in_use = radeon_get_pll_use_mask(crtc);
			if (!(pll_in_use & (1 << ATOM_PPLL2)))
				return ATOM_PPLL2;
			if (!(pll_in_use & (1 << ATOM_PPLL1)))
				return ATOM_PPLL1;
			if (!(pll_in_use & (1 << ATOM_PPLL0)))
				return ATOM_PPLL0;
			DRM_ERROR("unable to allocate a PPLL\n");
			return ATOM_PPLL_INVALID;
		}
	} else if (ASIC_IS_DCE61(rdev)) {
		struct radeon_encoder_atom_dig *dig =
			radeon_encoder->enc_priv;

		if ((radeon_encoder->encoder_id == ENCODER_OBJECT_ID_INTERNAL_UNIPHY) &&
		    (dig->linkb == false))
			/* UNIPHY A uses PPLL2 */
			return ATOM_PPLL2;
		else if (ENCODER_MODE_IS_DP(atombios_get_encoder_mode(radeon_crtc->encoder))) {
			/* UNIPHY B/C/D/E/F */
			if (rdev->clock.dp_extclk)
				/* skip PPLL programming if using ext clock */
				return ATOM_PPLL_INVALID;
			else {
				/* use the same PPLL for all DP monitors */
				pll = radeon_get_shared_dp_ppll(crtc);
				if (pll != ATOM_PPLL_INVALID)
					return pll;
			}
		} else {
			/* use the same PPLL for all monitors with the same clock */
			pll = radeon_get_shared_nondp_ppll(crtc);
			if (pll != ATOM_PPLL_INVALID)
				return pll;
		}
		/* UNIPHY B/C/D/E/F */
		pll_in_use = radeon_get_pll_use_mask(crtc);
		if (!(pll_in_use & (1 << ATOM_PPLL0)))
			return ATOM_PPLL0;
		if (!(pll_in_use & (1 << ATOM_PPLL1)))
			return ATOM_PPLL1;
		DRM_ERROR("unable to allocate a PPLL\n");
		return ATOM_PPLL_INVALID;
	} else if (ASIC_IS_DCE41(rdev)) {
		/* Don't share PLLs on DCE4.1 chips */
		if (ENCODER_MODE_IS_DP(atombios_get_encoder_mode(radeon_crtc->encoder))) {
			if (rdev->clock.dp_extclk)
				/* skip PPLL programming if using ext clock */
				return ATOM_PPLL_INVALID;
		}
		pll_in_use = radeon_get_pll_use_mask(crtc);
		if (!(pll_in_use & (1 << ATOM_PPLL1)))
			return ATOM_PPLL1;
		if (!(pll_in_use & (1 << ATOM_PPLL2)))
			return ATOM_PPLL2;
		DRM_ERROR("unable to allocate a PPLL\n");
		return ATOM_PPLL_INVALID;
	} else if (ASIC_IS_DCE4(rdev)) {
		/* in DP mode, the DP ref clock can come from PPLL, DCPLL, or ext clock,
		 * depending on the asic:
		 * DCE4: PPLL or ext clock
		 * DCE5: PPLL, DCPLL, or ext clock
		 * DCE6: PPLL, PPLL0, or ext clock
		 *
		 * Setting ATOM_PPLL_INVALID will cause SetPixelClock to skip
		 * PPLL/DCPLL programming and only program the DP DTO for the
		 * crtc virtual pixel clock.
		 */
		if (ENCODER_MODE_IS_DP(atombios_get_encoder_mode(radeon_crtc->encoder))) {
			if (rdev->clock.dp_extclk)
				/* skip PPLL programming if using ext clock */
				return ATOM_PPLL_INVALID;
			else if (ASIC_IS_DCE6(rdev))
				/* use PPLL0 for all DP */
				return ATOM_PPLL0;
			else if (ASIC_IS_DCE5(rdev))
				/* use DCPLL for all DP */
				return ATOM_DCPLL;
			else {
				/* use the same PPLL for all DP monitors */
				pll = radeon_get_shared_dp_ppll(crtc);
				if (pll != ATOM_PPLL_INVALID)
					return pll;
			}
		} else {
			/* use the same PPLL for all monitors with the same clock */
			pll = radeon_get_shared_nondp_ppll(crtc);
			if (pll != ATOM_PPLL_INVALID)
				return pll;
		}
		/* all other cases */
		pll_in_use = radeon_get_pll_use_mask(crtc);
		if (!(pll_in_use & (1 << ATOM_PPLL1)))
			return ATOM_PPLL1;
		if (!(pll_in_use & (1 << ATOM_PPLL2)))
			return ATOM_PPLL2;
		DRM_ERROR("unable to allocate a PPLL\n");
		return ATOM_PPLL_INVALID;
	} else {
		/* on pre-R5xx asics, the crtc to pll mapping is hardcoded */
		/* some atombios (observed in some DCE2/DCE3) code have a bug,
		 * the matching btw pll and crtc is done through
		 * PCLK_CRTC[1|2]_CNTL (0x480/0x484) but atombios code use the
		 * pll (1 or 2) to select which register to write. ie if using
		 * pll1 it will use PCLK_CRTC1_CNTL (0x480) and if using pll2
		 * it will use PCLK_CRTC2_CNTL (0x484), it then use crtc id to
		 * choose which value to write. Which is reverse order from
		 * register logic. So only case that works is when pllid is
		 * same as crtcid or when both pll and crtc are enabled and
		 * both use same clock.
		 *
		 * So just return crtc id as if crtc and pll were hard linked
		 * together even if they aren't
		 */
		return radeon_crtc->crtc_id;
	}
}

void radeon_atom_disp_eng_pll_init(struct radeon_device *rdev)
{
	/* always set DCPLL */
	if (ASIC_IS_DCE6(rdev))
		atombios_crtc_set_disp_eng_pll(rdev, rdev->clock.default_dispclk);
	else if (ASIC_IS_DCE4(rdev)) {
		struct radeon_atom_ss ss;
		bool ss_enabled = radeon_atombios_get_asic_ss_info(rdev, &ss,
								   ASIC_INTERNAL_SS_ON_DCPLL,
								   rdev->clock.default_dispclk);
		if (ss_enabled)
			atombios_crtc_program_ss(rdev, ATOM_DISABLE, ATOM_DCPLL, -1, &ss);
		/* XXX: DCE5, make sure voltage, dispclk is high enough */
		atombios_crtc_set_disp_eng_pll(rdev, rdev->clock.default_dispclk);
		if (ss_enabled)
			atombios_crtc_program_ss(rdev, ATOM_ENABLE, ATOM_DCPLL, -1, &ss);
	}

}

int atombios_crtc_mode_set(struct drm_crtc *crtc,
			   struct drm_display_mode *mode,
			   struct drm_display_mode *adjusted_mode,
			   int x, int y, struct drm_framebuffer *old_fb)
{
	struct radeon_crtc *radeon_crtc = to_radeon_crtc(crtc);
	struct drm_device *dev = crtc->dev;
	struct radeon_device *rdev = dev->dev_private;
	struct radeon_encoder *radeon_encoder =
		to_radeon_encoder(radeon_crtc->encoder);
	bool is_tvcv = false;

	if (radeon_encoder->active_device &
	    (ATOM_DEVICE_TV_SUPPORT | ATOM_DEVICE_CV_SUPPORT))
		is_tvcv = true;

	if (!radeon_crtc->adjusted_clock)
		return -EINVAL;

	atombios_crtc_set_pll(crtc, adjusted_mode);

	if (ASIC_IS_DCE4(rdev))
		atombios_set_crtc_dtd_timing(crtc, adjusted_mode);
	else if (ASIC_IS_AVIVO(rdev)) {
		if (is_tvcv)
			atombios_crtc_set_timing(crtc, adjusted_mode);
		else
			atombios_set_crtc_dtd_timing(crtc, adjusted_mode);
	} else {
		atombios_crtc_set_timing(crtc, adjusted_mode);
		if (radeon_crtc->crtc_id == 0)
			atombios_set_crtc_dtd_timing(crtc, adjusted_mode);
		radeon_legacy_atom_fixup(crtc);
	}
	atombios_crtc_set_base(crtc, x, y, old_fb);
	atombios_overscan_setup(crtc, mode, adjusted_mode);
	atombios_scaler_setup(crtc);
	/* update the hw version fpr dpm */
	radeon_crtc->hw_mode = *adjusted_mode;

	return 0;
}

static bool atombios_crtc_mode_fixup(struct drm_crtc *crtc,
				     const struct drm_display_mode *mode,
				     struct drm_display_mode *adjusted_mode)
{
	struct radeon_crtc *radeon_crtc = to_radeon_crtc(crtc);
	struct drm_device *dev = crtc->dev;
	struct drm_encoder *encoder;

	/* assign the encoder to the radeon crtc to avoid repeated lookups later */
	list_for_each_entry(encoder, &dev->mode_config.encoder_list, head) {
		if (encoder->crtc == crtc) {
			radeon_crtc->encoder = encoder;
			radeon_crtc->connector = radeon_get_connector_for_encoder(encoder);
			break;
		}
	}
	if ((radeon_crtc->encoder == NULL) || (radeon_crtc->connector == NULL)) {
		radeon_crtc->encoder = NULL;
		radeon_crtc->connector = NULL;
		return false;
	}
	if (!radeon_crtc_scaling_mode_fixup(crtc, mode, adjusted_mode))
		return false;
	if (!atombios_crtc_prepare_pll(crtc, adjusted_mode))
		return false;
	/* pick pll */
	radeon_crtc->pll_id = radeon_atom_pick_pll(crtc);
	/* if we can't get a PPLL for a non-DP encoder, fail */
	if ((radeon_crtc->pll_id == ATOM_PPLL_INVALID) &&
	    !ENCODER_MODE_IS_DP(atombios_get_encoder_mode(radeon_crtc->encoder)))
		return false;

	return true;
}

static void atombios_crtc_prepare(struct drm_crtc *crtc)
{
	struct drm_device *dev = crtc->dev;
	struct radeon_device *rdev = dev->dev_private;

	/* disable crtc pair power gating before programming */
	if (ASIC_IS_DCE6(rdev))
		atombios_powergate_crtc(crtc, ATOM_DISABLE);

	atombios_lock_crtc(crtc, ATOM_ENABLE);
	atombios_crtc_dpms(crtc, DRM_MODE_DPMS_OFF);
}

static void atombios_crtc_commit(struct drm_crtc *crtc)
{
	atombios_crtc_dpms(crtc, DRM_MODE_DPMS_ON);
	atombios_lock_crtc(crtc, ATOM_DISABLE);
}

static void atombios_crtc_disable(struct drm_crtc *crtc)
{
	struct radeon_crtc *radeon_crtc = to_radeon_crtc(crtc);
	struct drm_device *dev = crtc->dev;
	struct radeon_device *rdev = dev->dev_private;
	struct radeon_atom_ss ss;
	int i;

	atombios_crtc_dpms(crtc, DRM_MODE_DPMS_OFF);
	if (crtc->primary->fb) {
		int r;
		struct radeon_framebuffer *radeon_fb;
		struct radeon_bo *rbo;

		radeon_fb = to_radeon_framebuffer(crtc->primary->fb);
		rbo = gem_to_radeon_bo(radeon_fb->obj);
		r = radeon_bo_reserve(rbo, false);
		if (unlikely(r))
			DRM_ERROR("failed to reserve rbo before unpin\n");
		else {
			radeon_bo_unpin(rbo);
			radeon_bo_unreserve(rbo);
		}
	}
	/* disable the GRPH */
	if (ASIC_IS_DCE4(rdev))
		WREG32(EVERGREEN_GRPH_ENABLE + radeon_crtc->crtc_offset, 0);
	else if (ASIC_IS_AVIVO(rdev))
		WREG32(AVIVO_D1GRPH_ENABLE + radeon_crtc->crtc_offset, 0);

	if (ASIC_IS_DCE6(rdev))
		atombios_powergate_crtc(crtc, ATOM_ENABLE);

	for (i = 0; i < rdev->num_crtc; i++) {
		if (rdev->mode_info.crtcs[i] &&
		    rdev->mode_info.crtcs[i]->enabled &&
		    i != radeon_crtc->crtc_id &&
		    radeon_crtc->pll_id == rdev->mode_info.crtcs[i]->pll_id) {
			/* one other crtc is using this pll don't turn
			 * off the pll
			 */
			goto done;
		}
	}

	switch (radeon_crtc->pll_id) {
	case ATOM_PPLL1:
	case ATOM_PPLL2:
		/* disable the ppll */
		atombios_crtc_program_pll(crtc, radeon_crtc->crtc_id, radeon_crtc->pll_id,
					  0, 0, ATOM_DISABLE, 0, 0, 0, 0, 0, false, &ss);
		break;
	case ATOM_PPLL0:
		/* disable the ppll */
		if ((rdev->family == CHIP_ARUBA) ||
		    (rdev->family == CHIP_BONAIRE) ||
		    (rdev->family == CHIP_HAWAII))
			atombios_crtc_program_pll(crtc, radeon_crtc->crtc_id, radeon_crtc->pll_id,
						  0, 0, ATOM_DISABLE, 0, 0, 0, 0, 0, false, &ss);
		break;
	default:
		break;
	}
done:
	radeon_crtc->pll_id = ATOM_PPLL_INVALID;
	radeon_crtc->adjusted_clock = 0;
	radeon_crtc->encoder = NULL;
	radeon_crtc->connector = NULL;
}

static const struct drm_crtc_helper_funcs atombios_helper_funcs = {
	.dpms = atombios_crtc_dpms,
	.mode_fixup = atombios_crtc_mode_fixup,
	.mode_set = atombios_crtc_mode_set,
	.mode_set_base = atombios_crtc_set_base,
	.mode_set_base_atomic = atombios_crtc_set_base_atomic,
	.prepare = atombios_crtc_prepare,
	.commit = atombios_crtc_commit,
	.load_lut = radeon_crtc_load_lut,
	.disable = atombios_crtc_disable,
};

void radeon_atombios_init_crtc(struct drm_device *dev,
			       struct radeon_crtc *radeon_crtc)
{
	struct radeon_device *rdev = dev->dev_private;

	if (ASIC_IS_DCE4(rdev)) {
		switch (radeon_crtc->crtc_id) {
		case 0:
		default:
			radeon_crtc->crtc_offset = EVERGREEN_CRTC0_REGISTER_OFFSET;
			break;
		case 1:
			radeon_crtc->crtc_offset = EVERGREEN_CRTC1_REGISTER_OFFSET;
			break;
		case 2:
			radeon_crtc->crtc_offset = EVERGREEN_CRTC2_REGISTER_OFFSET;
			break;
		case 3:
			radeon_crtc->crtc_offset = EVERGREEN_CRTC3_REGISTER_OFFSET;
			break;
		case 4:
			radeon_crtc->crtc_offset = EVERGREEN_CRTC4_REGISTER_OFFSET;
			break;
		case 5:
			radeon_crtc->crtc_offset = EVERGREEN_CRTC5_REGISTER_OFFSET;
			break;
		}
	} else {
		if (radeon_crtc->crtc_id == 1)
			radeon_crtc->crtc_offset =
				AVIVO_D2CRTC_H_TOTAL - AVIVO_D1CRTC_H_TOTAL;
		else
			radeon_crtc->crtc_offset = 0;
	}
	radeon_crtc->pll_id = ATOM_PPLL_INVALID;
	radeon_crtc->adjusted_clock = 0;
	radeon_crtc->encoder = NULL;
	radeon_crtc->connector = NULL;
	drm_crtc_helper_add(&radeon_crtc->base, &atombios_helper_funcs);
}<|MERGE_RESOLUTION|>--- conflicted
+++ resolved
@@ -884,14 +884,11 @@
 					args.v5.ucMiscInfo |= PIXEL_CLOCK_V5_MISC_HDMI_24BPP;
 					break;
 				case 10:
-<<<<<<< HEAD
 					/* yes this is correct, the atom define is wrong */
 					args.v5.ucMiscInfo |= PIXEL_CLOCK_V5_MISC_HDMI_32BPP;
 					break;
 				case 12:
 					/* yes this is correct, the atom define is wrong */
-=======
->>>>>>> d93efdcd
 					args.v5.ucMiscInfo |= PIXEL_CLOCK_V5_MISC_HDMI_30BPP;
 					break;
 				}
@@ -916,17 +913,13 @@
 					args.v6.ucMiscInfo |= PIXEL_CLOCK_V6_MISC_HDMI_24BPP;
 					break;
 				case 10:
-<<<<<<< HEAD
 					args.v6.ucMiscInfo |= PIXEL_CLOCK_V6_MISC_HDMI_30BPP_V6;
 					break;
 				case 12:
 					args.v6.ucMiscInfo |= PIXEL_CLOCK_V6_MISC_HDMI_36BPP_V6;
-=======
-					args.v6.ucMiscInfo |= PIXEL_CLOCK_V6_MISC_HDMI_30BPP;
 					break;
 				case 12:
 					args.v6.ucMiscInfo |= PIXEL_CLOCK_V6_MISC_HDMI_36BPP;
->>>>>>> d93efdcd
 					break;
 				case 16:
 					args.v6.ucMiscInfo |= PIXEL_CLOCK_V6_MISC_HDMI_48BPP;
