--- conflicted
+++ resolved
@@ -158,11 +158,7 @@
 				return -EINVAL;
 			}
 
-<<<<<<< HEAD
-			p->relocs[i].prefered_domains = domain;
-=======
 			p->relocs[i].lobj.domain = domain;
->>>>>>> d93efdcd
 			if (domain == RADEON_GEM_DOMAIN_VRAM)
 				domain |= RADEON_GEM_DOMAIN_GTT;
 			p->relocs[i].allowed_domains = domain;
