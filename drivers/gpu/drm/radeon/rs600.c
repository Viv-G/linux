--- conflicted
+++ resolved
@@ -631,17 +631,10 @@
 	void __iomem *ptr = (void *)rdev->gart.ptr;
 
 	addr = addr & 0xFFFFFFFFFFFFF000ULL;
-<<<<<<< HEAD
-	if (addr == rdev->dummy_page.addr)
-		addr |= R600_PTE_SYSTEM | R600_PTE_SNOOPED;
-	else
-		addr |= R600_PTE_GART;
-=======
 	if (addr != rdev->dummy_page.addr)
 		addr |= R600_PTE_VALID | R600_PTE_READABLE |
 			R600_PTE_WRITEABLE;
 	addr |= R600_PTE_SYSTEM | R600_PTE_SNOOPED;
->>>>>>> d02dae43
 	writeq(addr, ptr + (i * 8));
 }
 
