--- conflicted
+++ resolved
@@ -329,11 +329,6 @@
 	if (ret)
 		return ret;
 
-<<<<<<< HEAD
-	drm_mode_config_init(vgdev->ddev);
-=======
-	vgdev->ddev->mode_config.quirk_addfb_prefer_host_byte_order = true;
->>>>>>> 93b694d0
 	vgdev->ddev->mode_config.funcs = &virtio_gpu_mode_funcs;
 
 	/* modes will be validated against the framebuffer size */
