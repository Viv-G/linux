/**************************************************************************
 *
 * Copyright © 2009-2015 VMware, Inc., Palo Alto, CA., USA
 * All Rights Reserved.
 *
 * Permission is hereby granted, free of charge, to any person obtaining a
 * copy of this software and associated documentation files (the
 * "Software"), to deal in the Software without restriction, including
 * without limitation the rights to use, copy, modify, merge, publish,
 * distribute, sub license, and/or sell copies of the Software, and to
 * permit persons to whom the Software is furnished to do so, subject to
 * the following conditions:
 *
 * The above copyright notice and this permission notice (including the
 * next paragraph) shall be included in all copies or substantial portions
 * of the Software.
 *
 * THE SOFTWARE IS PROVIDED "AS IS", WITHOUT WARRANTY OF ANY KIND, EXPRESS OR
 * IMPLIED, INCLUDING BUT NOT LIMITED TO THE WARRANTIES OF MERCHANTABILITY,
 * FITNESS FOR A PARTICULAR PURPOSE AND NON-INFRINGEMENT. IN NO EVENT SHALL
 * THE COPYRIGHT HOLDERS, AUTHORS AND/OR ITS SUPPLIERS BE LIABLE FOR ANY CLAIM,
 * DAMAGES OR OTHER LIABILITY, WHETHER IN AN ACTION OF CONTRACT, TORT OR
 * OTHERWISE, ARISING FROM, OUT OF OR IN CONNECTION WITH THE SOFTWARE OR THE
 * USE OR OTHER DEALINGS IN THE SOFTWARE.
 *
 **************************************************************************/

#include "vmwgfx_drv.h"
#include "vmwgfx_resource_priv.h"
#include "vmwgfx_so.h"
#include "vmwgfx_binding.h"
#include <ttm/ttm_placement.h>
#include "device_include/svga3d_surfacedefs.h"


/**
 * struct vmw_user_surface - User-space visible surface resource
 *
 * @base:           The TTM base object handling user-space visibility.
 * @srf:            The surface metadata.
 * @size:           TTM accounting size for the surface.
 * @master: master of the creating client. Used for security check.
 */
struct vmw_user_surface {
	struct ttm_prime_object prime;
	struct vmw_surface srf;
	uint32_t size;
	struct drm_master *master;
	struct ttm_base_object *backup_base;
};

/**
 * struct vmw_surface_offset - Backing store mip level offset info
 *
 * @face:           Surface face.
 * @mip:            Mip level.
 * @bo_offset:      Offset into backing store of this mip level.
 *
 */
struct vmw_surface_offset {
	uint32_t face;
	uint32_t mip;
	uint32_t bo_offset;
};

static void vmw_user_surface_free(struct vmw_resource *res);
static struct vmw_resource *
vmw_user_surface_base_to_res(struct ttm_base_object *base);
static int vmw_legacy_srf_bind(struct vmw_resource *res,
			       struct ttm_validate_buffer *val_buf);
static int vmw_legacy_srf_unbind(struct vmw_resource *res,
				 bool readback,
				 struct ttm_validate_buffer *val_buf);
static int vmw_legacy_srf_create(struct vmw_resource *res);
static int vmw_legacy_srf_destroy(struct vmw_resource *res);
static int vmw_gb_surface_create(struct vmw_resource *res);
static int vmw_gb_surface_bind(struct vmw_resource *res,
			       struct ttm_validate_buffer *val_buf);
static int vmw_gb_surface_unbind(struct vmw_resource *res,
				 bool readback,
				 struct ttm_validate_buffer *val_buf);
static int vmw_gb_surface_destroy(struct vmw_resource *res);


static const struct vmw_user_resource_conv user_surface_conv = {
	.object_type = VMW_RES_SURFACE,
	.base_obj_to_res = vmw_user_surface_base_to_res,
	.res_free = vmw_user_surface_free
};

const struct vmw_user_resource_conv *user_surface_converter =
	&user_surface_conv;


static uint64_t vmw_user_surface_size;

static const struct vmw_res_func vmw_legacy_surface_func = {
	.res_type = vmw_res_surface,
	.needs_backup = false,
	.may_evict = true,
	.type_name = "legacy surfaces",
	.backup_placement = &vmw_srf_placement,
	.create = &vmw_legacy_srf_create,
	.destroy = &vmw_legacy_srf_destroy,
	.bind = &vmw_legacy_srf_bind,
	.unbind = &vmw_legacy_srf_unbind
};

static const struct vmw_res_func vmw_gb_surface_func = {
	.res_type = vmw_res_surface,
	.needs_backup = true,
	.may_evict = true,
	.type_name = "guest backed surfaces",
	.backup_placement = &vmw_mob_placement,
	.create = vmw_gb_surface_create,
	.destroy = vmw_gb_surface_destroy,
	.bind = vmw_gb_surface_bind,
	.unbind = vmw_gb_surface_unbind
};

/**
 * struct vmw_surface_dma - SVGA3D DMA command
 */
struct vmw_surface_dma {
	SVGA3dCmdHeader header;
	SVGA3dCmdSurfaceDMA body;
	SVGA3dCopyBox cb;
	SVGA3dCmdSurfaceDMASuffix suffix;
};

/**
 * struct vmw_surface_define - SVGA3D Surface Define command
 */
struct vmw_surface_define {
	SVGA3dCmdHeader header;
	SVGA3dCmdDefineSurface body;
};

/**
 * struct vmw_surface_destroy - SVGA3D Surface Destroy command
 */
struct vmw_surface_destroy {
	SVGA3dCmdHeader header;
	SVGA3dCmdDestroySurface body;
};


/**
 * vmw_surface_dma_size - Compute fifo size for a dma command.
 *
 * @srf: Pointer to a struct vmw_surface
 *
 * Computes the required size for a surface dma command for backup or
 * restoration of the surface represented by @srf.
 */
static inline uint32_t vmw_surface_dma_size(const struct vmw_surface *srf)
{
	return srf->num_sizes * sizeof(struct vmw_surface_dma);
}


/**
 * vmw_surface_define_size - Compute fifo size for a surface define command.
 *
 * @srf: Pointer to a struct vmw_surface
 *
 * Computes the required size for a surface define command for the definition
 * of the surface represented by @srf.
 */
static inline uint32_t vmw_surface_define_size(const struct vmw_surface *srf)
{
	return sizeof(struct vmw_surface_define) + srf->num_sizes *
		sizeof(SVGA3dSize);
}


/**
 * vmw_surface_destroy_size - Compute fifo size for a surface destroy command.
 *
 * Computes the required size for a surface destroy command for the destruction
 * of a hw surface.
 */
static inline uint32_t vmw_surface_destroy_size(void)
{
	return sizeof(struct vmw_surface_destroy);
}

/**
 * vmw_surface_destroy_encode - Encode a surface_destroy command.
 *
 * @id: The surface id
 * @cmd_space: Pointer to memory area in which the commands should be encoded.
 */
static void vmw_surface_destroy_encode(uint32_t id,
				       void *cmd_space)
{
	struct vmw_surface_destroy *cmd = (struct vmw_surface_destroy *)
		cmd_space;

	cmd->header.id = SVGA_3D_CMD_SURFACE_DESTROY;
	cmd->header.size = sizeof(cmd->body);
	cmd->body.sid = id;
}

/**
 * vmw_surface_define_encode - Encode a surface_define command.
 *
 * @srf: Pointer to a struct vmw_surface object.
 * @cmd_space: Pointer to memory area in which the commands should be encoded.
 */
static void vmw_surface_define_encode(const struct vmw_surface *srf,
				      void *cmd_space)
{
	struct vmw_surface_define *cmd = (struct vmw_surface_define *)
		cmd_space;
	struct drm_vmw_size *src_size;
	SVGA3dSize *cmd_size;
	uint32_t cmd_len;
	int i;

	cmd_len = sizeof(cmd->body) + srf->num_sizes * sizeof(SVGA3dSize);

	cmd->header.id = SVGA_3D_CMD_SURFACE_DEFINE;
	cmd->header.size = cmd_len;
	cmd->body.sid = srf->res.id;
	cmd->body.surfaceFlags = srf->flags;
	cmd->body.format = srf->format;
	for (i = 0; i < DRM_VMW_MAX_SURFACE_FACES; ++i)
		cmd->body.face[i].numMipLevels = srf->mip_levels[i];

	cmd += 1;
	cmd_size = (SVGA3dSize *) cmd;
	src_size = srf->sizes;

	for (i = 0; i < srf->num_sizes; ++i, cmd_size++, src_size++) {
		cmd_size->width = src_size->width;
		cmd_size->height = src_size->height;
		cmd_size->depth = src_size->depth;
	}
}

/**
 * vmw_surface_dma_encode - Encode a surface_dma command.
 *
 * @srf: Pointer to a struct vmw_surface object.
 * @cmd_space: Pointer to memory area in which the commands should be encoded.
 * @ptr: Pointer to an SVGAGuestPtr indicating where the surface contents
 * should be placed or read from.
 * @to_surface: Boolean whether to DMA to the surface or from the surface.
 */
static void vmw_surface_dma_encode(struct vmw_surface *srf,
				   void *cmd_space,
				   const SVGAGuestPtr *ptr,
				   bool to_surface)
{
	uint32_t i;
	struct vmw_surface_dma *cmd = (struct vmw_surface_dma *)cmd_space;
	const struct svga3d_surface_desc *desc =
		svga3dsurface_get_desc(srf->format);

	for (i = 0; i < srf->num_sizes; ++i) {
		SVGA3dCmdHeader *header = &cmd->header;
		SVGA3dCmdSurfaceDMA *body = &cmd->body;
		SVGA3dCopyBox *cb = &cmd->cb;
		SVGA3dCmdSurfaceDMASuffix *suffix = &cmd->suffix;
		const struct vmw_surface_offset *cur_offset = &srf->offsets[i];
		const struct drm_vmw_size *cur_size = &srf->sizes[i];

		header->id = SVGA_3D_CMD_SURFACE_DMA;
		header->size = sizeof(*body) + sizeof(*cb) + sizeof(*suffix);

		body->guest.ptr = *ptr;
		body->guest.ptr.offset += cur_offset->bo_offset;
		body->guest.pitch = svga3dsurface_calculate_pitch(desc,
								  cur_size);
		body->host.sid = srf->res.id;
		body->host.face = cur_offset->face;
		body->host.mipmap = cur_offset->mip;
		body->transfer = ((to_surface) ?  SVGA3D_WRITE_HOST_VRAM :
				  SVGA3D_READ_HOST_VRAM);
		cb->x = 0;
		cb->y = 0;
		cb->z = 0;
		cb->srcx = 0;
		cb->srcy = 0;
		cb->srcz = 0;
		cb->w = cur_size->width;
		cb->h = cur_size->height;
		cb->d = cur_size->depth;

		suffix->suffixSize = sizeof(*suffix);
		suffix->maximumOffset =
			svga3dsurface_get_image_buffer_size(desc, cur_size,
							    body->guest.pitch);
		suffix->flags.discard = 0;
		suffix->flags.unsynchronized = 0;
		suffix->flags.reserved = 0;
		++cmd;
	}
};


/**
 * vmw_hw_surface_destroy - destroy a Device surface
 *
 * @res:        Pointer to a struct vmw_resource embedded in a struct
 *              vmw_surface.
 *
 * Destroys a the device surface associated with a struct vmw_surface if
 * any, and adjusts accounting and resource count accordingly.
 */
static void vmw_hw_surface_destroy(struct vmw_resource *res)
{

	struct vmw_private *dev_priv = res->dev_priv;
	struct vmw_surface *srf;
	void *cmd;

	if (res->func->destroy == vmw_gb_surface_destroy) {
		(void) vmw_gb_surface_destroy(res);
		return;
	}

	if (res->id != -1) {

		cmd = vmw_fifo_reserve(dev_priv, vmw_surface_destroy_size());
		if (unlikely(cmd == NULL)) {
			DRM_ERROR("Failed reserving FIFO space for surface "
				  "destruction.\n");
			return;
		}

		vmw_surface_destroy_encode(res->id, cmd);
		vmw_fifo_commit(dev_priv, vmw_surface_destroy_size());

		/*
		 * used_memory_size_atomic, or separate lock
		 * to avoid taking dev_priv::cmdbuf_mutex in
		 * the destroy path.
		 */

		mutex_lock(&dev_priv->cmdbuf_mutex);
		srf = vmw_res_to_srf(res);
		dev_priv->used_memory_size -= res->backup_size;
		mutex_unlock(&dev_priv->cmdbuf_mutex);
	}
	vmw_fifo_resource_dec(dev_priv);
}

/**
 * vmw_legacy_srf_create - Create a device surface as part of the
 * resource validation process.
 *
 * @res: Pointer to a struct vmw_surface.
 *
 * If the surface doesn't have a hw id.
 *
 * Returns -EBUSY if there wasn't sufficient device resources to
 * complete the validation. Retry after freeing up resources.
 *
 * May return other errors if the kernel is out of guest resources.
 */
static int vmw_legacy_srf_create(struct vmw_resource *res)
{
	struct vmw_private *dev_priv = res->dev_priv;
	struct vmw_surface *srf;
	uint32_t submit_size;
	uint8_t *cmd;
	int ret;

	if (likely(res->id != -1))
		return 0;

	srf = vmw_res_to_srf(res);
	if (unlikely(dev_priv->used_memory_size + res->backup_size >=
		     dev_priv->memory_size))
		return -EBUSY;

	/*
	 * Alloc id for the resource.
	 */

	ret = vmw_resource_alloc_id(res);
	if (unlikely(ret != 0)) {
		DRM_ERROR("Failed to allocate a surface id.\n");
		goto out_no_id;
	}

	if (unlikely(res->id >= SVGA3D_MAX_SURFACE_IDS)) {
		ret = -EBUSY;
		goto out_no_fifo;
	}

	/*
	 * Encode surface define- commands.
	 */

	submit_size = vmw_surface_define_size(srf);
	cmd = vmw_fifo_reserve(dev_priv, submit_size);
	if (unlikely(cmd == NULL)) {
		DRM_ERROR("Failed reserving FIFO space for surface "
			  "creation.\n");
		ret = -ENOMEM;
		goto out_no_fifo;
	}

	vmw_surface_define_encode(srf, cmd);
	vmw_fifo_commit(dev_priv, submit_size);
	/*
	 * Surface memory usage accounting.
	 */

	dev_priv->used_memory_size += res->backup_size;
	return 0;

out_no_fifo:
	vmw_resource_release_id(res);
out_no_id:
	return ret;
}

/**
 * vmw_legacy_srf_dma - Copy backup data to or from a legacy surface.
 *
 * @res:            Pointer to a struct vmw_res embedded in a struct
 *                  vmw_surface.
 * @val_buf:        Pointer to a struct ttm_validate_buffer containing
 *                  information about the backup buffer.
 * @bind:           Boolean wether to DMA to the surface.
 *
 * Transfer backup data to or from a legacy surface as part of the
 * validation process.
 * May return other errors if the kernel is out of guest resources.
 * The backup buffer will be fenced or idle upon successful completion,
 * and if the surface needs persistent backup storage, the backup buffer
 * will also be returned reserved iff @bind is true.
 */
static int vmw_legacy_srf_dma(struct vmw_resource *res,
			      struct ttm_validate_buffer *val_buf,
			      bool bind)
{
	SVGAGuestPtr ptr;
	struct vmw_fence_obj *fence;
	uint32_t submit_size;
	struct vmw_surface *srf = vmw_res_to_srf(res);
	uint8_t *cmd;
	struct vmw_private *dev_priv = res->dev_priv;

	BUG_ON(val_buf->bo == NULL);

	submit_size = vmw_surface_dma_size(srf);
	cmd = vmw_fifo_reserve(dev_priv, submit_size);
	if (unlikely(cmd == NULL)) {
		DRM_ERROR("Failed reserving FIFO space for surface "
			  "DMA.\n");
		return -ENOMEM;
	}
	vmw_bo_get_guest_ptr(val_buf->bo, &ptr);
	vmw_surface_dma_encode(srf, cmd, &ptr, bind);

	vmw_fifo_commit(dev_priv, submit_size);

	/*
	 * Create a fence object and fence the backup buffer.
	 */

	(void) vmw_execbuf_fence_commands(NULL, dev_priv,
					  &fence, NULL);

	vmw_fence_single_bo(val_buf->bo, fence);

	if (likely(fence != NULL))
		vmw_fence_obj_unreference(&fence);

	return 0;
}

/**
 * vmw_legacy_srf_bind - Perform a legacy surface bind as part of the
 *                       surface validation process.
 *
 * @res:            Pointer to a struct vmw_res embedded in a struct
 *                  vmw_surface.
 * @val_buf:        Pointer to a struct ttm_validate_buffer containing
 *                  information about the backup buffer.
 *
 * This function will copy backup data to the surface if the
 * backup buffer is dirty.
 */
static int vmw_legacy_srf_bind(struct vmw_resource *res,
			       struct ttm_validate_buffer *val_buf)
{
	if (!res->backup_dirty)
		return 0;

	return vmw_legacy_srf_dma(res, val_buf, true);
}


/**
 * vmw_legacy_srf_unbind - Perform a legacy surface unbind as part of the
 *                         surface eviction process.
 *
 * @res:            Pointer to a struct vmw_res embedded in a struct
 *                  vmw_surface.
 * @val_buf:        Pointer to a struct ttm_validate_buffer containing
 *                  information about the backup buffer.
 *
 * This function will copy backup data from the surface.
 */
static int vmw_legacy_srf_unbind(struct vmw_resource *res,
				 bool readback,
				 struct ttm_validate_buffer *val_buf)
{
	if (unlikely(readback))
		return vmw_legacy_srf_dma(res, val_buf, false);
	return 0;
}

/**
 * vmw_legacy_srf_destroy - Destroy a device surface as part of a
 *                          resource eviction process.
 *
 * @res:            Pointer to a struct vmw_res embedded in a struct
 *                  vmw_surface.
 */
static int vmw_legacy_srf_destroy(struct vmw_resource *res)
{
	struct vmw_private *dev_priv = res->dev_priv;
	uint32_t submit_size;
	uint8_t *cmd;

	BUG_ON(res->id == -1);

	/*
	 * Encode the dma- and surface destroy commands.
	 */

	submit_size = vmw_surface_destroy_size();
	cmd = vmw_fifo_reserve(dev_priv, submit_size);
	if (unlikely(cmd == NULL)) {
		DRM_ERROR("Failed reserving FIFO space for surface "
			  "eviction.\n");
		return -ENOMEM;
	}

	vmw_surface_destroy_encode(res->id, cmd);
	vmw_fifo_commit(dev_priv, submit_size);

	/*
	 * Surface memory usage accounting.
	 */

	dev_priv->used_memory_size -= res->backup_size;

	/*
	 * Release the surface ID.
	 */

	vmw_resource_release_id(res);

	return 0;
}


/**
 * vmw_surface_init - initialize a struct vmw_surface
 *
 * @dev_priv:       Pointer to a device private struct.
 * @srf:            Pointer to the struct vmw_surface to initialize.
 * @res_free:       Pointer to a resource destructor used to free
 *                  the object.
 */
static int vmw_surface_init(struct vmw_private *dev_priv,
			    struct vmw_surface *srf,
			    void (*res_free) (struct vmw_resource *res))
{
	int ret;
	struct vmw_resource *res = &srf->res;

	BUG_ON(res_free == NULL);
	if (!dev_priv->has_mob)
		vmw_fifo_resource_inc(dev_priv);
	ret = vmw_resource_init(dev_priv, res, true, res_free,
				(dev_priv->has_mob) ? &vmw_gb_surface_func :
				&vmw_legacy_surface_func);

	if (unlikely(ret != 0)) {
		if (!dev_priv->has_mob)
			vmw_fifo_resource_dec(dev_priv);
		res_free(res);
		return ret;
	}

	/*
	 * The surface won't be visible to hardware until a
	 * surface validate.
	 */

	INIT_LIST_HEAD(&srf->view_list);
	vmw_resource_activate(res, vmw_hw_surface_destroy);
	return ret;
}

/**
 * vmw_user_surface_base_to_res - TTM base object to resource converter for
 *                                user visible surfaces
 *
 * @base:           Pointer to a TTM base object
 *
 * Returns the struct vmw_resource embedded in a struct vmw_surface
 * for the user-visible object identified by the TTM base object @base.
 */
static struct vmw_resource *
vmw_user_surface_base_to_res(struct ttm_base_object *base)
{
	return &(container_of(base, struct vmw_user_surface,
			      prime.base)->srf.res);
}

/**
 * vmw_user_surface_free - User visible surface resource destructor
 *
 * @res:            A struct vmw_resource embedded in a struct vmw_surface.
 */
static void vmw_user_surface_free(struct vmw_resource *res)
{
	struct vmw_surface *srf = vmw_res_to_srf(res);
	struct vmw_user_surface *user_srf =
	    container_of(srf, struct vmw_user_surface, srf);
	struct vmw_private *dev_priv = srf->res.dev_priv;
	uint32_t size = user_srf->size;

	if (user_srf->master)
		drm_master_put(&user_srf->master);
	kfree(srf->offsets);
	kfree(srf->sizes);
	kfree(srf->snooper.image);
	ttm_prime_object_kfree(user_srf, prime);
	ttm_mem_global_free(vmw_mem_glob(dev_priv), size);
}

/**
 * vmw_user_surface_free - User visible surface TTM base object destructor
 *
 * @p_base:         Pointer to a pointer to a TTM base object
 *                  embedded in a struct vmw_user_surface.
 *
 * Drops the base object's reference on its resource, and the
 * pointer pointed to by *p_base is set to NULL.
 */
static void vmw_user_surface_base_release(struct ttm_base_object **p_base)
{
	struct ttm_base_object *base = *p_base;
	struct vmw_user_surface *user_srf =
	    container_of(base, struct vmw_user_surface, prime.base);
	struct vmw_resource *res = &user_srf->srf.res;

	*p_base = NULL;
	ttm_base_object_unref(&user_srf->backup_base);
	vmw_resource_unreference(&res);
}

/**
 * vmw_user_surface_destroy_ioctl - Ioctl function implementing
 *                                  the user surface destroy functionality.
 *
 * @dev:            Pointer to a struct drm_device.
 * @data:           Pointer to data copied from / to user-space.
 * @file_priv:      Pointer to a drm file private structure.
 */
int vmw_surface_destroy_ioctl(struct drm_device *dev, void *data,
			      struct drm_file *file_priv)
{
	struct drm_vmw_surface_arg *arg = (struct drm_vmw_surface_arg *)data;
	struct ttm_object_file *tfile = vmw_fpriv(file_priv)->tfile;

	return ttm_ref_object_base_unref(tfile, arg->sid, TTM_REF_USAGE);
}

/**
 * vmw_user_surface_define_ioctl - Ioctl function implementing
 *                                  the user surface define functionality.
 *
 * @dev:            Pointer to a struct drm_device.
 * @data:           Pointer to data copied from / to user-space.
 * @file_priv:      Pointer to a drm file private structure.
 */
int vmw_surface_define_ioctl(struct drm_device *dev, void *data,
			     struct drm_file *file_priv)
{
	struct vmw_private *dev_priv = vmw_priv(dev);
	struct vmw_user_surface *user_srf;
	struct vmw_surface *srf;
	struct vmw_resource *res;
	struct vmw_resource *tmp;
	union drm_vmw_surface_create_arg *arg =
	    (union drm_vmw_surface_create_arg *)data;
	struct drm_vmw_surface_create_req *req = &arg->req;
	struct drm_vmw_surface_arg *rep = &arg->rep;
	struct ttm_object_file *tfile = vmw_fpriv(file_priv)->tfile;
	struct drm_vmw_size __user *user_sizes;
	int ret;
	int i, j;
	uint32_t cur_bo_offset;
	struct drm_vmw_size *cur_size;
	struct vmw_surface_offset *cur_offset;
	uint32_t num_sizes;
	uint32_t size;
	const struct svga3d_surface_desc *desc;

	if (unlikely(vmw_user_surface_size == 0))
		vmw_user_surface_size = ttm_round_pot(sizeof(*user_srf)) +
			128;

	num_sizes = 0;
	for (i = 0; i < DRM_VMW_MAX_SURFACE_FACES; ++i)
		num_sizes += req->mip_levels[i];

	if (num_sizes > DRM_VMW_MAX_SURFACE_FACES *
	    DRM_VMW_MAX_MIP_LEVELS)
		return -EINVAL;

	size = vmw_user_surface_size + 128 +
		ttm_round_pot(num_sizes * sizeof(struct drm_vmw_size)) +
		ttm_round_pot(num_sizes * sizeof(struct vmw_surface_offset));


	desc = svga3dsurface_get_desc(req->format);
	if (unlikely(desc->block_desc == SVGA3DBLOCKDESC_NONE)) {
		DRM_ERROR("Invalid surface format for surface creation.\n");
		DRM_ERROR("Format requested is: %d\n", req->format);
		return -EINVAL;
	}

	ret = ttm_read_lock(&dev_priv->reservation_sem, true);
	if (unlikely(ret != 0))
		return ret;

	ret = ttm_mem_global_alloc(vmw_mem_glob(dev_priv),
				   size, false, true);
	if (unlikely(ret != 0)) {
		if (ret != -ERESTARTSYS)
			DRM_ERROR("Out of graphics memory for surface"
				  " creation.\n");
		goto out_unlock;
	}

	user_srf = kzalloc(sizeof(*user_srf), GFP_KERNEL);
	if (unlikely(user_srf == NULL)) {
		ret = -ENOMEM;
		goto out_no_user_srf;
	}

	srf = &user_srf->srf;
	res = &srf->res;

	srf->flags = req->flags;
	srf->format = req->format;
	srf->scanout = req->scanout;

	memcpy(srf->mip_levels, req->mip_levels, sizeof(srf->mip_levels));
	srf->num_sizes = num_sizes;
	user_srf->size = size;

	srf->sizes = kmalloc(srf->num_sizes * sizeof(*srf->sizes), GFP_KERNEL);
	if (unlikely(srf->sizes == NULL)) {
		ret = -ENOMEM;
		goto out_no_sizes;
	}
	srf->offsets = kmalloc(srf->num_sizes * sizeof(*srf->offsets),
			       GFP_KERNEL);
	if (unlikely(srf->sizes == NULL)) {
		ret = -ENOMEM;
		goto out_no_offsets;
	}

	user_sizes = (struct drm_vmw_size __user *)(unsigned long)
	    req->size_addr;

	ret = copy_from_user(srf->sizes, user_sizes,
			     srf->num_sizes * sizeof(*srf->sizes));
	if (unlikely(ret != 0)) {
		ret = -EFAULT;
		goto out_no_copy;
	}

	srf->base_size = *srf->sizes;
	srf->autogen_filter = SVGA3D_TEX_FILTER_NONE;
	srf->multisample_count = 0;

	cur_bo_offset = 0;
	cur_offset = srf->offsets;
	cur_size = srf->sizes;

	for (i = 0; i < DRM_VMW_MAX_SURFACE_FACES; ++i) {
		for (j = 0; j < srf->mip_levels[i]; ++j) {
			uint32_t stride = svga3dsurface_calculate_pitch
				(desc, cur_size);

			cur_offset->face = i;
			cur_offset->mip = j;
			cur_offset->bo_offset = cur_bo_offset;
			cur_bo_offset += svga3dsurface_get_image_buffer_size
				(desc, cur_size, stride);
			++cur_offset;
			++cur_size;
		}
	}
	res->backup_size = cur_bo_offset;
	if (srf->scanout &&
	    srf->num_sizes == 1 &&
	    srf->sizes[0].width == 64 &&
	    srf->sizes[0].height == 64 &&
	    srf->format == SVGA3D_A8R8G8B8) {

		srf->snooper.image = kmalloc(64 * 64 * 4, GFP_KERNEL);
		/* clear the image */
		if (srf->snooper.image) {
			memset(srf->snooper.image, 0x00, 64 * 64 * 4);
		} else {
			DRM_ERROR("Failed to allocate cursor_image\n");
			ret = -ENOMEM;
			goto out_no_copy;
		}
	} else {
		srf->snooper.image = NULL;
	}
	srf->snooper.crtc = NULL;

	user_srf->prime.base.shareable = false;
	user_srf->prime.base.tfile = NULL;
	if (drm_is_primary_client(file_priv))
		user_srf->master = drm_master_get(file_priv->master);

	/**
	 * From this point, the generic resource management functions
	 * destroy the object on failure.
	 */

	ret = vmw_surface_init(dev_priv, srf, vmw_user_surface_free);
	if (unlikely(ret != 0))
		goto out_unlock;

	/*
	 * A gb-aware client referencing a shared surface will
	 * expect a backup buffer to be present.
	 */
	if (dev_priv->has_mob && req->shareable) {
		uint32_t backup_handle;

		ret = vmw_user_dmabuf_alloc(dev_priv, tfile,
					    res->backup_size,
					    true,
					    &backup_handle,
					    &res->backup,
					    &user_srf->backup_base);
		if (unlikely(ret != 0)) {
			vmw_resource_unreference(&res);
			goto out_unlock;
		}
	}

	tmp = vmw_resource_reference(&srf->res);
	ret = ttm_prime_object_init(tfile, res->backup_size, &user_srf->prime,
				    req->shareable, VMW_RES_SURFACE,
				    &vmw_user_surface_base_release, NULL);

	if (unlikely(ret != 0)) {
		vmw_resource_unreference(&tmp);
		vmw_resource_unreference(&res);
		goto out_unlock;
	}

	rep->sid = user_srf->prime.base.hash.key;
	vmw_resource_unreference(&res);

	ttm_read_unlock(&dev_priv->reservation_sem);
	return 0;
out_no_copy:
	kfree(srf->offsets);
out_no_offsets:
	kfree(srf->sizes);
out_no_sizes:
	ttm_prime_object_kfree(user_srf, prime);
out_no_user_srf:
	ttm_mem_global_free(vmw_mem_glob(dev_priv), size);
out_unlock:
	ttm_read_unlock(&dev_priv->reservation_sem);
	return ret;
}


static int
vmw_surface_handle_reference(struct vmw_private *dev_priv,
			     struct drm_file *file_priv,
			     uint32_t u_handle,
			     enum drm_vmw_handle_type handle_type,
			     struct ttm_base_object **base_p)
{
	struct ttm_object_file *tfile = vmw_fpriv(file_priv)->tfile;
	struct vmw_user_surface *user_srf;
	uint32_t handle;
	struct ttm_base_object *base;
	int ret;

	if (handle_type == DRM_VMW_HANDLE_PRIME) {
		ret = ttm_prime_fd_to_handle(tfile, u_handle, &handle);
		if (unlikely(ret != 0))
			return ret;
	} else {
		if (unlikely(drm_is_render_client(file_priv))) {
			DRM_ERROR("Render client refused legacy "
				  "surface reference.\n");
			return -EACCES;
		}
		if (ACCESS_ONCE(vmw_fpriv(file_priv)->locked_master)) {
			DRM_ERROR("Locked master refused legacy "
				  "surface reference.\n");
			return -EACCES;
		}

		handle = u_handle;
	}

	ret = -EINVAL;
	base = ttm_base_object_lookup_for_ref(dev_priv->tdev, handle);
	if (unlikely(base == NULL)) {
		DRM_ERROR("Could not find surface to reference.\n");
		goto out_no_lookup;
	}

	if (unlikely(ttm_base_object_type(base) != VMW_RES_SURFACE)) {
		DRM_ERROR("Referenced object is not a surface.\n");
		goto out_bad_resource;
	}

	if (handle_type != DRM_VMW_HANDLE_PRIME) {
		user_srf = container_of(base, struct vmw_user_surface,
					prime.base);

		/*
		 * Make sure the surface creator has the same
		 * authenticating master.
		 */
		if (drm_is_primary_client(file_priv) &&
		    user_srf->master != file_priv->master) {
			DRM_ERROR("Trying to reference surface outside of"
				  " master domain.\n");
			ret = -EACCES;
			goto out_bad_resource;
		}

		ret = ttm_ref_object_add(tfile, base, TTM_REF_USAGE, NULL);
		if (unlikely(ret != 0)) {
			DRM_ERROR("Could not add a reference to a surface.\n");
			goto out_bad_resource;
		}
	}

	*base_p = base;
	return 0;

out_bad_resource:
	ttm_base_object_unref(&base);
out_no_lookup:
	if (handle_type == DRM_VMW_HANDLE_PRIME)
		(void) ttm_ref_object_base_unref(tfile, handle, TTM_REF_USAGE);

	return ret;
}

/**
 * vmw_user_surface_define_ioctl - Ioctl function implementing
 *                                  the user surface reference functionality.
 *
 * @dev:            Pointer to a struct drm_device.
 * @data:           Pointer to data copied from / to user-space.
 * @file_priv:      Pointer to a drm file private structure.
 */
int vmw_surface_reference_ioctl(struct drm_device *dev, void *data,
				struct drm_file *file_priv)
{
	struct vmw_private *dev_priv = vmw_priv(dev);
	union drm_vmw_surface_reference_arg *arg =
	    (union drm_vmw_surface_reference_arg *)data;
	struct drm_vmw_surface_arg *req = &arg->req;
	struct drm_vmw_surface_create_req *rep = &arg->rep;
	struct ttm_object_file *tfile = vmw_fpriv(file_priv)->tfile;
	struct vmw_surface *srf;
	struct vmw_user_surface *user_srf;
	struct drm_vmw_size __user *user_sizes;
	struct ttm_base_object *base;
	int ret;

	ret = vmw_surface_handle_reference(dev_priv, file_priv, req->sid,
					   req->handle_type, &base);
	if (unlikely(ret != 0))
		return ret;

	user_srf = container_of(base, struct vmw_user_surface, prime.base);
	srf = &user_srf->srf;

	rep->flags = srf->flags;
	rep->format = srf->format;
	memcpy(rep->mip_levels, srf->mip_levels, sizeof(srf->mip_levels));
	user_sizes = (struct drm_vmw_size __user *)(unsigned long)
	    rep->size_addr;

	if (user_sizes)
		ret = copy_to_user(user_sizes, &srf->base_size,
				   sizeof(srf->base_size));
	if (unlikely(ret != 0)) {
		DRM_ERROR("copy_to_user failed %p %u\n",
			  user_sizes, srf->num_sizes);
		ttm_ref_object_base_unref(tfile, base->hash.key, TTM_REF_USAGE);
		ret = -EFAULT;
	}

	ttm_base_object_unref(&base);

	return ret;
}

/**
 * vmw_surface_define_encode - Encode a surface_define command.
 *
 * @srf: Pointer to a struct vmw_surface object.
 * @cmd_space: Pointer to memory area in which the commands should be encoded.
 */
static int vmw_gb_surface_create(struct vmw_resource *res)
{
	struct vmw_private *dev_priv = res->dev_priv;
	struct vmw_surface *srf = vmw_res_to_srf(res);
	uint32_t cmd_len, cmd_id, submit_len;
	int ret;
	struct {
		SVGA3dCmdHeader header;
		SVGA3dCmdDefineGBSurface body;
	} *cmd;
	struct {
		SVGA3dCmdHeader header;
		SVGA3dCmdDefineGBSurface_v2 body;
	} *cmd2;

	if (likely(res->id != -1))
		return 0;

	vmw_fifo_resource_inc(dev_priv);
	ret = vmw_resource_alloc_id(res);
	if (unlikely(ret != 0)) {
		DRM_ERROR("Failed to allocate a surface id.\n");
		goto out_no_id;
	}

	if (unlikely(res->id >= VMWGFX_NUM_GB_SURFACE)) {
		ret = -EBUSY;
		goto out_no_fifo;
	}

	if (srf->array_size > 0) {
		/* has_dx checked on creation time. */
		cmd_id = SVGA_3D_CMD_DEFINE_GB_SURFACE_V2;
		cmd_len = sizeof(cmd2->body);
		submit_len = sizeof(*cmd2);
	} else {
		cmd_id = SVGA_3D_CMD_DEFINE_GB_SURFACE;
		cmd_len = sizeof(cmd->body);
		submit_len = sizeof(*cmd);
	}

	cmd = vmw_fifo_reserve(dev_priv, submit_len);
	cmd2 = (typeof(cmd2))cmd;
	if (unlikely(cmd == NULL)) {
		DRM_ERROR("Failed reserving FIFO space for surface "
			  "creation.\n");
		ret = -ENOMEM;
		goto out_no_fifo;
	}

	if (srf->array_size > 0) {
		cmd2->header.id = cmd_id;
		cmd2->header.size = cmd_len;
		cmd2->body.sid = srf->res.id;
		cmd2->body.surfaceFlags = srf->flags;
		cmd2->body.format = cpu_to_le32(srf->format);
		cmd2->body.numMipLevels = srf->mip_levels[0];
		cmd2->body.multisampleCount = srf->multisample_count;
		cmd2->body.autogenFilter = srf->autogen_filter;
		cmd2->body.size.width = srf->base_size.width;
		cmd2->body.size.height = srf->base_size.height;
		cmd2->body.size.depth = srf->base_size.depth;
		cmd2->body.arraySize = srf->array_size;
	} else {
		cmd->header.id = cmd_id;
		cmd->header.size = cmd_len;
		cmd->body.sid = srf->res.id;
		cmd->body.surfaceFlags = srf->flags;
		cmd->body.format = cpu_to_le32(srf->format);
		cmd->body.numMipLevels = srf->mip_levels[0];
		cmd->body.multisampleCount = srf->multisample_count;
		cmd->body.autogenFilter = srf->autogen_filter;
		cmd->body.size.width = srf->base_size.width;
		cmd->body.size.height = srf->base_size.height;
		cmd->body.size.depth = srf->base_size.depth;
	}

	vmw_fifo_commit(dev_priv, submit_len);

	return 0;

out_no_fifo:
	vmw_resource_release_id(res);
out_no_id:
	vmw_fifo_resource_dec(dev_priv);
	return ret;
}


static int vmw_gb_surface_bind(struct vmw_resource *res,
			       struct ttm_validate_buffer *val_buf)
{
	struct vmw_private *dev_priv = res->dev_priv;
	struct {
		SVGA3dCmdHeader header;
		SVGA3dCmdBindGBSurface body;
	} *cmd1;
	struct {
		SVGA3dCmdHeader header;
		SVGA3dCmdUpdateGBSurface body;
	} *cmd2;
	uint32_t submit_size;
	struct ttm_buffer_object *bo = val_buf->bo;

	BUG_ON(bo->mem.mem_type != VMW_PL_MOB);

	submit_size = sizeof(*cmd1) + (res->backup_dirty ? sizeof(*cmd2) : 0);

	cmd1 = vmw_fifo_reserve(dev_priv, submit_size);
	if (unlikely(cmd1 == NULL)) {
		DRM_ERROR("Failed reserving FIFO space for surface "
			  "binding.\n");
		return -ENOMEM;
	}

	cmd1->header.id = SVGA_3D_CMD_BIND_GB_SURFACE;
	cmd1->header.size = sizeof(cmd1->body);
	cmd1->body.sid = res->id;
	cmd1->body.mobid = bo->mem.start;
	if (res->backup_dirty) {
		cmd2 = (void *) &cmd1[1];
		cmd2->header.id = SVGA_3D_CMD_UPDATE_GB_SURFACE;
		cmd2->header.size = sizeof(cmd2->body);
		cmd2->body.sid = res->id;
		res->backup_dirty = false;
	}
	vmw_fifo_commit(dev_priv, submit_size);

	return 0;
}

static int vmw_gb_surface_unbind(struct vmw_resource *res,
				 bool readback,
				 struct ttm_validate_buffer *val_buf)
{
	struct vmw_private *dev_priv = res->dev_priv;
	struct ttm_buffer_object *bo = val_buf->bo;
	struct vmw_fence_obj *fence;

	struct {
		SVGA3dCmdHeader header;
		SVGA3dCmdReadbackGBSurface body;
	} *cmd1;
	struct {
		SVGA3dCmdHeader header;
		SVGA3dCmdInvalidateGBSurface body;
	} *cmd2;
	struct {
		SVGA3dCmdHeader header;
		SVGA3dCmdBindGBSurface body;
	} *cmd3;
	uint32_t submit_size;
	uint8_t *cmd;


	BUG_ON(bo->mem.mem_type != VMW_PL_MOB);

	submit_size = sizeof(*cmd3) + (readback ? sizeof(*cmd1) : sizeof(*cmd2));
	cmd = vmw_fifo_reserve(dev_priv, submit_size);
	if (unlikely(cmd == NULL)) {
		DRM_ERROR("Failed reserving FIFO space for surface "
			  "unbinding.\n");
		return -ENOMEM;
	}

	if (readback) {
		cmd1 = (void *) cmd;
		cmd1->header.id = SVGA_3D_CMD_READBACK_GB_SURFACE;
		cmd1->header.size = sizeof(cmd1->body);
		cmd1->body.sid = res->id;
		cmd3 = (void *) &cmd1[1];
	} else {
		cmd2 = (void *) cmd;
		cmd2->header.id = SVGA_3D_CMD_INVALIDATE_GB_SURFACE;
		cmd2->header.size = sizeof(cmd2->body);
		cmd2->body.sid = res->id;
		cmd3 = (void *) &cmd2[1];
	}

	cmd3->header.id = SVGA_3D_CMD_BIND_GB_SURFACE;
	cmd3->header.size = sizeof(cmd3->body);
	cmd3->body.sid = res->id;
	cmd3->body.mobid = SVGA3D_INVALID_ID;

	vmw_fifo_commit(dev_priv, submit_size);

	/*
	 * Create a fence object and fence the backup buffer.
	 */

	(void) vmw_execbuf_fence_commands(NULL, dev_priv,
					  &fence, NULL);

	vmw_fence_single_bo(val_buf->bo, fence);

	if (likely(fence != NULL))
		vmw_fence_obj_unreference(&fence);

	return 0;
}

static int vmw_gb_surface_destroy(struct vmw_resource *res)
{
	struct vmw_private *dev_priv = res->dev_priv;
	struct vmw_surface *srf = vmw_res_to_srf(res);
	struct {
		SVGA3dCmdHeader header;
		SVGA3dCmdDestroyGBSurface body;
	} *cmd;

	if (likely(res->id == -1))
		return 0;

	mutex_lock(&dev_priv->binding_mutex);
	vmw_view_surface_list_destroy(dev_priv, &srf->view_list);
	vmw_binding_res_list_scrub(&res->binding_head);

	cmd = vmw_fifo_reserve(dev_priv, sizeof(*cmd));
	if (unlikely(cmd == NULL)) {
		DRM_ERROR("Failed reserving FIFO space for surface "
			  "destruction.\n");
		mutex_unlock(&dev_priv->binding_mutex);
		return -ENOMEM;
	}

	cmd->header.id = SVGA_3D_CMD_DESTROY_GB_SURFACE;
	cmd->header.size = sizeof(cmd->body);
	cmd->body.sid = res->id;
	vmw_fifo_commit(dev_priv, sizeof(*cmd));
	mutex_unlock(&dev_priv->binding_mutex);
	vmw_resource_release_id(res);
	vmw_fifo_resource_dec(dev_priv);

	return 0;
}


/**
 * vmw_gb_surface_define_ioctl - Ioctl function implementing
 *                               the user surface define functionality.
 *
 * @dev:            Pointer to a struct drm_device.
 * @data:           Pointer to data copied from / to user-space.
 * @file_priv:      Pointer to a drm file private structure.
 */
int vmw_gb_surface_define_ioctl(struct drm_device *dev, void *data,
				struct drm_file *file_priv)
{
	struct vmw_private *dev_priv = vmw_priv(dev);
	struct vmw_user_surface *user_srf;
	struct vmw_surface *srf;
	struct vmw_resource *res;
	struct vmw_resource *tmp;
	union drm_vmw_gb_surface_create_arg *arg =
	    (union drm_vmw_gb_surface_create_arg *)data;
	struct drm_vmw_gb_surface_create_req *req = &arg->req;
	struct drm_vmw_gb_surface_create_rep *rep = &arg->rep;
	struct ttm_object_file *tfile = vmw_fpriv(file_priv)->tfile;
	int ret;
	uint32_t size;
	uint32_t backup_handle;


	if (unlikely(vmw_user_surface_size == 0))
		vmw_user_surface_size = ttm_round_pot(sizeof(*user_srf)) +
			128;

	size = vmw_user_surface_size + 128;

	/* Define a surface based on the parameters. */
	ret = vmw_surface_gb_priv_define(dev,
			size,
			req->svga3d_flags,
			req->format,
			req->drm_surface_flags & drm_vmw_surface_flag_scanout,
			req->mip_levels,
			req->multisample_count,
			req->array_size,
			req->base_size,
			&srf);
	if (unlikely(ret != 0))
		return ret;

	user_srf = container_of(srf, struct vmw_user_surface, srf);
	if (drm_is_primary_client(file_priv))
		user_srf->master = drm_master_get(file_priv->master);

	ret = ttm_read_lock(&dev_priv->reservation_sem, true);
	if (unlikely(ret != 0))
		return ret;

	res = &user_srf->srf.res;


	if (req->buffer_handle != SVGA3D_INVALID_ID) {
		ret = vmw_user_dmabuf_lookup(tfile, req->buffer_handle,
<<<<<<< HEAD
					     &res->backup);
=======
					     &res->backup,
					     &user_srf->backup_base);
>>>>>>> 9f30a04d
		if (ret == 0 && res->backup->base.num_pages * PAGE_SIZE <
		    res->backup_size) {
			DRM_ERROR("Surface backup buffer is too small.\n");
			vmw_dmabuf_unreference(&res->backup);
			ret = -EINVAL;
			goto out_unlock;
		}
	} else if (req->drm_surface_flags & drm_vmw_surface_flag_create_buffer)
		ret = vmw_user_dmabuf_alloc(dev_priv, tfile,
					    res->backup_size,
					    req->drm_surface_flags &
					    drm_vmw_surface_flag_shareable,
					    &backup_handle,
					    &res->backup,
					    &user_srf->backup_base);

	if (unlikely(ret != 0)) {
		vmw_resource_unreference(&res);
		goto out_unlock;
	}

	tmp = vmw_resource_reference(res);
	ret = ttm_prime_object_init(tfile, res->backup_size, &user_srf->prime,
				    req->drm_surface_flags &
				    drm_vmw_surface_flag_shareable,
				    VMW_RES_SURFACE,
				    &vmw_user_surface_base_release, NULL);

	if (unlikely(ret != 0)) {
		vmw_resource_unreference(&tmp);
		vmw_resource_unreference(&res);
		goto out_unlock;
	}

	rep->handle      = user_srf->prime.base.hash.key;
	rep->backup_size = res->backup_size;
	if (res->backup) {
		rep->buffer_map_handle =
			drm_vma_node_offset_addr(&res->backup->base.vma_node);
		rep->buffer_size = res->backup->base.num_pages * PAGE_SIZE;
		rep->buffer_handle = backup_handle;
	} else {
		rep->buffer_map_handle = 0;
		rep->buffer_size = 0;
		rep->buffer_handle = SVGA3D_INVALID_ID;
	}

	vmw_resource_unreference(&res);

out_unlock:
	ttm_read_unlock(&dev_priv->reservation_sem);
	return ret;
}

/**
 * vmw_gb_surface_reference_ioctl - Ioctl function implementing
 *                                  the user surface reference functionality.
 *
 * @dev:            Pointer to a struct drm_device.
 * @data:           Pointer to data copied from / to user-space.
 * @file_priv:      Pointer to a drm file private structure.
 */
int vmw_gb_surface_reference_ioctl(struct drm_device *dev, void *data,
				   struct drm_file *file_priv)
{
	struct vmw_private *dev_priv = vmw_priv(dev);
	union drm_vmw_gb_surface_reference_arg *arg =
	    (union drm_vmw_gb_surface_reference_arg *)data;
	struct drm_vmw_surface_arg *req = &arg->req;
	struct drm_vmw_gb_surface_ref_rep *rep = &arg->rep;
	struct ttm_object_file *tfile = vmw_fpriv(file_priv)->tfile;
	struct vmw_surface *srf;
	struct vmw_user_surface *user_srf;
	struct ttm_base_object *base;
	uint32_t backup_handle;
	int ret = -EINVAL;

	ret = vmw_surface_handle_reference(dev_priv, file_priv, req->sid,
					   req->handle_type, &base);
	if (unlikely(ret != 0))
		return ret;

	user_srf = container_of(base, struct vmw_user_surface, prime.base);
	srf = &user_srf->srf;
	if (srf->res.backup == NULL) {
		DRM_ERROR("Shared GB surface is missing a backup buffer.\n");
		goto out_bad_resource;
	}

	mutex_lock(&dev_priv->cmdbuf_mutex); /* Protect res->backup */
	ret = vmw_user_dmabuf_reference(tfile, srf->res.backup,
					&backup_handle);
	mutex_unlock(&dev_priv->cmdbuf_mutex);

	if (unlikely(ret != 0)) {
		DRM_ERROR("Could not add a reference to a GB surface "
			  "backup buffer.\n");
		(void) ttm_ref_object_base_unref(tfile, base->hash.key,
						 TTM_REF_USAGE);
		goto out_bad_resource;
	}

	rep->creq.svga3d_flags = srf->flags;
	rep->creq.format = srf->format;
	rep->creq.mip_levels = srf->mip_levels[0];
	rep->creq.drm_surface_flags = 0;
	rep->creq.multisample_count = srf->multisample_count;
	rep->creq.autogen_filter = srf->autogen_filter;
	rep->creq.array_size = srf->array_size;
	rep->creq.buffer_handle = backup_handle;
	rep->creq.base_size = srf->base_size;
	rep->crep.handle = user_srf->prime.base.hash.key;
	rep->crep.backup_size = srf->res.backup_size;
	rep->crep.buffer_handle = backup_handle;
	rep->crep.buffer_map_handle =
		drm_vma_node_offset_addr(&srf->res.backup->base.vma_node);
	rep->crep.buffer_size = srf->res.backup->base.num_pages * PAGE_SIZE;

out_bad_resource:
	ttm_base_object_unref(&base);

	return ret;
}

/**
 * vmw_surface_gb_priv_define - Define a private GB surface
 *
 * @dev:  Pointer to a struct drm_device
 * @user_accounting_size:  Used to track user-space memory usage, set
 *                         to 0 for kernel mode only memory
 * @svga3d_flags: SVGA3d surface flags for the device
 * @format: requested surface format
 * @for_scanout: true if inteded to be used for scanout buffer
 * @num_mip_levels:  number of MIP levels
 * @multisample_count:
 * @array_size: Surface array size.
 * @size: width, heigh, depth of the surface requested
 * @user_srf_out: allocated user_srf.  Set to NULL on failure.
 *
 * GB surfaces allocated by this function will not have a user mode handle, and
 * thus will only be visible to vmwgfx.  For optimization reasons the
 * surface may later be given a user mode handle by another function to make
 * it available to user mode drivers.
 */
int vmw_surface_gb_priv_define(struct drm_device *dev,
			       uint32_t user_accounting_size,
			       uint32_t svga3d_flags,
			       SVGA3dSurfaceFormat format,
			       bool for_scanout,
			       uint32_t num_mip_levels,
			       uint32_t multisample_count,
			       uint32_t array_size,
			       struct drm_vmw_size size,
			       struct vmw_surface **srf_out)
{
	struct vmw_private *dev_priv = vmw_priv(dev);
	struct vmw_user_surface *user_srf;
	struct vmw_surface *srf;
	int ret;
	u32 num_layers;

	*srf_out = NULL;

	if (for_scanout) {
		if (!svga3dsurface_is_screen_target_format(format)) {
			DRM_ERROR("Invalid Screen Target surface format.");
			return -EINVAL;
		}
	} else {
		const struct svga3d_surface_desc *desc;

		desc = svga3dsurface_get_desc(format);
		if (unlikely(desc->block_desc == SVGA3DBLOCKDESC_NONE)) {
			DRM_ERROR("Invalid surface format.\n");
			return -EINVAL;
		}
	}

	/* array_size must be null for non-GL3 host. */
	if (array_size > 0 && !dev_priv->has_dx) {
		DRM_ERROR("Tried to create DX surface on non-DX host.\n");
		return -EINVAL;
	}

	ret = ttm_read_lock(&dev_priv->reservation_sem, true);
	if (unlikely(ret != 0))
		return ret;

	ret = ttm_mem_global_alloc(vmw_mem_glob(dev_priv),
				   user_accounting_size, false, true);
	if (unlikely(ret != 0)) {
		if (ret != -ERESTARTSYS)
			DRM_ERROR("Out of graphics memory for surface"
				  " creation.\n");
		goto out_unlock;
	}

	user_srf = kzalloc(sizeof(*user_srf), GFP_KERNEL);
	if (unlikely(user_srf == NULL)) {
		ret = -ENOMEM;
		goto out_no_user_srf;
	}

	*srf_out  = &user_srf->srf;
	user_srf->size = user_accounting_size;
	user_srf->prime.base.shareable = false;
	user_srf->prime.base.tfile     = NULL;

	srf = &user_srf->srf;
	srf->flags             = svga3d_flags;
	srf->format            = format;
	srf->scanout           = for_scanout;
	srf->mip_levels[0]     = num_mip_levels;
	srf->num_sizes         = 1;
	srf->sizes             = NULL;
	srf->offsets           = NULL;
	srf->base_size         = size;
	srf->autogen_filter    = SVGA3D_TEX_FILTER_NONE;
	srf->array_size        = array_size;
	srf->multisample_count = multisample_count;

	if (array_size)
		num_layers = array_size;
	else if (svga3d_flags & SVGA3D_SURFACE_CUBEMAP)
		num_layers = SVGA3D_MAX_SURFACE_FACES;
	else
		num_layers = 1;

	srf->res.backup_size   =
		svga3dsurface_get_serialized_size(srf->format,
						  srf->base_size,
						  srf->mip_levels[0],
						  num_layers);

	if (srf->flags & SVGA3D_SURFACE_BIND_STREAM_OUTPUT)
		srf->res.backup_size += sizeof(SVGA3dDXSOState);

	if (dev_priv->active_display_unit == vmw_du_screen_target &&
	    for_scanout)
		srf->flags |= SVGA3D_SURFACE_SCREENTARGET;

	/*
	 * From this point, the generic resource management functions
	 * destroy the object on failure.
	 */
	ret = vmw_surface_init(dev_priv, srf, vmw_user_surface_free);

	ttm_read_unlock(&dev_priv->reservation_sem);
	return ret;

out_no_user_srf:
	ttm_mem_global_free(vmw_mem_glob(dev_priv), user_accounting_size);

out_unlock:
	ttm_read_unlock(&dev_priv->reservation_sem);
	return ret;
}<|MERGE_RESOLUTION|>--- conflicted
+++ resolved
@@ -1324,12 +1324,8 @@
 
 	if (req->buffer_handle != SVGA3D_INVALID_ID) {
 		ret = vmw_user_dmabuf_lookup(tfile, req->buffer_handle,
-<<<<<<< HEAD
-					     &res->backup);
-=======
 					     &res->backup,
 					     &user_srf->backup_base);
->>>>>>> 9f30a04d
 		if (ret == 0 && res->backup->base.num_pages * PAGE_SIZE <
 		    res->backup_size) {
 			DRM_ERROR("Surface backup buffer is too small.\n");
