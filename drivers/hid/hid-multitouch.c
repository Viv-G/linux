/*
 *  HID driver for multitouch panels
 *
 *  Copyright (c) 2010-2012 Stephane Chatty <chatty@enac.fr>
 *  Copyright (c) 2010-2013 Benjamin Tissoires <benjamin.tissoires@gmail.com>
 *  Copyright (c) 2010-2012 Ecole Nationale de l'Aviation Civile, France
 *  Copyright (c) 2012-2013 Red Hat, Inc
 *
 *  This code is partly based on hid-egalax.c:
 *
 *  Copyright (c) 2010 Stephane Chatty <chatty@enac.fr>
 *  Copyright (c) 2010 Henrik Rydberg <rydberg@euromail.se>
 *  Copyright (c) 2010 Canonical, Ltd.
 *
 *  This code is partly based on hid-3m-pct.c:
 *
 *  Copyright (c) 2009-2010 Stephane Chatty <chatty@enac.fr>
 *  Copyright (c) 2010      Henrik Rydberg <rydberg@euromail.se>
 *  Copyright (c) 2010      Canonical, Ltd.
 *
 */

/*
 * This program is free software; you can redistribute it and/or modify it
 * under the terms of the GNU General Public License as published by the Free
 * Software Foundation; either version 2 of the License, or (at your option)
 * any later version.
 */

/*
 * This driver is regularly tested thanks to the tool hid-test[1].
 * This tool relies on hid-replay[2] and a database of hid devices[3].
 * Please run these regression tests before patching this module so that
 * your patch won't break existing known devices.
 *
 * [1] https://github.com/bentiss/hid-test
 * [2] https://github.com/bentiss/hid-replay
 * [3] https://github.com/bentiss/hid-devices
 */

#include <linux/device.h>
#include <linux/hid.h>
#include <linux/module.h>
#include <linux/slab.h>
#include <linux/usb.h>
#include <linux/input/mt.h>
#include <linux/string.h>


MODULE_AUTHOR("Stephane Chatty <chatty@enac.fr>");
MODULE_AUTHOR("Benjamin Tissoires <benjamin.tissoires@gmail.com>");
MODULE_DESCRIPTION("HID multitouch panels");
MODULE_LICENSE("GPL");

#include "hid-ids.h"

/* quirks to control the device */
#define MT_QUIRK_NOT_SEEN_MEANS_UP	(1 << 0)
#define MT_QUIRK_SLOT_IS_CONTACTID	(1 << 1)
#define MT_QUIRK_CYPRESS		(1 << 2)
#define MT_QUIRK_SLOT_IS_CONTACTNUMBER	(1 << 3)
#define MT_QUIRK_ALWAYS_VALID		(1 << 4)
#define MT_QUIRK_VALID_IS_INRANGE	(1 << 5)
#define MT_QUIRK_VALID_IS_CONFIDENCE	(1 << 6)
#define MT_QUIRK_SLOT_IS_CONTACTID_MINUS_ONE	(1 << 8)
#define MT_QUIRK_NO_AREA		(1 << 9)
#define MT_QUIRK_IGNORE_DUPLICATES	(1 << 10)
#define MT_QUIRK_HOVERING		(1 << 11)
#define MT_QUIRK_CONTACT_CNT_ACCURATE	(1 << 12)

struct mt_slot {
	__s32 x, y, cx, cy, p, w, h;
	__s32 contactid;	/* the device ContactID assigned to this slot */
	bool touch_state;	/* is the touch valid? */
	bool inrange_state;	/* is the finger in proximity of the sensor? */
};

struct mt_class {
	__s32 name;	/* MT_CLS */
	__s32 quirks;
	__s32 sn_move;	/* Signal/noise ratio for move events */
	__s32 sn_width;	/* Signal/noise ratio for width events */
	__s32 sn_height;	/* Signal/noise ratio for height events */
	__s32 sn_pressure;	/* Signal/noise ratio for pressure events */
	__u8 maxcontacts;
	bool is_indirect;	/* true for touchpads */
};

struct mt_fields {
	unsigned usages[HID_MAX_FIELDS];
	unsigned int length;
};

struct mt_device {
	struct mt_slot curdata;	/* placeholder of incoming data */
	struct mt_class mtclass;	/* our mt device class */
	struct mt_fields *fields;	/* temporary placeholder for storing the
					   multitouch fields */
	int cc_index;	/* contact count field index in the report */
	int cc_value_index;	/* contact count value index in the field */
	unsigned last_slot_field;	/* the last field of a slot */
	unsigned mt_report_id;	/* the report ID of the multitouch device */
	unsigned pen_report_id;	/* the report ID of the pen device */
	__s16 inputmode;	/* InputMode HID feature, -1 if non-existent */
	__s16 inputmode_index;	/* InputMode HID feature index in the report */
	__s16 maxcontact_report_id;	/* Maximum Contact Number HID feature,
				   -1 if non-existent */
	__u8 num_received;	/* how many contacts we received */
	__u8 num_expected;	/* expected last contact index */
	__u8 maxcontacts;
	__u8 touches_by_report;	/* how many touches are present in one report:
				* 1 means we should use a serial protocol
				* > 1 means hybrid (multitouch) protocol */
	bool serial_maybe;	/* need to check for serial protocol */
	bool curvalid;		/* is the current contact valid? */
	unsigned mt_flags;	/* flags to pass to input-mt */
};

static void mt_post_parse_default_settings(struct mt_device *td);
static void mt_post_parse(struct mt_device *td);

/* classes of device behavior */
#define MT_CLS_DEFAULT				0x0001

#define MT_CLS_SERIAL				0x0002
#define MT_CLS_CONFIDENCE			0x0003
#define MT_CLS_CONFIDENCE_CONTACT_ID		0x0004
#define MT_CLS_CONFIDENCE_MINUS_ONE		0x0005
#define MT_CLS_DUAL_INRANGE_CONTACTID		0x0006
#define MT_CLS_DUAL_INRANGE_CONTACTNUMBER	0x0007
#define MT_CLS_DUAL_NSMU_CONTACTID		0x0008
#define MT_CLS_INRANGE_CONTACTNUMBER		0x0009
#define MT_CLS_NSMU				0x000a
#define MT_CLS_DUAL_CONTACT_NUMBER		0x0010
#define MT_CLS_DUAL_CONTACT_ID			0x0011
#define MT_CLS_WIN_8				0x0012

/* vendor specific classes */
#define MT_CLS_3M				0x0101
#define MT_CLS_CYPRESS				0x0102
#define MT_CLS_EGALAX				0x0103
#define MT_CLS_EGALAX_SERIAL			0x0104
#define MT_CLS_TOPSEED				0x0105
#define MT_CLS_PANASONIC			0x0106
#define MT_CLS_FLATFROG				0x0107
#define MT_CLS_GENERALTOUCH_TWOFINGERS		0x0108
#define MT_CLS_GENERALTOUCH_PWT_TENFINGERS	0x0109

#define MT_DEFAULT_MAXCONTACT	10
#define MT_MAX_MAXCONTACT	250

#define MT_USB_DEVICE(v, p)	HID_DEVICE(BUS_USB, HID_GROUP_MULTITOUCH, v, p)
#define MT_BT_DEVICE(v, p)	HID_DEVICE(BUS_BLUETOOTH, HID_GROUP_MULTITOUCH, v, p)

/*
 * these device-dependent functions determine what slot corresponds
 * to a valid contact that was just read.
 */

static int cypress_compute_slot(struct mt_device *td)
{
	if (td->curdata.contactid != 0 || td->num_received == 0)
		return td->curdata.contactid;
	else
		return -1;
}

static struct mt_class mt_classes[] = {
	{ .name = MT_CLS_DEFAULT,
		.quirks = MT_QUIRK_ALWAYS_VALID |
			MT_QUIRK_CONTACT_CNT_ACCURATE },
	{ .name = MT_CLS_NSMU,
		.quirks = MT_QUIRK_NOT_SEEN_MEANS_UP },
	{ .name = MT_CLS_SERIAL,
		.quirks = MT_QUIRK_ALWAYS_VALID},
	{ .name = MT_CLS_CONFIDENCE,
		.quirks = MT_QUIRK_VALID_IS_CONFIDENCE },
	{ .name = MT_CLS_CONFIDENCE_CONTACT_ID,
		.quirks = MT_QUIRK_VALID_IS_CONFIDENCE |
			MT_QUIRK_SLOT_IS_CONTACTID },
	{ .name = MT_CLS_CONFIDENCE_MINUS_ONE,
		.quirks = MT_QUIRK_VALID_IS_CONFIDENCE |
			MT_QUIRK_SLOT_IS_CONTACTID_MINUS_ONE },
	{ .name = MT_CLS_DUAL_INRANGE_CONTACTID,
		.quirks = MT_QUIRK_VALID_IS_INRANGE |
			MT_QUIRK_SLOT_IS_CONTACTID,
		.maxcontacts = 2 },
	{ .name = MT_CLS_DUAL_INRANGE_CONTACTNUMBER,
		.quirks = MT_QUIRK_VALID_IS_INRANGE |
			MT_QUIRK_SLOT_IS_CONTACTNUMBER,
		.maxcontacts = 2 },
	{ .name = MT_CLS_DUAL_NSMU_CONTACTID,
		.quirks = MT_QUIRK_NOT_SEEN_MEANS_UP |
			MT_QUIRK_SLOT_IS_CONTACTID,
		.maxcontacts = 2 },
	{ .name = MT_CLS_INRANGE_CONTACTNUMBER,
		.quirks = MT_QUIRK_VALID_IS_INRANGE |
			MT_QUIRK_SLOT_IS_CONTACTNUMBER },
	{ .name = MT_CLS_DUAL_CONTACT_NUMBER,
		.quirks = MT_QUIRK_ALWAYS_VALID |
			MT_QUIRK_CONTACT_CNT_ACCURATE |
			MT_QUIRK_SLOT_IS_CONTACTNUMBER,
		.maxcontacts = 2 },
	{ .name = MT_CLS_DUAL_CONTACT_ID,
		.quirks = MT_QUIRK_ALWAYS_VALID |
			MT_QUIRK_CONTACT_CNT_ACCURATE |
			MT_QUIRK_SLOT_IS_CONTACTID,
		.maxcontacts = 2 },
	{ .name = MT_CLS_WIN_8,
		.quirks = MT_QUIRK_ALWAYS_VALID |
			MT_QUIRK_IGNORE_DUPLICATES |
			MT_QUIRK_HOVERING |
			MT_QUIRK_CONTACT_CNT_ACCURATE },

	/*
	 * vendor specific classes
	 */
	{ .name = MT_CLS_3M,
		.quirks = MT_QUIRK_VALID_IS_CONFIDENCE |
			MT_QUIRK_SLOT_IS_CONTACTID,
		.sn_move = 2048,
		.sn_width = 128,
		.sn_height = 128,
		.maxcontacts = 60,
	},
	{ .name = MT_CLS_CYPRESS,
		.quirks = MT_QUIRK_NOT_SEEN_MEANS_UP |
			MT_QUIRK_CYPRESS,
		.maxcontacts = 10 },
	{ .name = MT_CLS_EGALAX,
		.quirks =  MT_QUIRK_SLOT_IS_CONTACTID |
			MT_QUIRK_VALID_IS_INRANGE,
		.sn_move = 4096,
		.sn_pressure = 32,
	},
	{ .name = MT_CLS_EGALAX_SERIAL,
		.quirks =  MT_QUIRK_SLOT_IS_CONTACTID |
			MT_QUIRK_ALWAYS_VALID,
		.sn_move = 4096,
		.sn_pressure = 32,
	},
	{ .name = MT_CLS_TOPSEED,
		.quirks = MT_QUIRK_ALWAYS_VALID,
		.is_indirect = true,
		.maxcontacts = 2,
	},
	{ .name = MT_CLS_PANASONIC,
		.quirks = MT_QUIRK_NOT_SEEN_MEANS_UP,
		.maxcontacts = 4 },
	{ .name	= MT_CLS_GENERALTOUCH_TWOFINGERS,
		.quirks	= MT_QUIRK_NOT_SEEN_MEANS_UP |
			MT_QUIRK_VALID_IS_INRANGE |
			MT_QUIRK_SLOT_IS_CONTACTNUMBER,
		.maxcontacts = 2
	},
	{ .name	= MT_CLS_GENERALTOUCH_PWT_TENFINGERS,
		.quirks	= MT_QUIRK_NOT_SEEN_MEANS_UP |
			MT_QUIRK_SLOT_IS_CONTACTNUMBER
	},

	{ .name = MT_CLS_FLATFROG,
		.quirks = MT_QUIRK_NOT_SEEN_MEANS_UP |
			MT_QUIRK_NO_AREA,
		.sn_move = 2048,
		.maxcontacts = 40,
	},
	{ }
};

static ssize_t mt_show_quirks(struct device *dev,
			   struct device_attribute *attr,
			   char *buf)
{
	struct hid_device *hdev = container_of(dev, struct hid_device, dev);
	struct mt_device *td = hid_get_drvdata(hdev);

	return sprintf(buf, "%u\n", td->mtclass.quirks);
}

static ssize_t mt_set_quirks(struct device *dev,
			  struct device_attribute *attr,
			  const char *buf, size_t count)
{
	struct hid_device *hdev = container_of(dev, struct hid_device, dev);
	struct mt_device *td = hid_get_drvdata(hdev);

	unsigned long val;

	if (kstrtoul(buf, 0, &val))
		return -EINVAL;

	td->mtclass.quirks = val;

	if (td->cc_index < 0)
		td->mtclass.quirks &= ~MT_QUIRK_CONTACT_CNT_ACCURATE;

	return count;
}

static DEVICE_ATTR(quirks, S_IWUSR | S_IRUGO, mt_show_quirks, mt_set_quirks);

static struct attribute *sysfs_attrs[] = {
	&dev_attr_quirks.attr,
	NULL
};

static struct attribute_group mt_attribute_group = {
	.attrs = sysfs_attrs
};

static void mt_feature_mapping(struct hid_device *hdev,
		struct hid_field *field, struct hid_usage *usage)
{
	struct mt_device *td = hid_get_drvdata(hdev);

	switch (usage->hid) {
	case HID_DG_INPUTMODE:
		/* Ignore if value index is out of bounds. */
		if (usage->usage_index >= field->report_count) {
			dev_err(&hdev->dev, "HID_DG_INPUTMODE out of range\n");
			break;
		}

		td->inputmode = field->report->id;
		td->inputmode_index = usage->usage_index;

		break;
	case HID_DG_CONTACTMAX:
		td->maxcontact_report_id = field->report->id;
		td->maxcontacts = field->value[0];
		if (!td->maxcontacts &&
		    field->logical_maximum <= MT_MAX_MAXCONTACT)
			td->maxcontacts = field->logical_maximum;
		if (td->mtclass.maxcontacts)
			/* check if the maxcontacts is given by the class */
			td->maxcontacts = td->mtclass.maxcontacts;

		break;
	}
}

static void set_abs(struct input_dev *input, unsigned int code,
		struct hid_field *field, int snratio)
{
	int fmin = field->logical_minimum;
	int fmax = field->logical_maximum;
	int fuzz = snratio ? (fmax - fmin) / snratio : 0;
	input_set_abs_params(input, code, fmin, fmax, fuzz, 0);
	input_abs_set_res(input, code, hidinput_calc_abs_res(field, code));
}

static void mt_store_field(struct hid_usage *usage, struct mt_device *td,
		struct hid_input *hi)
{
	struct mt_fields *f = td->fields;

	if (f->length >= HID_MAX_FIELDS)
		return;

	f->usages[f->length++] = usage->hid;
}

static int mt_pen_input_mapping(struct hid_device *hdev, struct hid_input *hi,
		struct hid_field *field, struct hid_usage *usage,
		unsigned long **bit, int *max)
{
	struct mt_device *td = hid_get_drvdata(hdev);

	td->pen_report_id = field->report->id;

	return 0;
}

static int mt_pen_input_mapped(struct hid_device *hdev, struct hid_input *hi,
		struct hid_field *field, struct hid_usage *usage,
		unsigned long **bit, int *max)
{
	return 0;
}

static int mt_pen_event(struct hid_device *hid, struct hid_field *field,
				struct hid_usage *usage, __s32 value)
{
	/* let hid-input handle it */
	return 0;
}

static void mt_pen_report(struct hid_device *hid, struct hid_report *report)
{
	struct hid_field *field = report->field[0];

	input_sync(field->hidinput->input);
}

static void mt_pen_input_configured(struct hid_device *hdev,
					struct hid_input *hi)
{
	/* force BTN_STYLUS to allow tablet matching in udev */
	__set_bit(BTN_STYLUS, hi->input->keybit);
}

static int mt_touch_input_mapping(struct hid_device *hdev, struct hid_input *hi,
		struct hid_field *field, struct hid_usage *usage,
		unsigned long **bit, int *max)
{
	struct mt_device *td = hid_get_drvdata(hdev);
	struct mt_class *cls = &td->mtclass;
	int code;
	struct hid_usage *prev_usage = NULL;

	if (field->application == HID_DG_TOUCHSCREEN)
		td->mt_flags |= INPUT_MT_DIRECT;

	/*
	 * Model touchscreens providing buttons as touchpads.
	 */
	if (field->application == HID_DG_TOUCHPAD ||
	    (usage->hid & HID_USAGE_PAGE) == HID_UP_BUTTON)
		td->mt_flags |= INPUT_MT_POINTER;

	/* Only map fields from TouchScreen or TouchPad collections.
         * We need to ignore fields that belong to other collections
         * such as Mouse that might have the same GenericDesktop usages. */
	if (field->application == HID_DG_TOUCHSCREEN)
		set_bit(INPUT_PROP_DIRECT, hi->input->propbit);
	else if (field->application == HID_DG_TOUCHPAD)
		set_bit(INPUT_PROP_POINTER, hi->input->propbit);
	else
		return 0;

	if (usage->usage_index)
		prev_usage = &field->usage[usage->usage_index - 1];

	switch (usage->hid & HID_USAGE_PAGE) {

	case HID_UP_GENDESK:
		switch (usage->hid) {
		case HID_GD_X:
			if (prev_usage && (prev_usage->hid == usage->hid)) {
				hid_map_usage(hi, usage, bit, max,
					EV_ABS, ABS_MT_TOOL_X);
				set_abs(hi->input, ABS_MT_TOOL_X, field,
					cls->sn_move);
			} else {
				hid_map_usage(hi, usage, bit, max,
					EV_ABS, ABS_MT_POSITION_X);
				set_abs(hi->input, ABS_MT_POSITION_X, field,
					cls->sn_move);
			}

			mt_store_field(usage, td, hi);
			return 1;
		case HID_GD_Y:
			if (prev_usage && (prev_usage->hid == usage->hid)) {
				hid_map_usage(hi, usage, bit, max,
					EV_ABS, ABS_MT_TOOL_Y);
				set_abs(hi->input, ABS_MT_TOOL_Y, field,
					cls->sn_move);
			} else {
				hid_map_usage(hi, usage, bit, max,
					EV_ABS, ABS_MT_POSITION_Y);
				set_abs(hi->input, ABS_MT_POSITION_Y, field,
					cls->sn_move);
			}

			mt_store_field(usage, td, hi);
			return 1;
		}
		return 0;

	case HID_UP_DIGITIZER:
		switch (usage->hid) {
		case HID_DG_INRANGE:
			if (cls->quirks & MT_QUIRK_HOVERING) {
				hid_map_usage(hi, usage, bit, max,
					EV_ABS, ABS_MT_DISTANCE);
				input_set_abs_params(hi->input,
					ABS_MT_DISTANCE, 0, 1, 0, 0);
			}
			mt_store_field(usage, td, hi);
			return 1;
		case HID_DG_CONFIDENCE:
			mt_store_field(usage, td, hi);
			return 1;
		case HID_DG_TIPSWITCH:
			hid_map_usage(hi, usage, bit, max, EV_KEY, BTN_TOUCH);
			input_set_capability(hi->input, EV_KEY, BTN_TOUCH);
			mt_store_field(usage, td, hi);
			return 1;
		case HID_DG_CONTACTID:
			mt_store_field(usage, td, hi);
			td->touches_by_report++;
			td->mt_report_id = field->report->id;
			return 1;
		case HID_DG_WIDTH:
			hid_map_usage(hi, usage, bit, max,
					EV_ABS, ABS_MT_TOUCH_MAJOR);
			if (!(cls->quirks & MT_QUIRK_NO_AREA))
				set_abs(hi->input, ABS_MT_TOUCH_MAJOR, field,
					cls->sn_width);
			mt_store_field(usage, td, hi);
			return 1;
		case HID_DG_HEIGHT:
			hid_map_usage(hi, usage, bit, max,
					EV_ABS, ABS_MT_TOUCH_MINOR);
			if (!(cls->quirks & MT_QUIRK_NO_AREA)) {
				set_abs(hi->input, ABS_MT_TOUCH_MINOR, field,
					cls->sn_height);
				input_set_abs_params(hi->input,
					ABS_MT_ORIENTATION, 0, 1, 0, 0);
			}
			mt_store_field(usage, td, hi);
			return 1;
		case HID_DG_TIPPRESSURE:
			hid_map_usage(hi, usage, bit, max,
					EV_ABS, ABS_MT_PRESSURE);
			set_abs(hi->input, ABS_MT_PRESSURE, field,
				cls->sn_pressure);
			mt_store_field(usage, td, hi);
			return 1;
		case HID_DG_CONTACTCOUNT:
			/* Ignore if indexes are out of bounds. */
			if (field->index >= field->report->maxfield ||
			    usage->usage_index >= field->report_count)
				return 1;
			td->cc_index = field->index;
			td->cc_value_index = usage->usage_index;
			return 1;
		case HID_DG_CONTACTMAX:
			/* we don't set td->last_slot_field as contactcount and
			 * contact max are global to the report */
			return -1;
		case HID_DG_TOUCH:
			/* Legacy devices use TIPSWITCH and not TOUCH.
			 * Let's just ignore this field. */
			return -1;
		}
		/* let hid-input decide for the others */
		return 0;

	case HID_UP_BUTTON:
		code = BTN_MOUSE + ((usage->hid - 1) & HID_USAGE);
		hid_map_usage(hi, usage, bit, max, EV_KEY, code);
		input_set_capability(hi->input, EV_KEY, code);
		return 1;

	case 0xff000000:
		/* we do not want to map these: no input-oriented meaning */
		return -1;
	}

	return 0;
}

static int mt_touch_input_mapped(struct hid_device *hdev, struct hid_input *hi,
		struct hid_field *field, struct hid_usage *usage,
		unsigned long **bit, int *max)
{
	if (usage->type == EV_KEY || usage->type == EV_ABS)
		set_bit(usage->type, hi->input->evbit);

	return -1;
}

static int mt_compute_slot(struct mt_device *td, struct input_dev *input)
{
	__s32 quirks = td->mtclass.quirks;

	if (quirks & MT_QUIRK_SLOT_IS_CONTACTID)
		return td->curdata.contactid;

	if (quirks & MT_QUIRK_CYPRESS)
		return cypress_compute_slot(td);

	if (quirks & MT_QUIRK_SLOT_IS_CONTACTNUMBER)
		return td->num_received;

	if (quirks & MT_QUIRK_SLOT_IS_CONTACTID_MINUS_ONE)
		return td->curdata.contactid - 1;

	return input_mt_get_slot_by_key(input, td->curdata.contactid);
}

/*
 * this function is called when a whole contact has been processed,
 * so that it can assign it to a slot and store the data there
 */
static void mt_complete_slot(struct mt_device *td, struct input_dev *input)
{
	if ((td->mtclass.quirks & MT_QUIRK_CONTACT_CNT_ACCURATE) &&
	    td->num_received >= td->num_expected)
		return;

	if (td->curvalid || (td->mtclass.quirks & MT_QUIRK_ALWAYS_VALID)) {
		int slotnum = mt_compute_slot(td, input);
		struct mt_slot *s = &td->curdata;
		struct input_mt *mt = input->mt;

		if (slotnum < 0 || slotnum >= td->maxcontacts)
			return;

		if ((td->mtclass.quirks & MT_QUIRK_IGNORE_DUPLICATES) && mt) {
			struct input_mt_slot *slot = &mt->slots[slotnum];
			if (input_mt_is_active(slot) &&
			    input_mt_is_used(mt, slot))
				return;
		}

		input_mt_slot(input, slotnum);
		input_mt_report_slot_state(input, MT_TOOL_FINGER,
			s->touch_state || s->inrange_state);
		if (s->touch_state || s->inrange_state) {
			/* this finger is in proximity of the sensor */
			int wide = (s->w > s->h);
			/* divided by two to match visual scale of touch */
			int major = max(s->w, s->h) >> 1;
			int minor = min(s->w, s->h) >> 1;

			input_event(input, EV_ABS, ABS_MT_POSITION_X, s->x);
			input_event(input, EV_ABS, ABS_MT_POSITION_Y, s->y);
			input_event(input, EV_ABS, ABS_MT_TOOL_X, s->cx);
			input_event(input, EV_ABS, ABS_MT_TOOL_Y, s->cy);
			input_event(input, EV_ABS, ABS_MT_DISTANCE,
				!s->touch_state);
			input_event(input, EV_ABS, ABS_MT_ORIENTATION, wide);
			input_event(input, EV_ABS, ABS_MT_PRESSURE, s->p);
			input_event(input, EV_ABS, ABS_MT_TOUCH_MAJOR, major);
			input_event(input, EV_ABS, ABS_MT_TOUCH_MINOR, minor);
		}
	}

	td->num_received++;
}

/*
 * this function is called when a whole packet has been received and processed,
 * so that it can decide what to send to the input layer.
 */
static void mt_sync_frame(struct mt_device *td, struct input_dev *input)
{
	input_mt_sync_frame(input);
	input_sync(input);
	td->num_received = 0;
}

static int mt_touch_event(struct hid_device *hid, struct hid_field *field,
				struct hid_usage *usage, __s32 value)
{
	/* we will handle the hidinput part later, now remains hiddev */
	if (hid->claimed & HID_CLAIMED_HIDDEV && hid->hiddev_hid_event)
		hid->hiddev_hid_event(hid, field, usage, value);

	return 1;
}

static void mt_process_mt_event(struct hid_device *hid, struct hid_field *field,
				struct hid_usage *usage, __s32 value)
{
	struct mt_device *td = hid_get_drvdata(hid);
	__s32 quirks = td->mtclass.quirks;
	struct input_dev *input = field->hidinput->input;

	if (hid->claimed & HID_CLAIMED_INPUT) {
		switch (usage->hid) {
		case HID_DG_INRANGE:
			if (quirks & MT_QUIRK_VALID_IS_INRANGE)
				td->curvalid = value;
			if (quirks & MT_QUIRK_HOVERING)
				td->curdata.inrange_state = value;
			break;
		case HID_DG_TIPSWITCH:
			if (quirks & MT_QUIRK_NOT_SEEN_MEANS_UP)
				td->curvalid = value;
			td->curdata.touch_state = value;
			break;
		case HID_DG_CONFIDENCE:
			if (quirks & MT_QUIRK_VALID_IS_CONFIDENCE)
				td->curvalid = value;
			break;
		case HID_DG_CONTACTID:
			td->curdata.contactid = value;
			break;
		case HID_DG_TIPPRESSURE:
			td->curdata.p = value;
			break;
		case HID_GD_X:
			if (usage->code == ABS_MT_TOOL_X)
				td->curdata.cx = value;
			else
				td->curdata.x = value;
			break;
		case HID_GD_Y:
			if (usage->code == ABS_MT_TOOL_Y)
				td->curdata.cy = value;
			else
				td->curdata.y = value;
			break;
		case HID_DG_WIDTH:
			td->curdata.w = value;
			break;
		case HID_DG_HEIGHT:
			td->curdata.h = value;
			break;
		case HID_DG_CONTACTCOUNT:
			break;
		case HID_DG_TOUCH:
			/* do nothing */
			break;

		default:
			if (usage->type)
				input_event(input, usage->type, usage->code,
						value);
			return;
		}

		if (usage->usage_index + 1 == field->report_count) {
			/* we only take into account the last report. */
			if (usage->hid == td->last_slot_field)
				mt_complete_slot(td, field->hidinput->input);
		}

	}
}

static void mt_touch_report(struct hid_device *hid, struct hid_report *report)
{
	struct mt_device *td = hid_get_drvdata(hid);
	struct hid_field *field;
	unsigned count;
	int r, n;

	/*
	 * Includes multi-packet support where subsequent
	 * packets are sent with zero contactcount.
	 */
	if (td->cc_index >= 0) {
		struct hid_field *field = report->field[td->cc_index];
		int value = field->value[td->cc_value_index];
		if (value)
			td->num_expected = value;
	}

	for (r = 0; r < report->maxfield; r++) {
		field = report->field[r];
		count = field->report_count;

		if (!(HID_MAIN_ITEM_VARIABLE & field->flags))
			continue;

		for (n = 0; n < count; n++)
			mt_process_mt_event(hid, field, &field->usage[n],
					field->value[n]);
	}

	if (td->num_received >= td->num_expected)
		mt_sync_frame(td, report->field[0]->hidinput->input);
}

static int mt_touch_input_configured(struct hid_device *hdev,
					struct hid_input *hi)
{
	struct mt_device *td = hid_get_drvdata(hdev);
	struct mt_class *cls = &td->mtclass;
	struct input_dev *input = hi->input;
	int ret;

	if (!td->maxcontacts)
		td->maxcontacts = MT_DEFAULT_MAXCONTACT;

	mt_post_parse(td);
	if (td->serial_maybe)
		mt_post_parse_default_settings(td);

	if (cls->is_indirect)
		td->mt_flags |= INPUT_MT_POINTER;

	if (cls->quirks & MT_QUIRK_NOT_SEEN_MEANS_UP)
		td->mt_flags |= INPUT_MT_DROP_UNUSED;

	ret = input_mt_init_slots(input, td->maxcontacts, td->mt_flags);
	if (ret)
		return ret;

	td->mt_flags = 0;
	return 0;
}

static int mt_input_mapping(struct hid_device *hdev, struct hid_input *hi,
		struct hid_field *field, struct hid_usage *usage,
		unsigned long **bit, int *max)
{
	/* Only map fields from TouchScreen or TouchPad collections.
	* We need to ignore fields that belong to other collections
	* such as Mouse that might have the same GenericDesktop usages. */
	if (field->application != HID_DG_TOUCHSCREEN &&
	    field->application != HID_DG_PEN &&
	    field->application != HID_DG_TOUCHPAD)
		return -1;

	if (field->physical == HID_DG_STYLUS)
		return mt_pen_input_mapping(hdev, hi, field, usage, bit, max);

	return mt_touch_input_mapping(hdev, hi, field, usage, bit, max);
}

static int mt_input_mapped(struct hid_device *hdev, struct hid_input *hi,
		struct hid_field *field, struct hid_usage *usage,
		unsigned long **bit, int *max)
{
	if (field->physical == HID_DG_STYLUS)
		return mt_pen_input_mapped(hdev, hi, field, usage, bit, max);

	return mt_touch_input_mapped(hdev, hi, field, usage, bit, max);
}

static int mt_event(struct hid_device *hid, struct hid_field *field,
				struct hid_usage *usage, __s32 value)
{
	struct mt_device *td = hid_get_drvdata(hid);

	if (field->report->id == td->mt_report_id)
		return mt_touch_event(hid, field, usage, value);

	if (field->report->id == td->pen_report_id)
		return mt_pen_event(hid, field, usage, value);

	/* ignore other reports */
	return 1;
}

static void mt_report(struct hid_device *hid, struct hid_report *report)
{
	struct mt_device *td = hid_get_drvdata(hid);

	if (!(hid->claimed & HID_CLAIMED_INPUT))
		return;

	if (report->id == td->mt_report_id)
		mt_touch_report(hid, report);

	if (report->id == td->pen_report_id)
		mt_pen_report(hid, report);
}

static void mt_set_input_mode(struct hid_device *hdev)
{
	struct mt_device *td = hid_get_drvdata(hdev);
	struct hid_report *r;
	struct hid_report_enum *re;

	if (td->inputmode < 0)
		return;

	re = &(hdev->report_enum[HID_FEATURE_REPORT]);
	r = re->report_id_hash[td->inputmode];
	if (r) {
		r->field[0]->value[td->inputmode_index] = 0x02;
		hid_hw_request(hdev, r, HID_REQ_SET_REPORT);
	}
}

static void mt_set_maxcontacts(struct hid_device *hdev)
{
	struct mt_device *td = hid_get_drvdata(hdev);
	struct hid_report *r;
	struct hid_report_enum *re;
	int fieldmax, max;

	if (td->maxcontact_report_id < 0)
		return;

	if (!td->mtclass.maxcontacts)
		return;

	re = &hdev->report_enum[HID_FEATURE_REPORT];
	r = re->report_id_hash[td->maxcontact_report_id];
	if (r) {
		max = td->mtclass.maxcontacts;
		fieldmax = r->field[0]->logical_maximum;
		max = min(fieldmax, max);
		if (r->field[0]->value[0] != max) {
			r->field[0]->value[0] = max;
			hid_hw_request(hdev, r, HID_REQ_SET_REPORT);
		}
	}
}

static void mt_post_parse_default_settings(struct mt_device *td)
{
	__s32 quirks = td->mtclass.quirks;

	/* unknown serial device needs special quirks */
	if (td->touches_by_report == 1) {
		quirks |= MT_QUIRK_ALWAYS_VALID;
		quirks &= ~MT_QUIRK_NOT_SEEN_MEANS_UP;
		quirks &= ~MT_QUIRK_VALID_IS_INRANGE;
		quirks &= ~MT_QUIRK_VALID_IS_CONFIDENCE;
		quirks &= ~MT_QUIRK_CONTACT_CNT_ACCURATE;
	}

	td->mtclass.quirks = quirks;
}

static void mt_post_parse(struct mt_device *td)
{
	struct mt_fields *f = td->fields;
	struct mt_class *cls = &td->mtclass;

	if (td->touches_by_report > 0) {
		int field_count_per_touch = f->length / td->touches_by_report;
		td->last_slot_field = f->usages[field_count_per_touch - 1];
	}

	if (td->cc_index < 0)
		cls->quirks &= ~MT_QUIRK_CONTACT_CNT_ACCURATE;
}

static int mt_input_configured(struct hid_device *hdev, struct hid_input *hi)
{
	struct mt_device *td = hid_get_drvdata(hdev);
<<<<<<< HEAD
	char *name = kstrdup(hdev->name, GFP_KERNEL);
	int ret = 0;

	if (name)
		hi->input->name = name;
=======
	char *name;
	const char *suffix = NULL;
>>>>>>> 4a10c2ac

	if (hi->report->id == td->mt_report_id)
		ret = mt_touch_input_configured(hdev, hi);

	if (hi->report->field[0]->physical == HID_DG_STYLUS) {
		suffix = "Pen";
		mt_pen_input_configured(hdev, hi);
<<<<<<< HEAD
	return ret;
=======
	}

	if (suffix) {
		name = devm_kzalloc(&hi->input->dev,
				    strlen(hdev->name) + strlen(suffix) + 2,
				    GFP_KERNEL);
		if (name) {
			sprintf(name, "%s %s", hdev->name, suffix);
			hi->input->name = name;
		}
	}
>>>>>>> 4a10c2ac
}

static int mt_probe(struct hid_device *hdev, const struct hid_device_id *id)
{
	int ret, i;
	struct mt_device *td;
	struct mt_class *mtclass = mt_classes; /* MT_CLS_DEFAULT */

	for (i = 0; mt_classes[i].name ; i++) {
		if (id->driver_data == mt_classes[i].name) {
			mtclass = &(mt_classes[i]);
			break;
		}
	}

	/* This allows the driver to correctly support devices
	 * that emit events over several HID messages.
	 */
	hdev->quirks |= HID_QUIRK_NO_INPUT_SYNC;

	/*
	 * This allows the driver to handle different input sensors
	 * that emits events through different reports on the same HID
	 * device.
	 */
	hdev->quirks |= HID_QUIRK_MULTI_INPUT;
	hdev->quirks |= HID_QUIRK_NO_EMPTY_INPUT;

	/*
	 * Handle special quirks for Windows 8 certified devices.
	 */
	if (id->group == HID_GROUP_MULTITOUCH_WIN_8)
		/*
		 * Some multitouch screens do not like to be polled for input
		 * reports. Fortunately, the Win8 spec says that all touches
		 * should be sent during each report, making the initialization
		 * of input reports unnecessary.
		 */
		hdev->quirks |= HID_QUIRK_NO_INIT_INPUT_REPORTS;

	td = devm_kzalloc(&hdev->dev, sizeof(struct mt_device), GFP_KERNEL);
	if (!td) {
		dev_err(&hdev->dev, "cannot allocate multitouch data\n");
		return -ENOMEM;
	}
	td->mtclass = *mtclass;
	td->inputmode = -1;
	td->maxcontact_report_id = -1;
	td->cc_index = -1;
	td->mt_report_id = -1;
	td->pen_report_id = -1;
	hid_set_drvdata(hdev, td);

	td->fields = devm_kzalloc(&hdev->dev, sizeof(struct mt_fields),
				  GFP_KERNEL);
	if (!td->fields) {
		dev_err(&hdev->dev, "cannot allocate multitouch fields data\n");
		return -ENOMEM;
	}

	if (id->vendor == HID_ANY_ID && id->product == HID_ANY_ID)
		td->serial_maybe = true;

	ret = hid_parse(hdev);
	if (ret != 0)
		return ret;

	ret = hid_hw_start(hdev, HID_CONNECT_DEFAULT);
	if (ret)
		return ret;

	ret = sysfs_create_group(&hdev->dev.kobj, &mt_attribute_group);

	mt_set_maxcontacts(hdev);
	mt_set_input_mode(hdev);

	/* release .fields memory as it is not used anymore */
	devm_kfree(&hdev->dev, td->fields);
	td->fields = NULL;

	return 0;
}

#ifdef CONFIG_PM
static int mt_reset_resume(struct hid_device *hdev)
{
	mt_set_maxcontacts(hdev);
	mt_set_input_mode(hdev);
	return 0;
}

static int mt_resume(struct hid_device *hdev)
{
	/* Some Elan legacy devices require SET_IDLE to be set on resume.
	 * It should be safe to send it to other devices too.
	 * Tested on 3M, Stantum, Cypress, Zytronic, eGalax, and Elan panels. */

	hid_hw_idle(hdev, 0, 0, HID_REQ_SET_IDLE);

	return 0;
}
#endif

static void mt_remove(struct hid_device *hdev)
{
	sysfs_remove_group(&hdev->dev.kobj, &mt_attribute_group);
	hid_hw_stop(hdev);
}

static const struct hid_device_id mt_devices[] = {

	/* 3M panels */
	{ .driver_data = MT_CLS_3M,
		MT_USB_DEVICE(USB_VENDOR_ID_3M,
			USB_DEVICE_ID_3M1968) },
	{ .driver_data = MT_CLS_3M,
		MT_USB_DEVICE(USB_VENDOR_ID_3M,
			USB_DEVICE_ID_3M2256) },
	{ .driver_data = MT_CLS_3M,
		MT_USB_DEVICE(USB_VENDOR_ID_3M,
			USB_DEVICE_ID_3M3266) },

	/* ActionStar panels */
	{ .driver_data = MT_CLS_NSMU,
		MT_USB_DEVICE(USB_VENDOR_ID_ACTIONSTAR,
			USB_DEVICE_ID_ACTIONSTAR_1011) },

	/* Atmel panels */
	{ .driver_data = MT_CLS_SERIAL,
		MT_USB_DEVICE(USB_VENDOR_ID_ATMEL,
			USB_DEVICE_ID_ATMEL_MULTITOUCH) },
	{ .driver_data = MT_CLS_SERIAL,
		MT_USB_DEVICE(USB_VENDOR_ID_ATMEL,
			USB_DEVICE_ID_ATMEL_MXT_DIGITIZER) },

	/* Baanto multitouch devices */
	{ .driver_data = MT_CLS_NSMU,
		MT_USB_DEVICE(USB_VENDOR_ID_BAANTO,
			USB_DEVICE_ID_BAANTO_MT_190W2) },
	/* Cando panels */
	{ .driver_data = MT_CLS_DUAL_INRANGE_CONTACTNUMBER,
		MT_USB_DEVICE(USB_VENDOR_ID_CANDO,
			USB_DEVICE_ID_CANDO_MULTI_TOUCH) },
	{ .driver_data = MT_CLS_DUAL_CONTACT_NUMBER,
		MT_USB_DEVICE(USB_VENDOR_ID_CANDO,
			USB_DEVICE_ID_CANDO_MULTI_TOUCH_10_1) },
	{ .driver_data = MT_CLS_DUAL_INRANGE_CONTACTNUMBER,
		MT_USB_DEVICE(USB_VENDOR_ID_CANDO,
			USB_DEVICE_ID_CANDO_MULTI_TOUCH_11_6) },
	{ .driver_data = MT_CLS_DUAL_INRANGE_CONTACTNUMBER,
		MT_USB_DEVICE(USB_VENDOR_ID_CANDO,
			USB_DEVICE_ID_CANDO_MULTI_TOUCH_15_6) },

	/* Chunghwa Telecom touch panels */
	{  .driver_data = MT_CLS_NSMU,
		MT_USB_DEVICE(USB_VENDOR_ID_CHUNGHWAT,
			USB_DEVICE_ID_CHUNGHWAT_MULTITOUCH) },

	/* CVTouch panels */
	{ .driver_data = MT_CLS_NSMU,
		MT_USB_DEVICE(USB_VENDOR_ID_CVTOUCH,
			USB_DEVICE_ID_CVTOUCH_SCREEN) },

	/* Cypress panel */
	{ .driver_data = MT_CLS_CYPRESS,
		HID_USB_DEVICE(USB_VENDOR_ID_CYPRESS,
			USB_DEVICE_ID_CYPRESS_TRUETOUCH) },

	/* Data Modul easyMaxTouch */
	{ .driver_data = MT_CLS_DEFAULT,
		MT_USB_DEVICE(USB_VENDOR_ID_DATA_MODUL,
			USB_VENDOR_ID_DATA_MODUL_EASYMAXTOUCH) },

	/* eGalax devices (resistive) */
	{ .driver_data = MT_CLS_EGALAX,
		MT_USB_DEVICE(USB_VENDOR_ID_DWAV,
			USB_DEVICE_ID_DWAV_EGALAX_MULTITOUCH_480D) },
	{ .driver_data = MT_CLS_EGALAX,
		MT_USB_DEVICE(USB_VENDOR_ID_DWAV,
			USB_DEVICE_ID_DWAV_EGALAX_MULTITOUCH_480E) },

	/* eGalax devices (capacitive) */
	{ .driver_data = MT_CLS_EGALAX_SERIAL,
		MT_USB_DEVICE(USB_VENDOR_ID_DWAV,
			USB_DEVICE_ID_DWAV_EGALAX_MULTITOUCH_7207) },
	{ .driver_data = MT_CLS_EGALAX,
		MT_USB_DEVICE(USB_VENDOR_ID_DWAV,
			USB_DEVICE_ID_DWAV_EGALAX_MULTITOUCH_720C) },
	{ .driver_data = MT_CLS_EGALAX_SERIAL,
		MT_USB_DEVICE(USB_VENDOR_ID_DWAV,
			USB_DEVICE_ID_DWAV_EGALAX_MULTITOUCH_7224) },
	{ .driver_data = MT_CLS_EGALAX_SERIAL,
		MT_USB_DEVICE(USB_VENDOR_ID_DWAV,
			USB_DEVICE_ID_DWAV_EGALAX_MULTITOUCH_722A) },
	{ .driver_data = MT_CLS_EGALAX_SERIAL,
		MT_USB_DEVICE(USB_VENDOR_ID_DWAV,
			USB_DEVICE_ID_DWAV_EGALAX_MULTITOUCH_725E) },
	{ .driver_data = MT_CLS_EGALAX_SERIAL,
		MT_USB_DEVICE(USB_VENDOR_ID_DWAV,
			USB_DEVICE_ID_DWAV_EGALAX_MULTITOUCH_7262) },
	{ .driver_data = MT_CLS_EGALAX,
		MT_USB_DEVICE(USB_VENDOR_ID_DWAV,
			USB_DEVICE_ID_DWAV_EGALAX_MULTITOUCH_726B) },
	{ .driver_data = MT_CLS_EGALAX,
		MT_USB_DEVICE(USB_VENDOR_ID_DWAV,
			USB_DEVICE_ID_DWAV_EGALAX_MULTITOUCH_72A1) },
	{ .driver_data = MT_CLS_EGALAX_SERIAL,
		MT_USB_DEVICE(USB_VENDOR_ID_DWAV,
			USB_DEVICE_ID_DWAV_EGALAX_MULTITOUCH_72AA) },
	{ .driver_data = MT_CLS_EGALAX,
		HID_USB_DEVICE(USB_VENDOR_ID_DWAV,
			USB_DEVICE_ID_DWAV_EGALAX_MULTITOUCH_72C4) },
	{ .driver_data = MT_CLS_EGALAX,
		HID_USB_DEVICE(USB_VENDOR_ID_DWAV,
			USB_DEVICE_ID_DWAV_EGALAX_MULTITOUCH_72D0) },
	{ .driver_data = MT_CLS_EGALAX,
		MT_USB_DEVICE(USB_VENDOR_ID_DWAV,
			USB_DEVICE_ID_DWAV_EGALAX_MULTITOUCH_72FA) },
	{ .driver_data = MT_CLS_EGALAX,
		MT_USB_DEVICE(USB_VENDOR_ID_DWAV,
			USB_DEVICE_ID_DWAV_EGALAX_MULTITOUCH_7302) },
	{ .driver_data = MT_CLS_EGALAX_SERIAL,
		MT_USB_DEVICE(USB_VENDOR_ID_DWAV,
			USB_DEVICE_ID_DWAV_EGALAX_MULTITOUCH_7349) },
	{ .driver_data = MT_CLS_EGALAX_SERIAL,
		MT_USB_DEVICE(USB_VENDOR_ID_DWAV,
			USB_DEVICE_ID_DWAV_EGALAX_MULTITOUCH_73F7) },
	{ .driver_data = MT_CLS_EGALAX_SERIAL,
		MT_USB_DEVICE(USB_VENDOR_ID_DWAV,
			USB_DEVICE_ID_DWAV_EGALAX_MULTITOUCH_A001) },

	/* Elo TouchSystems IntelliTouch Plus panel */
	{ .driver_data = MT_CLS_DUAL_CONTACT_ID,
		MT_USB_DEVICE(USB_VENDOR_ID_ELO,
			USB_DEVICE_ID_ELO_TS2515) },

	/* Flatfrog Panels */
	{ .driver_data = MT_CLS_FLATFROG,
		MT_USB_DEVICE(USB_VENDOR_ID_FLATFROG,
			USB_DEVICE_ID_MULTITOUCH_3200) },

	/* GeneralTouch panel */
	{ .driver_data = MT_CLS_GENERALTOUCH_TWOFINGERS,
		MT_USB_DEVICE(USB_VENDOR_ID_GENERAL_TOUCH,
			USB_DEVICE_ID_GENERAL_TOUCH_WIN7_TWOFINGERS) },
	{ .driver_data = MT_CLS_GENERALTOUCH_PWT_TENFINGERS,
		MT_USB_DEVICE(USB_VENDOR_ID_GENERAL_TOUCH,
			USB_DEVICE_ID_GENERAL_TOUCH_WIN8_PWT_TENFINGERS) },

	/* Gametel game controller */
	{ .driver_data = MT_CLS_NSMU,
		MT_BT_DEVICE(USB_VENDOR_ID_FRUCTEL,
			USB_DEVICE_ID_GAMETEL_MT_MODE) },

	/* GoodTouch panels */
	{ .driver_data = MT_CLS_NSMU,
		MT_USB_DEVICE(USB_VENDOR_ID_GOODTOUCH,
			USB_DEVICE_ID_GOODTOUCH_000f) },

	/* Hanvon panels */
	{ .driver_data = MT_CLS_DUAL_INRANGE_CONTACTID,
		MT_USB_DEVICE(USB_VENDOR_ID_HANVON_ALT,
			USB_DEVICE_ID_HANVON_ALT_MULTITOUCH) },

	/* Ideacom panel */
	{ .driver_data = MT_CLS_SERIAL,
		MT_USB_DEVICE(USB_VENDOR_ID_IDEACOM,
			USB_DEVICE_ID_IDEACOM_IDC6650) },
	{ .driver_data = MT_CLS_SERIAL,
		MT_USB_DEVICE(USB_VENDOR_ID_IDEACOM,
			USB_DEVICE_ID_IDEACOM_IDC6651) },

	/* Ilitek dual touch panel */
	{  .driver_data = MT_CLS_NSMU,
		MT_USB_DEVICE(USB_VENDOR_ID_ILITEK,
			USB_DEVICE_ID_ILITEK_MULTITOUCH) },

	/* IRTOUCH panels */
	{ .driver_data = MT_CLS_DUAL_INRANGE_CONTACTID,
		MT_USB_DEVICE(USB_VENDOR_ID_IRTOUCHSYSTEMS,
			USB_DEVICE_ID_IRTOUCH_INFRARED_USB) },

	/* LG Display panels */
	{ .driver_data = MT_CLS_DEFAULT,
		MT_USB_DEVICE(USB_VENDOR_ID_LG,
			USB_DEVICE_ID_LG_MULTITOUCH) },

	/* Lumio panels */
	{ .driver_data = MT_CLS_CONFIDENCE_MINUS_ONE,
		MT_USB_DEVICE(USB_VENDOR_ID_LUMIO,
			USB_DEVICE_ID_CRYSTALTOUCH) },
	{ .driver_data = MT_CLS_CONFIDENCE_MINUS_ONE,
		MT_USB_DEVICE(USB_VENDOR_ID_LUMIO,
			USB_DEVICE_ID_CRYSTALTOUCH_DUAL) },

	/* MosArt panels */
	{ .driver_data = MT_CLS_CONFIDENCE_MINUS_ONE,
		MT_USB_DEVICE(USB_VENDOR_ID_ASUS,
			USB_DEVICE_ID_ASUS_T91MT)},
	{ .driver_data = MT_CLS_CONFIDENCE_MINUS_ONE,
		MT_USB_DEVICE(USB_VENDOR_ID_ASUS,
			USB_DEVICE_ID_ASUSTEK_MULTITOUCH_YFO) },
	{ .driver_data = MT_CLS_CONFIDENCE_MINUS_ONE,
		MT_USB_DEVICE(USB_VENDOR_ID_TURBOX,
			USB_DEVICE_ID_TURBOX_TOUCHSCREEN_MOSART) },

	/* Nexio panels */
	{ .driver_data = MT_CLS_DEFAULT,
		MT_USB_DEVICE(USB_VENDOR_ID_NEXIO,
			USB_DEVICE_ID_NEXIO_MULTITOUCH_420)},

	/* Panasonic panels */
	{ .driver_data = MT_CLS_PANASONIC,
		MT_USB_DEVICE(USB_VENDOR_ID_PANASONIC,
			USB_DEVICE_ID_PANABOARD_UBT780) },
	{ .driver_data = MT_CLS_PANASONIC,
		MT_USB_DEVICE(USB_VENDOR_ID_PANASONIC,
			USB_DEVICE_ID_PANABOARD_UBT880) },

	/* Novatek Panel */
	{ .driver_data = MT_CLS_NSMU,
		MT_USB_DEVICE(USB_VENDOR_ID_NOVATEK,
			USB_DEVICE_ID_NOVATEK_PCT) },

	/* PenMount panels */
	{ .driver_data = MT_CLS_CONFIDENCE,
		MT_USB_DEVICE(USB_VENDOR_ID_PENMOUNT,
			USB_DEVICE_ID_PENMOUNT_PCI) },

	/* PixArt optical touch screen */
	{ .driver_data = MT_CLS_INRANGE_CONTACTNUMBER,
		MT_USB_DEVICE(USB_VENDOR_ID_PIXART,
			USB_DEVICE_ID_PIXART_OPTICAL_TOUCH_SCREEN) },
	{ .driver_data = MT_CLS_INRANGE_CONTACTNUMBER,
		MT_USB_DEVICE(USB_VENDOR_ID_PIXART,
			USB_DEVICE_ID_PIXART_OPTICAL_TOUCH_SCREEN1) },
	{ .driver_data = MT_CLS_INRANGE_CONTACTNUMBER,
		MT_USB_DEVICE(USB_VENDOR_ID_PIXART,
			USB_DEVICE_ID_PIXART_OPTICAL_TOUCH_SCREEN2) },

	/* PixCir-based panels */
	{ .driver_data = MT_CLS_DUAL_INRANGE_CONTACTID,
		MT_USB_DEVICE(USB_VENDOR_ID_HANVON,
			USB_DEVICE_ID_HANVON_MULTITOUCH) },
	{ .driver_data = MT_CLS_DUAL_INRANGE_CONTACTID,
		MT_USB_DEVICE(USB_VENDOR_ID_CANDO,
			USB_DEVICE_ID_CANDO_PIXCIR_MULTI_TOUCH) },

	/* Quanta-based panels */
	{ .driver_data = MT_CLS_CONFIDENCE_CONTACT_ID,
		MT_USB_DEVICE(USB_VENDOR_ID_QUANTA,
			USB_DEVICE_ID_QUANTA_OPTICAL_TOUCH) },
	{ .driver_data = MT_CLS_CONFIDENCE_CONTACT_ID,
		MT_USB_DEVICE(USB_VENDOR_ID_QUANTA,
			USB_DEVICE_ID_QUANTA_OPTICAL_TOUCH_3001) },
	{ .driver_data = MT_CLS_CONFIDENCE_CONTACT_ID,
		MT_USB_DEVICE(USB_VENDOR_ID_QUANTA,
			USB_DEVICE_ID_QUANTA_OPTICAL_TOUCH_3008) },

	/* Stantum panels */
	{ .driver_data = MT_CLS_CONFIDENCE,
		MT_USB_DEVICE(USB_VENDOR_ID_STANTUM,
			USB_DEVICE_ID_MTP)},
	{ .driver_data = MT_CLS_CONFIDENCE,
		MT_USB_DEVICE(USB_VENDOR_ID_STANTUM_STM,
			USB_DEVICE_ID_MTP_STM)},
	{ .driver_data = MT_CLS_DEFAULT,
		MT_USB_DEVICE(USB_VENDOR_ID_STANTUM_SITRONIX,
			USB_DEVICE_ID_MTP_SITRONIX)},

	/* TopSeed panels */
	{ .driver_data = MT_CLS_TOPSEED,
		MT_USB_DEVICE(USB_VENDOR_ID_TOPSEED2,
			USB_DEVICE_ID_TOPSEED2_PERIPAD_701) },

	/* Touch International panels */
	{ .driver_data = MT_CLS_NSMU,
		MT_USB_DEVICE(USB_VENDOR_ID_TOUCH_INTL,
			USB_DEVICE_ID_TOUCH_INTL_MULTI_TOUCH) },

	/* Unitec panels */
	{ .driver_data = MT_CLS_NSMU,
		MT_USB_DEVICE(USB_VENDOR_ID_UNITEC,
			USB_DEVICE_ID_UNITEC_USB_TOUCH_0709) },
	{ .driver_data = MT_CLS_NSMU,
		MT_USB_DEVICE(USB_VENDOR_ID_UNITEC,
			USB_DEVICE_ID_UNITEC_USB_TOUCH_0A19) },
	/* XAT */
	{ .driver_data = MT_CLS_NSMU,
		MT_USB_DEVICE(USB_VENDOR_ID_XAT,
			USB_DEVICE_ID_XAT_CSR) },

	/* Xiroku */
	{ .driver_data = MT_CLS_NSMU,
		MT_USB_DEVICE(USB_VENDOR_ID_XIROKU,
			USB_DEVICE_ID_XIROKU_SPX) },
	{ .driver_data = MT_CLS_NSMU,
		MT_USB_DEVICE(USB_VENDOR_ID_XIROKU,
			USB_DEVICE_ID_XIROKU_MPX) },
	{ .driver_data = MT_CLS_NSMU,
		MT_USB_DEVICE(USB_VENDOR_ID_XIROKU,
			USB_DEVICE_ID_XIROKU_CSR) },
	{ .driver_data = MT_CLS_NSMU,
		MT_USB_DEVICE(USB_VENDOR_ID_XIROKU,
			USB_DEVICE_ID_XIROKU_SPX1) },
	{ .driver_data = MT_CLS_NSMU,
		MT_USB_DEVICE(USB_VENDOR_ID_XIROKU,
			USB_DEVICE_ID_XIROKU_MPX1) },
	{ .driver_data = MT_CLS_NSMU,
		MT_USB_DEVICE(USB_VENDOR_ID_XIROKU,
			USB_DEVICE_ID_XIROKU_CSR1) },
	{ .driver_data = MT_CLS_NSMU,
		MT_USB_DEVICE(USB_VENDOR_ID_XIROKU,
			USB_DEVICE_ID_XIROKU_SPX2) },
	{ .driver_data = MT_CLS_NSMU,
		MT_USB_DEVICE(USB_VENDOR_ID_XIROKU,
			USB_DEVICE_ID_XIROKU_MPX2) },
	{ .driver_data = MT_CLS_NSMU,
		MT_USB_DEVICE(USB_VENDOR_ID_XIROKU,
			USB_DEVICE_ID_XIROKU_CSR2) },

	/* Zytronic panels */
	{ .driver_data = MT_CLS_SERIAL,
		MT_USB_DEVICE(USB_VENDOR_ID_ZYTRONIC,
			USB_DEVICE_ID_ZYTRONIC_ZXY100) },

	/* Generic MT device */
	{ HID_DEVICE(HID_BUS_ANY, HID_GROUP_MULTITOUCH, HID_ANY_ID, HID_ANY_ID) },

	/* Generic Win 8 certified MT device */
	{  .driver_data = MT_CLS_WIN_8,
		HID_DEVICE(HID_BUS_ANY, HID_GROUP_MULTITOUCH_WIN_8,
			HID_ANY_ID, HID_ANY_ID) },
	{ }
};
MODULE_DEVICE_TABLE(hid, mt_devices);

static const struct hid_usage_id mt_grabbed_usages[] = {
	{ HID_ANY_ID, HID_ANY_ID, HID_ANY_ID },
	{ HID_ANY_ID - 1, HID_ANY_ID - 1, HID_ANY_ID - 1}
};

static struct hid_driver mt_driver = {
	.name = "hid-multitouch",
	.id_table = mt_devices,
	.probe = mt_probe,
	.remove = mt_remove,
	.input_mapping = mt_input_mapping,
	.input_mapped = mt_input_mapped,
	.input_configured = mt_input_configured,
	.feature_mapping = mt_feature_mapping,
	.usage_table = mt_grabbed_usages,
	.event = mt_event,
	.report = mt_report,
#ifdef CONFIG_PM
	.reset_resume = mt_reset_resume,
	.resume = mt_resume,
#endif
};
module_hid_driver(mt_driver);<|MERGE_RESOLUTION|>--- conflicted
+++ resolved
@@ -919,16 +919,9 @@
 static int mt_input_configured(struct hid_device *hdev, struct hid_input *hi)
 {
 	struct mt_device *td = hid_get_drvdata(hdev);
-<<<<<<< HEAD
-	char *name = kstrdup(hdev->name, GFP_KERNEL);
-	int ret = 0;
-
-	if (name)
-		hi->input->name = name;
-=======
 	char *name;
 	const char *suffix = NULL;
->>>>>>> 4a10c2ac
+	int ret = 0;
 
 	if (hi->report->id == td->mt_report_id)
 		ret = mt_touch_input_configured(hdev, hi);
@@ -936,9 +929,6 @@
 	if (hi->report->field[0]->physical == HID_DG_STYLUS) {
 		suffix = "Pen";
 		mt_pen_input_configured(hdev, hi);
-<<<<<<< HEAD
-	return ret;
-=======
 	}
 
 	if (suffix) {
@@ -950,7 +940,7 @@
 			hi->input->name = name;
 		}
 	}
->>>>>>> 4a10c2ac
+	return ret;
 }
 
 static int mt_probe(struct hid_device *hdev, const struct hid_device_id *id)
