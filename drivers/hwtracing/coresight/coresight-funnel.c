--- conflicted
+++ resolved
@@ -1,6 +1,4 @@
 /* Copyright (c) 2011-2012, The Linux Foundation. All rights reserved.
- *
- * Description: CoreSight Funnel driver
  *
  * This program is free software; you can redistribute it and/or modify
  * it under the terms of the GNU General Public License version 2 and
@@ -13,6 +11,7 @@
  */
 
 #include <linux/kernel.h>
+#include <linux/module.h>
 #include <linux/init.h>
 #include <linux/types.h>
 #include <linux/device.h>
@@ -70,6 +69,7 @@
 {
 	struct funnel_drvdata *drvdata = dev_get_drvdata(csdev->dev.parent);
 
+	pm_runtime_get_sync(drvdata->dev);
 	funnel_enable_hw(drvdata, inport);
 
 	dev_info(drvdata->dev, "FUNNEL inport %d enabled\n", inport);
@@ -95,6 +95,7 @@
 	struct funnel_drvdata *drvdata = dev_get_drvdata(csdev->dev.parent);
 
 	funnel_disable_hw(drvdata, inport);
+	pm_runtime_put(drvdata->dev);
 
 	dev_info(drvdata->dev, "FUNNEL inport %d disabled\n", inport);
 }
@@ -221,10 +222,7 @@
 	if (IS_ERR(drvdata->csdev))
 		return PTR_ERR(drvdata->csdev);
 
-<<<<<<< HEAD
-=======
 	dev_info(dev, "FUNNEL initialized\n");
->>>>>>> 152bacdd
 	return 0;
 }
 
@@ -272,4 +270,8 @@
 	.probe		= funnel_probe,
 	.id_table	= funnel_ids,
 };
-builtin_amba_driver(funnel_driver);+
+module_amba_driver(funnel_driver);
+
+MODULE_LICENSE("GPL v2");
+MODULE_DESCRIPTION("CoreSight Funnel driver");