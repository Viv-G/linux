--- conflicted
+++ resolved
@@ -550,11 +550,7 @@
 }
 
 /* Protection Domains */
-<<<<<<< HEAD
-void bnxt_re_dealloc_pd(struct ib_pd *ib_pd)
-=======
 void bnxt_re_dealloc_pd(struct ib_pd *ib_pd, struct ib_udata *udata)
->>>>>>> 0ecfebd2
 {
 	struct bnxt_re_pd *pd = container_of(ib_pd, struct bnxt_re_pd, ib_pd);
 	struct bnxt_re_dev *rdev = pd->rdev;
@@ -566,23 +562,12 @@
 				      &pd->qplib_pd);
 }
 
-<<<<<<< HEAD
-int bnxt_re_alloc_pd(struct ib_pd *ibpd, struct ib_ucontext *ucontext,
-		     struct ib_udata *udata)
-{
-	struct ib_device *ibdev = ibpd->device;
-	struct bnxt_re_dev *rdev = to_bnxt_re_dev(ibdev, ibdev);
-	struct bnxt_re_ucontext *ucntx = container_of(ucontext,
-						      struct bnxt_re_ucontext,
-						      ib_uctx);
-=======
 int bnxt_re_alloc_pd(struct ib_pd *ibpd, struct ib_udata *udata)
 {
 	struct ib_device *ibdev = ibpd->device;
 	struct bnxt_re_dev *rdev = to_bnxt_re_dev(ibdev, ibdev);
 	struct bnxt_re_ucontext *ucntx = rdma_udata_to_drv_context(
 		udata, struct bnxt_re_ucontext, ib_uctx);
->>>>>>> 0ecfebd2
 	struct bnxt_re_pd *pd = container_of(ibpd, struct bnxt_re_pd, ib_pd);
 	int rc;
 
@@ -634,22 +619,11 @@
 }
 
 /* Address Handles */
-<<<<<<< HEAD
-int bnxt_re_destroy_ah(struct ib_ah *ib_ah, u32 flags)
-=======
 void bnxt_re_destroy_ah(struct ib_ah *ib_ah, u32 flags)
->>>>>>> 0ecfebd2
 {
 	struct bnxt_re_ah *ah = container_of(ib_ah, struct bnxt_re_ah, ib_ah);
 	struct bnxt_re_dev *rdev = ah->rdev;
 
-<<<<<<< HEAD
-	rc = bnxt_qplib_destroy_ah(&rdev->qplib_res, &ah->qplib_ah,
-				   !(flags & RDMA_DESTROY_AH_SLEEPABLE));
-	if (rc) {
-		dev_err(rdev_to_dev(rdev), "Failed to destroy HW AH");
-		return rc;
-=======
 	bnxt_qplib_destroy_ah(&rdev->qplib_res, &ah->qplib_ah,
 			      !(flags & RDMA_DESTROY_AH_SLEEPABLE));
 }
@@ -668,49 +642,19 @@
 	default:
 		nw_type = CMDQ_CREATE_AH_TYPE_V1;
 		break;
->>>>>>> 0ecfebd2
 	}
 	return nw_type;
 }
 
-<<<<<<< HEAD
-static u8 bnxt_re_stack_to_dev_nw_type(enum rdma_network_type ntype)
-{
-	u8 nw_type;
-
-	switch (ntype) {
-	case RDMA_NETWORK_IPV4:
-		nw_type = CMDQ_CREATE_AH_TYPE_V2IPV4;
-		break;
-	case RDMA_NETWORK_IPV6:
-		nw_type = CMDQ_CREATE_AH_TYPE_V2IPV6;
-		break;
-	default:
-		nw_type = CMDQ_CREATE_AH_TYPE_V1;
-		break;
-	}
-	return nw_type;
-}
-
-struct ib_ah *bnxt_re_create_ah(struct ib_pd *ib_pd,
-				struct rdma_ah_attr *ah_attr,
-				u32 flags,
-				struct ib_udata *udata)
-=======
 int bnxt_re_create_ah(struct ib_ah *ib_ah, struct rdma_ah_attr *ah_attr,
 		      u32 flags, struct ib_udata *udata)
->>>>>>> 0ecfebd2
 {
 	struct ib_pd *ib_pd = ib_ah->pd;
 	struct bnxt_re_pd *pd = container_of(ib_pd, struct bnxt_re_pd, ib_pd);
 	const struct ib_global_route *grh = rdma_ah_read_grh(ah_attr);
 	struct bnxt_re_dev *rdev = pd->rdev;
 	const struct ib_gid_attr *sgid_attr;
-<<<<<<< HEAD
-	struct bnxt_re_ah *ah;
-=======
 	struct bnxt_re_ah *ah = container_of(ib_ah, struct bnxt_re_ah, ib_ah);
->>>>>>> 0ecfebd2
 	u8 nw_type;
 	int rc;
 
@@ -837,18 +781,8 @@
 	bnxt_qplib_free_qp_res(&rdev->qplib_res, &qp->qplib_qp);
 
 	if (ib_qp->qp_type == IB_QPT_GSI && rdev->qp1_sqp) {
-<<<<<<< HEAD
-		rc = bnxt_qplib_destroy_ah(&rdev->qplib_res,
-					   &rdev->sqp_ah->qplib_ah, false);
-		if (rc) {
-			dev_err(rdev_to_dev(rdev),
-				"Failed to destroy HW AH for shadow QP");
-			return rc;
-		}
-=======
 		bnxt_qplib_destroy_ah(&rdev->qplib_res, &rdev->sqp_ah->qplib_ah,
 				      false);
->>>>>>> 0ecfebd2
 
 		bnxt_qplib_clean_qp(&qp->qplib_qp);
 		rc = bnxt_qplib_destroy_qp(&rdev->qplib_res,
@@ -3573,26 +3507,12 @@
 			     int page_shift)
 {
 	u64 *pbl_tbl = pbl_tbl_orig;
-<<<<<<< HEAD
-	u64 paddr;
-	u64 page_mask = (1ULL << page_shift) - 1;
-	struct sg_dma_page_iter sg_iter;
-
-	for_each_sg_dma_page (umem->sg_head.sgl, &sg_iter, umem->nmap, 0) {
-		paddr = sg_page_iter_dma_address(&sg_iter);
-		if (pbl_tbl == pbl_tbl_orig)
-			*pbl_tbl++ = paddr & ~page_mask;
-		else if ((paddr & page_mask) == 0)
-			*pbl_tbl++ = paddr;
-	}
-=======
 	u64 page_size =  BIT_ULL(page_shift);
 	struct ib_block_iter biter;
 
 	rdma_for_each_block(umem->sg_head.sgl, &biter, umem->nmap, page_size)
 		*pbl_tbl++ = rdma_block_iter_dma_address(&biter);
 
->>>>>>> 0ecfebd2
 	return pbl_tbl - pbl_tbl_orig;
 }
 
@@ -3654,13 +3574,9 @@
 		goto free_umem;
 	}
 
-<<<<<<< HEAD
-	page_shift = PAGE_SHIFT;
-=======
 	page_shift = __ffs(ib_umem_find_best_pgsz(umem,
 				BNXT_RE_PAGE_SIZE_4K | BNXT_RE_PAGE_SIZE_2M,
 				virt_addr));
->>>>>>> 0ecfebd2
 
 	if (!bnxt_re_page_size_ok(page_shift)) {
 		dev_err(rdev_to_dev(rdev), "umem page size unsupported!");
@@ -3741,11 +3657,7 @@
 	resp.chip_id0 = chip_met_rev_num;
 	/* Future extension of chip info */
 	resp.chip_id1 = 0;
-<<<<<<< HEAD
-	/*Temp, Use idr_alloc instead */
-=======
 	/*Temp, Use xa_alloc instead */
->>>>>>> 0ecfebd2
 	resp.dev_id = rdev->en_dev->pdev->devfn;
 	resp.max_qp = rdev->qplib_ctx.qpc_count;
 	resp.pg_size = PAGE_SIZE;
