#ifndef _QIB_KERNEL_H
#define _QIB_KERNEL_H
/*
 * Copyright (c) 2012 Intel Corporation.  All rights reserved.
 * Copyright (c) 2006 - 2012 QLogic Corporation. All rights reserved.
 * Copyright (c) 2003, 2004, 2005, 2006 PathScale, Inc. All rights reserved.
 *
 * This software is available to you under a choice of one of two
 * licenses.  You may choose to be licensed under the terms of the GNU
 * General Public License (GPL) Version 2, available from the file
 * COPYING in the main directory of this source tree, or the
 * OpenIB.org BSD license below:
 *
 *     Redistribution and use in source and binary forms, with or
 *     without modification, are permitted provided that the following
 *     conditions are met:
 *
 *      - Redistributions of source code must retain the above
 *        copyright notice, this list of conditions and the following
 *        disclaimer.
 *
 *      - Redistributions in binary form must reproduce the above
 *        copyright notice, this list of conditions and the following
 *        disclaimer in the documentation and/or other materials
 *        provided with the distribution.
 *
 * THE SOFTWARE IS PROVIDED "AS IS", WITHOUT WARRANTY OF ANY KIND,
 * EXPRESS OR IMPLIED, INCLUDING BUT NOT LIMITED TO THE WARRANTIES OF
 * MERCHANTABILITY, FITNESS FOR A PARTICULAR PURPOSE AND
 * NONINFRINGEMENT. IN NO EVENT SHALL THE AUTHORS OR COPYRIGHT HOLDERS
 * BE LIABLE FOR ANY CLAIM, DAMAGES OR OTHER LIABILITY, WHETHER IN AN
 * ACTION OF CONTRACT, TORT OR OTHERWISE, ARISING FROM, OUT OF OR IN
 * CONNECTION WITH THE SOFTWARE OR THE USE OR OTHER DEALINGS IN THE
 * SOFTWARE.
 */

/*
 * This header file is the base header file for qlogic_ib kernel code
 * qib_user.h serves a similar purpose for user code.
 */

#include <linux/interrupt.h>
#include <linux/pci.h>
#include <linux/dma-mapping.h>
#include <linux/mutex.h>
#include <linux/list.h>
#include <linux/scatterlist.h>
#include <linux/slab.h>
#include <linux/io.h>
#include <linux/fs.h>
#include <linux/completion.h>
#include <linux/kref.h>
#include <linux/sched.h>

#include "qib_common.h"
#include "qib_verbs.h"

/* only s/w major version of QLogic_IB we can handle */
#define QIB_CHIP_VERS_MAJ 2U

/* don't care about this except printing */
#define QIB_CHIP_VERS_MIN 0U

/* The Organization Unique Identifier (Mfg code), and its position in GUID */
#define QIB_OUI 0x001175
#define QIB_OUI_LSB 40

/*
 * per driver stats, either not device nor port-specific, or
 * summed over all of the devices and ports.
 * They are described by name via ipathfs filesystem, so layout
 * and number of elements can change without breaking compatibility.
 * If members are added or deleted qib_statnames[] in qib_fs.c must
 * change to match.
 */
struct qlogic_ib_stats {
	__u64 sps_ints; /* number of interrupts handled */
	__u64 sps_errints; /* number of error interrupts */
	__u64 sps_txerrs; /* tx-related packet errors */
	__u64 sps_rcverrs; /* non-crc rcv packet errors */
	__u64 sps_hwerrs; /* hardware errors reported (parity, etc.) */
	__u64 sps_nopiobufs; /* no pio bufs avail from kernel */
	__u64 sps_ctxts; /* number of contexts currently open */
	__u64 sps_lenerrs; /* number of kernel packets where RHF != LRH len */
	__u64 sps_buffull;
	__u64 sps_hdrfull;
};

extern struct qlogic_ib_stats qib_stats;
extern struct pci_error_handlers qib_pci_err_handler;
extern struct pci_driver qib_driver;

#define QIB_CHIP_SWVERSION QIB_CHIP_VERS_MAJ
/*
 * First-cut critierion for "device is active" is
 * two thousand dwords combined Tx, Rx traffic per
 * 5-second interval. SMA packets are 64 dwords,
 * and occur "a few per second", presumably each way.
 */
#define QIB_TRAFFIC_ACTIVE_THRESHOLD (2000)

/*
 * Struct used to indicate which errors are logged in each of the
 * error-counters that are logged to EEPROM. A counter is incremented
 * _once_ (saturating at 255) for each event with any bits set in
 * the error or hwerror register masks below.
 */
#define QIB_EEP_LOG_CNT (4)
struct qib_eep_log_mask {
	u64 errs_to_log;
	u64 hwerrs_to_log;
};

/*
 * Below contains all data related to a single context (formerly called port).
 */
struct qib_ctxtdata {
	void **rcvegrbuf;
	dma_addr_t *rcvegrbuf_phys;
	/* rcvhdrq base, needs mmap before useful */
	void *rcvhdrq;
	/* kernel virtual address where hdrqtail is updated */
	void *rcvhdrtail_kvaddr;
	/*
	 * temp buffer for expected send setup, allocated at open, instead
	 * of each setup call
	 */
	void *tid_pg_list;
	/*
	 * Shared page for kernel to signal user processes that send buffers
	 * need disarming.  The process should call QIB_CMD_DISARM_BUFS
	 * or QIB_CMD_ACK_EVENT with IPATH_EVENT_DISARM_BUFS set.
	 */
	unsigned long *user_event_mask;
	/* when waiting for rcv or pioavail */
	wait_queue_head_t wait;
	/*
	 * rcvegr bufs base, physical, must fit
	 * in 44 bits so 32 bit programs mmap64 44 bit works)
	 */
	dma_addr_t rcvegr_phys;
	/* mmap of hdrq, must fit in 44 bits */
	dma_addr_t rcvhdrq_phys;
	dma_addr_t rcvhdrqtailaddr_phys;

	/*
	 * number of opens (including slave sub-contexts) on this instance
	 * (ignoring forks, dup, etc. for now)
	 */
	int cnt;
	/*
	 * how much space to leave at start of eager TID entries for
	 * protocol use, on each TID
	 */
	/* instead of calculating it */
	unsigned ctxt;
	/* non-zero if ctxt is being shared. */
	u16 subctxt_cnt;
	/* non-zero if ctxt is being shared. */
	u16 subctxt_id;
	/* number of eager TID entries. */
	u16 rcvegrcnt;
	/* index of first eager TID entry. */
	u16 rcvegr_tid_base;
	/* number of pio bufs for this ctxt (all procs, if shared) */
	u32 piocnt;
	/* first pio buffer for this ctxt */
	u32 pio_base;
	/* chip offset of PIO buffers for this ctxt */
	u32 piobufs;
	/* how many alloc_pages() chunks in rcvegrbuf_pages */
	u32 rcvegrbuf_chunks;
	/* how many egrbufs per chunk */
	u16 rcvegrbufs_perchunk;
	/* ilog2 of above */
	u16 rcvegrbufs_perchunk_shift;
	/* order for rcvegrbuf_pages */
	size_t rcvegrbuf_size;
	/* rcvhdrq size (for freeing) */
	size_t rcvhdrq_size;
	/* per-context flags for fileops/intr communication */
	unsigned long flag;
	/* next expected TID to check when looking for free */
	u32 tidcursor;
	/* WAIT_RCV that timed out, no interrupt */
	u32 rcvwait_to;
	/* WAIT_PIO that timed out, no interrupt */
	u32 piowait_to;
	/* WAIT_RCV already happened, no wait */
	u32 rcvnowait;
	/* WAIT_PIO already happened, no wait */
	u32 pionowait;
	/* total number of polled urgent packets */
	u32 urgent;
	/* saved total number of polled urgent packets for poll edge trigger */
	u32 urgent_poll;
	/* pid of process using this ctxt */
	pid_t pid;
	pid_t subpid[QLOGIC_IB_MAX_SUBCTXT];
	/* same size as task_struct .comm[], command that opened context */
	char comm[16];
	/* pkeys set by this use of this ctxt */
	u16 pkeys[4];
	/* so file ops can get at unit */
	struct qib_devdata *dd;
	/* so funcs that need physical port can get it easily */
	struct qib_pportdata *ppd;
	/* A page of memory for rcvhdrhead, rcvegrhead, rcvegrtail * N */
	void *subctxt_uregbase;
	/* An array of pages for the eager receive buffers * N */
	void *subctxt_rcvegrbuf;
	/* An array of pages for the eager header queue entries * N */
	void *subctxt_rcvhdr_base;
	/* The version of the library which opened this ctxt */
	u32 userversion;
	/* Bitmask of active slaves */
	u32 active_slaves;
	/* Type of packets or conditions we want to poll for */
	u16 poll_type;
	/* receive packet sequence counter */
	u8 seq_cnt;
	u8 redirect_seq_cnt;
	/* ctxt rcvhdrq head offset */
	u32 head;
	u32 pkt_count;
	/* lookaside fields */
	struct qib_qp *lookaside_qp;
	u32 lookaside_qpn;
	/* QPs waiting for context processing */
	struct list_head qp_wait_list;
};

struct qib_sge_state;

struct qib_sdma_txreq {
	int                 flags;
	int                 sg_count;
	dma_addr_t          addr;
	void              (*callback)(struct qib_sdma_txreq *, int);
	u16                 start_idx;  /* sdma private */
	u16                 next_descq_idx;  /* sdma private */
	struct list_head    list;       /* sdma private */
};

struct qib_sdma_desc {
	__le64 qw[2];
};

struct qib_verbs_txreq {
	struct qib_sdma_txreq   txreq;
	struct qib_qp           *qp;
	struct qib_swqe         *wqe;
	u32                     dwords;
	u16                     hdr_dwords;
	u16                     hdr_inx;
	struct qib_pio_header	*align_buf;
	struct qib_mregion	*mr;
	struct qib_sge_state    *ss;
};

#define QIB_SDMA_TXREQ_F_USELARGEBUF  0x1
#define QIB_SDMA_TXREQ_F_HEADTOHOST   0x2
#define QIB_SDMA_TXREQ_F_INTREQ       0x4
#define QIB_SDMA_TXREQ_F_FREEBUF      0x8
#define QIB_SDMA_TXREQ_F_FREEDESC     0x10

#define QIB_SDMA_TXREQ_S_OK        0
#define QIB_SDMA_TXREQ_S_SENDERROR 1
#define QIB_SDMA_TXREQ_S_ABORTED   2
#define QIB_SDMA_TXREQ_S_SHUTDOWN  3

/*
 * Get/Set IB link-level config parameters for f_get/set_ib_cfg()
 * Mostly for MADs that set or query link parameters, also ipath
 * config interfaces
 */
#define QIB_IB_CFG_LIDLMC 0 /* LID (LS16b) and Mask (MS16b) */
#define QIB_IB_CFG_LWID_ENB 2 /* allowed Link-width */
#define QIB_IB_CFG_LWID 3 /* currently active Link-width */
#define QIB_IB_CFG_SPD_ENB 4 /* allowed Link speeds */
#define QIB_IB_CFG_SPD 5 /* current Link spd */
#define QIB_IB_CFG_RXPOL_ENB 6 /* Auto-RX-polarity enable */
#define QIB_IB_CFG_LREV_ENB 7 /* Auto-Lane-reversal enable */
#define QIB_IB_CFG_LINKLATENCY 8 /* Link Latency (IB1.2 only) */
#define QIB_IB_CFG_HRTBT 9 /* IB heartbeat off/enable/auto; DDR/QDR only */
#define QIB_IB_CFG_OP_VLS 10 /* operational VLs */
#define QIB_IB_CFG_VL_HIGH_CAP 11 /* num of VL high priority weights */
#define QIB_IB_CFG_VL_LOW_CAP 12 /* num of VL low priority weights */
#define QIB_IB_CFG_OVERRUN_THRESH 13 /* IB overrun threshold */
#define QIB_IB_CFG_PHYERR_THRESH 14 /* IB PHY error threshold */
#define QIB_IB_CFG_LINKDEFAULT 15 /* IB link default (sleep/poll) */
#define QIB_IB_CFG_PKEYS 16 /* update partition keys */
#define QIB_IB_CFG_MTU 17 /* update MTU in IBC */
#define QIB_IB_CFG_LSTATE 18 /* update linkcmd and linkinitcmd in IBC */
#define QIB_IB_CFG_VL_HIGH_LIMIT 19
#define QIB_IB_CFG_PMA_TICKS 20 /* PMA sample tick resolution */
#define QIB_IB_CFG_PORT 21 /* switch port we are connected to */

/*
 * for CFG_LSTATE: LINKCMD in upper 16 bits, LINKINITCMD in lower 16
 * IB_LINKINITCMD_POLL and SLEEP are also used as set/get values for
 * QIB_IB_CFG_LINKDEFAULT cmd
 */
#define   IB_LINKCMD_DOWN   (0 << 16)
#define   IB_LINKCMD_ARMED  (1 << 16)
#define   IB_LINKCMD_ACTIVE (2 << 16)
#define   IB_LINKINITCMD_NOP     0
#define   IB_LINKINITCMD_POLL    1
#define   IB_LINKINITCMD_SLEEP   2
#define   IB_LINKINITCMD_DISABLE 3

/*
 * valid states passed to qib_set_linkstate() user call
 */
#define QIB_IB_LINKDOWN         0
#define QIB_IB_LINKARM          1
#define QIB_IB_LINKACTIVE       2
#define QIB_IB_LINKDOWN_ONLY    3
#define QIB_IB_LINKDOWN_SLEEP   4
#define QIB_IB_LINKDOWN_DISABLE 5

/*
 * These 7 values (SDR, DDR, and QDR may be ORed for auto-speed
 * negotiation) are used for the 3rd argument to path_f_set_ib_cfg
 * with cmd QIB_IB_CFG_SPD_ENB, by direct calls or via sysfs.  They
 * are also the the possible values for qib_link_speed_enabled and active
 * The values were chosen to match values used within the IB spec.
 */
#define QIB_IB_SDR 1
#define QIB_IB_DDR 2
#define QIB_IB_QDR 4

#define QIB_DEFAULT_MTU 4096

/* max number of IB ports supported per HCA */
#define QIB_MAX_IB_PORTS 2

/*
 * Possible IB config parameters for f_get/set_ib_table()
 */
#define QIB_IB_TBL_VL_HIGH_ARB 1 /* Get/set VL high priority weights */
#define QIB_IB_TBL_VL_LOW_ARB 2 /* Get/set VL low priority weights */

/*
 * Possible "operations" for f_rcvctrl(ppd, op, ctxt)
 * these are bits so they can be combined, e.g.
 * QIB_RCVCTRL_INTRAVAIL_ENB | QIB_RCVCTRL_CTXT_ENB
 */
#define QIB_RCVCTRL_TAILUPD_ENB 0x01
#define QIB_RCVCTRL_TAILUPD_DIS 0x02
#define QIB_RCVCTRL_CTXT_ENB 0x04
#define QIB_RCVCTRL_CTXT_DIS 0x08
#define QIB_RCVCTRL_INTRAVAIL_ENB 0x10
#define QIB_RCVCTRL_INTRAVAIL_DIS 0x20
#define QIB_RCVCTRL_PKEY_ENB 0x40  /* Note, default is enabled */
#define QIB_RCVCTRL_PKEY_DIS 0x80
#define QIB_RCVCTRL_BP_ENB 0x0100
#define QIB_RCVCTRL_BP_DIS 0x0200
#define QIB_RCVCTRL_TIDFLOW_ENB 0x0400
#define QIB_RCVCTRL_TIDFLOW_DIS 0x0800

/*
 * Possible "operations" for f_sendctrl(ppd, op, var)
 * these are bits so they can be combined, e.g.
 * QIB_SENDCTRL_BUFAVAIL_ENB | QIB_SENDCTRL_ENB
 * Some operations (e.g. DISARM, ABORT) are known to
 * be "one-shot", so do not modify shadow.
 */
#define QIB_SENDCTRL_DISARM       (0x1000)
#define QIB_SENDCTRL_DISARM_BUF(bufn) ((bufn) | QIB_SENDCTRL_DISARM)
	/* available (0x2000) */
#define QIB_SENDCTRL_AVAIL_DIS    (0x4000)
#define QIB_SENDCTRL_AVAIL_ENB    (0x8000)
#define QIB_SENDCTRL_AVAIL_BLIP  (0x10000)
#define QIB_SENDCTRL_SEND_DIS    (0x20000)
#define QIB_SENDCTRL_SEND_ENB    (0x40000)
#define QIB_SENDCTRL_FLUSH       (0x80000)
#define QIB_SENDCTRL_CLEAR      (0x100000)
#define QIB_SENDCTRL_DISARM_ALL (0x200000)

/*
 * These are the generic indices for requesting per-port
 * counter values via the f_portcntr function.  They
 * are always returned as 64 bit values, although most
 * are 32 bit counters.
 */
/* send-related counters */
#define QIBPORTCNTR_PKTSEND         0U
#define QIBPORTCNTR_WORDSEND        1U
#define QIBPORTCNTR_PSXMITDATA      2U
#define QIBPORTCNTR_PSXMITPKTS      3U
#define QIBPORTCNTR_PSXMITWAIT      4U
#define QIBPORTCNTR_SENDSTALL       5U
/* receive-related counters */
#define QIBPORTCNTR_PKTRCV          6U
#define QIBPORTCNTR_PSRCVDATA       7U
#define QIBPORTCNTR_PSRCVPKTS       8U
#define QIBPORTCNTR_RCVEBP          9U
#define QIBPORTCNTR_RCVOVFL         10U
#define QIBPORTCNTR_WORDRCV         11U
/* IB link related error counters */
#define QIBPORTCNTR_RXLOCALPHYERR   12U
#define QIBPORTCNTR_RXVLERR         13U
#define QIBPORTCNTR_ERRICRC         14U
#define QIBPORTCNTR_ERRVCRC         15U
#define QIBPORTCNTR_ERRLPCRC        16U
#define QIBPORTCNTR_BADFORMAT       17U
#define QIBPORTCNTR_ERR_RLEN        18U
#define QIBPORTCNTR_IBSYMBOLERR     19U
#define QIBPORTCNTR_INVALIDRLEN     20U
#define QIBPORTCNTR_UNSUPVL         21U
#define QIBPORTCNTR_EXCESSBUFOVFL   22U
#define QIBPORTCNTR_ERRLINK         23U
#define QIBPORTCNTR_IBLINKDOWN      24U
#define QIBPORTCNTR_IBLINKERRRECOV  25U
#define QIBPORTCNTR_LLI             26U
/* other error counters */
#define QIBPORTCNTR_RXDROPPKT       27U
#define QIBPORTCNTR_VL15PKTDROP     28U
#define QIBPORTCNTR_ERRPKEY         29U
#define QIBPORTCNTR_KHDROVFL        30U
/* sampling counters (these are actually control registers) */
#define QIBPORTCNTR_PSINTERVAL      31U
#define QIBPORTCNTR_PSSTART         32U
#define QIBPORTCNTR_PSSTAT          33U

/* how often we check for packet activity for "power on hours (in seconds) */
#define ACTIVITY_TIMER 5

#define MAX_NAME_SIZE 64
struct qib_msix_entry {
	struct msix_entry msix;
	void *arg;
	char name[MAX_NAME_SIZE];
	cpumask_var_t mask;
};

/* Below is an opaque struct. Each chip (device) can maintain
 * private data needed for its operation, but not germane to the
 * rest of the driver.  For convenience, we define another that
 * is chip-specific, per-port
 */
struct qib_chip_specific;
struct qib_chipport_specific;

enum qib_sdma_states {
	qib_sdma_state_s00_hw_down,
	qib_sdma_state_s10_hw_start_up_wait,
	qib_sdma_state_s20_idle,
	qib_sdma_state_s30_sw_clean_up_wait,
	qib_sdma_state_s40_hw_clean_up_wait,
	qib_sdma_state_s50_hw_halt_wait,
	qib_sdma_state_s99_running,
};

enum qib_sdma_events {
	qib_sdma_event_e00_go_hw_down,
	qib_sdma_event_e10_go_hw_start,
	qib_sdma_event_e20_hw_started,
	qib_sdma_event_e30_go_running,
	qib_sdma_event_e40_sw_cleaned,
	qib_sdma_event_e50_hw_cleaned,
	qib_sdma_event_e60_hw_halted,
	qib_sdma_event_e70_go_idle,
	qib_sdma_event_e7220_err_halted,
	qib_sdma_event_e7322_err_halted,
	qib_sdma_event_e90_timer_tick,
};

extern char *qib_sdma_state_names[];
extern char *qib_sdma_event_names[];

struct sdma_set_state_action {
	unsigned op_enable:1;
	unsigned op_intenable:1;
	unsigned op_halt:1;
	unsigned op_drain:1;
	unsigned go_s99_running_tofalse:1;
	unsigned go_s99_running_totrue:1;
};

struct qib_sdma_state {
	struct kref          kref;
	struct completion    comp;
	enum qib_sdma_states current_state;
	struct sdma_set_state_action *set_state_action;
	unsigned             current_op;
	unsigned             go_s99_running;
	unsigned             first_sendbuf;
	unsigned             last_sendbuf; /* really last +1 */
	/* debugging/devel */
	enum qib_sdma_states previous_state;
	unsigned             previous_op;
	enum qib_sdma_events last_event;
};

struct xmit_wait {
	struct timer_list timer;
	u64 counter;
	u8 flags;
	struct cache {
		u64 psxmitdata;
		u64 psrcvdata;
		u64 psxmitpkts;
		u64 psrcvpkts;
		u64 psxmitwait;
	} counter_cache;
};

/*
 * The structure below encapsulates data relevant to a physical IB Port.
 * Current chips support only one such port, but the separation
 * clarifies things a bit. Note that to conform to IB conventions,
 * port-numbers are one-based. The first or only port is port1.
 */
struct qib_pportdata {
	struct qib_ibport ibport_data;

	struct qib_devdata *dd;
	struct qib_chippport_specific *cpspec; /* chip-specific per-port */
	struct kobject pport_kobj;
	struct kobject pport_cc_kobj;
	struct kobject sl2vl_kobj;
	struct kobject diagc_kobj;

	/* GUID for this interface, in network order */
	__be64 guid;

	/* QIB_POLL, etc. link-state specific flags, per port */
	u32 lflags;
	/* qib_lflags driver is waiting for */
	u32 state_wanted;
	spinlock_t lflags_lock;

	/* ref count for each pkey */
	atomic_t pkeyrefs[4];

	/*
	 * this address is mapped readonly into user processes so they can
	 * get status cheaply, whenever they want.  One qword of status per port
	 */
	u64 *statusp;

	/* SendDMA related entries */

	/* read mostly */
	struct qib_sdma_desc *sdma_descq;
	struct workqueue_struct *qib_wq;
	struct qib_sdma_state sdma_state;
	dma_addr_t       sdma_descq_phys;
	volatile __le64 *sdma_head_dma; /* DMA'ed by chip */
	dma_addr_t       sdma_head_phys;
	u16                   sdma_descq_cnt;

	/* read/write using lock */
	spinlock_t            sdma_lock ____cacheline_aligned_in_smp;
	struct list_head      sdma_activelist;
	u64                   sdma_descq_added;
	u64                   sdma_descq_removed;
	u16                   sdma_descq_tail;
	u16                   sdma_descq_head;
	u8                    sdma_generation;

	struct tasklet_struct sdma_sw_clean_up_task
		____cacheline_aligned_in_smp;

	wait_queue_head_t state_wait; /* for state_wanted */

	/* HoL blocking for SMP replies */
	unsigned          hol_state;
	struct timer_list hol_timer;

	/*
	 * Shadow copies of registers; size indicates read access size.
	 * Most of them are readonly, but some are write-only register,
	 * where we manipulate the bits in the shadow copy, and then write
	 * the shadow copy to qlogic_ib.
	 *
	 * We deliberately make most of these 32 bits, since they have
	 * restricted range.  For any that we read, we won't to generate 32
	 * bit accesses, since Opteron will generate 2 separate 32 bit HT
	 * transactions for a 64 bit read, and we want to avoid unnecessary
	 * bus transactions.
	 */

	/* This is the 64 bit group */
	/* last ibcstatus.  opaque outside chip-specific code */
	u64 lastibcstat;

	/* these are the "32 bit" regs */

	/*
	 * the following two are 32-bit bitmasks, but {test,clear,set}_bit
	 * all expect bit fields to be "unsigned long"
	 */
	unsigned long p_rcvctrl; /* shadow per-port rcvctrl */
	unsigned long p_sendctrl; /* shadow per-port sendctrl */

	u32 ibmtu; /* The MTU programmed for this unit */
	/*
	 * Current max size IB packet (in bytes) including IB headers, that
	 * we can send. Changes when ibmtu changes.
	 */
	u32 ibmaxlen;
	/*
	 * ibmaxlen at init time, limited by chip and by receive buffer
	 * size.  Not changed after init.
	 */
	u32 init_ibmaxlen;
	/* LID programmed for this instance */
	u16 lid;
	/* list of pkeys programmed; 0 if not set */
	u16 pkeys[4];
	/* LID mask control */
	u8 lmc;
	u8 link_width_supported;
	u8 link_speed_supported;
	u8 link_width_enabled;
	u8 link_speed_enabled;
	u8 link_width_active;
	u8 link_speed_active;
	u8 vls_supported;
	u8 vls_operational;
	/* Rx Polarity inversion (compensate for ~tx on partner) */
	u8 rx_pol_inv;

	u8 hw_pidx;     /* physical port index */
	u8 port;        /* IB port number and index into dd->pports - 1 */

	u8 delay_mult;

	/* used to override LED behavior */
	u8 led_override;  /* Substituted for normal value, if non-zero */
	u16 led_override_timeoff; /* delta to next timer event */
	u8 led_override_vals[2]; /* Alternates per blink-frame */
	u8 led_override_phase; /* Just counts, LSB picks from vals[] */
	atomic_t led_override_timer_active;
	/* Used to flash LEDs in override mode */
	struct timer_list led_override_timer;
	struct xmit_wait cong_stats;
	struct timer_list symerr_clear_timer;

	/* Synchronize access between driver writes and sysfs reads */
	spinlock_t cc_shadow_lock
		____cacheline_aligned_in_smp;

	/* Shadow copy of the congestion control table */
	struct cc_table_shadow *ccti_entries_shadow;

	/* Shadow copy of the congestion control entries */
	struct ib_cc_congestion_setting_attr_shadow *congestion_entries_shadow;

	/* List of congestion control table entries */
	struct ib_cc_table_entry_shadow *ccti_entries;

	/* 16 congestion entries with each entry corresponding to a SL */
	struct ib_cc_congestion_entry_shadow *congestion_entries;

<<<<<<< HEAD
=======
	/* Maximum number of congestion control entries that the agent expects
	 * the manager to send.
	 */
	u16 cc_supported_table_entries;

>>>>>>> 29fbbf80
	/* Total number of congestion control table entries */
	u16 total_cct_entry;

	/* Bit map identifying service level */
	u16 cc_sl_control_map;

	/* maximum congestion control table index */
	u16 ccti_limit;

	/* CA's max number of 64 entry units in the congestion control table */
	u8 cc_max_table_entries;
<<<<<<< HEAD

	/* Maximum number of congestion control entries that the agent expects
	 * the manager to send.
	 */
	u8 cc_supported_table_entries;
=======
>>>>>>> 29fbbf80
};

/* Observers. Not to be taken lightly, possibly not to ship. */
/*
 * If a diag read or write is to (bottom <= offset <= top),
 * the "hoook" is called, allowing, e.g. shadows to be
 * updated in sync with the driver. struct diag_observer
 * is the "visible" part.
 */
struct diag_observer;

typedef int (*diag_hook) (struct qib_devdata *dd,
	const struct diag_observer *op,
	u32 offs, u64 *data, u64 mask, int only_32);

struct diag_observer {
	diag_hook hook;
	u32 bottom;
	u32 top;
};

extern int qib_register_observer(struct qib_devdata *dd,
	const struct diag_observer *op);

/* Only declared here, not defined. Private to diags */
struct diag_observer_list_elt;

/* device data struct now contains only "general per-device" info.
 * fields related to a physical IB port are in a qib_pportdata struct,
 * described above) while fields only used by a particular chip-type are in
 * a qib_chipdata struct, whose contents are opaque to this file.
 */
struct qib_devdata {
	struct qib_ibdev verbs_dev;     /* must be first */
	struct list_head list;
	/* pointers to related structs for this device */
	/* pci access data structure */
	struct pci_dev *pcidev;
	struct cdev *user_cdev;
	struct cdev *diag_cdev;
	struct device *user_device;
	struct device *diag_device;

	/* mem-mapped pointer to base of chip regs */
	u64 __iomem *kregbase;
	/* end of mem-mapped chip space excluding sendbuf and user regs */
	u64 __iomem *kregend;
	/* physical address of chip for io_remap, etc. */
	resource_size_t physaddr;
	/* qib_cfgctxts pointers */
	struct qib_ctxtdata **rcd; /* Receive Context Data */

	/* qib_pportdata, points to array of (physical) port-specific
	 * data structs, indexed by pidx (0..n-1)
	 */
	struct qib_pportdata *pport;
	struct qib_chip_specific *cspec; /* chip-specific */

	/* kvirt address of 1st 2k pio buffer */
	void __iomem *pio2kbase;
	/* kvirt address of 1st 4k pio buffer */
	void __iomem *pio4kbase;
	/* mem-mapped pointer to base of PIO buffers (if using WC PAT) */
	void __iomem *piobase;
	/* mem-mapped pointer to base of user chip regs (if using WC PAT) */
	u64 __iomem *userbase;
	void __iomem *piovl15base; /* base of VL15 buffers, if not WC */
	/*
	 * points to area where PIOavail registers will be DMA'ed.
	 * Has to be on a page of it's own, because the page will be
	 * mapped into user program space.  This copy is *ONLY* ever
	 * written by DMA, not by the driver!  Need a copy per device
	 * when we get to multiple devices
	 */
	volatile __le64 *pioavailregs_dma; /* DMA'ed by chip */
	/* physical address where updates occur */
	dma_addr_t pioavailregs_phys;

	/* device-specific implementations of functions needed by
	 * common code. Contrary to previous consensus, we can't
	 * really just point to a device-specific table, because we
	 * may need to "bend", e.g. *_f_put_tid
	 */
	/* fallback to alternate interrupt type if possible */
	int (*f_intr_fallback)(struct qib_devdata *);
	/* hard reset chip */
	int (*f_reset)(struct qib_devdata *);
	void (*f_quiet_serdes)(struct qib_pportdata *);
	int (*f_bringup_serdes)(struct qib_pportdata *);
	int (*f_early_init)(struct qib_devdata *);
	void (*f_clear_tids)(struct qib_devdata *, struct qib_ctxtdata *);
	void (*f_put_tid)(struct qib_devdata *, u64 __iomem*,
				u32, unsigned long);
	void (*f_cleanup)(struct qib_devdata *);
	void (*f_setextled)(struct qib_pportdata *, u32);
	/* fill out chip-specific fields */
	int (*f_get_base_info)(struct qib_ctxtdata *, struct qib_base_info *);
	/* free irq */
	void (*f_free_irq)(struct qib_devdata *);
	struct qib_message_header *(*f_get_msgheader)
					(struct qib_devdata *, __le32 *);
	void (*f_config_ctxts)(struct qib_devdata *);
	int (*f_get_ib_cfg)(struct qib_pportdata *, int);
	int (*f_set_ib_cfg)(struct qib_pportdata *, int, u32);
	int (*f_set_ib_loopback)(struct qib_pportdata *, const char *);
	int (*f_get_ib_table)(struct qib_pportdata *, int, void *);
	int (*f_set_ib_table)(struct qib_pportdata *, int, void *);
	u32 (*f_iblink_state)(u64);
	u8 (*f_ibphys_portstate)(u64);
	void (*f_xgxs_reset)(struct qib_pportdata *);
	/* per chip actions needed for IB Link up/down changes */
	int (*f_ib_updown)(struct qib_pportdata *, int, u64);
	u32 __iomem *(*f_getsendbuf)(struct qib_pportdata *, u64, u32 *);
	/* Read/modify/write of GPIO pins (potentially chip-specific */
	int (*f_gpio_mod)(struct qib_devdata *dd, u32 out, u32 dir,
		u32 mask);
	/* Enable writes to config EEPROM (if supported) */
	int (*f_eeprom_wen)(struct qib_devdata *dd, int wen);
	/*
	 * modify rcvctrl shadow[s] and write to appropriate chip-regs.
	 * see above QIB_RCVCTRL_xxx_ENB/DIS for operations.
	 * (ctxt == -1) means "all contexts", only meaningful for
	 * clearing. Could remove if chip_spec shutdown properly done.
	 */
	void (*f_rcvctrl)(struct qib_pportdata *, unsigned int op,
		int ctxt);
	/* Read/modify/write sendctrl appropriately for op and port. */
	void (*f_sendctrl)(struct qib_pportdata *, u32 op);
	void (*f_set_intr_state)(struct qib_devdata *, u32);
	void (*f_set_armlaunch)(struct qib_devdata *, u32);
	void (*f_wantpiobuf_intr)(struct qib_devdata *, u32);
	int (*f_late_initreg)(struct qib_devdata *);
	int (*f_init_sdma_regs)(struct qib_pportdata *);
	u16 (*f_sdma_gethead)(struct qib_pportdata *);
	int (*f_sdma_busy)(struct qib_pportdata *);
	void (*f_sdma_update_tail)(struct qib_pportdata *, u16);
	void (*f_sdma_set_desc_cnt)(struct qib_pportdata *, unsigned);
	void (*f_sdma_sendctrl)(struct qib_pportdata *, unsigned);
	void (*f_sdma_hw_clean_up)(struct qib_pportdata *);
	void (*f_sdma_hw_start_up)(struct qib_pportdata *);
	void (*f_sdma_init_early)(struct qib_pportdata *);
	void (*f_set_cntr_sample)(struct qib_pportdata *, u32, u32);
	void (*f_update_usrhead)(struct qib_ctxtdata *, u64, u32, u32, u32);
	u32 (*f_hdrqempty)(struct qib_ctxtdata *);
	u64 (*f_portcntr)(struct qib_pportdata *, u32);
	u32 (*f_read_cntrs)(struct qib_devdata *, loff_t, char **,
		u64 **);
	u32 (*f_read_portcntrs)(struct qib_devdata *, loff_t, u32,
		char **, u64 **);
	u32 (*f_setpbc_control)(struct qib_pportdata *, u32, u8, u8);
	void (*f_initvl15_bufs)(struct qib_devdata *);
	void (*f_init_ctxt)(struct qib_ctxtdata *);
	void (*f_txchk_change)(struct qib_devdata *, u32, u32, u32,
		struct qib_ctxtdata *);
	void (*f_writescratch)(struct qib_devdata *, u32);
	int (*f_tempsense_rd)(struct qib_devdata *, int regnum);

	char *boardname; /* human readable board info */

	/* template for writing TIDs  */
	u64 tidtemplate;
	/* value to write to free TIDs */
	u64 tidinvalid;

	/* number of registers used for pioavail */
	u32 pioavregs;
	/* device (not port) flags, basically device capabilities */
	u32 flags;
	/* last buffer for user use */
	u32 lastctxt_piobuf;

	/* saturating counter of (non-port-specific) device interrupts */
	u32 int_counter;

	/* pio bufs allocated per ctxt */
	u32 pbufsctxt;
	/* if remainder on bufs/ctxt, ctxts < extrabuf get 1 extra */
	u32 ctxts_extrabuf;
	/*
	 * number of ctxts configured as max; zero is set to number chip
	 * supports, less gives more pio bufs/ctxt, etc.
	 */
	u32 cfgctxts;
	/*
	 * number of ctxts available for PSM open
	 */
	u32 freectxts;

	/*
	 * hint that we should update pioavailshadow before
	 * looking for a PIO buffer
	 */
	u32 upd_pio_shadow;

	/* internal debugging stats */
	u32 maxpkts_call;
	u32 avgpkts_call;
	u64 nopiobufs;

	/* PCI Vendor ID (here for NodeInfo) */
	u16 vendorid;
	/* PCI Device ID (here for NodeInfo) */
	u16 deviceid;
	/* for write combining settings */
	unsigned long wc_cookie;
	unsigned long wc_base;
	unsigned long wc_len;

	/* shadow copy of struct page *'s for exp tid pages */
	struct page **pageshadow;
	/* shadow copy of dma handles for exp tid pages */
	dma_addr_t *physshadow;
	u64 __iomem *egrtidbase;
	spinlock_t sendctrl_lock; /* protect changes to sendctrl shadow */
	/* around rcd and (user ctxts) ctxt_cnt use (intr vs free) */
	spinlock_t uctxt_lock; /* rcd and user context changes */
	/*
	 * per unit status, see also portdata statusp
	 * mapped readonly into user processes so they can get unit and
	 * IB link status cheaply
	 */
	u64 *devstatusp;
	char *freezemsg; /* freeze msg if hw error put chip in freeze */
	u32 freezelen; /* max length of freezemsg */
	/* timer used to prevent stats overflow, error throttling, etc. */
	struct timer_list stats_timer;

	/* timer to verify interrupts work, and fallback if possible */
	struct timer_list intrchk_timer;
	unsigned long ureg_align; /* user register alignment */

	/*
	 * Protects pioavailshadow, pioavailkernel, pio_need_disarm, and
	 * pio_writing.
	 */
	spinlock_t pioavail_lock;
	/*
	 * index of last buffer to optimize search for next
	 */
	u32 last_pio;
	/*
	 * min kernel pio buffer to optimize search
	 */
	u32 min_kernel_pio;
	/*
	 * Shadow copies of registers; size indicates read access size.
	 * Most of them are readonly, but some are write-only register,
	 * where we manipulate the bits in the shadow copy, and then write
	 * the shadow copy to qlogic_ib.
	 *
	 * We deliberately make most of these 32 bits, since they have
	 * restricted range.  For any that we read, we won't to generate 32
	 * bit accesses, since Opteron will generate 2 separate 32 bit HT
	 * transactions for a 64 bit read, and we want to avoid unnecessary
	 * bus transactions.
	 */

	/* This is the 64 bit group */

	unsigned long pioavailshadow[6];
	/* bitmap of send buffers available for the kernel to use with PIO. */
	unsigned long pioavailkernel[6];
	/* bitmap of send buffers which need to be disarmed. */
	unsigned long pio_need_disarm[3];
	/* bitmap of send buffers which are being written to. */
	unsigned long pio_writing[3];
	/* kr_revision shadow */
	u64 revision;
	/* Base GUID for device (from eeprom, network order) */
	__be64 base_guid;

	/*
	 * kr_sendpiobufbase value (chip offset of pio buffers), and the
	 * base of the 2KB buffer s(user processes only use 2K)
	 */
	u64 piobufbase;
	u32 pio2k_bufbase;

	/* these are the "32 bit" regs */

	/* number of GUIDs in the flash for this interface */
	u32 nguid;
	/*
	 * the following two are 32-bit bitmasks, but {test,clear,set}_bit
	 * all expect bit fields to be "unsigned long"
	 */
	unsigned long rcvctrl; /* shadow per device rcvctrl */
	unsigned long sendctrl; /* shadow per device sendctrl */

	/* value we put in kr_rcvhdrcnt */
	u32 rcvhdrcnt;
	/* value we put in kr_rcvhdrsize */
	u32 rcvhdrsize;
	/* value we put in kr_rcvhdrentsize */
	u32 rcvhdrentsize;
	/* kr_ctxtcnt value */
	u32 ctxtcnt;
	/* kr_pagealign value */
	u32 palign;
	/* number of "2KB" PIO buffers */
	u32 piobcnt2k;
	/* size in bytes of "2KB" PIO buffers */
	u32 piosize2k;
	/* max usable size in dwords of a "2KB" PIO buffer before going "4KB" */
	u32 piosize2kmax_dwords;
	/* number of "4KB" PIO buffers */
	u32 piobcnt4k;
	/* size in bytes of "4KB" PIO buffers */
	u32 piosize4k;
	/* kr_rcvegrbase value */
	u32 rcvegrbase;
	/* kr_rcvtidbase value */
	u32 rcvtidbase;
	/* kr_rcvtidcnt value */
	u32 rcvtidcnt;
	/* kr_userregbase */
	u32 uregbase;
	/* shadow the control register contents */
	u32 control;

	/* chip address space used by 4k pio buffers */
	u32 align4k;
	/* size of each rcvegrbuffer */
	u16 rcvegrbufsize;
	/* log2 of above */
	u16 rcvegrbufsize_shift;
	/* localbus width (1, 2,4,8,16,32) from config space  */
	u32 lbus_width;
	/* localbus speed in MHz */
	u32 lbus_speed;
	int unit; /* unit # of this chip */

	/* start of CHIP_SPEC move to chipspec, but need code changes */
	/* low and high portions of MSI capability/vector */
	u32 msi_lo;
	/* saved after PCIe init for restore after reset */
	u32 msi_hi;
	/* MSI data (vector) saved for restore */
	u16 msi_data;
	/* so we can rewrite it after a chip reset */
	u32 pcibar0;
	/* so we can rewrite it after a chip reset */
	u32 pcibar1;
	u64 rhdrhead_intr_off;

	/*
	 * ASCII serial number, from flash, large enough for original
	 * all digit strings, and longer QLogic serial number format
	 */
	u8 serial[16];
	/* human readable board version */
	u8 boardversion[96];
	u8 lbus_info[32]; /* human readable localbus info */
	/* chip major rev, from qib_revision */
	u8 majrev;
	/* chip minor rev, from qib_revision */
	u8 minrev;

	/* Misc small ints */
	/* Number of physical ports available */
	u8 num_pports;
	/* Lowest context number which can be used by user processes */
	u8 first_user_ctxt;
	u8 n_krcv_queues;
	u8 qpn_mask;
	u8 skip_kctxt_mask;

	u16 rhf_offset; /* offset of RHF within receive header entry */

	/*
	 * GPIO pins for twsi-connected devices, and device code for eeprom
	 */
	u8 gpio_sda_num;
	u8 gpio_scl_num;
	u8 twsi_eeprom_dev;
	u8 board_atten;

	/* Support (including locks) for EEPROM logging of errors and time */
	/* control access to actual counters, timer */
	spinlock_t eep_st_lock;
	/* control high-level access to EEPROM */
	struct mutex eep_lock;
	uint64_t traffic_wds;
	/* active time is kept in seconds, but logged in hours */
	atomic_t active_time;
	/* Below are nominal shadow of EEPROM, new since last EEPROM update */
	uint8_t eep_st_errs[QIB_EEP_LOG_CNT];
	uint8_t eep_st_new_errs[QIB_EEP_LOG_CNT];
	uint16_t eep_hrs;
	/*
	 * masks for which bits of errs, hwerrs that cause
	 * each of the counters to increment.
	 */
	struct qib_eep_log_mask eep_st_masks[QIB_EEP_LOG_CNT];
	struct qib_diag_client *diag_client;
	spinlock_t qib_diag_trans_lock; /* protect diag observer ops */
	struct diag_observer_list_elt *diag_observer_list;

	u8 psxmitwait_supported;
	/* cycle length of PS* counters in HW (in picoseconds) */
	u16 psxmitwait_check_rate;
	/* high volume overflow errors defered to tasklet */
	struct tasklet_struct error_tasklet;
};

/* hol_state values */
#define QIB_HOL_UP       0
#define QIB_HOL_INIT     1

#define QIB_SDMA_SENDCTRL_OP_ENABLE    (1U << 0)
#define QIB_SDMA_SENDCTRL_OP_INTENABLE (1U << 1)
#define QIB_SDMA_SENDCTRL_OP_HALT      (1U << 2)
#define QIB_SDMA_SENDCTRL_OP_CLEANUP   (1U << 3)
#define QIB_SDMA_SENDCTRL_OP_DRAIN     (1U << 4)

/* operation types for f_txchk_change() */
#define TXCHK_CHG_TYPE_DIS1  3
#define TXCHK_CHG_TYPE_ENAB1 2
#define TXCHK_CHG_TYPE_KERN  1
#define TXCHK_CHG_TYPE_USER  0

#define QIB_CHASE_TIME msecs_to_jiffies(145)
#define QIB_CHASE_DIS_TIME msecs_to_jiffies(160)

/* Private data for file operations */
struct qib_filedata {
	struct qib_ctxtdata *rcd;
	unsigned subctxt;
	unsigned tidcursor;
	struct qib_user_sdma_queue *pq;
	int rec_cpu_num; /* for cpu affinity; -1 if none */
};

extern struct list_head qib_dev_list;
extern spinlock_t qib_devs_lock;
extern struct qib_devdata *qib_lookup(int unit);
extern u32 qib_cpulist_count;
extern unsigned long *qib_cpulist;

extern unsigned qib_wc_pat;
extern unsigned qib_cc_table_size;
int qib_init(struct qib_devdata *, int);
int init_chip_wc_pat(struct qib_devdata *dd, u32);
int qib_enable_wc(struct qib_devdata *dd);
void qib_disable_wc(struct qib_devdata *dd);
int qib_count_units(int *npresentp, int *nupp);
int qib_count_active_units(void);

int qib_cdev_init(int minor, const char *name,
		  const struct file_operations *fops,
		  struct cdev **cdevp, struct device **devp);
void qib_cdev_cleanup(struct cdev **cdevp, struct device **devp);
int qib_dev_init(void);
void qib_dev_cleanup(void);

int qib_diag_add(struct qib_devdata *);
void qib_diag_remove(struct qib_devdata *);
void qib_handle_e_ibstatuschanged(struct qib_pportdata *, u64);
void qib_sdma_update_tail(struct qib_pportdata *, u16); /* hold sdma_lock */

int qib_decode_err(struct qib_devdata *dd, char *buf, size_t blen, u64 err);
void qib_bad_intrstatus(struct qib_devdata *);
void qib_handle_urcv(struct qib_devdata *, u64);

/* clean up any per-chip chip-specific stuff */
void qib_chip_cleanup(struct qib_devdata *);
/* clean up any chip type-specific stuff */
void qib_chip_done(void);

/* check to see if we have to force ordering for write combining */
int qib_unordered_wc(void);
void qib_pio_copy(void __iomem *to, const void *from, size_t count);

void qib_disarm_piobufs(struct qib_devdata *, unsigned, unsigned);
int qib_disarm_piobufs_ifneeded(struct qib_ctxtdata *);
void qib_disarm_piobufs_set(struct qib_devdata *, unsigned long *, unsigned);
void qib_cancel_sends(struct qib_pportdata *);

int qib_create_rcvhdrq(struct qib_devdata *, struct qib_ctxtdata *);
int qib_setup_eagerbufs(struct qib_ctxtdata *);
void qib_set_ctxtcnt(struct qib_devdata *);
int qib_create_ctxts(struct qib_devdata *dd);
struct qib_ctxtdata *qib_create_ctxtdata(struct qib_pportdata *, u32);
void qib_init_pportdata(struct qib_pportdata *, struct qib_devdata *, u8, u8);
void qib_free_ctxtdata(struct qib_devdata *, struct qib_ctxtdata *);

u32 qib_kreceive(struct qib_ctxtdata *, u32 *, u32 *);
int qib_reset_device(int);
int qib_wait_linkstate(struct qib_pportdata *, u32, int);
int qib_set_linkstate(struct qib_pportdata *, u8);
int qib_set_mtu(struct qib_pportdata *, u16);
int qib_set_lid(struct qib_pportdata *, u32, u8);
void qib_hol_down(struct qib_pportdata *);
void qib_hol_init(struct qib_pportdata *);
void qib_hol_up(struct qib_pportdata *);
void qib_hol_event(unsigned long);
void qib_disable_after_error(struct qib_devdata *);
int qib_set_uevent_bits(struct qib_pportdata *, const int);

/* for use in system calls, where we want to know device type, etc. */
#define ctxt_fp(fp) \
	(((struct qib_filedata *)(fp)->private_data)->rcd)
#define subctxt_fp(fp) \
	(((struct qib_filedata *)(fp)->private_data)->subctxt)
#define tidcursor_fp(fp) \
	(((struct qib_filedata *)(fp)->private_data)->tidcursor)
#define user_sdma_queue_fp(fp) \
	(((struct qib_filedata *)(fp)->private_data)->pq)

static inline struct qib_devdata *dd_from_ppd(struct qib_pportdata *ppd)
{
	return ppd->dd;
}

static inline struct qib_devdata *dd_from_dev(struct qib_ibdev *dev)
{
	return container_of(dev, struct qib_devdata, verbs_dev);
}

static inline struct qib_devdata *dd_from_ibdev(struct ib_device *ibdev)
{
	return dd_from_dev(to_idev(ibdev));
}

static inline struct qib_pportdata *ppd_from_ibp(struct qib_ibport *ibp)
{
	return container_of(ibp, struct qib_pportdata, ibport_data);
}

static inline struct qib_ibport *to_iport(struct ib_device *ibdev, u8 port)
{
	struct qib_devdata *dd = dd_from_ibdev(ibdev);
	unsigned pidx = port - 1; /* IB number port from 1, hdw from 0 */

	WARN_ON(pidx >= dd->num_pports);
	return &dd->pport[pidx].ibport_data;
}

/*
 * values for dd->flags (_device_ related flags) and
 */
#define QIB_HAS_LINK_LATENCY  0x1 /* supports link latency (IB 1.2) */
#define QIB_INITTED           0x2 /* chip and driver up and initted */
#define QIB_DOING_RESET       0x4  /* in the middle of doing chip reset */
#define QIB_PRESENT           0x8  /* chip accesses can be done */
#define QIB_PIO_FLUSH_WC      0x10 /* Needs Write combining flush for PIO */
#define QIB_HAS_THRESH_UPDATE 0x40
#define QIB_HAS_SDMA_TIMEOUT  0x80
#define QIB_USE_SPCL_TRIG     0x100 /* SpecialTrigger launch enabled */
#define QIB_NODMA_RTAIL       0x200 /* rcvhdrtail register DMA enabled */
#define QIB_HAS_INTX          0x800 /* Supports INTx interrupts */
#define QIB_HAS_SEND_DMA      0x1000 /* Supports Send DMA */
#define QIB_HAS_VLSUPP        0x2000 /* Supports multiple VLs; PBC different */
#define QIB_HAS_HDRSUPP       0x4000 /* Supports header suppression */
#define QIB_BADINTR           0x8000 /* severe interrupt problems */
#define QIB_DCA_ENABLED       0x10000 /* Direct Cache Access enabled */
#define QIB_HAS_QSFP          0x20000 /* device (card instance) has QSFP */

/*
 * values for ppd->lflags (_ib_port_ related flags)
 */
#define QIBL_LINKV             0x1 /* IB link state valid */
#define QIBL_LINKDOWN          0x8 /* IB link is down */
#define QIBL_LINKINIT          0x10 /* IB link level is up */
#define QIBL_LINKARMED         0x20 /* IB link is ARMED */
#define QIBL_LINKACTIVE        0x40 /* IB link is ACTIVE */
/* leave a gap for more IB-link state */
#define QIBL_IB_AUTONEG_INPROG 0x1000 /* non-IBTA DDR/QDR neg active */
#define QIBL_IB_AUTONEG_FAILED 0x2000 /* non-IBTA DDR/QDR neg failed */
#define QIBL_IB_LINK_DISABLED  0x4000 /* Linkdown-disable forced,
				       * Do not try to bring up */
#define QIBL_IB_FORCE_NOTIFY   0x8000 /* force notify on next ib change */

/* IB dword length mask in PBC (lower 11 bits); same for all chips */
#define QIB_PBC_LENGTH_MASK                     ((1 << 11) - 1)


/* ctxt_flag bit offsets */
		/* waiting for a packet to arrive */
#define QIB_CTXT_WAITING_RCV   2
		/* master has not finished initializing */
#define QIB_CTXT_MASTER_UNINIT 4
		/* waiting for an urgent packet to arrive */
#define QIB_CTXT_WAITING_URG 5

/* free up any allocated data at closes */
void qib_free_data(struct qib_ctxtdata *dd);
void qib_chg_pioavailkernel(struct qib_devdata *, unsigned, unsigned,
			    u32, struct qib_ctxtdata *);
struct qib_devdata *qib_init_iba7322_funcs(struct pci_dev *,
					   const struct pci_device_id *);
struct qib_devdata *qib_init_iba7220_funcs(struct pci_dev *,
					   const struct pci_device_id *);
struct qib_devdata *qib_init_iba6120_funcs(struct pci_dev *,
					   const struct pci_device_id *);
void qib_free_devdata(struct qib_devdata *);
struct qib_devdata *qib_alloc_devdata(struct pci_dev *pdev, size_t extra);

#define QIB_TWSI_NO_DEV 0xFF
/* Below qib_twsi_ functions must be called with eep_lock held */
int qib_twsi_reset(struct qib_devdata *dd);
int qib_twsi_blk_rd(struct qib_devdata *dd, int dev, int addr, void *buffer,
		    int len);
int qib_twsi_blk_wr(struct qib_devdata *dd, int dev, int addr,
		    const void *buffer, int len);
void qib_get_eeprom_info(struct qib_devdata *);
int qib_update_eeprom_log(struct qib_devdata *dd);
void qib_inc_eeprom_err(struct qib_devdata *dd, u32 eidx, u32 incr);
void qib_dump_lookup_output_queue(struct qib_devdata *);
void qib_force_pio_avail_update(struct qib_devdata *);
void qib_clear_symerror_on_linkup(unsigned long opaque);

/*
 * Set LED override, only the two LSBs have "public" meaning, but
 * any non-zero value substitutes them for the Link and LinkTrain
 * LED states.
 */
#define QIB_LED_PHYS 1 /* Physical (linktraining) GREEN LED */
#define QIB_LED_LOG 2  /* Logical (link) YELLOW LED */
void qib_set_led_override(struct qib_pportdata *ppd, unsigned int val);

/* send dma routines */
int qib_setup_sdma(struct qib_pportdata *);
void qib_teardown_sdma(struct qib_pportdata *);
void __qib_sdma_intr(struct qib_pportdata *);
void qib_sdma_intr(struct qib_pportdata *);
int qib_sdma_verbs_send(struct qib_pportdata *, struct qib_sge_state *,
			u32, struct qib_verbs_txreq *);
/* ppd->sdma_lock should be locked before calling this. */
int qib_sdma_make_progress(struct qib_pportdata *dd);

static inline int qib_sdma_empty(const struct qib_pportdata *ppd)
{
	return ppd->sdma_descq_added == ppd->sdma_descq_removed;
}

/* must be called under qib_sdma_lock */
static inline u16 qib_sdma_descq_freecnt(const struct qib_pportdata *ppd)
{
	return ppd->sdma_descq_cnt -
		(ppd->sdma_descq_added - ppd->sdma_descq_removed) - 1;
}

static inline int __qib_sdma_running(struct qib_pportdata *ppd)
{
	return ppd->sdma_state.current_state == qib_sdma_state_s99_running;
}
int qib_sdma_running(struct qib_pportdata *);

void __qib_sdma_process_event(struct qib_pportdata *, enum qib_sdma_events);
void qib_sdma_process_event(struct qib_pportdata *, enum qib_sdma_events);

/*
 * number of words used for protocol header if not set by qib_userinit();
 */
#define QIB_DFLT_RCVHDRSIZE 9

/*
 * We need to be able to handle an IB header of at least 24 dwords.
 * We need the rcvhdrq large enough to handle largest IB header, but
 * still have room for a 2KB MTU standard IB packet.
 * Additionally, some processor/memory controller combinations
 * benefit quite strongly from having the DMA'ed data be cacheline
 * aligned and a cacheline multiple, so we set the size to 32 dwords
 * (2 64-byte primary cachelines for pretty much all processors of
 * interest).  The alignment hurts nothing, other than using somewhat
 * more memory.
 */
#define QIB_RCVHDR_ENTSIZE 32

int qib_get_user_pages(unsigned long, size_t, struct page **);
void qib_release_user_pages(struct page **, size_t);
int qib_eeprom_read(struct qib_devdata *, u8, void *, int);
int qib_eeprom_write(struct qib_devdata *, u8, const void *, int);
u32 __iomem *qib_getsendbuf_range(struct qib_devdata *, u32 *, u32, u32);
void qib_sendbuf_done(struct qib_devdata *, unsigned);

static inline void qib_clear_rcvhdrtail(const struct qib_ctxtdata *rcd)
{
	*((u64 *) rcd->rcvhdrtail_kvaddr) = 0ULL;
}

static inline u32 qib_get_rcvhdrtail(const struct qib_ctxtdata *rcd)
{
	/*
	 * volatile because it's a DMA target from the chip, routine is
	 * inlined, and don't want register caching or reordering.
	 */
	return (u32) le64_to_cpu(
		*((volatile __le64 *)rcd->rcvhdrtail_kvaddr)); /* DMA'ed */
}

static inline u32 qib_get_hdrqtail(const struct qib_ctxtdata *rcd)
{
	const struct qib_devdata *dd = rcd->dd;
	u32 hdrqtail;

	if (dd->flags & QIB_NODMA_RTAIL) {
		__le32 *rhf_addr;
		u32 seq;

		rhf_addr = (__le32 *) rcd->rcvhdrq +
			rcd->head + dd->rhf_offset;
		seq = qib_hdrget_seq(rhf_addr);
		hdrqtail = rcd->head;
		if (seq == rcd->seq_cnt)
			hdrqtail++;
	} else
		hdrqtail = qib_get_rcvhdrtail(rcd);

	return hdrqtail;
}

/*
 * sysfs interface.
 */

extern const char ib_qib_version[];

int qib_device_create(struct qib_devdata *);
void qib_device_remove(struct qib_devdata *);

int qib_create_port_files(struct ib_device *ibdev, u8 port_num,
			  struct kobject *kobj);
int qib_verbs_register_sysfs(struct qib_devdata *);
void qib_verbs_unregister_sysfs(struct qib_devdata *);
/* Hook for sysfs read of QSFP */
extern int qib_qsfp_dump(struct qib_pportdata *ppd, char *buf, int len);

int __init qib_init_qibfs(void);
int __exit qib_exit_qibfs(void);

int qibfs_add(struct qib_devdata *);
int qibfs_remove(struct qib_devdata *);

int qib_pcie_init(struct pci_dev *, const struct pci_device_id *);
int qib_pcie_ddinit(struct qib_devdata *, struct pci_dev *,
		    const struct pci_device_id *);
void qib_pcie_ddcleanup(struct qib_devdata *);
int qib_pcie_params(struct qib_devdata *, u32, u32 *, struct qib_msix_entry *);
int qib_reinit_intr(struct qib_devdata *);
void qib_enable_intx(struct pci_dev *);
void qib_nomsi(struct qib_devdata *);
void qib_nomsix(struct qib_devdata *);
void qib_pcie_getcmd(struct qib_devdata *, u16 *, u8 *, u8 *);
void qib_pcie_reenable(struct qib_devdata *, u16, u8, u8);

/*
 * dma_addr wrappers - all 0's invalid for hw
 */
dma_addr_t qib_map_page(struct pci_dev *, struct page *, unsigned long,
			  size_t, int);
const char *qib_get_unit_name(int unit);

/*
 * Flush write combining store buffers (if present) and perform a write
 * barrier.
 */
#if defined(CONFIG_X86_64)
#define qib_flush_wc() asm volatile("sfence" : : : "memory")
#else
#define qib_flush_wc() wmb() /* no reorder around wc flush */
#endif

/* global module parameter variables */
extern unsigned qib_ibmtu;
extern ushort qib_cfgctxts;
extern ushort qib_num_cfg_vls;
extern ushort qib_mini_init; /* If set, do few (ideally 0) writes to chip */
extern unsigned qib_n_krcv_queues;
extern unsigned qib_sdma_fetch_arb;
extern unsigned qib_compat_ddr_negotiate;
extern int qib_special_trigger;

extern struct mutex qib_mutex;

/* Number of seconds before our card status check...  */
#define STATUS_TIMEOUT 60

#define QIB_DRV_NAME            "ib_qib"
#define QIB_USER_MINOR_BASE     0
#define QIB_TRACE_MINOR         127
#define QIB_DIAGPKT_MINOR       128
#define QIB_DIAG_MINOR_BASE     129
#define QIB_NMINORS             255

#define PCI_VENDOR_ID_PATHSCALE 0x1fc1
#define PCI_VENDOR_ID_QLOGIC 0x1077
#define PCI_DEVICE_ID_QLOGIC_IB_6120 0x10
#define PCI_DEVICE_ID_QLOGIC_IB_7220 0x7220
#define PCI_DEVICE_ID_QLOGIC_IB_7322 0x7322

/*
 * qib_early_err is used (only!) to print early errors before devdata is
 * allocated, or when dd->pcidev may not be valid, and at the tail end of
 * cleanup when devdata may have been freed, etc.  qib_dev_porterr is
 * the same as qib_dev_err, but is used when the message really needs
 * the IB port# to be definitive as to what's happening..
 * All of these go to the trace log, and the trace log entry is done
 * first to avoid possible serial port delays from printk.
 */
#define qib_early_err(dev, fmt, ...) \
	do { \
		dev_err(dev, fmt, ##__VA_ARGS__); \
	} while (0)

#define qib_dev_err(dd, fmt, ...) \
	do { \
		dev_err(&(dd)->pcidev->dev, "%s: " fmt, \
			qib_get_unit_name((dd)->unit), ##__VA_ARGS__); \
	} while (0)

#define qib_dev_porterr(dd, port, fmt, ...) \
	do { \
		dev_err(&(dd)->pcidev->dev, "%s: IB%u:%u " fmt, \
			qib_get_unit_name((dd)->unit), (dd)->unit, (port), \
			##__VA_ARGS__); \
	} while (0)

#define qib_devinfo(pcidev, fmt, ...) \
	do { \
		dev_info(&(pcidev)->dev, fmt, ##__VA_ARGS__); \
	} while (0)

/*
 * this is used for formatting hw error messages...
 */
struct qib_hwerror_msgs {
	u64 mask;
	const char *msg;
	size_t sz;
};

#define QLOGIC_IB_HWE_MSG(a, b) { .mask = a, .msg = b }

/* in qib_intr.c... */
void qib_format_hwerrors(u64 hwerrs,
			 const struct qib_hwerror_msgs *hwerrmsgs,
			 size_t nhwerrmsgs, char *msg, size_t lmsg);
#endif                          /* _QIB_KERNEL_H */<|MERGE_RESOLUTION|>--- conflicted
+++ resolved
@@ -656,14 +656,11 @@
 	/* 16 congestion entries with each entry corresponding to a SL */
 	struct ib_cc_congestion_entry_shadow *congestion_entries;
 
-<<<<<<< HEAD
-=======
 	/* Maximum number of congestion control entries that the agent expects
 	 * the manager to send.
 	 */
 	u16 cc_supported_table_entries;
 
->>>>>>> 29fbbf80
 	/* Total number of congestion control table entries */
 	u16 total_cct_entry;
 
@@ -675,14 +672,6 @@
 
 	/* CA's max number of 64 entry units in the congestion control table */
 	u8 cc_max_table_entries;
-<<<<<<< HEAD
-
-	/* Maximum number of congestion control entries that the agent expects
-	 * the manager to send.
-	 */
-	u8 cc_supported_table_entries;
-=======
->>>>>>> 29fbbf80
 };
 
 /* Observers. Not to be taken lightly, possibly not to ship. */
