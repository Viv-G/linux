--- conflicted
+++ resolved
@@ -818,7 +818,6 @@
 	return 0;
 }
 
-<<<<<<< HEAD
 static int evdev_enable_suspend_block(struct evdev *evdev,
 				      struct evdev_client *client)
 {
@@ -844,7 +843,10 @@
 	client->use_wake_lock = false;
 	wake_lock_destroy(&client->wake_lock);
 	spin_unlock_irq(&client->buffer_lock);
-=======
+
+	return 0;
+}
+
 static int evdev_revoke(struct evdev *evdev, struct evdev_client *client,
 			struct file *file)
 {
@@ -852,7 +854,6 @@
 	evdev_ungrab(evdev, client);
 	input_flush_device(&evdev->handle, file);
 	wake_up_interruptible(&evdev->wait);
->>>>>>> 4a10c2ac
 
 	return 0;
 }
