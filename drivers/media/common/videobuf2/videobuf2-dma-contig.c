/*
 * videobuf2-dma-contig.c - DMA contig memory allocator for videobuf2
 *
 * Copyright (C) 2010 Samsung Electronics
 *
 * Author: Pawel Osciak <pawel@osciak.com>
 *
 * This program is free software; you can redistribute it and/or modify
 * it under the terms of the GNU General Public License as published by
 * the Free Software Foundation.
 */

#include <linux/dma-buf.h>
#include <linux/module.h>
#include <linux/refcount.h>
#include <linux/scatterlist.h>
#include <linux/sched.h>
#include <linux/slab.h>
#include <linux/dma-mapping.h>

#include <media/videobuf2-v4l2.h>
#include <media/videobuf2-dma-contig.h>
#include <media/videobuf2-memops.h>

struct vb2_dc_buf {
	struct device			*dev;
	void				*vaddr;
	unsigned long			size;
	void				*cookie;
	dma_addr_t			dma_addr;
	unsigned long			attrs;
	enum dma_data_direction		dma_dir;
	struct sg_table			*dma_sgt;
	struct frame_vector		*vec;

	/* MMAP related */
	struct vb2_vmarea_handler	handler;
	refcount_t			refcount;
	struct sg_table			*sgt_base;

	/* DMABUF related */
	struct dma_buf_attachment	*db_attach;
};

/*********************************************/
/*        scatterlist table functions        */
/*********************************************/

static unsigned long vb2_dc_get_contiguous_size(struct sg_table *sgt)
{
	struct scatterlist *s;
	dma_addr_t expected = sg_dma_address(sgt->sgl);
	unsigned int i;
	unsigned long size = 0;

	for_each_sg(sgt->sgl, s, sgt->nents, i) {
		if (sg_dma_address(s) != expected)
			break;
		expected = sg_dma_address(s) + sg_dma_len(s);
		size += sg_dma_len(s);
	}
	return size;
}

static struct sg_table *vb2_dc_get_base_sgt(struct vb2_dc_buf *buf)
{
	int ret;
	struct sg_table *sgt;

	sgt = kmalloc(sizeof(*sgt), GFP_KERNEL);
	if (!sgt) {
		dev_err(buf->dev, "failed to alloc sg table\n");
		return NULL;
	}

	ret = dma_get_sgtable_attrs(buf->dev, sgt, buf->cookie, buf->dma_addr,
		buf->size, buf->attrs);
	if (ret < 0) {
		dev_err(buf->dev, "failed to get scatterlist from DMA API\n");
		kfree(sgt);
		return NULL;
	}

	return sgt;
}

/*********************************************/
/*         callbacks for all buffers         */
/*********************************************/

static void *vb2_dc_cookie(void *buf_priv)
{
	struct vb2_dc_buf *buf = buf_priv;

	return &buf->dma_addr;
}

static void *vb2_dc_vaddr(void *buf_priv)
{
	struct vb2_dc_buf *buf = buf_priv;

	if (!buf->vaddr && buf->db_attach)
		buf->vaddr = dma_buf_vmap(buf->db_attach->dmabuf);

	return buf->vaddr;
}

static unsigned int vb2_dc_num_users(void *buf_priv)
{
	struct vb2_dc_buf *buf = buf_priv;

	return refcount_read(&buf->refcount);
}

static void vb2_dc_prepare(void *buf_priv)
{
	struct vb2_dc_buf *buf = buf_priv;
	struct sg_table *sgt = buf->dma_sgt;

	/* DMABUF exporter will flush the cache for us */
	if (!sgt || buf->db_attach)
		return;

	dma_sync_sg_for_device(buf->dev, sgt->sgl, sgt->orig_nents,
			       buf->dma_dir);
}

static void vb2_dc_finish(void *buf_priv)
{
	struct vb2_dc_buf *buf = buf_priv;
	struct sg_table *sgt = buf->dma_sgt;

	/* DMABUF exporter will flush the cache for us */
	if (!sgt || buf->db_attach)
		return;

	dma_sync_sg_for_cpu(buf->dev, sgt->sgl, sgt->orig_nents, buf->dma_dir);
}

/*********************************************/
/*        callbacks for MMAP buffers         */
/*********************************************/

static void vb2_dc_put(void *buf_priv)
{
	struct vb2_dc_buf *buf = buf_priv;

	if (!refcount_dec_and_test(&buf->refcount))
		return;

	if (buf->sgt_base) {
		sg_free_table(buf->sgt_base);
		kfree(buf->sgt_base);
	}
	if (buf->dma_sgt) {
		sg_free_table(buf->dma_sgt);
		kfree(buf->dma_sgt);
	}
	dma_free_attrs(buf->dev, buf->size, buf->cookie, buf->dma_addr,
		       buf->attrs);
	put_device(buf->dev);
	kfree(buf);
}

static void *vb2_dc_alloc(struct device *dev, unsigned long attrs,
			  unsigned long size, enum dma_data_direction dma_dir,
			  gfp_t gfp_flags)
{
	struct vb2_dc_buf *buf;

	if (WARN_ON(!dev))
		return ERR_PTR(-EINVAL);

	buf = kzalloc(sizeof *buf, GFP_KERNEL);
	if (!buf)
		return ERR_PTR(-ENOMEM);

	if (attrs)
		buf->attrs = attrs;
	buf->cookie = dma_alloc_attrs(dev, size, &buf->dma_addr,
					GFP_KERNEL | gfp_flags, buf->attrs);
	if (!buf->cookie) {
		dev_err(dev, "dma_alloc_coherent of size %lu failed\n", size);
		kfree(buf);
		return ERR_PTR(-ENOMEM);
	}

	if ((buf->attrs & DMA_ATTR_NO_KERNEL_MAPPING) == 0)
		buf->vaddr = buf->cookie;

	/* Prevent the device from being released while the buffer is used */
	buf->dev = get_device(dev);
	buf->size = size;
	buf->dma_dir = dma_dir;

	buf->handler.refcount = &buf->refcount;
	buf->handler.put = vb2_dc_put;
	buf->handler.arg = buf;

	/*
	 * Enable cache maintenance. Even if userspace doesn't mmap the buffer,
	 * sync still should be happening if kernel mapping is present.
	 */
	if (!(buf->attrs & DMA_ATTR_NO_KERNEL_MAPPING) &&
	    buf->attrs & DMA_ATTR_NON_CONSISTENT)
		buf->dma_sgt = vb2_dc_get_base_sgt(buf);

	refcount_set(&buf->refcount, 1);

	return buf;
}

static int vb2_dc_mmap(void *buf_priv, struct vm_area_struct *vma)
{
	struct vb2_dc_buf *buf = buf_priv;
	int ret;

	if (!buf) {
		printk(KERN_ERR "No buffer to map\n");
		return -EINVAL;
	}

	ret = dma_mmap_attrs(buf->dev, vma, buf->cookie,
		buf->dma_addr, buf->size, buf->attrs);

	if (ret) {
		pr_err("Remapping memory failed, error: %d\n", ret);
		return ret;
	}

	vma->vm_flags		|= VM_DONTEXPAND | VM_DONTDUMP;
	vma->vm_private_data	= &buf->handler;
	vma->vm_ops		= &vb2_common_vm_ops;

	vma->vm_ops->open(vma);

<<<<<<< HEAD
	/* Enable cache maintenance if not enabled in allocation. */
	if (!buf->dma_sgt && buf->attrs & DMA_ATTR_NON_CONSISTENT)
		buf->dma_sgt = vb2_dc_get_base_sgt(buf);

	pr_debug("%s: mapped dma addr 0x%08lx at 0x%08lx, size %ld\n",
		__func__, (unsigned long)buf->dma_addr, vma->vm_start,
		buf->size);
=======
	pr_debug("%s: mapped dma addr 0x%08lx at 0x%08lx, size %lu\n",
		 __func__, (unsigned long)buf->dma_addr, vma->vm_start,
		 buf->size);
>>>>>>> 411d8da1

	return 0;
}

/*********************************************/
/*         DMABUF ops for exporters          */
/*********************************************/

struct vb2_dc_attachment {
	struct sg_table sgt;
	enum dma_data_direction dma_dir;
};

static int vb2_dc_dmabuf_ops_attach(struct dma_buf *dbuf,
	struct dma_buf_attachment *dbuf_attach)
{
	struct vb2_dc_attachment *attach;
	unsigned int i;
	struct scatterlist *rd, *wr;
	struct sg_table *sgt;
	struct vb2_dc_buf *buf = dbuf->priv;
	int ret;

	attach = kzalloc(sizeof(*attach), GFP_KERNEL);
	if (!attach)
		return -ENOMEM;

	sgt = &attach->sgt;
	/* Copy the buf->base_sgt scatter list to the attachment, as we can't
	 * map the same scatter list to multiple attachments at the same time.
	 */
	ret = sg_alloc_table(sgt, buf->sgt_base->orig_nents, GFP_KERNEL);
	if (ret) {
		kfree(attach);
		return -ENOMEM;
	}

	rd = buf->sgt_base->sgl;
	wr = sgt->sgl;
	for (i = 0; i < sgt->orig_nents; ++i) {
		sg_set_page(wr, sg_page(rd), rd->length, rd->offset);
		rd = sg_next(rd);
		wr = sg_next(wr);
	}

	attach->dma_dir = DMA_NONE;
	dbuf_attach->priv = attach;

	return 0;
}

static void vb2_dc_dmabuf_ops_detach(struct dma_buf *dbuf,
	struct dma_buf_attachment *db_attach)
{
	struct vb2_dc_attachment *attach = db_attach->priv;
	struct sg_table *sgt;

	if (!attach)
		return;

	sgt = &attach->sgt;

	/* release the scatterlist cache */
	if (attach->dma_dir != DMA_NONE)
		/*
		 * Cache sync can be skipped here, as the vb2_dc memory is
		 * allocated from device coherent memory, which means the
		 * memory locations do not require any explicit cache
		 * maintenance prior or after being used by the device.
		 */
		dma_unmap_sg_attrs(db_attach->dev, sgt->sgl, sgt->orig_nents,
				   attach->dma_dir, DMA_ATTR_SKIP_CPU_SYNC);
	sg_free_table(sgt);
	kfree(attach);
	db_attach->priv = NULL;
}

static struct sg_table *vb2_dc_dmabuf_ops_map(
	struct dma_buf_attachment *db_attach, enum dma_data_direction dma_dir)
{
	struct vb2_dc_attachment *attach = db_attach->priv;
	/* stealing dmabuf mutex to serialize map/unmap operations */
	struct mutex *lock = &db_attach->dmabuf->lock;
	struct sg_table *sgt;

	mutex_lock(lock);

	sgt = &attach->sgt;
	/* return previously mapped sg table */
	if (attach->dma_dir == dma_dir) {
		mutex_unlock(lock);
		return sgt;
	}

	/* release any previous cache */
	if (attach->dma_dir != DMA_NONE) {
		dma_unmap_sg_attrs(db_attach->dev, sgt->sgl, sgt->orig_nents,
				   attach->dma_dir, DMA_ATTR_SKIP_CPU_SYNC);
		attach->dma_dir = DMA_NONE;
	}

	/*
	 * mapping to the client with new direction, no cache sync
	 * required see comment in vb2_dc_dmabuf_ops_detach()
	 */
	sgt->nents = dma_map_sg_attrs(db_attach->dev, sgt->sgl, sgt->orig_nents,
				      dma_dir, DMA_ATTR_SKIP_CPU_SYNC);
	if (!sgt->nents) {
		pr_err("failed to map scatterlist\n");
		mutex_unlock(lock);
		return ERR_PTR(-EIO);
	}

	attach->dma_dir = dma_dir;

	mutex_unlock(lock);

	return sgt;
}

static void vb2_dc_dmabuf_ops_unmap(struct dma_buf_attachment *db_attach,
	struct sg_table *sgt, enum dma_data_direction dma_dir)
{
	/* nothing to be done here */
}

static void vb2_dc_dmabuf_ops_release(struct dma_buf *dbuf)
{
	/* drop reference obtained in vb2_dc_get_dmabuf */
	vb2_dc_put(dbuf->priv);
}

static void *vb2_dc_dmabuf_ops_kmap(struct dma_buf *dbuf, unsigned long pgnum)
{
	struct vb2_dc_buf *buf = dbuf->priv;

	return buf->vaddr ? buf->vaddr + pgnum * PAGE_SIZE : NULL;
}

static void *vb2_dc_dmabuf_ops_vmap(struct dma_buf *dbuf)
{
	struct vb2_dc_buf *buf = dbuf->priv;

	return buf->vaddr;
}

static int vb2_dc_dmabuf_ops_mmap(struct dma_buf *dbuf,
	struct vm_area_struct *vma)
{
	return vb2_dc_mmap(dbuf->priv, vma);
}

static const struct dma_buf_ops vb2_dc_dmabuf_ops = {
	.attach = vb2_dc_dmabuf_ops_attach,
	.detach = vb2_dc_dmabuf_ops_detach,
	.map_dma_buf = vb2_dc_dmabuf_ops_map,
	.unmap_dma_buf = vb2_dc_dmabuf_ops_unmap,
	.map = vb2_dc_dmabuf_ops_kmap,
	.vmap = vb2_dc_dmabuf_ops_vmap,
	.mmap = vb2_dc_dmabuf_ops_mmap,
	.release = vb2_dc_dmabuf_ops_release,
};

static struct dma_buf *vb2_dc_get_dmabuf(void *buf_priv, unsigned long flags)
{
	struct vb2_dc_buf *buf = buf_priv;
	struct dma_buf *dbuf;
	DEFINE_DMA_BUF_EXPORT_INFO(exp_info);

	exp_info.ops = &vb2_dc_dmabuf_ops;
	exp_info.size = buf->size;
	exp_info.flags = flags;
	exp_info.priv = buf;

	if (!buf->sgt_base)
		buf->sgt_base = vb2_dc_get_base_sgt(buf);

	if (WARN_ON(!buf->sgt_base))
		return NULL;

	dbuf = dma_buf_export(&exp_info);
	if (IS_ERR(dbuf))
		return NULL;

	/* dmabuf keeps reference to vb2 buffer */
	refcount_inc(&buf->refcount);

	return dbuf;
}

/*********************************************/
/*       callbacks for USERPTR buffers       */
/*********************************************/

static void vb2_dc_put_userptr(void *buf_priv)
{
	struct vb2_dc_buf *buf = buf_priv;
	struct sg_table *sgt = buf->dma_sgt;
	int i;
	struct page **pages;

	if (sgt) {
		/*
		 * No need to sync to CPU, it's already synced to the CPU
		 * since the finish() memop will have been called before this.
		 */
		dma_unmap_sg_attrs(buf->dev, sgt->sgl, sgt->orig_nents,
				   buf->dma_dir, DMA_ATTR_SKIP_CPU_SYNC);
		pages = frame_vector_pages(buf->vec);
		/* sgt should exist only if vector contains pages... */
		BUG_ON(IS_ERR(pages));
		if (buf->dma_dir == DMA_FROM_DEVICE ||
		    buf->dma_dir == DMA_BIDIRECTIONAL)
			for (i = 0; i < frame_vector_count(buf->vec); i++)
				set_page_dirty_lock(pages[i]);
		sg_free_table(sgt);
		kfree(sgt);
	} else {
		dma_unmap_resource(buf->dev, buf->dma_addr, buf->size,
				   buf->dma_dir, 0);
	}
	vb2_destroy_framevec(buf->vec);
	kfree(buf);
}

static void *vb2_dc_get_userptr(struct device *dev, unsigned long vaddr,
	unsigned long size, enum dma_data_direction dma_dir)
{
	struct vb2_dc_buf *buf;
	struct frame_vector *vec;
	unsigned int offset;
	int n_pages, i;
	int ret = 0;
	struct sg_table *sgt;
	unsigned long contig_size;
	unsigned long dma_align = dma_get_cache_alignment();

	/* Only cache aligned DMA transfers are reliable */
	if (!IS_ALIGNED(vaddr | size, dma_align)) {
		pr_debug("user data must be aligned to %lu bytes\n", dma_align);
		return ERR_PTR(-EINVAL);
	}

	if (!size) {
		pr_debug("size is zero\n");
		return ERR_PTR(-EINVAL);
	}

	if (WARN_ON(!dev))
		return ERR_PTR(-EINVAL);

	buf = kzalloc(sizeof *buf, GFP_KERNEL);
	if (!buf)
		return ERR_PTR(-ENOMEM);

	buf->dev = dev;
	buf->dma_dir = dma_dir;

	offset = lower_32_bits(offset_in_page(vaddr));
	vec = vb2_create_framevec(vaddr, size);
	if (IS_ERR(vec)) {
		ret = PTR_ERR(vec);
		goto fail_buf;
	}
	buf->vec = vec;
	n_pages = frame_vector_count(vec);
	ret = frame_vector_to_pages(vec);
	if (ret < 0) {
		unsigned long *nums = frame_vector_pfns(vec);

		/*
		 * Failed to convert to pages... Check the memory is physically
		 * contiguous and use direct mapping
		 */
		for (i = 1; i < n_pages; i++)
			if (nums[i-1] + 1 != nums[i])
				goto fail_pfnvec;
		buf->dma_addr = dma_map_resource(buf->dev,
				__pfn_to_phys(nums[0]), size, buf->dma_dir, 0);
		if (dma_mapping_error(buf->dev, buf->dma_addr)) {
			ret = -ENOMEM;
			goto fail_pfnvec;
		}
		goto out;
	}

	sgt = kzalloc(sizeof(*sgt), GFP_KERNEL);
	if (!sgt) {
		pr_err("failed to allocate sg table\n");
		ret = -ENOMEM;
		goto fail_pfnvec;
	}

	ret = sg_alloc_table_from_pages(sgt, frame_vector_pages(vec), n_pages,
		offset, size, GFP_KERNEL);
	if (ret) {
		pr_err("failed to initialize sg table\n");
		goto fail_sgt;
	}

	/*
	 * No need to sync to the device, this will happen later when the
	 * prepare() memop is called.
	 */
	sgt->nents = dma_map_sg_attrs(buf->dev, sgt->sgl, sgt->orig_nents,
				      buf->dma_dir, DMA_ATTR_SKIP_CPU_SYNC);
	if (sgt->nents <= 0) {
		pr_err("failed to map scatterlist\n");
		ret = -EIO;
		goto fail_sgt_init;
	}

	contig_size = vb2_dc_get_contiguous_size(sgt);
	if (contig_size < size) {
		pr_err("contiguous mapping is too small %lu/%lu\n",
			contig_size, size);
		ret = -EFAULT;
		goto fail_map_sg;
	}

	buf->dma_addr = sg_dma_address(sgt->sgl);
	buf->dma_sgt = sgt;
out:
	buf->size = size;

	return buf;

fail_map_sg:
	dma_unmap_sg_attrs(buf->dev, sgt->sgl, sgt->orig_nents,
			   buf->dma_dir, DMA_ATTR_SKIP_CPU_SYNC);

fail_sgt_init:
	sg_free_table(sgt);

fail_sgt:
	kfree(sgt);

fail_pfnvec:
	vb2_destroy_framevec(vec);

fail_buf:
	kfree(buf);

	return ERR_PTR(ret);
}

/*********************************************/
/*       callbacks for DMABUF buffers        */
/*********************************************/

static int vb2_dc_map_dmabuf(void *mem_priv)
{
	struct vb2_dc_buf *buf = mem_priv;
	struct sg_table *sgt;
	unsigned long contig_size;

	if (WARN_ON(!buf->db_attach)) {
		pr_err("trying to pin a non attached buffer\n");
		return -EINVAL;
	}

	if (WARN_ON(buf->dma_sgt)) {
		pr_err("dmabuf buffer is already pinned\n");
		return 0;
	}

	/* get the associated scatterlist for this buffer */
	sgt = dma_buf_map_attachment(buf->db_attach, buf->dma_dir);
	if (IS_ERR(sgt)) {
		pr_err("Error getting dmabuf scatterlist\n");
		return -EINVAL;
	}

	/* checking if dmabuf is big enough to store contiguous chunk */
	contig_size = vb2_dc_get_contiguous_size(sgt);
	if (contig_size < buf->size) {
		pr_err("contiguous chunk is too small %lu/%lu b\n",
			contig_size, buf->size);
		dma_buf_unmap_attachment(buf->db_attach, sgt, buf->dma_dir);
		return -EFAULT;
	}

	buf->dma_addr = sg_dma_address(sgt->sgl);
	buf->dma_sgt = sgt;
	buf->vaddr = NULL;

	return 0;
}

static void vb2_dc_unmap_dmabuf(void *mem_priv)
{
	struct vb2_dc_buf *buf = mem_priv;
	struct sg_table *sgt = buf->dma_sgt;

	if (WARN_ON(!buf->db_attach)) {
		pr_err("trying to unpin a not attached buffer\n");
		return;
	}

	if (WARN_ON(!sgt)) {
		pr_err("dmabuf buffer is already unpinned\n");
		return;
	}

	if (buf->vaddr) {
		dma_buf_vunmap(buf->db_attach->dmabuf, buf->vaddr);
		buf->vaddr = NULL;
	}
	dma_buf_unmap_attachment(buf->db_attach, sgt, buf->dma_dir);

	buf->dma_addr = 0;
	buf->dma_sgt = NULL;
}

static void vb2_dc_detach_dmabuf(void *mem_priv)
{
	struct vb2_dc_buf *buf = mem_priv;

	/* if vb2 works correctly you should never detach mapped buffer */
	if (WARN_ON(buf->dma_addr))
		vb2_dc_unmap_dmabuf(buf);

	/* detach this attachment */
	dma_buf_detach(buf->db_attach->dmabuf, buf->db_attach);
	kfree(buf);
}

static void *vb2_dc_attach_dmabuf(struct device *dev, struct dma_buf *dbuf,
	unsigned long size, enum dma_data_direction dma_dir)
{
	struct vb2_dc_buf *buf;
	struct dma_buf_attachment *dba;

	if (dbuf->size < size)
		return ERR_PTR(-EFAULT);

	if (WARN_ON(!dev))
		return ERR_PTR(-EINVAL);

	buf = kzalloc(sizeof(*buf), GFP_KERNEL);
	if (!buf)
		return ERR_PTR(-ENOMEM);

	buf->dev = dev;
	/* create attachment for the dmabuf with the user device */
	dba = dma_buf_attach(dbuf, buf->dev);
	if (IS_ERR(dba)) {
		pr_err("failed to attach dmabuf\n");
		kfree(buf);
		return dba;
	}

	buf->dma_dir = dma_dir;
	buf->size = size;
	buf->db_attach = dba;

	return buf;
}

/*********************************************/
/*       DMA CONTIG exported functions       */
/*********************************************/

const struct vb2_mem_ops vb2_dma_contig_memops = {
	.alloc		= vb2_dc_alloc,
	.put		= vb2_dc_put,
	.get_dmabuf	= vb2_dc_get_dmabuf,
	.cookie		= vb2_dc_cookie,
	.vaddr		= vb2_dc_vaddr,
	.mmap		= vb2_dc_mmap,
	.get_userptr	= vb2_dc_get_userptr,
	.put_userptr	= vb2_dc_put_userptr,
	.prepare	= vb2_dc_prepare,
	.finish		= vb2_dc_finish,
	.map_dmabuf	= vb2_dc_map_dmabuf,
	.unmap_dmabuf	= vb2_dc_unmap_dmabuf,
	.attach_dmabuf	= vb2_dc_attach_dmabuf,
	.detach_dmabuf	= vb2_dc_detach_dmabuf,
	.num_users	= vb2_dc_num_users,
};
EXPORT_SYMBOL_GPL(vb2_dma_contig_memops);

/**
 * vb2_dma_contig_set_max_seg_size() - configure DMA max segment size
 * @dev:	device for configuring DMA parameters
 * @size:	size of DMA max segment size to set
 *
 * To allow mapping the scatter-list into a single chunk in the DMA
 * address space, the device is required to have the DMA max segment
 * size parameter set to a value larger than the buffer size. Otherwise,
 * the DMA-mapping subsystem will split the mapping into max segment
 * size chunks. This function sets the DMA max segment size
 * parameter to let DMA-mapping map a buffer as a single chunk in DMA
 * address space.
 * This code assumes that the DMA-mapping subsystem will merge all
 * scatterlist segments if this is really possible (for example when
 * an IOMMU is available and enabled).
 * Ideally, this parameter should be set by the generic bus code, but it
 * is left with the default 64KiB value due to historical litmiations in
 * other subsystems (like limited USB host drivers) and there no good
 * place to set it to the proper value.
 * This function should be called from the drivers, which are known to
 * operate on platforms with IOMMU and provide access to shared buffers
 * (either USERPTR or DMABUF). This should be done before initializing
 * videobuf2 queue.
 */
int vb2_dma_contig_set_max_seg_size(struct device *dev, unsigned int size)
{
	if (!dev->dma_parms) {
		dev->dma_parms = kzalloc(sizeof(*dev->dma_parms), GFP_KERNEL);
		if (!dev->dma_parms)
			return -ENOMEM;
	}
	if (dma_get_max_seg_size(dev) < size)
		return dma_set_max_seg_size(dev, size);

	return 0;
}
EXPORT_SYMBOL_GPL(vb2_dma_contig_set_max_seg_size);

/*
 * vb2_dma_contig_clear_max_seg_size() - release resources for DMA parameters
 * @dev:	device for configuring DMA parameters
 *
 * This function releases resources allocated to configure DMA parameters
 * (see vb2_dma_contig_set_max_seg_size() function). It should be called from
 * device drivers on driver remove.
 */
void vb2_dma_contig_clear_max_seg_size(struct device *dev)
{
	kfree(dev->dma_parms);
	dev->dma_parms = NULL;
}
EXPORT_SYMBOL_GPL(vb2_dma_contig_clear_max_seg_size);

MODULE_DESCRIPTION("DMA-contig memory handling routines for videobuf2");
MODULE_AUTHOR("Pawel Osciak <pawel@osciak.com>");
MODULE_LICENSE("GPL");<|MERGE_RESOLUTION|>--- conflicted
+++ resolved
@@ -234,19 +234,9 @@
 
 	vma->vm_ops->open(vma);
 
-<<<<<<< HEAD
-	/* Enable cache maintenance if not enabled in allocation. */
-	if (!buf->dma_sgt && buf->attrs & DMA_ATTR_NON_CONSISTENT)
-		buf->dma_sgt = vb2_dc_get_base_sgt(buf);
-
-	pr_debug("%s: mapped dma addr 0x%08lx at 0x%08lx, size %ld\n",
-		__func__, (unsigned long)buf->dma_addr, vma->vm_start,
-		buf->size);
-=======
 	pr_debug("%s: mapped dma addr 0x%08lx at 0x%08lx, size %lu\n",
 		 __func__, (unsigned long)buf->dma_addr, vma->vm_start,
 		 buf->size);
->>>>>>> 411d8da1
 
 	return 0;
 }
