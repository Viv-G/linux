--- conflicted
+++ resolved
@@ -1527,8 +1527,7 @@
 #ifdef CONFIG_AMLOGIC_DVB_COMPAT
 	case DTV_DELIVERY_SUB_SYSTEM:
 	case DTV_TS_INPUT:
-		r = 0;
-		//printk("dvb-core get sub sys\r\n");
+		printk("dvb-core get sub sys\r\n");
 		break;
 #endif
 	default:
@@ -1977,70 +1976,9 @@
 
 	return r;
 }
-static void dtv_property_32to64(struct dtv_property *dest,
-		struct dtv_property_32 *src)
-{
-	int i = 0;
-	long tmp = 0;
-
-	dest->cmd = src->cmd;
-//	printk("%s cmd:%d\n",__func__,dest->cmd);
-
-	for (i = 0; i < 3; i++)
-		dest->reserved[i] = src->reserved[i];
-
-	dest->u.data = src->u.data;
-	dest->u.st.len = src->u.st.len;
-
-	for (i = 0; i < MAX_DTV_STATS; i++) {
-		dest->u.st.stat[i].scale  = src->u.st.stat[i].scale;
-		dest->u.st.stat[i].uvalue = src->u.st.stat[i].uvalue;
-		dest->u.st.stat[i].svalue = src->u.st.stat[i].svalue;
-	}
-	for (i = 0; i < 32; i++)
-		dest->u.buffer.data[i] = src->u.buffer.data[i];
-	dest->u.buffer.len = src->u.buffer.len;
-	for (i = 0; i < 3; i++)
-		dest->u.buffer.reserved1[i] = src->u.buffer.reserved1[i];
-	tmp = (long)(src->u.buffer.reserved2);
-	dest->u.buffer.reserved2 = (void *)tmp;
-	dest->result = src->result;
-}
-
-<<<<<<< HEAD
-static void dtv_property_64to32(struct dtv_property_32 *dest,
-		struct dtv_property *src)
-{
-	int i = 0;
-	long tmp = 0;
-
-	dest->cmd = src->cmd;
-//	printk("%s cmd:%d\n",__func__,dest->cmd);
-	for (i = 0; i < 3; i++)
-		dest->reserved[i] = src->reserved[i];
-	dest->u.data = src->u.data;
-//	printk("%s data:%d\n",__func__,dest->u.data);
-	dest->u.st.len = src->u.st.len;
-	for (i = 0; i < MAX_DTV_STATS; i++) {
-		dest->u.st.stat[i].scale  = src->u.st.stat[i].scale;
-		dest->u.st.stat[i].uvalue = src->u.st.stat[i].uvalue;
-		dest->u.st.stat[i].svalue = src->u.st.stat[i].svalue;
-	}
-	for (i = 0; i < 32; i++)
-		dest->u.buffer.data[i] = src->u.buffer.data[i];
-	dest->u.buffer.len = src->u.buffer.len;
-	for (i = 0; i < 3; i++)
-		dest->u.buffer.reserved1[i] = src->u.buffer.reserved1[i];
-	tmp = (long)(src->u.buffer.reserved2);
-	dest->u.buffer.reserved2 = (__u32)tmp;
-	dest->result = src->result;
-}
-static int dvb_frontend_ioctl(struct file *file,
-			unsigned int cmd, void *parg)
-=======
+
 static int dvb_frontend_do_ioctl(struct file *file, unsigned int cmd,
 				 void *parg)
->>>>>>> df4674d8
 {
 	struct dvb_device *dvbdev = file->private_data;
 	struct dvb_frontend *fe = dvbdev->priv;
@@ -2077,18 +2015,7 @@
 		return -EPERM;
 	}
 
-<<<<<<< HEAD
-	if ((cmd == FE_SET_PROPERTY_32) || (cmd == FE_GET_PROPERTY_32)
-			|| (cmd == FE_SET_PROPERTY_64)
-			|| (cmd == FE_GET_PROPERTY_64))
-		err = dvb_frontend_ioctl_properties(file, cmd, parg);
-	else {
-		c->state = DTV_UNDEFINED;
-		err = dvb_frontend_ioctl_legacy(file, cmd, parg);
-	}
-=======
 	err = dvb_frontend_handle_ioctl(file, cmd, parg);
->>>>>>> df4674d8
 
 	up(&fepriv->sem);
 	return err;
@@ -2138,50 +2065,6 @@
 	struct dvb_frontend_private *fepriv = fe->frontend_priv;
 	int i, err = 0;
 
-<<<<<<< HEAD
-	struct dtv_properties *tvps = parg;
-	struct dtv_properties_32 *tvps_32_tmp = parg;
-	struct dtv_properties tvps_tmp;
-	struct dtv_property *tvp = NULL;
-	struct dtv_property_32 *tvp_32 = NULL;
-	int i;
-	int prop = 0;
-	int convert = 0;
-
-	dev_dbg(fe->dvb->device, "%s:\n", __func__);
-	if ((cmd == FE_SET_PROPERTY_32) || (cmd == FE_SET_PROPERTY_64)
-			|| (cmd == FE_GET_PROPERTY_32)
-			|| (cmd == FE_GET_PROPERTY_64)) {
-		prop = 1;
-
-		if ((cmd == FE_SET_PROPERTY_32) ||
-				(cmd == FE_GET_PROPERTY_32)) {
-			if (FE_SET_PROPERTY == FE_SET_PROPERTY_64)
-				convert = 1;
-		}
-	}
-	if (prop) {
-		if (convert) {
-			tvps_tmp.num  = tvps_32_tmp->num;
-	tvps_tmp.props = (struct dtv_property *)(long)(tvps_32_tmp->props);
-			tvps = &tvps_tmp;
-
-			tvp_32 = memdup_user(tvps->props,
-				tvps->num * sizeof(struct dtv_property_32));
-			if (IS_ERR(tvp_32)) {
-				err = -EFAULT;
-				goto out;
-			}
-		}
-	}
-#ifdef CONFIG_COMPAT
-	tvps->props = compat_ptr((unsigned long)tvps->props);
-#endif
-
-	if ((cmd == FE_SET_PROPERTY_32) || (cmd == FE_SET_PROPERTY_64)) {
-		dev_dbg(fe->dvb->device, "%s: properties.num = %d\n", __func__, tvps->num);
-		dev_dbg(fe->dvb->device, "%s: properties.props = %p\n", __func__, tvps->props);
-=======
 	if (cmd == COMPAT_FE_SET_PROPERTY) {
 		struct compat_dtv_properties prop, *tvps = NULL;
 		struct compat_dtv_property *tvp = NULL;
@@ -2190,7 +2073,6 @@
 			return -EFAULT;
 
 		tvps = &prop;
->>>>>>> df4674d8
 
 		/*
 		 * Put an arbitrary limit on the number of messages that can
@@ -2199,28 +2081,9 @@
 		if (!tvps->num || (tvps->num > DTV_IOCTL_MAX_MSGS))
 			return -EINVAL;
 
-<<<<<<< HEAD
-		if (convert) {
-			tvp = kmalloc_array(tvps->num,
-					sizeof(*tvp), GFP_KERNEL);
-			if (IS_ERR(tvp)) {
-				err = -EFAULT;
-				goto out;
-			}
-
-			for (i = 0; i < tvps->num; i++)
-				dtv_property_32to64(tvp + i, tvp_32+i);
-		} else {
-			tvp = memdup_user(tvps->props,
-					tvps->num * sizeof(*tvp));
-			if (IS_ERR(tvp))
-				return PTR_ERR(tvp);
-		}
-=======
 		tvp = memdup_user(compat_ptr(tvps->props), tvps->num * sizeof(*tvp));
 		if (IS_ERR(tvp))
 			return PTR_ERR(tvp);
->>>>>>> df4674d8
 
 		for (i = 0; i < tvps->num; i++) {
 			err = dtv_property_process_set(fe, file,
@@ -2231,18 +2094,10 @@
 				return err;
 			}
 		}
-<<<<<<< HEAD
-
-		if (c->state == DTV_TUNE)
-			dev_dbg(fe->dvb->device, "%s: Property cache is full, tuning\n", __func__);
-
-	} else if ((cmd == FE_GET_PROPERTY_32) || (cmd == FE_GET_PROPERTY_64)) {
-=======
 		kfree(tvp);
 	} else if (cmd == COMPAT_FE_GET_PROPERTY) {
 		struct compat_dtv_properties prop, *tvps = NULL;
 		struct compat_dtv_property *tvp = NULL;
->>>>>>> df4674d8
 		struct dtv_frontend_properties getp = fe->dtv_property_cache;
 
 		if (copy_from_user(&prop, compat_ptr(arg), sizeof(prop)))
@@ -2257,26 +2112,9 @@
 		if (!tvps->num || (tvps->num > DTV_IOCTL_MAX_MSGS))
 			return -EINVAL;
 
-<<<<<<< HEAD
-		if (convert) {
-			tvp = kmalloc_array(tvps->num,
-					sizeof(*tvp), GFP_KERNEL);
-			if (IS_ERR(tvp))
-				return PTR_ERR(tvp);
-
-			for (i = 0; i < tvps->num; i++)
-				dtv_property_32to64(tvp + i, tvp_32+i);
-		} else {
-			tvp = memdup_user(tvps->props,
-					tvps->num * sizeof(*tvp));
-			if (IS_ERR(tvp))
-				return PTR_ERR(tvp);
-		}
-=======
 		tvp = memdup_user(compat_ptr(tvps->props), tvps->num * sizeof(*tvp));
 		if (IS_ERR(tvp))
 			return PTR_ERR(tvp);
->>>>>>> df4674d8
 
 		/*
 		 * Let's use our own copy of property cache, in order to
@@ -2300,32 +2138,7 @@
 			}
 		}
 
-<<<<<<< HEAD
-		if (convert) {
-			for (i = 0; i < tvps->num; i++)
-				dtv_property_64to32(tvp_32 + i,
-						(struct dtv_property *)(tvp+i));
-
-			if (copy_to_user((void __user *)tvps->props, tvp_32,
-		tvps->num * sizeof(struct dtv_property_32))) {
-				err = -EFAULT;
-				goto out;
-			}
-		} else {
-			if (copy_to_user((void __user *)tvps->props, tvp,
-		tvps->num * sizeof(struct dtv_property))) {
-				err = -EFAULT;
-				goto out;
-			}
-		}
-	} else
-		err = -EOPNOTSUPP;
-
-out:
-	kfree(tvp_32);
-	kfree(tvp);
-=======
-		if (copy_to_user((void __user *)compat_ptr(tvps->props), tvp,
+  if(copy_to_user((void __user *)compat_ptr(tvps->props), tvp,
 				 tvps->num * sizeof(struct compat_dtv_property))) {
 			kfree(tvp);
 			return -EFAULT;
@@ -2333,7 +2146,6 @@
 		kfree(tvp);
 	}
 
->>>>>>> df4674d8
 	return err;
 }
 
@@ -3028,21 +2840,6 @@
 	return ret;
 }
 
-#ifdef CONFIG_AMLOGIC_DVB_COMPAT
-static long dvb_frontend_compat_ioctl(struct file *filp,
-			unsigned int cmd, unsigned long args)
-{
-	long ret;
-
-#ifdef CONFIG_COMPAT
-	args  = (unsigned long)compat_ptr(args);
-#endif
-
-	ret = dvb_generic_ioctl(filp, cmd, args);
-
-	return ret;
-}
-#endif
 
 static const struct file_operations dvb_frontend_fops = {
 	.owner		= THIS_MODULE,
