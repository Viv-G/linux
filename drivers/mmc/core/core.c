--- conflicted
+++ resolved
@@ -27,13 +27,10 @@
 #include <linux/fault-inject.h>
 #include <linux/random.h>
 #include <linux/slab.h>
-<<<<<<< HEAD
 #include <linux/wakelock.h>
+#include <linux/of.h>
 
 #include <trace/events/mmc.h>
-=======
-#include <linux/of.h>
->>>>>>> 4a10c2ac
 
 #include <linux/mmc/card.h>
 #include <linux/mmc/host.h>
@@ -2729,55 +2726,8 @@
  */
 int mmc_suspend_host(struct mmc_host *host)
 {
-<<<<<<< HEAD
-	int err = 0;
-
-	if (mmc_bus_needs_resume(host))
-		return 0;
-
-	if (cancel_delayed_work(&host->detect))
-		wake_unlock(&host->detect_wake_lock);
-	mmc_flush_scheduled_work();
-
-	mmc_bus_get(host);
-	if (host->bus_ops && !host->bus_dead) {
-		if (host->bus_ops->suspend) {
-			if (mmc_card_doing_bkops(host->card)) {
-				err = mmc_stop_bkops(host->card);
-				if (err)
-					goto out;
-			}
-			err = host->bus_ops->suspend(host);
-		}
-
-		if (err == -ENOSYS || !host->bus_ops->resume) {
-			/*
-			 * We simply "remove" the card in this case.
-			 * It will be redetected on resume.  (Calling
-			 * bus_ops->remove() with a claimed host can
-			 * deadlock.)
-			 */
-			if (host->bus_ops->remove)
-				host->bus_ops->remove(host);
-			mmc_claim_host(host);
-			mmc_detach_bus(host);
-			mmc_power_off(host);
-			mmc_release_host(host);
-			host->pm_flags = 0;
-			err = 0;
-		}
-	}
-	mmc_bus_put(host);
-
-	if (!err && !mmc_card_keep_power(host))
-		mmc_power_off(host);
-
-out:
-	return err;
-=======
 	/* This function is deprecated */
 	return 0;
->>>>>>> 4a10c2ac
 }
 EXPORT_SYMBOL(mmc_suspend_host);
 
@@ -2787,50 +2737,8 @@
  */
 int mmc_resume_host(struct mmc_host *host)
 {
-<<<<<<< HEAD
-	int err = 0;
-
-	mmc_bus_get(host);
-	if (mmc_bus_manual_resume(host)) {
-		host->bus_resume_flags |= MMC_BUSRESUME_NEEDS_RESUME;
-		mmc_bus_put(host);
-		return 0;
-	}
-
-	if (host->bus_ops && !host->bus_dead) {
-		if (!mmc_card_keep_power(host)) {
-			mmc_power_up(host);
-			mmc_select_voltage(host, host->ocr);
-			/*
-			 * Tell runtime PM core we just powered up the card,
-			 * since it still believes the card is powered off.
-			 * Note that currently runtime PM is only enabled
-			 * for SDIO cards that are MMC_CAP_POWER_OFF_CARD
-			 */
-			if (mmc_card_sdio(host->card) &&
-			    (host->caps & MMC_CAP_POWER_OFF_CARD)) {
-				pm_runtime_disable(&host->card->dev);
-				pm_runtime_set_active(&host->card->dev);
-				pm_runtime_enable(&host->card->dev);
-			}
-		}
-		BUG_ON(!host->bus_ops->resume);
-		err = host->bus_ops->resume(host);
-		if (err) {
-			pr_warning("%s: error %d during resume "
-					    "(card was removed?)\n",
-					    mmc_hostname(host), err);
-			err = 0;
-		}
-	}
-	host->pm_flags &= ~MMC_PM_KEEP_POWER;
-	mmc_bus_put(host);
-
-	return err;
-=======
 	/* This function is deprecated */
 	return 0;
->>>>>>> 4a10c2ac
 }
 EXPORT_SYMBOL(mmc_resume_host);
 
