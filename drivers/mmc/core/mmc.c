/*
 *  linux/drivers/mmc/core/mmc.c
 *
 *  Copyright (C) 2003-2004 Russell King, All Rights Reserved.
 *  Copyright (C) 2005-2007 Pierre Ossman, All Rights Reserved.
 *  MMCv4 support Copyright (C) 2006 Philip Langdale, All Rights Reserved.
 *
 * This program is free software; you can redistribute it and/or modify
 * it under the terms of the GNU General Public License version 2 as
 * published by the Free Software Foundation.
 */

#include <linux/err.h>
#include <linux/of.h>
#include <linux/slab.h>
#include <linux/stat.h>
#include <linux/pm_runtime.h>

#include <linux/mmc/host.h>
#include <linux/mmc/card.h>
#include <linux/mmc/mmc.h>

#include "core.h"
#include "host.h"
#include "bus.h"
#include "mmc_ops.h"
#include "sd_ops.h"

#define DEFAULT_CMD6_TIMEOUT_MS	500
#define AMLOGIC_HS400_TIMING 1

static const unsigned int tran_exp[] = {
	10000,		100000,		1000000,	10000000,
	0,		0,		0,		0
};

static const unsigned char tran_mant[] = {
	0,	10,	12,	13,	15,	20,	25,	30,
	35,	40,	45,	50,	55,	60,	70,	80,
};

static const unsigned int tacc_exp[] = {
	1,	10,	100,	1000,	10000,	100000,	1000000, 10000000,
};

static const unsigned int tacc_mant[] = {
	0,	10,	12,	13,	15,	20,	25,	30,
	35,	40,	45,	50,	55,	60,	70,	80,
};

static const struct mmc_fixup mmc_ext_csd_fixups[] = {
	/*
	 * Certain Hynix eMMC 4.41 cards might get broken when HPI feature
	 * is used so disable the HPI feature for such buggy cards.
	 */
	MMC_FIXUP_EXT_CSD_REV(CID_NAME_ANY, CID_MANFID_HYNIX,
			      0x014a, add_quirk, MMC_QUIRK_BROKEN_HPI, 5),

	END_FIXUP
};

#define UNSTUFF_BITS(resp,start,size)					\
	({								\
		const int __size = size;				\
		const u32 __mask = (__size < 32 ? 1 << __size : 0) - 1;	\
		const int __off = 3 - ((start) / 32);			\
		const int __shft = (start) & 31;			\
		u32 __res;						\
									\
		__res = resp[__off] >> __shft;				\
		if (__size + __shft > 32)				\
			__res |= resp[__off-1] << ((32 - __shft) % 32);	\
		__res & __mask;						\
	})

/*
 * Given the decoded CSD structure, decode the raw CID to our CID structure.
 */
static int mmc_decode_cid(struct mmc_card *card)
{
	u32 *resp = card->raw_cid;

	/*
	 * The selection of the format here is based upon published
	 * specs from sandisk and from what people have reported.
	 */
	switch (card->csd.mmca_vsn) {
	case 0: /* MMC v1.0 - v1.2 */
	case 1: /* MMC v1.4 */
		card->cid.manfid	= UNSTUFF_BITS(resp, 104, 24);
		card->cid.prod_name[0]	= UNSTUFF_BITS(resp, 96, 8);
		card->cid.prod_name[1]	= UNSTUFF_BITS(resp, 88, 8);
		card->cid.prod_name[2]	= UNSTUFF_BITS(resp, 80, 8);
		card->cid.prod_name[3]	= UNSTUFF_BITS(resp, 72, 8);
		card->cid.prod_name[4]	= UNSTUFF_BITS(resp, 64, 8);
		card->cid.prod_name[5]	= UNSTUFF_BITS(resp, 56, 8);
		card->cid.prod_name[6]	= UNSTUFF_BITS(resp, 48, 8);
		card->cid.hwrev		= UNSTUFF_BITS(resp, 44, 4);
		card->cid.fwrev		= UNSTUFF_BITS(resp, 40, 4);
		card->cid.serial	= UNSTUFF_BITS(resp, 16, 24);
		card->cid.month		= UNSTUFF_BITS(resp, 12, 4);
		card->cid.year		= UNSTUFF_BITS(resp, 8, 4) + 1997;
		break;

	case 2: /* MMC v2.0 - v2.2 */
	case 3: /* MMC v3.1 - v3.3 */
	case 4: /* MMC v4 */
		card->cid.manfid	= UNSTUFF_BITS(resp, 120, 8);
		card->cid.oemid		= UNSTUFF_BITS(resp, 104, 16);
		card->cid.prod_name[0]	= UNSTUFF_BITS(resp, 96, 8);
		card->cid.prod_name[1]	= UNSTUFF_BITS(resp, 88, 8);
		card->cid.prod_name[2]	= UNSTUFF_BITS(resp, 80, 8);
		card->cid.prod_name[3]	= UNSTUFF_BITS(resp, 72, 8);
		card->cid.prod_name[4]	= UNSTUFF_BITS(resp, 64, 8);
		card->cid.prod_name[5]	= UNSTUFF_BITS(resp, 56, 8);
		card->cid.prv		= UNSTUFF_BITS(resp, 48, 8);
		card->cid.serial	= UNSTUFF_BITS(resp, 16, 32);
		card->cid.month		= UNSTUFF_BITS(resp, 12, 4);
		card->cid.year		= UNSTUFF_BITS(resp, 8, 4) + 1997;
		break;

	default:
		pr_err("%s: card has unknown MMCA version %d\n",
			mmc_hostname(card->host), card->csd.mmca_vsn);
		return -EINVAL;
	}

	return 0;
}

static void mmc_set_erase_size(struct mmc_card *card)
{
	if (card->ext_csd.erase_group_def & 1)
		card->erase_size = card->ext_csd.hc_erase_size;
	else
		card->erase_size = card->csd.erase_size;

	mmc_init_erase(card);
}

/*
 * Given a 128-bit response, decode to our card CSD structure.
 */
static int mmc_decode_csd(struct mmc_card *card)
{
	struct mmc_csd *csd = &card->csd;
	unsigned int e, m, a, b;
	u32 *resp = card->raw_csd;

	/*
	 * We only understand CSD structure v1.1 and v1.2.
	 * v1.2 has extra information in bits 15, 11 and 10.
	 * We also support eMMC v4.4 & v4.41.
	 */
	csd->structure = UNSTUFF_BITS(resp, 126, 2);
	if (csd->structure == 0) {
		pr_err("%s: unrecognised CSD structure version %d\n",
			mmc_hostname(card->host), csd->structure);
		return -EINVAL;
	}

	csd->mmca_vsn	 = UNSTUFF_BITS(resp, 122, 4);
	m = UNSTUFF_BITS(resp, 115, 4);
	e = UNSTUFF_BITS(resp, 112, 3);
	csd->tacc_ns	 = (tacc_exp[e] * tacc_mant[m] + 9) / 10;
	csd->tacc_clks	 = UNSTUFF_BITS(resp, 104, 8) * 100;

	m = UNSTUFF_BITS(resp, 99, 4);
	e = UNSTUFF_BITS(resp, 96, 3);
	csd->max_dtr	  = tran_exp[e] * tran_mant[m];
	csd->cmdclass	  = UNSTUFF_BITS(resp, 84, 12);

	e = UNSTUFF_BITS(resp, 47, 3);
	m = UNSTUFF_BITS(resp, 62, 12);
	csd->capacity	  = (1 + m) << (e + 2);

	csd->read_blkbits = UNSTUFF_BITS(resp, 80, 4);
	csd->read_partial = UNSTUFF_BITS(resp, 79, 1);
	csd->write_misalign = UNSTUFF_BITS(resp, 78, 1);
	csd->read_misalign = UNSTUFF_BITS(resp, 77, 1);
	csd->dsr_imp = UNSTUFF_BITS(resp, 76, 1);
	csd->r2w_factor = UNSTUFF_BITS(resp, 26, 3);
	csd->write_blkbits = UNSTUFF_BITS(resp, 22, 4);
	csd->write_partial = UNSTUFF_BITS(resp, 21, 1);

	if (csd->write_blkbits >= 9) {
		a = UNSTUFF_BITS(resp, 42, 5);
		b = UNSTUFF_BITS(resp, 37, 5);
		csd->erase_size = (a + 1) * (b + 1);
		csd->erase_size <<= csd->write_blkbits - 9;
	}

	return 0;
}

static void mmc_select_card_type(struct mmc_card *card)
{
	struct mmc_host *host = card->host;
	u8 card_type = card->ext_csd.raw_card_type;
	u32 caps = host->caps, caps2 = host->caps2;
	unsigned int hs_max_dtr = 0, hs200_max_dtr = 0;
	unsigned int avail_type = 0;

	if (caps & MMC_CAP_MMC_HIGHSPEED &&
	    card_type & EXT_CSD_CARD_TYPE_HS_26) {
		hs_max_dtr = MMC_HIGH_26_MAX_DTR;
		avail_type |= EXT_CSD_CARD_TYPE_HS_26;
	}

	if (caps & MMC_CAP_MMC_HIGHSPEED &&
	    card_type & EXT_CSD_CARD_TYPE_HS_52) {
		hs_max_dtr = MMC_HIGH_52_MAX_DTR;
		avail_type |= EXT_CSD_CARD_TYPE_HS_52;
	}

	if (caps & MMC_CAP_1_8V_DDR &&
	    card_type & EXT_CSD_CARD_TYPE_DDR_1_8V) {
		hs_max_dtr = MMC_HIGH_DDR_MAX_DTR;
		avail_type |= EXT_CSD_CARD_TYPE_DDR_1_8V;
	}

	if (caps & MMC_CAP_1_2V_DDR &&
	    card_type & EXT_CSD_CARD_TYPE_DDR_1_2V) {
		hs_max_dtr = MMC_HIGH_DDR_MAX_DTR;
		avail_type |= EXT_CSD_CARD_TYPE_DDR_1_2V;
	}

	if (caps2 & MMC_CAP2_HS200_1_8V_SDR &&
	    card_type & EXT_CSD_CARD_TYPE_HS200_1_8V) {
		hs200_max_dtr = MMC_HS200_MAX_DTR;
		avail_type |= EXT_CSD_CARD_TYPE_HS200_1_8V;
	}

	if (caps2 & MMC_CAP2_HS200_1_2V_SDR &&
	    card_type & EXT_CSD_CARD_TYPE_HS200_1_2V) {
		hs200_max_dtr = MMC_HS200_MAX_DTR;
		avail_type |= EXT_CSD_CARD_TYPE_HS200_1_2V;
	}

	if (caps2 & MMC_CAP2_HS400_1_8V &&
	    card_type & EXT_CSD_CARD_TYPE_HS400_1_8V) {
		hs200_max_dtr = MMC_HS200_MAX_DTR;
		avail_type |= EXT_CSD_CARD_TYPE_HS400_1_8V;
	}

	if (caps2 & MMC_CAP2_HS400_1_2V &&
	    card_type & EXT_CSD_CARD_TYPE_HS400_1_2V) {
		hs200_max_dtr = MMC_HS200_MAX_DTR;
		avail_type |= EXT_CSD_CARD_TYPE_HS400_1_2V;
	}

	if ((caps2 & MMC_CAP2_HS400_ES) &&
	    card->ext_csd.strobe_support &&
	    (avail_type & EXT_CSD_CARD_TYPE_HS400))
		avail_type |= EXT_CSD_CARD_TYPE_HS400ES;

	card->ext_csd.hs_max_dtr = hs_max_dtr;
	card->ext_csd.hs200_max_dtr = hs200_max_dtr;
	card->mmc_avail_type = avail_type;
}

static void mmc_manage_enhanced_area(struct mmc_card *card, u8 *ext_csd)
{
	u8 hc_erase_grp_sz, hc_wp_grp_sz;

	/*
	 * Disable these attributes by default
	 */
	card->ext_csd.enhanced_area_offset = -EINVAL;
	card->ext_csd.enhanced_area_size = -EINVAL;

	/*
	 * Enhanced area feature support -- check whether the eMMC
	 * card has the Enhanced area enabled.  If so, export enhanced
	 * area offset and size to user by adding sysfs interface.
	 */
	if ((ext_csd[EXT_CSD_PARTITION_SUPPORT] & 0x2) &&
	    (ext_csd[EXT_CSD_PARTITION_ATTRIBUTE] & 0x1)) {
		if (card->ext_csd.partition_setting_completed) {
			hc_erase_grp_sz =
				ext_csd[EXT_CSD_HC_ERASE_GRP_SIZE];
			hc_wp_grp_sz =
				ext_csd[EXT_CSD_HC_WP_GRP_SIZE];

			/*
			 * calculate the enhanced data area offset, in bytes
			 */
			card->ext_csd.enhanced_area_offset =
				(((unsigned long long)ext_csd[139]) << 24) +
				(((unsigned long long)ext_csd[138]) << 16) +
				(((unsigned long long)ext_csd[137]) << 8) +
				(((unsigned long long)ext_csd[136]));
			if (mmc_card_blockaddr(card))
				card->ext_csd.enhanced_area_offset <<= 9;
			/*
			 * calculate the enhanced data area size, in kilobytes
			 */
			card->ext_csd.enhanced_area_size =
				(ext_csd[142] << 16) + (ext_csd[141] << 8) +
				ext_csd[140];
			card->ext_csd.enhanced_area_size *=
				(size_t)(hc_erase_grp_sz * hc_wp_grp_sz);
			card->ext_csd.enhanced_area_size <<= 9;
		} else {
			pr_warn("%s: defines enhanced area without partition setting complete\n",
				mmc_hostname(card->host));
		}
	}
}

static void mmc_manage_gp_partitions(struct mmc_card *card, u8 *ext_csd)
{
	int idx;
	u8 hc_erase_grp_sz, hc_wp_grp_sz;
	unsigned int part_size;

	/*
	 * General purpose partition feature support --
	 * If ext_csd has the size of general purpose partitions,
	 * set size, part_cfg, partition name in mmc_part.
	 */
	if (ext_csd[EXT_CSD_PARTITION_SUPPORT] &
	    EXT_CSD_PART_SUPPORT_PART_EN) {
		hc_erase_grp_sz =
			ext_csd[EXT_CSD_HC_ERASE_GRP_SIZE];
		hc_wp_grp_sz =
			ext_csd[EXT_CSD_HC_WP_GRP_SIZE];

		for (idx = 0; idx < MMC_NUM_GP_PARTITION; idx++) {
			if (!ext_csd[EXT_CSD_GP_SIZE_MULT + idx * 3] &&
			    !ext_csd[EXT_CSD_GP_SIZE_MULT + idx * 3 + 1] &&
			    !ext_csd[EXT_CSD_GP_SIZE_MULT + idx * 3 + 2])
				continue;
			if (card->ext_csd.partition_setting_completed == 0) {
				pr_warn("%s: has partition size defined without partition complete\n",
					mmc_hostname(card->host));
				break;
			}
			part_size =
				(ext_csd[EXT_CSD_GP_SIZE_MULT + idx * 3 + 2]
				<< 16) +
				(ext_csd[EXT_CSD_GP_SIZE_MULT + idx * 3 + 1]
				<< 8) +
				ext_csd[EXT_CSD_GP_SIZE_MULT + idx * 3];
			part_size *= (size_t)(hc_erase_grp_sz *
				hc_wp_grp_sz);
			mmc_part_add(card, part_size << 19,
				EXT_CSD_PART_CONFIG_ACC_GP0 + idx,
				"gp%d", idx, false,
				MMC_BLK_DATA_AREA_GP);
		}
	}
}

/* Minimum partition switch timeout in milliseconds */
#define MMC_MIN_PART_SWITCH_TIME	300

/*
 * Decode extended CSD.
 */
static int mmc_decode_ext_csd(struct mmc_card *card, u8 *ext_csd)
{
	int err = 0, idx;
	unsigned int part_size;
	struct device_node *np;
	bool broken_hpi = false;

	/* Version is coded in the CSD_STRUCTURE byte in the EXT_CSD register */
	card->ext_csd.raw_ext_csd_structure = ext_csd[EXT_CSD_STRUCTURE];
	if (card->csd.structure == 3) {
		if (card->ext_csd.raw_ext_csd_structure > 2) {
			pr_err("%s: unrecognised EXT_CSD structure "
				"version %d\n", mmc_hostname(card->host),
					card->ext_csd.raw_ext_csd_structure);
			err = -EINVAL;
			goto out;
		}
	}

	np = mmc_of_find_child_device(card->host, 0);
	if (np && of_device_is_compatible(np, "mmc-card"))
		broken_hpi = of_property_read_bool(np, "broken-hpi");
	of_node_put(np);

	/*
	 * The EXT_CSD format is meant to be forward compatible. As long
	 * as CSD_STRUCTURE does not change, all values for EXT_CSD_REV
	 * are authorized, see JEDEC JESD84-B50 section B.8.
	 */
	card->ext_csd.rev = ext_csd[EXT_CSD_REV];

	/* fixup device after ext_csd revision field is updated */
	mmc_fixup_device(card, mmc_ext_csd_fixups);

	card->ext_csd.raw_sectors[0] = ext_csd[EXT_CSD_SEC_CNT + 0];
	card->ext_csd.raw_sectors[1] = ext_csd[EXT_CSD_SEC_CNT + 1];
	card->ext_csd.raw_sectors[2] = ext_csd[EXT_CSD_SEC_CNT + 2];
	card->ext_csd.raw_sectors[3] = ext_csd[EXT_CSD_SEC_CNT + 3];
	if (card->ext_csd.rev >= 2) {
		card->ext_csd.sectors =
			ext_csd[EXT_CSD_SEC_CNT + 0] << 0 |
			ext_csd[EXT_CSD_SEC_CNT + 1] << 8 |
			ext_csd[EXT_CSD_SEC_CNT + 2] << 16 |
			ext_csd[EXT_CSD_SEC_CNT + 3] << 24;

		/* Cards with density > 2GiB are sector addressed */
		if (card->ext_csd.sectors > (2u * 1024 * 1024 * 1024) / 512)
			mmc_card_set_blockaddr(card);
	}

	card->ext_csd.strobe_support = ext_csd[EXT_CSD_STROBE_SUPPORT];
	card->ext_csd.raw_card_type = ext_csd[EXT_CSD_CARD_TYPE];
	mmc_select_card_type(card);

	card->ext_csd.raw_s_a_timeout = ext_csd[EXT_CSD_S_A_TIMEOUT];
	card->ext_csd.raw_erase_timeout_mult =
		ext_csd[EXT_CSD_ERASE_TIMEOUT_MULT];
	card->ext_csd.raw_hc_erase_grp_size =
		ext_csd[EXT_CSD_HC_ERASE_GRP_SIZE];
	if (card->ext_csd.rev >= 3) {
		u8 sa_shift = ext_csd[EXT_CSD_S_A_TIMEOUT];
		card->ext_csd.part_config = ext_csd[EXT_CSD_PART_CONFIG];

		/* EXT_CSD value is in units of 10ms, but we store in ms */
		card->ext_csd.part_time = 10 * ext_csd[EXT_CSD_PART_SWITCH_TIME];
		/* Some eMMC set the value too low so set a minimum */
		if (card->ext_csd.part_time &&
		    card->ext_csd.part_time < MMC_MIN_PART_SWITCH_TIME)
			card->ext_csd.part_time = MMC_MIN_PART_SWITCH_TIME;

		/* Sleep / awake timeout in 100ns units */
		if (sa_shift > 0 && sa_shift <= 0x17)
			card->ext_csd.sa_timeout =
					1 << ext_csd[EXT_CSD_S_A_TIMEOUT];
		card->ext_csd.erase_group_def =
			ext_csd[EXT_CSD_ERASE_GROUP_DEF];
		card->ext_csd.hc_erase_timeout = 300 *
			ext_csd[EXT_CSD_ERASE_TIMEOUT_MULT];
		card->ext_csd.hc_erase_size =
			ext_csd[EXT_CSD_HC_ERASE_GRP_SIZE] << 10;

		card->ext_csd.rel_sectors = ext_csd[EXT_CSD_REL_WR_SEC_C];

		/*
		 * There are two boot regions of equal size, defined in
		 * multiples of 128K.
		 */
		if (ext_csd[EXT_CSD_BOOT_MULT] && mmc_boot_partition_access(card->host)) {
			for (idx = 0; idx < MMC_NUM_BOOT_PARTITION; idx++) {
				part_size = ext_csd[EXT_CSD_BOOT_MULT] << 17;
				mmc_part_add(card, part_size,
					EXT_CSD_PART_CONFIG_ACC_BOOT0 + idx,
					"boot%d", idx, false,
					MMC_BLK_DATA_AREA_BOOT);
			}
		}
	}

	card->ext_csd.raw_hc_erase_gap_size =
		ext_csd[EXT_CSD_HC_WP_GRP_SIZE];
	card->ext_csd.raw_sec_trim_mult =
		ext_csd[EXT_CSD_SEC_TRIM_MULT];
	card->ext_csd.raw_sec_erase_mult =
		ext_csd[EXT_CSD_SEC_ERASE_MULT];
	card->ext_csd.raw_sec_feature_support =
		ext_csd[EXT_CSD_SEC_FEATURE_SUPPORT];
	card->ext_csd.raw_trim_mult =
		ext_csd[EXT_CSD_TRIM_MULT];
	card->ext_csd.raw_partition_support = ext_csd[EXT_CSD_PARTITION_SUPPORT];
	card->ext_csd.raw_driver_strength = ext_csd[EXT_CSD_DRIVER_STRENGTH];
	if (card->ext_csd.rev >= 4) {
		if (ext_csd[EXT_CSD_PARTITION_SETTING_COMPLETED] &
		    EXT_CSD_PART_SETTING_COMPLETED)
			card->ext_csd.partition_setting_completed = 1;
		else
			card->ext_csd.partition_setting_completed = 0;

		mmc_manage_enhanced_area(card, ext_csd);

		mmc_manage_gp_partitions(card, ext_csd);

		card->ext_csd.sec_trim_mult =
			ext_csd[EXT_CSD_SEC_TRIM_MULT];
		card->ext_csd.sec_erase_mult =
			ext_csd[EXT_CSD_SEC_ERASE_MULT];
		card->ext_csd.sec_feature_support =
			ext_csd[EXT_CSD_SEC_FEATURE_SUPPORT];
		card->ext_csd.trim_timeout = 300 *
			ext_csd[EXT_CSD_TRIM_MULT];

		/*
		 * Note that the call to mmc_part_add above defaults to read
		 * only. If this default assumption is changed, the call must
		 * take into account the value of boot_locked below.
		 */
		card->ext_csd.boot_ro_lock = ext_csd[EXT_CSD_BOOT_WP];
		card->ext_csd.boot_ro_lockable = true;

		/* Save power class values */
		card->ext_csd.raw_pwr_cl_52_195 =
			ext_csd[EXT_CSD_PWR_CL_52_195];
		card->ext_csd.raw_pwr_cl_26_195 =
			ext_csd[EXT_CSD_PWR_CL_26_195];
		card->ext_csd.raw_pwr_cl_52_360 =
			ext_csd[EXT_CSD_PWR_CL_52_360];
		card->ext_csd.raw_pwr_cl_26_360 =
			ext_csd[EXT_CSD_PWR_CL_26_360];
		card->ext_csd.raw_pwr_cl_200_195 =
			ext_csd[EXT_CSD_PWR_CL_200_195];
		card->ext_csd.raw_pwr_cl_200_360 =
			ext_csd[EXT_CSD_PWR_CL_200_360];
		card->ext_csd.raw_pwr_cl_ddr_52_195 =
			ext_csd[EXT_CSD_PWR_CL_DDR_52_195];
		card->ext_csd.raw_pwr_cl_ddr_52_360 =
			ext_csd[EXT_CSD_PWR_CL_DDR_52_360];
		card->ext_csd.raw_pwr_cl_ddr_200_360 =
			ext_csd[EXT_CSD_PWR_CL_DDR_200_360];
	}

	if (card->ext_csd.rev >= 5) {
		/* Adjust production date as per JEDEC JESD84-B451 */
		if (card->cid.year < 2010)
			card->cid.year += 16;

		/* check whether the eMMC card supports BKOPS */
		if (!mmc_card_broken_hpi(card) &&
		    ext_csd[EXT_CSD_BKOPS_SUPPORT] & 0x1) {
			card->ext_csd.bkops = 1;
			card->ext_csd.man_bkops_en =
					(ext_csd[EXT_CSD_BKOPS_EN] &
						EXT_CSD_MANUAL_BKOPS_MASK);
			card->ext_csd.raw_bkops_status =
				ext_csd[EXT_CSD_BKOPS_STATUS];
			if (!card->ext_csd.man_bkops_en)
				pr_debug("%s: MAN_BKOPS_EN bit is not set\n",
					mmc_hostname(card->host));
		}

		/* check whether the eMMC card supports HPI */
		if (!mmc_card_broken_hpi(card) &&
		    !broken_hpi && (ext_csd[EXT_CSD_HPI_FEATURES] & 0x1)) {
			card->ext_csd.hpi = 1;
			if (ext_csd[EXT_CSD_HPI_FEATURES] & 0x2)
				card->ext_csd.hpi_cmd =	MMC_STOP_TRANSMISSION;
			else
				card->ext_csd.hpi_cmd = MMC_SEND_STATUS;
			/*
			 * Indicate the maximum timeout to close
			 * a command interrupted by HPI
			 */
			card->ext_csd.out_of_int_time =
				ext_csd[EXT_CSD_OUT_OF_INTERRUPT_TIME] * 10;
		}

		card->ext_csd.rel_param = ext_csd[EXT_CSD_WR_REL_PARAM];
		card->ext_csd.rst_n_function = ext_csd[EXT_CSD_RST_N_FUNCTION];

		/*
		 * RPMB regions are defined in multiples of 128K.
		 */
		card->ext_csd.raw_rpmb_size_mult = ext_csd[EXT_CSD_RPMB_MULT];
		if (ext_csd[EXT_CSD_RPMB_MULT] && mmc_host_cmd23(card->host)) {
			mmc_part_add(card, ext_csd[EXT_CSD_RPMB_MULT] << 17,
				EXT_CSD_PART_CONFIG_ACC_RPMB,
				"rpmb", 0, false,
				MMC_BLK_DATA_AREA_RPMB);
		}
	}

	card->ext_csd.raw_erased_mem_count = ext_csd[EXT_CSD_ERASED_MEM_CONT];
	if (ext_csd[EXT_CSD_ERASED_MEM_CONT])
		card->erased_byte = 0xFF;
	else
		card->erased_byte = 0x0;

	/* eMMC v4.5 or later */
	card->ext_csd.generic_cmd6_time = DEFAULT_CMD6_TIMEOUT_MS;
	if (card->ext_csd.rev >= 6) {
		card->ext_csd.feature_support |= MMC_DISCARD_FEATURE;

		card->ext_csd.generic_cmd6_time = 10 *
			ext_csd[EXT_CSD_GENERIC_CMD6_TIME];
		card->ext_csd.power_off_longtime = 10 *
			ext_csd[EXT_CSD_POWER_OFF_LONG_TIME];

		card->ext_csd.cache_size =
			ext_csd[EXT_CSD_CACHE_SIZE + 0] << 0 |
			ext_csd[EXT_CSD_CACHE_SIZE + 1] << 8 |
			ext_csd[EXT_CSD_CACHE_SIZE + 2] << 16 |
			ext_csd[EXT_CSD_CACHE_SIZE + 3] << 24;

		if (ext_csd[EXT_CSD_DATA_SECTOR_SIZE] == 1)
			card->ext_csd.data_sector_size = 4096;
		else
			card->ext_csd.data_sector_size = 512;

		if ((ext_csd[EXT_CSD_DATA_TAG_SUPPORT] & 1) &&
		    (ext_csd[EXT_CSD_TAG_UNIT_SIZE] <= 8)) {
			card->ext_csd.data_tag_unit_size =
			((unsigned int) 1 << ext_csd[EXT_CSD_TAG_UNIT_SIZE]) *
			(card->ext_csd.data_sector_size);
		} else {
			card->ext_csd.data_tag_unit_size = 0;
		}

		card->ext_csd.max_packed_writes =
			ext_csd[EXT_CSD_MAX_PACKED_WRITES];
		card->ext_csd.max_packed_reads =
			ext_csd[EXT_CSD_MAX_PACKED_READS];
	} else {
		card->ext_csd.data_sector_size = 512;
	}

	/* eMMC v5 or later */
	if (card->ext_csd.rev >= 7) {
		memcpy(card->ext_csd.fwrev, &ext_csd[EXT_CSD_FIRMWARE_VERSION],
		       MMC_FIRMWARE_LEN);
		card->ext_csd.ffu_capable =
			(ext_csd[EXT_CSD_SUPPORTED_MODE] & 0x1) &&
			!(ext_csd[EXT_CSD_FW_CONFIG] & 0x1);

		card->ext_csd.pre_eol_info = ext_csd[EXT_CSD_PRE_EOL_INFO];
		card->ext_csd.device_life_time_est_typ_a =
			ext_csd[EXT_CSD_DEVICE_LIFE_TIME_EST_TYP_A];
		card->ext_csd.device_life_time_est_typ_b =
			ext_csd[EXT_CSD_DEVICE_LIFE_TIME_EST_TYP_B];
	}
out:
	return err;
}

static int mmc_read_ext_csd(struct mmc_card *card)
{
	u8 *ext_csd;
	int err;

	if (!mmc_can_ext_csd(card))
		return 0;

	err = mmc_get_ext_csd(card, &ext_csd);
	if (err) {
		/* If the host or the card can't do the switch,
		 * fail more gracefully. */
		if ((err != -EINVAL)
		 && (err != -ENOSYS)
		 && (err != -EFAULT))
			return err;

		/*
		 * High capacity cards should have this "magic" size
		 * stored in their CSD.
		 */
		if (card->csd.capacity == (4096 * 512)) {
			pr_err("%s: unable to read EXT_CSD on a possible high capacity card. Card will be ignored.\n",
				mmc_hostname(card->host));
		} else {
			pr_warn("%s: unable to read EXT_CSD, performance might suffer\n",
				mmc_hostname(card->host));
			err = 0;
		}

		return err;
	}

	err = mmc_decode_ext_csd(card, ext_csd);
	kfree(ext_csd);
	return err;
}

static int mmc_compare_ext_csds(struct mmc_card *card, unsigned bus_width)
{
	u8 *bw_ext_csd;
	int err;

	if (bus_width == MMC_BUS_WIDTH_1)
		return 0;

	err = mmc_get_ext_csd(card, &bw_ext_csd);
	if (err)
		return err;

	/* only compare read only fields */
	err = !((card->ext_csd.raw_partition_support ==
			bw_ext_csd[EXT_CSD_PARTITION_SUPPORT]) &&
		(card->ext_csd.raw_erased_mem_count ==
			bw_ext_csd[EXT_CSD_ERASED_MEM_CONT]) &&
		(card->ext_csd.rev ==
			bw_ext_csd[EXT_CSD_REV]) &&
		(card->ext_csd.raw_ext_csd_structure ==
			bw_ext_csd[EXT_CSD_STRUCTURE]) &&
		(card->ext_csd.raw_card_type ==
			bw_ext_csd[EXT_CSD_CARD_TYPE]) &&
		(card->ext_csd.raw_s_a_timeout ==
			bw_ext_csd[EXT_CSD_S_A_TIMEOUT]) &&
		(card->ext_csd.raw_hc_erase_gap_size ==
			bw_ext_csd[EXT_CSD_HC_WP_GRP_SIZE]) &&
		(card->ext_csd.raw_erase_timeout_mult ==
			bw_ext_csd[EXT_CSD_ERASE_TIMEOUT_MULT]) &&
		(card->ext_csd.raw_hc_erase_grp_size ==
			bw_ext_csd[EXT_CSD_HC_ERASE_GRP_SIZE]) &&
		(card->ext_csd.raw_sec_trim_mult ==
			bw_ext_csd[EXT_CSD_SEC_TRIM_MULT]) &&
		(card->ext_csd.raw_sec_erase_mult ==
			bw_ext_csd[EXT_CSD_SEC_ERASE_MULT]) &&
		(card->ext_csd.raw_sec_feature_support ==
			bw_ext_csd[EXT_CSD_SEC_FEATURE_SUPPORT]) &&
		(card->ext_csd.raw_trim_mult ==
			bw_ext_csd[EXT_CSD_TRIM_MULT]) &&
		(card->ext_csd.raw_sectors[0] ==
			bw_ext_csd[EXT_CSD_SEC_CNT + 0]) &&
		(card->ext_csd.raw_sectors[1] ==
			bw_ext_csd[EXT_CSD_SEC_CNT + 1]) &&
		(card->ext_csd.raw_sectors[2] ==
			bw_ext_csd[EXT_CSD_SEC_CNT + 2]) &&
		(card->ext_csd.raw_sectors[3] ==
			bw_ext_csd[EXT_CSD_SEC_CNT + 3]) &&
		(card->ext_csd.raw_pwr_cl_52_195 ==
			bw_ext_csd[EXT_CSD_PWR_CL_52_195]) &&
		(card->ext_csd.raw_pwr_cl_26_195 ==
			bw_ext_csd[EXT_CSD_PWR_CL_26_195]) &&
		(card->ext_csd.raw_pwr_cl_52_360 ==
			bw_ext_csd[EXT_CSD_PWR_CL_52_360]) &&
		(card->ext_csd.raw_pwr_cl_26_360 ==
			bw_ext_csd[EXT_CSD_PWR_CL_26_360]) &&
		(card->ext_csd.raw_pwr_cl_200_195 ==
			bw_ext_csd[EXT_CSD_PWR_CL_200_195]) &&
		(card->ext_csd.raw_pwr_cl_200_360 ==
			bw_ext_csd[EXT_CSD_PWR_CL_200_360]) &&
		(card->ext_csd.raw_pwr_cl_ddr_52_195 ==
			bw_ext_csd[EXT_CSD_PWR_CL_DDR_52_195]) &&
		(card->ext_csd.raw_pwr_cl_ddr_52_360 ==
			bw_ext_csd[EXT_CSD_PWR_CL_DDR_52_360]) &&
		(card->ext_csd.raw_pwr_cl_ddr_200_360 ==
			bw_ext_csd[EXT_CSD_PWR_CL_DDR_200_360]));

	if (err)
		err = -EINVAL;

	kfree(bw_ext_csd);
	return err;
}

MMC_DEV_ATTR(cid, "%08x%08x%08x%08x\n", card->raw_cid[0], card->raw_cid[1],
	card->raw_cid[2], card->raw_cid[3]);
MMC_DEV_ATTR(csd, "%08x%08x%08x%08x\n", card->raw_csd[0], card->raw_csd[1],
	card->raw_csd[2], card->raw_csd[3]);
MMC_DEV_ATTR(date, "%02d/%04d\n", card->cid.month, card->cid.year);
MMC_DEV_ATTR(erase_size, "%u\n", card->erase_size << 9);
MMC_DEV_ATTR(preferred_erase_size, "%u\n", card->pref_erase << 9);
MMC_DEV_ATTR(ffu_capable, "%d\n", card->ext_csd.ffu_capable);
MMC_DEV_ATTR(hwrev, "0x%x\n", card->cid.hwrev);
MMC_DEV_ATTR(manfid, "0x%06x\n", card->cid.manfid);
MMC_DEV_ATTR(name, "%s\n", card->cid.prod_name);
MMC_DEV_ATTR(oemid, "0x%04x\n", card->cid.oemid);
MMC_DEV_ATTR(prv, "0x%x\n", card->cid.prv);
MMC_DEV_ATTR(rev, "0x%x\n", card->ext_csd.rev);
MMC_DEV_ATTR(pre_eol_info, "%02x\n", card->ext_csd.pre_eol_info);
MMC_DEV_ATTR(life_time, "0x%02x 0x%02x\n",
	card->ext_csd.device_life_time_est_typ_a,
	card->ext_csd.device_life_time_est_typ_b);
MMC_DEV_ATTR(serial, "0x%08x\n", card->cid.serial);
MMC_DEV_ATTR(enhanced_area_offset, "%llu\n",
		card->ext_csd.enhanced_area_offset);
MMC_DEV_ATTR(enhanced_area_size, "%u\n", card->ext_csd.enhanced_area_size);
MMC_DEV_ATTR(raw_rpmb_size_mult, "%#x\n", card->ext_csd.raw_rpmb_size_mult);
MMC_DEV_ATTR(rel_sectors, "%#x\n", card->ext_csd.rel_sectors);
MMC_DEV_ATTR(ocr, "%08x\n", card->ocr);

static ssize_t mmc_fwrev_show(struct device *dev,
			      struct device_attribute *attr,
			      char *buf)
{
	struct mmc_card *card = mmc_dev_to_card(dev);

	if (card->ext_csd.rev < 7) {
		return sprintf(buf, "0x%x\n", card->cid.fwrev);
	} else {
		return sprintf(buf, "0x%*phN\n", MMC_FIRMWARE_LEN,
			       card->ext_csd.fwrev);
	}
}

static DEVICE_ATTR(fwrev, S_IRUGO, mmc_fwrev_show, NULL);

static ssize_t mmc_dsr_show(struct device *dev,
			    struct device_attribute *attr,
			    char *buf)
{
	struct mmc_card *card = mmc_dev_to_card(dev);
	struct mmc_host *host = card->host;

	if (card->csd.dsr_imp && host->dsr_req)
		return sprintf(buf, "0x%x\n", host->dsr);
	else
		/* return default DSR value */
		return sprintf(buf, "0x%x\n", 0x404);
}

static DEVICE_ATTR(dsr, S_IRUGO, mmc_dsr_show, NULL);

static struct attribute *mmc_std_attrs[] = {
	&dev_attr_cid.attr,
	&dev_attr_csd.attr,
	&dev_attr_date.attr,
	&dev_attr_erase_size.attr,
	&dev_attr_preferred_erase_size.attr,
	&dev_attr_fwrev.attr,
	&dev_attr_ffu_capable.attr,
	&dev_attr_hwrev.attr,
	&dev_attr_manfid.attr,
	&dev_attr_name.attr,
	&dev_attr_oemid.attr,
	&dev_attr_prv.attr,
	&dev_attr_rev.attr,
	&dev_attr_pre_eol_info.attr,
	&dev_attr_life_time.attr,
	&dev_attr_serial.attr,
	&dev_attr_enhanced_area_offset.attr,
	&dev_attr_enhanced_area_size.attr,
	&dev_attr_raw_rpmb_size_mult.attr,
	&dev_attr_rel_sectors.attr,
	&dev_attr_ocr.attr,
	&dev_attr_dsr.attr,
	NULL,
};
ATTRIBUTE_GROUPS(mmc_std);

static struct device_type mmc_type = {
	.groups = mmc_std_groups,
};

/*
 * Select the PowerClass for the current bus width
 * If power class is defined for 4/8 bit bus in the
 * extended CSD register, select it by executing the
 * mmc_switch command.
 */
static int __mmc_select_powerclass(struct mmc_card *card,
				   unsigned int bus_width)
{
	struct mmc_host *host = card->host;
	struct mmc_ext_csd *ext_csd = &card->ext_csd;
	unsigned int pwrclass_val = 0;
	int err = 0;

	switch (1 << host->ios.vdd) {
	case MMC_VDD_165_195:
		if (host->ios.clock <= MMC_HIGH_26_MAX_DTR)
			pwrclass_val = ext_csd->raw_pwr_cl_26_195;
		else if (host->ios.clock <= MMC_HIGH_52_MAX_DTR)
			pwrclass_val = (bus_width <= EXT_CSD_BUS_WIDTH_8) ?
				ext_csd->raw_pwr_cl_52_195 :
				ext_csd->raw_pwr_cl_ddr_52_195;
		else if (host->ios.clock <= MMC_HS200_MAX_DTR)
			pwrclass_val = ext_csd->raw_pwr_cl_200_195;
		break;
	case MMC_VDD_27_28:
	case MMC_VDD_28_29:
	case MMC_VDD_29_30:
	case MMC_VDD_30_31:
	case MMC_VDD_31_32:
	case MMC_VDD_32_33:
	case MMC_VDD_33_34:
	case MMC_VDD_34_35:
	case MMC_VDD_35_36:
		if (host->ios.clock <= MMC_HIGH_26_MAX_DTR)
			pwrclass_val = ext_csd->raw_pwr_cl_26_360;
		else if (host->ios.clock <= MMC_HIGH_52_MAX_DTR)
			pwrclass_val = (bus_width <= EXT_CSD_BUS_WIDTH_8) ?
				ext_csd->raw_pwr_cl_52_360 :
				ext_csd->raw_pwr_cl_ddr_52_360;
		else if (host->ios.clock <= MMC_HS200_MAX_DTR)
			pwrclass_val = (bus_width == EXT_CSD_DDR_BUS_WIDTH_8) ?
				ext_csd->raw_pwr_cl_ddr_200_360 :
				ext_csd->raw_pwr_cl_200_360;
		break;
	default:
		pr_warn("%s: Voltage range not supported for power class\n",
			mmc_hostname(host));
		return -EINVAL;
	}

	if (bus_width & (EXT_CSD_BUS_WIDTH_8 | EXT_CSD_DDR_BUS_WIDTH_8))
		pwrclass_val = (pwrclass_val & EXT_CSD_PWR_CL_8BIT_MASK) >>
				EXT_CSD_PWR_CL_8BIT_SHIFT;
	else
		pwrclass_val = (pwrclass_val & EXT_CSD_PWR_CL_4BIT_MASK) >>
				EXT_CSD_PWR_CL_4BIT_SHIFT;

	/* If the power class is different from the default value */
	if (pwrclass_val > 0) {
		err = mmc_switch(card, EXT_CSD_CMD_SET_NORMAL,
				 EXT_CSD_POWER_CLASS,
				 pwrclass_val,
				 card->ext_csd.generic_cmd6_time);
	}

	return err;
}

static int mmc_select_powerclass(struct mmc_card *card)
{
	struct mmc_host *host = card->host;
	u32 bus_width, ext_csd_bits;
	int err, ddr;

	/* Power class selection is supported for versions >= 4.0 */
	if (!mmc_can_ext_csd(card))
		return 0;

	bus_width = host->ios.bus_width;
	/* Power class values are defined only for 4/8 bit bus */
	if (bus_width == MMC_BUS_WIDTH_1)
		return 0;

	ddr = card->mmc_avail_type & EXT_CSD_CARD_TYPE_DDR_52;
	if (ddr)
		ext_csd_bits = (bus_width == MMC_BUS_WIDTH_8) ?
			EXT_CSD_DDR_BUS_WIDTH_8 : EXT_CSD_DDR_BUS_WIDTH_4;
	else
		ext_csd_bits = (bus_width == MMC_BUS_WIDTH_8) ?
			EXT_CSD_BUS_WIDTH_8 :  EXT_CSD_BUS_WIDTH_4;

	err = __mmc_select_powerclass(card, ext_csd_bits);
	if (err)
		pr_warn("%s: power class selection to bus width %d ddr %d failed\n",
			mmc_hostname(host), 1 << bus_width, ddr);

	return err;
}

/*
 * Set the bus speed for the selected speed mode.
 */
static void mmc_set_bus_speed(struct mmc_card *card)
{
	unsigned int max_dtr = (unsigned int)-1;

	if ((mmc_card_hs200(card) || mmc_card_hs400(card)) &&
	     max_dtr > card->ext_csd.hs200_max_dtr)
		max_dtr = card->ext_csd.hs200_max_dtr;
	else if (mmc_card_hs(card) && max_dtr > card->ext_csd.hs_max_dtr)
		max_dtr = card->ext_csd.hs_max_dtr;
	else if (max_dtr > card->csd.max_dtr)
		max_dtr = card->csd.max_dtr;

	mmc_set_clock(card->host, max_dtr);
}

/*
 * Select the bus width amoung 4-bit and 8-bit(SDR).
 * If the bus width is changed successfully, return the selected width value.
 * Zero is returned instead of error value if the wide width is not supported.
 */
static int mmc_select_bus_width(struct mmc_card *card)
{
	static unsigned ext_csd_bits[] = {
		EXT_CSD_BUS_WIDTH_8,
		EXT_CSD_BUS_WIDTH_4,
	};
	static unsigned bus_widths[] = {
		MMC_BUS_WIDTH_8,
		MMC_BUS_WIDTH_4,
	};
	struct mmc_host *host = card->host;
	unsigned idx, bus_width = 0;
	int err = 0;

	if (!mmc_can_ext_csd(card) ||
	    !(host->caps & (MMC_CAP_4_BIT_DATA | MMC_CAP_8_BIT_DATA)))
		return 0;

	idx = (host->caps & MMC_CAP_8_BIT_DATA) ? 0 : 1;

	/*
	 * Unlike SD, MMC cards dont have a configuration register to notify
	 * supported bus width. So bus test command should be run to identify
	 * the supported bus width or compare the ext csd values of current
	 * bus width and ext csd values of 1 bit mode read earlier.
	 */
	for (; idx < ARRAY_SIZE(bus_widths); idx++) {
		/*
		 * Host is capable of 8bit transfer, then switch
		 * the device to work in 8bit transfer mode. If the
		 * mmc switch command returns error then switch to
		 * 4bit transfer mode. On success set the corresponding
		 * bus width on the host.
		 */
		err = mmc_switch(card, EXT_CSD_CMD_SET_NORMAL,
				 EXT_CSD_BUS_WIDTH,
				 ext_csd_bits[idx],
				 card->ext_csd.generic_cmd6_time);
		if (err)
			continue;

		bus_width = bus_widths[idx];
		mmc_set_bus_width(host, bus_width);

		/*
		 * If controller can't handle bus width test,
		 * compare ext_csd previously read in 1 bit mode
		 * against ext_csd at new bus width
		 */
		if (!(host->caps & MMC_CAP_BUS_WIDTH_TEST))
			err = mmc_compare_ext_csds(card, bus_width);
		else
			err = mmc_bus_test(card, bus_width);

		if (!err) {
			err = bus_width;
			break;
		} else {
			pr_warn("%s: switch to bus width %d failed\n",
				mmc_hostname(host), 1 << bus_width);
		}
	}

	return err;
}

/* Caller must hold re-tuning */
static int mmc_switch_status(struct mmc_card *card)
{
	u32 status;
	int err;

	err = mmc_send_status(card, &status);
	if (err)
		return err;

	return mmc_switch_status_error(card->host, status);
}

/*
 * Switch to the high-speed mode
 */
static int mmc_select_hs(struct mmc_card *card)
{
	int err;

	err = __mmc_switch(card, EXT_CSD_CMD_SET_NORMAL,
			   EXT_CSD_HS_TIMING, EXT_CSD_TIMING_HS,
			   card->ext_csd.generic_cmd6_time,
			   true, false, true);
	if (!err) {
		mmc_set_timing(card->host, MMC_TIMING_MMC_HS);
		err = mmc_switch_status(card);
	}

	if (err)
		pr_warn("%s: switch to high-speed failed, err:%d\n",
			mmc_hostname(card->host), err);

	return err;
}

/*
 * Activate wide bus and DDR if supported.
 */
static int mmc_select_hs_ddr(struct mmc_card *card)
{
	struct mmc_host *host = card->host;
	u32 bus_width, ext_csd_bits;
	int err = 0;

	if (!(card->mmc_avail_type & EXT_CSD_CARD_TYPE_DDR_52))
		return 0;

	bus_width = host->ios.bus_width;
	if (bus_width == MMC_BUS_WIDTH_1)
		return 0;

	ext_csd_bits = (bus_width == MMC_BUS_WIDTH_8) ?
		EXT_CSD_DDR_BUS_WIDTH_8 : EXT_CSD_DDR_BUS_WIDTH_4;

	err = mmc_switch(card, EXT_CSD_CMD_SET_NORMAL,
			EXT_CSD_BUS_WIDTH,
			ext_csd_bits,
			card->ext_csd.generic_cmd6_time);
	if (err) {
		pr_err("%s: switch to bus width %d ddr failed\n",
			mmc_hostname(host), 1 << bus_width);
		return err;
	}

	/*
	 * eMMC cards can support 3.3V to 1.2V i/o (vccq)
	 * signaling.
	 *
	 * EXT_CSD_CARD_TYPE_DDR_1_8V means 3.3V or 1.8V vccq.
	 *
	 * 1.8V vccq at 3.3V core voltage (vcc) is not required
	 * in the JEDEC spec for DDR.
	 *
	 * Even (e)MMC card can support 3.3v to 1.2v vccq, but not all
	 * host controller can support this, like some of the SDHCI
	 * controller which connect to an eMMC device. Some of these
	 * host controller still needs to use 1.8v vccq for supporting
	 * DDR mode.
	 *
	 * So the sequence will be:
	 * if (host and device can both support 1.2v IO)
	 *	use 1.2v IO;
	 * else if (host and device can both support 1.8v IO)
	 *	use 1.8v IO;
	 * so if host and device can only support 3.3v IO, this is the
	 * last choice.
	 *
	 * WARNING: eMMC rules are NOT the same as SD DDR
	 */
	err = -EINVAL;
	if (card->mmc_avail_type & EXT_CSD_CARD_TYPE_DDR_1_2V)
		err = __mmc_set_signal_voltage(host, MMC_SIGNAL_VOLTAGE_120);

	if (err && (card->mmc_avail_type & EXT_CSD_CARD_TYPE_DDR_1_8V))
		err = __mmc_set_signal_voltage(host, MMC_SIGNAL_VOLTAGE_180);

	/* make sure vccq is 3.3v after switching disaster */
	if (err)
		err = __mmc_set_signal_voltage(host, MMC_SIGNAL_VOLTAGE_330);

	if (!err)
		mmc_set_timing(host, MMC_TIMING_MMC_DDR52);

	return err;
}

static int mmc_select_hs400(struct mmc_card *card)
{
	struct mmc_host *host = card->host;
	unsigned int max_dtr;
	int err = 0;
	u8 val;

	/*
	 * HS400 mode requires 8-bit bus width
	 */
	if (!(card->mmc_avail_type & EXT_CSD_CARD_TYPE_HS400 &&
	      host->ios.bus_width == MMC_BUS_WIDTH_8))
		return 0;

	/* Switch card to HS mode */
	val = EXT_CSD_TIMING_HS;
	err = __mmc_switch(card, EXT_CSD_CMD_SET_NORMAL,
			   EXT_CSD_HS_TIMING, val,
			   card->ext_csd.generic_cmd6_time,
			   true, false, true);
	if (err) {
		pr_err("%s: switch to high-speed from hs200 failed, err:%d\n",
			mmc_hostname(host), err);
		return err;
	}

	/* Set host controller to HS timing */
	mmc_set_timing(card->host, MMC_TIMING_MMC_HS);

	/* Reduce frequency to HS frequency */
	max_dtr = card->ext_csd.hs_max_dtr;
	mmc_set_clock(host, max_dtr);

	err = mmc_switch_status(card);
	if (err)
		goto out_err;

	/* Switch card to DDR */
	err = mmc_switch(card, EXT_CSD_CMD_SET_NORMAL,
			 EXT_CSD_BUS_WIDTH,
			 EXT_CSD_DDR_BUS_WIDTH_8,
			 card->ext_csd.generic_cmd6_time);
	if (err) {
		pr_err("%s: switch to bus width for hs400 failed, err:%d\n",
			mmc_hostname(host), err);
		return err;
	}

	/* Switch card to HS400 */
#ifdef CONFIG_AMLOGIC_MMC
	if (card->ext_csd.raw_driver_strength & (1 << 1)) {
		val =
			(0x1 << EXT_CSD_DRV_STR_SHIFT)
			| EXT_CSD_TIMING_HS400;
		pr_info("%s: support driver strength type 1\n",
				mmc_hostname(host));
	} else if (card->ext_csd.raw_driver_strength & (1 << 4)) {
		val =
			(0x4 << EXT_CSD_DRV_STR_SHIFT)
			| EXT_CSD_TIMING_HS400;
		pr_info("%s: support driver strength type 4\n",
				mmc_hostname(host));
	} else  {
		val = EXT_CSD_TIMING_HS400;
		pr_info("%s: no support driver strength type 1 and 4\n",
				mmc_hostname(host));
	}
#else
	val = EXT_CSD_TIMING_HS400 |
	      card->drive_strength << EXT_CSD_DRV_STR_SHIFT;
#endif

	err = __mmc_switch(card, EXT_CSD_CMD_SET_NORMAL,
			   EXT_CSD_HS_TIMING, val,
			   card->ext_csd.generic_cmd6_time,
			   true, false, true);
	if (err) {
		pr_err("%s: switch to hs400 failed, err:%d\n",
			 mmc_hostname(host), err);
		return err;
	}

	/* Set host controller to HS400 timing and frequency */
	mmc_set_timing(host, MMC_TIMING_MMC_HS400);
	mmc_set_bus_speed(card);

	err = mmc_switch_status(card);
	if (err)
		goto out_err;

	return 0;

out_err:
	pr_err("%s: %s failed, error %d\n", mmc_hostname(card->host),
	       __func__, err);
	return err;
}

int mmc_hs200_to_hs400(struct mmc_card *card)
{
	return mmc_select_hs400(card);
}

int mmc_hs400_to_hs200(struct mmc_card *card)
{
	struct mmc_host *host = card->host;
	unsigned int max_dtr;
	int err;
	u8 val;

	/* Reduce frequency to HS */
	max_dtr = card->ext_csd.hs_max_dtr;
	mmc_set_clock(host, max_dtr);

	/* Switch HS400 to HS DDR */
	val = EXT_CSD_TIMING_HS;
	err = __mmc_switch(card, EXT_CSD_CMD_SET_NORMAL, EXT_CSD_HS_TIMING,
			   val, card->ext_csd.generic_cmd6_time,
			   true, false, true);
	if (err)
		goto out_err;

	mmc_set_timing(host, MMC_TIMING_MMC_DDR52);

	err = mmc_switch_status(card);
	if (err)
		goto out_err;

	/* Switch HS DDR to HS */
	err = __mmc_switch(card, EXT_CSD_CMD_SET_NORMAL, EXT_CSD_BUS_WIDTH,
			   EXT_CSD_BUS_WIDTH_8, card->ext_csd.generic_cmd6_time,
			   true, false, true);
	if (err)
		goto out_err;

	mmc_set_timing(host, MMC_TIMING_MMC_HS);

	err = mmc_switch_status(card);
	if (err)
		goto out_err;

	/* Switch HS to HS200 */
	val = EXT_CSD_TIMING_HS200 |
	      card->drive_strength << EXT_CSD_DRV_STR_SHIFT;
	err = __mmc_switch(card, EXT_CSD_CMD_SET_NORMAL, EXT_CSD_HS_TIMING,
			   val, card->ext_csd.generic_cmd6_time,
			   true, false, true);
	if (err)
		goto out_err;

	mmc_set_timing(host, MMC_TIMING_MMC_HS200);

	err = mmc_switch_status(card);
	if (err)
		goto out_err;

	mmc_set_bus_speed(card);

	return 0;

out_err:
	pr_err("%s: %s failed, error %d\n", mmc_hostname(card->host),
	       __func__, err);
	return err;
}

static int mmc_select_hs400es(struct mmc_card *card)
{
	struct mmc_host *host = card->host;
	int err = 0;
	u8 val;

	if (!(host->caps & MMC_CAP_8_BIT_DATA)) {
		err = -ENOTSUPP;
		goto out_err;
	}

	if (card->mmc_avail_type & EXT_CSD_CARD_TYPE_HS400_1_2V)
		err = __mmc_set_signal_voltage(host, MMC_SIGNAL_VOLTAGE_120);

	if (err && card->mmc_avail_type & EXT_CSD_CARD_TYPE_HS400_1_8V)
		err = __mmc_set_signal_voltage(host, MMC_SIGNAL_VOLTAGE_180);

	/* If fails try again during next card power cycle */
	if (err)
		goto out_err;

	err = mmc_select_bus_width(card);
	if (err < 0)
		goto out_err;

	/* Switch card to HS mode */
	err = mmc_select_hs(card);
	if (err)
		goto out_err;

	mmc_set_clock(host, card->ext_csd.hs_max_dtr);

	err = mmc_switch_status(card);
	if (err)
		goto out_err;

	/* Switch card to DDR with strobe bit */
	val = EXT_CSD_DDR_BUS_WIDTH_8 | EXT_CSD_BUS_WIDTH_STROBE;
	err = mmc_switch(card, EXT_CSD_CMD_SET_NORMAL,
			 EXT_CSD_BUS_WIDTH,
			 val,
			 card->ext_csd.generic_cmd6_time);
	if (err) {
		pr_err("%s: switch to bus width for hs400es failed, err:%d\n",
			mmc_hostname(host), err);
		goto out_err;
	}

	/* Switch card to HS400 */
	val = EXT_CSD_TIMING_HS400 |
	      card->drive_strength << EXT_CSD_DRV_STR_SHIFT;
	err = __mmc_switch(card, EXT_CSD_CMD_SET_NORMAL,
			   EXT_CSD_HS_TIMING, val,
			   card->ext_csd.generic_cmd6_time,
			   true, false, true);
	if (err) {
		pr_err("%s: switch to hs400es failed, err:%d\n",
			mmc_hostname(host), err);
		goto out_err;
	}

	/* Set host controller to HS400 timing and frequency */
	mmc_set_timing(host, MMC_TIMING_MMC_HS400);

	/* Controller enable enhanced strobe function */
	host->ios.enhanced_strobe = true;
	if (host->ops->hs400_enhanced_strobe)
		host->ops->hs400_enhanced_strobe(host, &host->ios);

	err = mmc_switch_status(card);
	if (err)
		goto out_err;

	return 0;

out_err:
	pr_err("%s: %s failed, error %d\n", mmc_hostname(card->host),
	       __func__, err);
	return err;
}

static void mmc_select_driver_type(struct mmc_card *card)
{
	int card_drv_type, drive_strength, drv_type;

	card_drv_type = card->ext_csd.raw_driver_strength |
			mmc_driver_type_mask(0);

	drive_strength = mmc_select_drive_strength(card,
						   card->ext_csd.hs200_max_dtr,
						   card_drv_type, &drv_type);

	card->drive_strength = drive_strength;

	if (drv_type)
		mmc_set_driver_type(card->host, drv_type);
}

/*
 * For device supporting HS200 mode, the following sequence
 * should be done before executing the tuning process.
 * 1. set the desired bus width(4-bit or 8-bit, 1-bit is not supported)
 * 2. switch to HS200 mode
 * 3. set the clock to > 52Mhz and <=200MHz
 */
static int mmc_select_hs200(struct mmc_card *card)
{
	struct mmc_host *host = card->host;
	unsigned int old_timing, old_signal_voltage;
	int err = -EINVAL;
	u8 val;

	old_signal_voltage = host->ios.signal_voltage;
	if (card->mmc_avail_type & EXT_CSD_CARD_TYPE_HS200_1_2V)
		err = __mmc_set_signal_voltage(host, MMC_SIGNAL_VOLTAGE_120);

	if (err && card->mmc_avail_type & EXT_CSD_CARD_TYPE_HS200_1_8V)
		err = __mmc_set_signal_voltage(host, MMC_SIGNAL_VOLTAGE_180);

	/* If fails try again during next card power cycle */
	if (err)
		return err;

	mmc_select_driver_type(card);

	/*
	 * Set the bus width(4 or 8) with host's support and
	 * switch to HS200 mode if bus width is set successfully.
	 */
	err = mmc_select_bus_width(card);
	if (err > 0) {
		val = EXT_CSD_TIMING_HS200 |
		      card->drive_strength << EXT_CSD_DRV_STR_SHIFT;
		err = __mmc_switch(card, EXT_CSD_CMD_SET_NORMAL,
				   EXT_CSD_HS_TIMING, val,
				   card->ext_csd.generic_cmd6_time,
				   true, false, true);
		if (err)
			goto err;
		old_timing = host->ios.timing;
		mmc_set_timing(host, MMC_TIMING_MMC_HS200);

		err = mmc_switch_status(card);
		/*
		 * mmc_select_timing() assumes timing has not changed if
		 * it is a switch error.
		 */
		if (err == -EBADMSG)
			mmc_set_timing(host, old_timing);
	}
err:
	if (err) {
		/* fall back to the old signal voltage, if fails report error */
		if (__mmc_set_signal_voltage(host, old_signal_voltage))
			err = -EIO;

		pr_err("%s: %s failed, error %d\n", mmc_hostname(card->host),
		       __func__, err);
	}
	return err;
}

/*
 * Activate High Speed, HS200 or HS400ES mode if supported.
 */
static int mmc_select_timing(struct mmc_card *card)
{
	int err = 0;

	if (!mmc_can_ext_csd(card))
		goto bus_speed;

	if (card->mmc_avail_type & EXT_CSD_CARD_TYPE_HS400ES)
		err = mmc_select_hs400es(card);
	else if (card->mmc_avail_type & EXT_CSD_CARD_TYPE_HS200)
		err = mmc_select_hs200(card);
	else if (card->mmc_avail_type & EXT_CSD_CARD_TYPE_HS)
		err = mmc_select_hs(card);

	if (err && err != -EBADMSG)
		return err;

bus_speed:
	/*
	 * Set the bus speed to the selected bus timing.
	 * If timing is not selected, backward compatible is the default.
	 */
	mmc_set_bus_speed(card);
	return 0;
}

/*
 * Execute tuning sequence to seek the proper bus operating
 * conditions for HS200 and HS400, which sends CMD21 to the device.
 */
static int mmc_hs200_tuning(struct mmc_card *card)
{
	struct mmc_host *host = card->host;

	/*
	 * Timing should be adjusted to the HS400 target
	 * operation frequency for tuning process
	 */
	if (card->mmc_avail_type & EXT_CSD_CARD_TYPE_HS400 &&
	    host->ios.bus_width == MMC_BUS_WIDTH_8)
		if (host->ops->prepare_hs400_tuning)
			host->ops->prepare_hs400_tuning(host, &host->ios);

	return mmc_execute_tuning(card);
}
#ifdef AMLOGIC_HS400_TIMING
static int mmc_hs400_timming(struct mmc_card *card)
{
	struct mmc_host *host = card->host;
	int err = 0;

	if ((card->mmc_avail_type & EXT_CSD_CARD_TYPE_HS400)
			&&  (host->ops->post_hs400_timming)) {
		err = host->ops->post_hs400_timming(host);
		if (err)
			pr_warn("%s: refix HS400 timming failed\n",
				mmc_hostname(host));
	}

	return err;
}
#endif
/*
 * Handle the detection and initialisation of a card.
 *
 * In the case of a resume, "oldcard" will contain the card
 * we're trying to reinitialise.
 */
static int mmc_init_card(struct mmc_host *host, u32 ocr,
	struct mmc_card *oldcard)
{
	struct mmc_card *card;
	int err;
	u32 cid[4];
	u32 rocr;

	BUG_ON(!host);
	WARN_ON(!host->claimed);

	/* Set correct bus mode for MMC before attempting init */
	if (!mmc_host_is_spi(host))
		mmc_set_bus_mode(host, MMC_BUSMODE_OPENDRAIN);

	/*
	 * Since we're changing the OCR value, we seem to
	 * need to tell some cards to go back to the idle
	 * state.  We wait 1ms to give cards time to
	 * respond.
	 * mmc_go_idle is needed for eMMC that are asleep
	 */
	mmc_go_idle(host);

	/* The extra bit indicates that we support high capacity */
	err = mmc_send_op_cond(host, ocr | (1 << 30), &rocr);
	if (err)
		goto err;

	/*
	 * For SPI, enable CRC as appropriate.
	 */
	if (mmc_host_is_spi(host)) {
		err = mmc_spi_set_crc(host, use_spi_crc);
		if (err)
			goto err;
	}

	/*
	 * Fetch CID from card.
	 */
	if (mmc_host_is_spi(host))
		err = mmc_send_cid(host, cid);
	else
		err = mmc_all_send_cid(host, cid);
	if (err)
		goto err;

	if (oldcard) {
		if (memcmp(cid, oldcard->raw_cid, sizeof(cid)) != 0) {
			err = -ENOENT;
			goto err;
		}

		card = oldcard;
	} else {
		/*
		 * Allocate card structure.
		 */
		card = mmc_alloc_card(host, &mmc_type);
		if (IS_ERR(card)) {
			err = PTR_ERR(card);
			goto err;
		}

		card->ocr = ocr;
		card->type = MMC_TYPE_MMC;
		card->rca = 1;
		memcpy(card->raw_cid, cid, sizeof(card->raw_cid));
	}

	/*
	 * Call the optional HC's init_card function to handle quirks.
	 */
	if (host->ops->init_card)
		host->ops->init_card(host, card);

	/*
	 * For native busses:  set card RCA and quit open drain mode.
	 */
	if (!mmc_host_is_spi(host)) {
		err = mmc_set_relative_addr(card);
		if (err)
			goto free_card;

		mmc_set_bus_mode(host, MMC_BUSMODE_PUSHPULL);
	}

#ifdef CONFIG_AMLOGIC_MMC
	host->first_init_flag = 0;
#endif
	if (!oldcard) {
		/*
		 * Fetch CSD from card.
		 */
		err = mmc_send_csd(card, card->raw_csd);
		if (err)
			goto free_card;

		err = mmc_decode_csd(card);
		if (err)
			goto free_card;
		err = mmc_decode_cid(card);
		if (err)
			goto free_card;
	}

	/*
	 * handling only for cards supporting DSR and hosts requesting
	 * DSR configuration
	 */
	if (card->csd.dsr_imp && host->dsr_req)
		mmc_set_dsr(host);

	/*
	 * Select card, as all following commands rely on that.
	 */
	if (!mmc_host_is_spi(host)) {
		err = mmc_select_card(card);
		if (err)
			goto free_card;
	}

	if (!oldcard) {
		/* Read extended CSD. */
		err = mmc_read_ext_csd(card);
		if (err)
			goto free_card;

		/*
		 * If doing byte addressing, check if required to do sector
		 * addressing.  Handle the case of <2GB cards needing sector
		 * addressing.  See section 8.1 JEDEC Standard JED84-A441;
		 * ocr register has bit 30 set for sector addressing.
		 */
		if (rocr & BIT(30))
			mmc_card_set_blockaddr(card);

		/* Erase size depends on CSD and Extended CSD */
		mmc_set_erase_size(card);
	}

#ifdef CONFIG_AMLOGIC_MMC
	/* If emmc support HW reset so enable the function, when emmc
	 * switch partition failed or programing stuck, can use this
	 * function to reset emmc and reinitial.
	 */

	if (!card->ext_csd.rst_n_function
			&& (host->caps & MMC_CAP_HW_RESET)) {
		err = mmc_switch(card, EXT_CSD_CMD_SET_NORMAL,
				EXT_CSD_RST_N_FUNCTION, 1,
				card->ext_csd.generic_cmd6_time);
	}
#endif

	/*
	 * If enhanced_area_en is TRUE, host needs to enable ERASE_GRP_DEF
	 * bit.  This bit will be lost every time after a reset or power off.
	 */
	if (card->ext_csd.partition_setting_completed ||
	    (card->ext_csd.rev >= 3 && (host->caps2 & MMC_CAP2_HC_ERASE_SZ))) {
		err = mmc_switch(card, EXT_CSD_CMD_SET_NORMAL,
				 EXT_CSD_ERASE_GROUP_DEF, 1,
				 card->ext_csd.generic_cmd6_time);

		if (err && err != -EBADMSG)
			goto free_card;

		if (err) {
			err = 0;
			/*
			 * Just disable enhanced area off & sz
			 * will try to enable ERASE_GROUP_DEF
			 * during next time reinit
			 */
			card->ext_csd.enhanced_area_offset = -EINVAL;
			card->ext_csd.enhanced_area_size = -EINVAL;
		} else {
			card->ext_csd.erase_group_def = 1;
			/*
			 * enable ERASE_GRP_DEF successfully.
			 * This will affect the erase size, so
			 * here need to reset erase size
			 */
			mmc_set_erase_size(card);
		}
	}

	/*
	 * Ensure eMMC user default partition is enabled
	 */
	if (card->ext_csd.part_config & EXT_CSD_PART_CONFIG_ACC_MASK) {
		card->ext_csd.part_config &= ~EXT_CSD_PART_CONFIG_ACC_MASK;
		err = mmc_switch(card, EXT_CSD_CMD_SET_NORMAL, EXT_CSD_PART_CONFIG,
				 card->ext_csd.part_config,
				 card->ext_csd.part_time);
		if (err && err != -EBADMSG)
			goto free_card;
	}

	/*
	 * Enable power_off_notification byte in the ext_csd register
	 */
	if (card->ext_csd.rev >= 6) {
		err = mmc_switch(card, EXT_CSD_CMD_SET_NORMAL,
				 EXT_CSD_POWER_OFF_NOTIFICATION,
				 EXT_CSD_POWER_ON,
				 card->ext_csd.generic_cmd6_time);
		if (err && err != -EBADMSG)
			goto free_card;

		/*
		 * The err can be -EBADMSG or 0,
		 * so check for success and update the flag
		 */
		if (!err)
			card->ext_csd.power_off_notification = EXT_CSD_POWER_ON;
	}

	/*
	 * Select timing interface
	 */
	err = mmc_select_timing(card);
	if (err)
		goto free_card;

	if (mmc_card_hs200(card)) {
		err = mmc_hs200_tuning(card);
		if (err)
			goto free_card;

		err = mmc_select_hs400(card);
		if (err)
			goto free_card;
<<<<<<< HEAD
#ifdef AMLOGIC_HS400_TIMING
		err = mmc_hs400_timming(card);
		if (err)
			goto err;
#endif
	} else {
=======
	} else if (!mmc_card_hs400es(card)) {
>>>>>>> 02f29ab1
		/* Select the desired bus width optionally */
		err = mmc_select_bus_width(card);
		if (err > 0 && mmc_card_hs(card)) {
			err = mmc_select_hs_ddr(card);
			if (err)
				goto free_card;
		}
	}

	/*
	 * Choose the power class with selected bus interface
	 */
	mmc_select_powerclass(card);

	/*
	 * Enable HPI feature (if supported)
	 */
	if (card->ext_csd.hpi) {
		err = mmc_switch(card, EXT_CSD_CMD_SET_NORMAL,
				EXT_CSD_HPI_MGMT, 1,
				card->ext_csd.generic_cmd6_time);
		if (err && err != -EBADMSG)
			goto free_card;
		if (err) {
			pr_warn("%s: Enabling HPI failed\n",
				mmc_hostname(card->host));
			err = 0;
		} else
			card->ext_csd.hpi_en = 1;
	}

	/*
	 * If cache size is higher than 0, this indicates
	 * the existence of cache and it can be turned on.
	 */
	if (!mmc_card_broken_hpi(card) &&
	    card->ext_csd.cache_size > 0) {
		err = mmc_switch(card, EXT_CSD_CMD_SET_NORMAL,
				EXT_CSD_CACHE_CTRL, 1,
				card->ext_csd.generic_cmd6_time);
		if (err && err != -EBADMSG)
			goto free_card;

		/*
		 * Only if no error, cache is turned on successfully.
		 */
		if (err) {
			pr_warn("%s: Cache is supported, but failed to turn on (%d)\n",
				mmc_hostname(card->host), err);
			card->ext_csd.cache_ctrl = 0;
			err = 0;
		} else {
			card->ext_csd.cache_ctrl = 1;
		}
	}

	/*
	 * The mandatory minimum values are defined for packed command.
	 * read: 5, write: 3
	 */
	if (card->ext_csd.max_packed_writes >= 3 &&
	    card->ext_csd.max_packed_reads >= 5 &&
	    host->caps2 & MMC_CAP2_PACKED_CMD) {
		err = mmc_switch(card, EXT_CSD_CMD_SET_NORMAL,
				EXT_CSD_EXP_EVENTS_CTRL,
				EXT_CSD_PACKED_EVENT_EN,
				card->ext_csd.generic_cmd6_time);
		if (err && err != -EBADMSG)
			goto free_card;
		if (err) {
			pr_warn("%s: Enabling packed event failed\n",
				mmc_hostname(card->host));
			card->ext_csd.packed_event_en = 0;
			err = 0;
		} else {
			card->ext_csd.packed_event_en = 1;
		}
	}

	if (!oldcard)
		host->card = card;

	return 0;

free_card:
	if (!oldcard)
		mmc_remove_card(card);
err:
	return err;
}

static int mmc_can_sleep(struct mmc_card *card)
{
	return (card && card->ext_csd.rev >= 3);
}

static int mmc_sleep(struct mmc_host *host)
{
	struct mmc_command cmd = {0};
	struct mmc_card *card = host->card;
	unsigned int timeout_ms = DIV_ROUND_UP(card->ext_csd.sa_timeout, 10000);
	int err;

	/* Re-tuning can't be done once the card is deselected */
	mmc_retune_hold(host);

	err = mmc_deselect_cards(host);
	if (err)
		goto out_release;

	cmd.opcode = MMC_SLEEP_AWAKE;
	cmd.arg = card->rca << 16;
	cmd.arg |= 1 << 15;

	/*
	 * If the max_busy_timeout of the host is specified, validate it against
	 * the sleep cmd timeout. A failure means we need to prevent the host
	 * from doing hw busy detection, which is done by converting to a R1
	 * response instead of a R1B.
	 */
	if (host->max_busy_timeout && (timeout_ms > host->max_busy_timeout)) {
		cmd.flags = MMC_RSP_R1 | MMC_CMD_AC;
	} else {
		cmd.flags = MMC_RSP_R1B | MMC_CMD_AC;
		cmd.busy_timeout = timeout_ms;
	}

	err = mmc_wait_for_cmd(host, &cmd, 0);
	if (err)
		goto out_release;

	/*
	 * If the host does not wait while the card signals busy, then we will
	 * will have to wait the sleep/awake timeout.  Note, we cannot use the
	 * SEND_STATUS command to poll the status because that command (and most
	 * others) is invalid while the card sleeps.
	 */
	if (!cmd.busy_timeout || !(host->caps & MMC_CAP_WAIT_WHILE_BUSY))
		mmc_delay(timeout_ms);

out_release:
	mmc_retune_release(host);
	return err;
}

static int mmc_can_poweroff_notify(const struct mmc_card *card)
{
	return card &&
		mmc_card_mmc(card) &&
		(card->ext_csd.power_off_notification == EXT_CSD_POWER_ON);
}

static int mmc_poweroff_notify(struct mmc_card *card, unsigned int notify_type)
{
	unsigned int timeout = card->ext_csd.generic_cmd6_time;
	int err;

	/* Use EXT_CSD_POWER_OFF_SHORT as default notification type. */
	if (notify_type == EXT_CSD_POWER_OFF_LONG)
		timeout = card->ext_csd.power_off_longtime;

	err = __mmc_switch(card, EXT_CSD_CMD_SET_NORMAL,
			EXT_CSD_POWER_OFF_NOTIFICATION,
			notify_type, timeout, true, false, false);
	if (err)
		pr_err("%s: Power Off Notification timed out, %u\n",
		       mmc_hostname(card->host), timeout);

	/* Disable the power off notification after the switch operation. */
	card->ext_csd.power_off_notification = EXT_CSD_NO_POWER_NOTIFICATION;

	return err;
}

/*
 * Host is being removed. Free up the current card.
 */
static void mmc_remove(struct mmc_host *host)
{
	BUG_ON(!host);
	BUG_ON(!host->card);

	mmc_remove_card(host->card);
	host->card = NULL;
}

/*
 * Card detection - card is alive.
 */
static int mmc_alive(struct mmc_host *host)
{
	return mmc_send_status(host->card, NULL);
}

/*
 * Card detection callback from host.
 */
static void mmc_detect(struct mmc_host *host)
{
	int err;

	BUG_ON(!host);
	BUG_ON(!host->card);

	mmc_get_card(host->card);

	/*
	 * Just check if our card has been removed.
	 */
	err = _mmc_detect_card_removed(host);

	mmc_put_card(host->card);

	if (err) {
		mmc_remove(host);

		mmc_claim_host(host);
		mmc_detach_bus(host);
		mmc_power_off(host);
		mmc_release_host(host);
	}
}

static int _mmc_suspend(struct mmc_host *host, bool is_suspend)
{
	int err = 0;
	unsigned int notify_type = is_suspend ? EXT_CSD_POWER_OFF_SHORT :
					EXT_CSD_POWER_OFF_LONG;

	BUG_ON(!host);
	BUG_ON(!host->card);

	mmc_claim_host(host);

	if (mmc_card_suspended(host->card))
		goto out;

	if (mmc_card_doing_bkops(host->card)) {
		err = mmc_stop_bkops(host->card);
		if (err)
			goto out;
	}

	err = mmc_flush_cache(host->card);
	if (err)
		goto out;

	if (mmc_can_poweroff_notify(host->card) &&
		((host->caps2 & MMC_CAP2_FULL_PWR_CYCLE) || !is_suspend))
		err = mmc_poweroff_notify(host->card, notify_type);
	else if (mmc_can_sleep(host->card))
		err = mmc_sleep(host);
	else if (!mmc_host_is_spi(host))
		err = mmc_deselect_cards(host);

	if (!err) {
		mmc_power_off(host);
		mmc_card_set_suspended(host->card);
	}
out:
	mmc_release_host(host);
	return err;
}

/*
 * Suspend callback
 */
static int mmc_suspend(struct mmc_host *host)
{
	int err;

	err = _mmc_suspend(host, true);
	if (!err) {
		pm_runtime_disable(&host->card->dev);
		pm_runtime_set_suspended(&host->card->dev);
	}

	return err;
}

/*
 * This function tries to determine if the same card is still present
 * and, if so, restore all state to it.
 */
static int _mmc_resume(struct mmc_host *host)
{
	int err = 0;

	BUG_ON(!host);
	BUG_ON(!host->card);

	mmc_claim_host(host);

	if (!mmc_card_suspended(host->card))
		goto out;

	mmc_power_up(host, host->card->ocr);
#ifdef CONFIG_AMLOGIC_MMC
	mmc_hw_reset(host);
#else
	err = mmc_init_card(host, host->card->ocr, host->card);
#endif
	mmc_card_clr_suspended(host->card);

out:
	mmc_release_host(host);
	return err;
}

/*
 * Shutdown callback
 */
static int mmc_shutdown(struct mmc_host *host)
{
	int err = 0;

	/*
	 * In a specific case for poweroff notify, we need to resume the card
	 * before we can shutdown it properly.
	 */
	if (mmc_can_poweroff_notify(host->card) &&
		!(host->caps2 & MMC_CAP2_FULL_PWR_CYCLE))
		err = _mmc_resume(host);

	if (!err)
		err = _mmc_suspend(host, false);

	return err;
}

/*
 * Callback for resume.
 */
static int mmc_resume(struct mmc_host *host)
{
#ifdef CONFIG_AMLOGIC_MMC
	int err = 0;

	if (!(host->caps & MMC_CAP_RUNTIME_RESUME)) {
		err = _mmc_resume(host);
		pm_runtime_set_active(&host->card->dev);
		pm_runtime_mark_last_busy(&host->card->dev);
	}
#endif
	pm_runtime_enable(&host->card->dev);
#ifdef CONFIG_AMLOGIC_MMC
	return err;
#else
	return 0;
#endif
}

/*
 * Callback for runtime_suspend.
 */
static int mmc_runtime_suspend(struct mmc_host *host)
{
	int err;

	if (!(host->caps & MMC_CAP_AGGRESSIVE_PM))
		return 0;

	err = _mmc_suspend(host, true);
	if (err)
		pr_err("%s: error %d doing aggressive suspend\n",
			mmc_hostname(host), err);

	return err;
}

/*
 * Callback for runtime_resume.
 */
static int mmc_runtime_resume(struct mmc_host *host)
{
	int err;

#ifdef CONFIG_AMLOGIC_MMC
	if (!(host->caps & (MMC_CAP_AGGRESSIVE_PM | MMC_CAP_RUNTIME_RESUME)))
		return 0;
#endif

	err = _mmc_resume(host);
	if (err && err != -ENOMEDIUM)
		pr_err("%s: error %d doing runtime resume\n",
			mmc_hostname(host), err);

	return 0;
}

int mmc_can_reset(struct mmc_card *card)
{
	u8 rst_n_function;

	rst_n_function = card->ext_csd.rst_n_function;
	if ((rst_n_function & EXT_CSD_RST_N_EN_MASK) != EXT_CSD_RST_N_ENABLED)
		return 0;
	return 1;
}
EXPORT_SYMBOL(mmc_can_reset);

static int mmc_reset(struct mmc_host *host)
{
	struct mmc_card *card = host->card;

	/*
	 * In the case of recovery, we can't expect flushing the cache to work
	 * always, but we have a go and ignore errors.
	 */
	mmc_flush_cache(host->card);

	if ((host->caps & MMC_CAP_HW_RESET) && host->ops->hw_reset &&
	     mmc_can_reset(card)) {
		/* If the card accept RST_n signal, send it. */
		mmc_set_clock(host, host->f_init);
		host->ops->hw_reset(host);
		/* Set initial state and call mmc_set_ios */
		mmc_set_initial_state(host);
	} else {
		/* Do a brute force power cycle */
		mmc_power_cycle(host, card->ocr);
	}
	return mmc_init_card(host, card->ocr, card);
}

static const struct mmc_bus_ops mmc_ops = {
	.remove = mmc_remove,
	.detect = mmc_detect,
	.suspend = mmc_suspend,
	.resume = mmc_resume,
	.runtime_suspend = mmc_runtime_suspend,
	.runtime_resume = mmc_runtime_resume,
	.alive = mmc_alive,
	.shutdown = mmc_shutdown,
	.reset = mmc_reset,
};

/*
 * Starting point for MMC card init.
 */
int mmc_attach_mmc(struct mmc_host *host)
{
	int err;
	u32 ocr, rocr;

	BUG_ON(!host);
	WARN_ON(!host->claimed);

	/* Set correct bus mode for MMC before attempting attach */
	if (!mmc_host_is_spi(host))
		mmc_set_bus_mode(host, MMC_BUSMODE_OPENDRAIN);

	err = mmc_send_op_cond(host, 0, &ocr);
	if (err)
		return err;

	mmc_attach_bus(host, &mmc_ops);
	if (host->ocr_avail_mmc)
		host->ocr_avail = host->ocr_avail_mmc;

	/*
	 * We need to get OCR a different way for SPI.
	 */
	if (mmc_host_is_spi(host)) {
		err = mmc_spi_read_ocr(host, 1, &ocr);
		if (err)
			goto err;
	}

	rocr = mmc_select_voltage(host, ocr);

	/*
	 * Can we support the voltage of the card?
	 */
	if (!rocr) {
		err = -EINVAL;
		goto err;
	}

	/*
	 * Detect and init the card.
	 */
	err = mmc_init_card(host, rocr, NULL);
	if (err)
		goto err;

	mmc_release_host(host);
	err = mmc_add_card(host->card);
	if (err)
		goto remove_card;

	mmc_claim_host(host);
	return 0;

remove_card:
	mmc_remove_card(host->card);
	mmc_claim_host(host);
	host->card = NULL;
err:
	mmc_detach_bus(host);

	pr_err("%s: error %d whilst initialising MMC card\n",
		mmc_hostname(host), err);

	return err;
}<|MERGE_RESOLUTION|>--- conflicted
+++ resolved
@@ -1759,16 +1759,12 @@
 		err = mmc_select_hs400(card);
 		if (err)
 			goto free_card;
-<<<<<<< HEAD
 #ifdef AMLOGIC_HS400_TIMING
 		err = mmc_hs400_timming(card);
 		if (err)
 			goto err;
 #endif
-	} else {
-=======
 	} else if (!mmc_card_hs400es(card)) {
->>>>>>> 02f29ab1
 		/* Select the desired bus width optionally */
 		err = mmc_select_bus_width(card);
 		if (err > 0 && mmc_card_hs(card)) {
