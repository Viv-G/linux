--- conflicted
+++ resolved
@@ -27,11 +27,8 @@
 #include "sd_ops.h"
 
 #define DEFAULT_CMD6_TIMEOUT_MS	500
-<<<<<<< HEAD
 #define AMLOGIC_HS400_TIMING 1
-=======
 #define MIN_CACHE_EN_TIMEOUT_MS 1600
->>>>>>> d9974886
 
 static const unsigned int tran_exp[] = {
 	10000,		100000,		1000000,	10000000,
