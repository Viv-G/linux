/*
 *  linux/drivers/mmc/core/mmc_ops.h
 *
 *  Copyright 2006-2007 Pierre Ossman
 *
 * This program is free software; you can redistribute it and/or modify
 * it under the terms of the GNU General Public License as published by
 * the Free Software Foundation; either version 2 of the License, or (at
 * your option) any later version.
 */

#include <linux/slab.h>
#include <linux/export.h>
#include <linux/types.h>
#include <linux/scatterlist.h>

#include <linux/mmc/host.h>
#include <linux/mmc/card.h>
#include <linux/mmc/mmc.h>

#include "core.h"
#include "card.h"
#include "host.h"
#include "mmc_ops.h"

#define MMC_OPS_TIMEOUT_MS	(10 * 60 * 1000) /* 10 minute timeout */

static const u8 tuning_blk_pattern_4bit[] = {
	0xff, 0x0f, 0xff, 0x00, 0xff, 0xcc, 0xc3, 0xcc,
	0xc3, 0x3c, 0xcc, 0xff, 0xfe, 0xff, 0xfe, 0xef,
	0xff, 0xdf, 0xff, 0xdd, 0xff, 0xfb, 0xff, 0xfb,
	0xbf, 0xff, 0x7f, 0xff, 0x77, 0xf7, 0xbd, 0xef,
	0xff, 0xf0, 0xff, 0xf0, 0x0f, 0xfc, 0xcc, 0x3c,
	0xcc, 0x33, 0xcc, 0xcf, 0xff, 0xef, 0xff, 0xee,
	0xff, 0xfd, 0xff, 0xfd, 0xdf, 0xff, 0xbf, 0xff,
	0xbb, 0xff, 0xf7, 0xff, 0xf7, 0x7f, 0x7b, 0xde,
};

static const u8 tuning_blk_pattern_8bit[] = {
	0xff, 0xff, 0x00, 0xff, 0xff, 0xff, 0x00, 0x00,
	0xff, 0xff, 0xcc, 0xcc, 0xcc, 0x33, 0xcc, 0xcc,
	0xcc, 0x33, 0x33, 0xcc, 0xcc, 0xcc, 0xff, 0xff,
	0xff, 0xee, 0xff, 0xff, 0xff, 0xee, 0xee, 0xff,
	0xff, 0xff, 0xdd, 0xff, 0xff, 0xff, 0xdd, 0xdd,
	0xff, 0xff, 0xff, 0xbb, 0xff, 0xff, 0xff, 0xbb,
	0xbb, 0xff, 0xff, 0xff, 0x77, 0xff, 0xff, 0xff,
	0x77, 0x77, 0xff, 0x77, 0xbb, 0xdd, 0xee, 0xff,
	0xff, 0xff, 0xff, 0x00, 0xff, 0xff, 0xff, 0x00,
	0x00, 0xff, 0xff, 0xcc, 0xcc, 0xcc, 0x33, 0xcc,
	0xcc, 0xcc, 0x33, 0x33, 0xcc, 0xcc, 0xcc, 0xff,
	0xff, 0xff, 0xee, 0xff, 0xff, 0xff, 0xee, 0xee,
	0xff, 0xff, 0xff, 0xdd, 0xff, 0xff, 0xff, 0xdd,
	0xdd, 0xff, 0xff, 0xff, 0xbb, 0xff, 0xff, 0xff,
	0xbb, 0xbb, 0xff, 0xff, 0xff, 0x77, 0xff, 0xff,
	0xff, 0x77, 0x77, 0xff, 0x77, 0xbb, 0xdd, 0xee,
};

int __mmc_send_status(struct mmc_card *card, u32 *status, unsigned int retries)
{
	int err;
	struct mmc_command cmd = {};

	cmd.opcode = MMC_SEND_STATUS;
	if (!mmc_host_is_spi(card->host))
		cmd.arg = card->rca << 16;
	cmd.flags = MMC_RSP_SPI_R2 | MMC_RSP_R1 | MMC_CMD_AC;

	err = mmc_wait_for_cmd(card->host, &cmd, retries);
	if (err)
		return err;

	/* NOTE: callers are required to understand the difference
	 * between "native" and SPI format status words!
	 */
	if (status)
		*status = cmd.resp[0];

	return 0;
}
EXPORT_SYMBOL_GPL(__mmc_send_status);

int mmc_send_status(struct mmc_card *card, u32 *status)
{
	return __mmc_send_status(card, status, MMC_CMD_RETRIES);
}
EXPORT_SYMBOL_GPL(mmc_send_status);

static int _mmc_select_card(struct mmc_host *host, struct mmc_card *card)
{
	struct mmc_command cmd = {};

	cmd.opcode = MMC_SELECT_CARD;

	if (card) {
		cmd.arg = card->rca << 16;
		cmd.flags = MMC_RSP_R1 | MMC_CMD_AC;
	} else {
		cmd.arg = 0;
		cmd.flags = MMC_RSP_NONE | MMC_CMD_AC;
	}

	return mmc_wait_for_cmd(host, &cmd, MMC_CMD_RETRIES);
}

int mmc_select_card(struct mmc_card *card)
{

	return _mmc_select_card(card->host, card);
}

int mmc_deselect_cards(struct mmc_host *host)
{
	return _mmc_select_card(host, NULL);
}

/*
 * Write the value specified in the device tree or board code into the optional
 * 16 bit Driver Stage Register. This can be used to tune raise/fall times and
 * drive strength of the DAT and CMD outputs. The actual meaning of a given
 * value is hardware dependant.
 * The presence of the DSR register can be determined from the CSD register,
 * bit 76.
 */
int mmc_set_dsr(struct mmc_host *host)
{
	struct mmc_command cmd = {};

	cmd.opcode = MMC_SET_DSR;

	cmd.arg = (host->dsr << 16) | 0xffff;
	cmd.flags = MMC_RSP_NONE | MMC_CMD_AC;

	return mmc_wait_for_cmd(host, &cmd, MMC_CMD_RETRIES);
}

int mmc_go_idle(struct mmc_host *host)
{
	int err;
	struct mmc_command cmd = {};

	/*
	 * Non-SPI hosts need to prevent chipselect going active during
	 * GO_IDLE; that would put chips into SPI mode.  Remind them of
	 * that in case of hardware that won't pull up DAT3/nCS otherwise.
	 *
	 * SPI hosts ignore ios.chip_select; it's managed according to
	 * rules that must accommodate non-MMC slaves which this layer
	 * won't even know about.
	 */
#ifndef CONFIG_ROCKCHIP_THUNDER_BOOT
	if (!mmc_host_is_spi(host)) {
		mmc_set_chip_select(host, MMC_CS_HIGH);
		mmc_delay(1);
	}
#endif
	cmd.opcode = MMC_GO_IDLE_STATE;
	cmd.arg = 0;
	cmd.flags = MMC_RSP_SPI_R1 | MMC_RSP_NONE | MMC_CMD_BC;

	err = mmc_wait_for_cmd(host, &cmd, 0);

#ifndef CONFIG_ROCKCHIP_THUNDER_BOOT
	mmc_delay(1);
	if (!mmc_host_is_spi(host)) {
		mmc_set_chip_select(host, MMC_CS_DONTCARE);
		mmc_delay(1);
	}
#endif
	host->use_spi_crc = 0;

	return err;
}

int mmc_send_op_cond(struct mmc_host *host, u32 ocr, u32 *rocr)
{
	struct mmc_command cmd = {};
	int i, err = 0;

	cmd.opcode = MMC_SEND_OP_COND;
	cmd.arg = mmc_host_is_spi(host) ? 0 : ocr;
	cmd.flags = MMC_RSP_SPI_R1 | MMC_RSP_R3 | MMC_CMD_BCR;

	for (i = 1000; i; i--) {
		err = mmc_wait_for_cmd(host, &cmd, 0);
		if (err)
			break;

		/* if we're just probing, do a single pass */
		if (ocr == 0)
			break;

		/* otherwise wait until reset completes */
		if (mmc_host_is_spi(host)) {
			if (!(cmd.resp[0] & R1_SPI_IDLE))
				break;
		} else {
			if (cmd.resp[0] & MMC_CARD_BUSY)
				break;
		}

		err = -ETIMEDOUT;
#ifndef CONFIG_ROCKCHIP_THUNDER_BOOT
		mmc_delay(1);
#else
		udelay(1);
#endif
	}

	if (rocr && !mmc_host_is_spi(host))
		*rocr = cmd.resp[0];

	return err;
}

int mmc_set_relative_addr(struct mmc_card *card)
{
	struct mmc_command cmd = {};

	cmd.opcode = MMC_SET_RELATIVE_ADDR;
	cmd.arg = card->rca << 16;
	cmd.flags = MMC_RSP_R1 | MMC_CMD_AC;

	return mmc_wait_for_cmd(card->host, &cmd, MMC_CMD_RETRIES);
}

static int
mmc_send_cxd_native(struct mmc_host *host, u32 arg, u32 *cxd, int opcode)
{
	int err;
	struct mmc_command cmd = {};

	cmd.opcode = opcode;
	cmd.arg = arg;
	cmd.flags = MMC_RSP_R2 | MMC_CMD_AC;

	err = mmc_wait_for_cmd(host, &cmd, MMC_CMD_RETRIES);
	if (err)
		return err;

	memcpy(cxd, cmd.resp, sizeof(u32) * 4);

	return 0;
}

/*
 * NOTE: void *buf, caller for the buf is required to use DMA-capable
 * buffer or on-stack buffer (with some overhead in callee).
 */
static int
mmc_send_cxd_data(struct mmc_card *card, struct mmc_host *host,
		u32 opcode, void *buf, unsigned len)
{
	struct mmc_request mrq = {};
	struct mmc_command cmd = {};
	struct mmc_data data = {};
	struct scatterlist sg;

	mrq.cmd = &cmd;
	mrq.data = &data;

	cmd.opcode = opcode;
	cmd.arg = 0;

	/* NOTE HACK:  the MMC_RSP_SPI_R1 is always correct here, but we
	 * rely on callers to never use this with "native" calls for reading
	 * CSD or CID.  Native versions of those commands use the R2 type,
	 * not R1 plus a data block.
	 */
	cmd.flags = MMC_RSP_SPI_R1 | MMC_RSP_R1 | MMC_CMD_ADTC;

	data.blksz = len;
	data.blocks = 1;
	data.flags = MMC_DATA_READ;
	data.sg = &sg;
	data.sg_len = 1;

	sg_init_one(&sg, buf, len);

	if (opcode == MMC_SEND_CSD || opcode == MMC_SEND_CID) {
		/*
		 * The spec states that CSR and CID accesses have a timeout
		 * of 64 clock cycles.
		 */
		data.timeout_ns = 0;
		data.timeout_clks = 64;
	} else
		mmc_set_data_timeout(&data, card);

	mmc_wait_for_req(host, &mrq);

	if (cmd.error)
		return cmd.error;
	if (data.error)
		return data.error;

	return 0;
}

static int mmc_spi_send_csd(struct mmc_card *card, u32 *csd)
{
	int ret, i;
	__be32 *csd_tmp;

	csd_tmp = kzalloc(16, GFP_KERNEL);
	if (!csd_tmp)
		return -ENOMEM;

	ret = mmc_send_cxd_data(card, card->host, MMC_SEND_CSD, csd_tmp, 16);
	if (ret)
		goto err;

	for (i = 0; i < 4; i++)
		csd[i] = be32_to_cpu(csd_tmp[i]);

err:
	kfree(csd_tmp);
	return ret;
}

int mmc_send_csd(struct mmc_card *card, u32 *csd)
{
	if (mmc_host_is_spi(card->host))
		return mmc_spi_send_csd(card, csd);

	return mmc_send_cxd_native(card->host, card->rca << 16,	csd,
				MMC_SEND_CSD);
}

static int mmc_spi_send_cid(struct mmc_host *host, u32 *cid)
{
	int ret, i;
	__be32 *cid_tmp;

	cid_tmp = kzalloc(16, GFP_KERNEL);
	if (!cid_tmp)
		return -ENOMEM;

	ret = mmc_send_cxd_data(NULL, host, MMC_SEND_CID, cid_tmp, 16);
	if (ret)
		goto err;

	for (i = 0; i < 4; i++)
		cid[i] = be32_to_cpu(cid_tmp[i]);

err:
	kfree(cid_tmp);
	return ret;
}

int mmc_send_cid(struct mmc_host *host, u32 *cid)
{
	if (mmc_host_is_spi(host))
		return mmc_spi_send_cid(host, cid);

	return mmc_send_cxd_native(host, 0, cid, MMC_ALL_SEND_CID);
}

int mmc_get_ext_csd(struct mmc_card *card, u8 **new_ext_csd)
{
	int err;
	u8 *ext_csd;

	if (!card || !new_ext_csd)
		return -EINVAL;

	if (!mmc_can_ext_csd(card))
		return -EOPNOTSUPP;

	/*
	 * As the ext_csd is so large and mostly unused, we don't store the
	 * raw block in mmc_card.
	 */
	ext_csd = kzalloc(512, GFP_KERNEL);
	if (!ext_csd)
		return -ENOMEM;

	err = mmc_send_cxd_data(card, card->host, MMC_SEND_EXT_CSD, ext_csd,
				512);
	if (err)
		kfree(ext_csd);
	else
		*new_ext_csd = ext_csd;

	return err;
}
EXPORT_SYMBOL_GPL(mmc_get_ext_csd);

int mmc_spi_read_ocr(struct mmc_host *host, int highcap, u32 *ocrp)
{
	struct mmc_command cmd = {};
	int err;

	cmd.opcode = MMC_SPI_READ_OCR;
	cmd.arg = highcap ? (1 << 30) : 0;
	cmd.flags = MMC_RSP_SPI_R3;

	err = mmc_wait_for_cmd(host, &cmd, 0);

	*ocrp = cmd.resp[1];
	return err;
}

int mmc_spi_set_crc(struct mmc_host *host, int use_crc)
{
	struct mmc_command cmd = {};
	int err;

	cmd.opcode = MMC_SPI_CRC_ON_OFF;
	cmd.flags = MMC_RSP_SPI_R1;
	cmd.arg = use_crc;

	err = mmc_wait_for_cmd(host, &cmd, 0);
	if (!err)
		host->use_spi_crc = use_crc;
	return err;
}

static int mmc_switch_status_error(struct mmc_host *host, u32 status)
{
	if (mmc_host_is_spi(host)) {
		if (status & R1_SPI_ILLEGAL_COMMAND)
			return -EBADMSG;
	} else {
		if (R1_STATUS(status))
			pr_warn("%s: unexpected status %#x after switch\n",
				mmc_hostname(host), status);
		if (status & R1_SWITCH_ERROR)
			return -EBADMSG;
	}
	return 0;
}

/* Caller must hold re-tuning */
int __mmc_switch_status(struct mmc_card *card, bool crc_err_fatal)
{
	u32 status;
	int err;

	err = mmc_send_status(card, &status);
	if (!crc_err_fatal && err == -EILSEQ)
		return 0;
	if (err)
		return err;

	return mmc_switch_status_error(card->host, status);
}

int mmc_switch_status(struct mmc_card *card)
{
	return __mmc_switch_status(card, true);
}

static int mmc_poll_for_busy(struct mmc_card *card, unsigned int timeout_ms,
			bool send_status, bool retry_crc_err)
{
	struct mmc_host *host = card->host;
	int err;
	unsigned long timeout;
	u32 status = 0;
	bool expired = false;
	bool busy = false;

	/* We have an unspecified cmd timeout, use the fallback value. */
	if (!timeout_ms)
		timeout_ms = MMC_OPS_TIMEOUT_MS;

	/*
	 * In cases when not allowed to poll by using CMD13 or because we aren't
	 * capable of polling by using ->card_busy(), then rely on waiting the
	 * stated timeout to be sufficient.
	 */
	if (!send_status && !host->ops->card_busy) {
		mmc_delay(timeout_ms);
		return 0;
	}

	timeout = jiffies + msecs_to_jiffies(timeout_ms) + 1;
	do {
		/*
		 * Due to the possibility of being preempted while polling,
		 * check the expiration time first.
		 */
		expired = time_after(jiffies, timeout);

		if (host->ops->card_busy) {
			busy = host->ops->card_busy(host);
		} else {
			err = mmc_send_status(card, &status);
			if (retry_crc_err && err == -EILSEQ) {
				busy = true;
			} else if (err) {
				return err;
			} else {
				err = mmc_switch_status_error(host, status);
				if (err)
					return err;
				busy = R1_CURRENT_STATE(status) == R1_STATE_PRG;
			}
		}

		/* Timeout if the device still remains busy. */
		if (expired && busy) {
			pr_err("%s: Card stuck being busy! %s\n",
				mmc_hostname(host), __func__);
			return -ETIMEDOUT;
		}
	} while (busy);

	return 0;
}

/**
 *	__mmc_switch - modify EXT_CSD register
 *	@card: the MMC card associated with the data transfer
 *	@set: cmd set values
 *	@index: EXT_CSD register index
 *	@value: value to program into EXT_CSD register
 *	@timeout_ms: timeout (ms) for operation performed by register write,
 *                   timeout of zero implies maximum possible timeout
 *	@timing: new timing to change to
 *	@use_busy_signal: use the busy signal as response type
 *	@send_status: send status cmd to poll for busy
 *	@retry_crc_err: retry when CRC errors when polling with CMD13 for busy
 *
 *	Modifies the EXT_CSD register for selected card.
 */
int __mmc_switch(struct mmc_card *card, u8 set, u8 index, u8 value,
		unsigned int timeout_ms, unsigned char timing,
		bool use_busy_signal, bool send_status,	bool retry_crc_err)
{
	struct mmc_host *host = card->host;
	int err;
	struct mmc_command cmd = {};
	bool use_r1b_resp = use_busy_signal;
	unsigned char old_timing = host->ios.timing;

	mmc_retune_hold(host);

	/*
	 * If the cmd timeout and the max_busy_timeout of the host are both
	 * specified, let's validate them. A failure means we need to prevent
	 * the host from doing hw busy detection, which is done by converting
	 * to a R1 response instead of a R1B. Note, some hosts requires R1B,
	 * which also means they are on their own when it comes to deal with the
	 * busy timeout.
	 */
	if (!(host->caps & MMC_CAP_NEED_RSP_BUSY) && timeout_ms &&
	    host->max_busy_timeout && (timeout_ms > host->max_busy_timeout))
		use_r1b_resp = false;

	cmd.opcode = MMC_SWITCH;
	cmd.arg = (MMC_SWITCH_MODE_WRITE_BYTE << 24) |
		  (index << 16) |
		  (value << 8) |
		  set;
	cmd.flags = MMC_CMD_AC;
	if (use_r1b_resp) {
		cmd.flags |= MMC_RSP_SPI_R1B | MMC_RSP_R1B;
		/*
		 * A busy_timeout of zero means the host can decide to use
		 * whatever value it finds suitable.
		 */
		cmd.busy_timeout = timeout_ms;
	} else {
		cmd.flags |= MMC_RSP_SPI_R1 | MMC_RSP_R1;
	}

	if (index == EXT_CSD_SANITIZE_START)
		cmd.sanitize_busy = true;

	err = mmc_wait_for_cmd(host, &cmd, MMC_CMD_RETRIES);
	if (err)
		goto out;

	/* No need to check card status in case of unblocking command */
	if (!use_busy_signal)
		goto out;

	/*If SPI or used HW busy detection above, then we don't need to poll. */
	if (((host->caps & MMC_CAP_WAIT_WHILE_BUSY) && use_r1b_resp) ||
		mmc_host_is_spi(host))
		goto out_tim;

	/* Let's try to poll to find out when the command is completed. */
	err = mmc_poll_for_busy(card, timeout_ms, send_status, retry_crc_err);
	if (err)
		goto out;

out_tim:
	/* Switch to new timing before check switch status. */
	if (timing)
		mmc_set_timing(host, timing);

	if (send_status) {
		err = mmc_switch_status(card);
		if (err && timing)
			mmc_set_timing(host, old_timing);
	}
out:
	mmc_retune_release(host);

	return err;
}

int mmc_switch(struct mmc_card *card, u8 set, u8 index, u8 value,
		unsigned int timeout_ms)
{
	return __mmc_switch(card, set, index, value, timeout_ms, 0,
			true, true, false);
}
EXPORT_SYMBOL_GPL(mmc_switch);

int mmc_send_tuning(struct mmc_host *host, u32 opcode, int *cmd_error)
{
	struct mmc_request mrq = {};
	struct mmc_command cmd = {};
	struct mmc_data data = {};
	struct scatterlist sg;
	struct mmc_ios *ios = &host->ios;
	const u8 *tuning_block_pattern;
	int size, err = 0;
	u8 *data_buf;

	if (ios->bus_width == MMC_BUS_WIDTH_8) {
		tuning_block_pattern = tuning_blk_pattern_8bit;
		size = sizeof(tuning_blk_pattern_8bit);
	} else if (ios->bus_width == MMC_BUS_WIDTH_4) {
		tuning_block_pattern = tuning_blk_pattern_4bit;
		size = sizeof(tuning_blk_pattern_4bit);
	} else
		return -EINVAL;

	data_buf = kzalloc(size, GFP_KERNEL);
	if (!data_buf)
		return -ENOMEM;

	mrq.cmd = &cmd;
	mrq.data = &data;

	cmd.opcode = opcode;
	cmd.flags = MMC_RSP_R1 | MMC_CMD_ADTC;

	data.blksz = size;
	data.blocks = 1;
	data.flags = MMC_DATA_READ;

	/*
	 * According to the tuning specs, Tuning process
	 * is normally shorter 40 executions of CMD19,
	 * and timeout value should be shorter than 150 ms
	 */
	data.timeout_ns = 150 * NSEC_PER_MSEC;

	data.sg = &sg;
	data.sg_len = 1;
	sg_init_one(&sg, data_buf, size);

	mmc_wait_for_req(host, &mrq);

	if (cmd_error)
		*cmd_error = cmd.error;

	if (cmd.error) {
		err = cmd.error;
		goto out;
	}

	if (data.error) {
		err = data.error;
		goto out;
	}

	if (memcmp(data_buf, tuning_block_pattern, size))
		err = -EIO;

out:
	kfree(data_buf);
	return err;
}
EXPORT_SYMBOL_GPL(mmc_send_tuning);

int mmc_abort_tuning(struct mmc_host *host, u32 opcode)
{
	struct mmc_command cmd = {};

	/*
	 * eMMC specification specifies that CMD12 can be used to stop a tuning
	 * command, but SD specification does not, so do nothing unless it is
	 * eMMC.
	 */
	if (opcode != MMC_SEND_TUNING_BLOCK_HS200)
		return 0;

	cmd.opcode = MMC_STOP_TRANSMISSION;
	cmd.flags = MMC_RSP_SPI_R1 | MMC_RSP_R1 | MMC_CMD_AC;

	/*
	 * For drivers that override R1 to R1b, set an arbitrary timeout based
	 * on the tuning timeout i.e. 150ms.
	 */
	cmd.busy_timeout = 150;

	return mmc_wait_for_cmd(host, &cmd, 0);
}
EXPORT_SYMBOL_GPL(mmc_abort_tuning);

static int
mmc_send_bus_test(struct mmc_card *card, struct mmc_host *host, u8 opcode,
		  u8 len)
{
	struct mmc_request mrq = {};
	struct mmc_command cmd = {};
	struct mmc_data data = {};
	struct scatterlist sg;
	u8 *data_buf;
	u8 *test_buf;
	int i, err;
	static u8 testdata_8bit[8] = { 0x55, 0xaa, 0, 0, 0, 0, 0, 0 };
	static u8 testdata_4bit[4] = { 0x5a, 0, 0, 0 };

	/* dma onto stack is unsafe/nonportable, but callers to this
	 * routine normally provide temporary on-stack buffers ...
	 */
	data_buf = kmalloc(len, GFP_KERNEL);
	if (!data_buf)
		return -ENOMEM;

	if (len == 8)
		test_buf = testdata_8bit;
	else if (len == 4)
		test_buf = testdata_4bit;
	else {
		pr_err("%s: Invalid bus_width %d\n",
		       mmc_hostname(host), len);
		kfree(data_buf);
		return -EINVAL;
	}

	if (opcode == MMC_BUS_TEST_W)
		memcpy(data_buf, test_buf, len);

	mrq.cmd = &cmd;
	mrq.data = &data;
	cmd.opcode = opcode;
	cmd.arg = 0;

	/* NOTE HACK:  the MMC_RSP_SPI_R1 is always correct here, but we
	 * rely on callers to never use this with "native" calls for reading
	 * CSD or CID.  Native versions of those commands use the R2 type,
	 * not R1 plus a data block.
	 */
	cmd.flags = MMC_RSP_SPI_R1 | MMC_RSP_R1 | MMC_CMD_ADTC;

	data.blksz = len;
	data.blocks = 1;
	if (opcode == MMC_BUS_TEST_R)
		data.flags = MMC_DATA_READ;
	else
		data.flags = MMC_DATA_WRITE;

	data.sg = &sg;
	data.sg_len = 1;
	mmc_set_data_timeout(&data, card);
	sg_init_one(&sg, data_buf, len);
	mmc_wait_for_req(host, &mrq);
	err = 0;
	if (opcode == MMC_BUS_TEST_R) {
		for (i = 0; i < len / 4; i++)
			if ((test_buf[i] ^ data_buf[i]) != 0xff) {
				err = -EIO;
				break;
			}
	}
	kfree(data_buf);

	if (cmd.error)
		return cmd.error;
	if (data.error)
		return data.error;

	return err;
}

int mmc_bus_test(struct mmc_card *card, u8 bus_width)
{
	int width;

	if (bus_width == MMC_BUS_WIDTH_8)
		width = 8;
	else if (bus_width == MMC_BUS_WIDTH_4)
		width = 4;
	else if (bus_width == MMC_BUS_WIDTH_1)
		return 0; /* no need for test */
	else
		return -EINVAL;

	/*
	 * Ignore errors from BUS_TEST_W.  BUS_TEST_R will fail if there
	 * is a problem.  This improves chances that the test will work.
	 */
	mmc_send_bus_test(card, card->host, MMC_BUS_TEST_W, width);
	return mmc_send_bus_test(card, card->host, MMC_BUS_TEST_R, width);
}

static int mmc_send_hpi_cmd(struct mmc_card *card, u32 *status)
{
	struct mmc_command cmd = {};
	unsigned int opcode;
	int err;

	if (!card->ext_csd.hpi) {
		pr_warn("%s: Card didn't support HPI command\n",
			mmc_hostname(card->host));
		return -EINVAL;
	}

	opcode = card->ext_csd.hpi_cmd;
	if (opcode == MMC_STOP_TRANSMISSION)
		cmd.flags = MMC_RSP_R1B | MMC_CMD_AC;
	else if (opcode == MMC_SEND_STATUS)
		cmd.flags = MMC_RSP_R1 | MMC_CMD_AC;

	cmd.opcode = opcode;
	cmd.arg = card->rca << 16 | 1;

	err = mmc_wait_for_cmd(card->host, &cmd, 0);
	if (err) {
		pr_warn("%s: error %d interrupting operation. "
			"HPI command response %#x\n", mmc_hostname(card->host),
			err, cmd.resp[0]);
		return err;
	}
	if (status)
		*status = cmd.resp[0];

	return 0;
}

/**
 *	mmc_interrupt_hpi - Issue for High priority Interrupt
 *	@card: the MMC card associated with the HPI transfer
 *
 *	Issued High Priority Interrupt, and check for card status
 *	until out-of prg-state.
 */
int mmc_interrupt_hpi(struct mmc_card *card)
{
	int err;
	u32 status;
	unsigned long prg_wait;

	if (!card->ext_csd.hpi_en) {
		pr_info("%s: HPI enable bit unset\n", mmc_hostname(card->host));
		return 1;
	}

	err = mmc_send_status(card, &status);
	if (err) {
		pr_err("%s: Get card status fail\n", mmc_hostname(card->host));
		goto out;
	}

	switch (R1_CURRENT_STATE(status)) {
	case R1_STATE_IDLE:
	case R1_STATE_READY:
	case R1_STATE_STBY:
	case R1_STATE_TRAN:
		/*
		 * In idle and transfer states, HPI is not needed and the caller
		 * can issue the next intended command immediately
		 */
		goto out;
	case R1_STATE_PRG:
		break;
	default:
		/* In all other states, it's illegal to issue HPI */
		pr_debug("%s: HPI cannot be sent. Card state=%d\n",
			mmc_hostname(card->host), R1_CURRENT_STATE(status));
		err = -EINVAL;
		goto out;
	}

	err = mmc_send_hpi_cmd(card, &status);
	if (err)
		goto out;

	prg_wait = jiffies + msecs_to_jiffies(card->ext_csd.out_of_int_time);
	do {
		err = mmc_send_status(card, &status);

		if (!err && R1_CURRENT_STATE(status) == R1_STATE_TRAN)
			break;
		if (time_after(jiffies, prg_wait))
			err = -ETIMEDOUT;
	} while (!err);

out:
	return err;
}

int mmc_can_ext_csd(struct mmc_card *card)
{
	return (card && card->csd.mmca_vsn > CSD_SPEC_VER_3);
}

/**
 *	mmc_stop_bkops - stop ongoing BKOPS
 *	@card: MMC card to check BKOPS
 *
 *	Send HPI command to stop ongoing background operations to
 *	allow rapid servicing of foreground operations, e.g. read/
 *	writes. Wait until the card comes out of the programming state
 *	to avoid errors in servicing read/write requests.
 */
int mmc_stop_bkops(struct mmc_card *card)
{
	int err = 0;

	err = mmc_interrupt_hpi(card);

	/*
	 * If err is EINVAL, we can't issue an HPI.
	 * It should complete the BKOPS.
	 */
	if (!err || (err == -EINVAL)) {
		mmc_card_clr_doing_bkops(card);
		mmc_retune_release(card->host);
		err = 0;
	}

	return err;
}

static int mmc_read_bkops_status(struct mmc_card *card)
{
	int err;
	u8 *ext_csd;

	err = mmc_get_ext_csd(card, &ext_csd);
	if (err)
		return err;

	card->ext_csd.raw_bkops_status = ext_csd[EXT_CSD_BKOPS_STATUS];
	card->ext_csd.raw_exception_status = ext_csd[EXT_CSD_EXP_EVENTS_STATUS];
	kfree(ext_csd);
	return 0;
}

/**
 *	mmc_start_bkops - start BKOPS for supported cards
 *	@card: MMC card to start BKOPS
 *	@from_exception: A flag to indicate if this function was
 *			 called due to an exception raised by the card
 *
 *	Start background operations whenever requested.
 *	When the urgent BKOPS bit is set in a R1 command response
 *	then background operations should be started immediately.
*/
void mmc_start_bkops(struct mmc_card *card, bool from_exception)
{
	int err;
	int timeout;
	bool use_busy_signal;

	if (!card->ext_csd.man_bkops_en || mmc_card_doing_bkops(card))
		return;

	err = mmc_read_bkops_status(card);
	if (err) {
		pr_err("%s: Failed to read bkops status: %d\n",
		       mmc_hostname(card->host), err);
		return;
	}

	if (!card->ext_csd.raw_bkops_status)
		return;

	if (card->ext_csd.raw_bkops_status < EXT_CSD_BKOPS_LEVEL_2 &&
	    from_exception)
		return;

	if (card->ext_csd.raw_bkops_status >= EXT_CSD_BKOPS_LEVEL_2) {
		timeout = MMC_OPS_TIMEOUT_MS;
		use_busy_signal = true;
	} else {
		timeout = 0;
		use_busy_signal = false;
	}

	mmc_retune_hold(card->host);

	err = __mmc_switch(card, EXT_CSD_CMD_SET_NORMAL,
			EXT_CSD_BKOPS_START, 1, timeout, 0,
			use_busy_signal, true, false);
	if (err) {
		pr_warn("%s: Error %d starting bkops\n",
			mmc_hostname(card->host), err);
		mmc_retune_release(card->host);
		return;
	}

	/*
	 * For urgent bkops status (LEVEL_2 and more)
	 * bkops executed synchronously, otherwise
	 * the operation is in progress
	 */
	if (!use_busy_signal)
		mmc_card_set_doing_bkops(card);
	else
		mmc_retune_release(card->host);
}
EXPORT_SYMBOL(mmc_start_bkops);

/*
 * Flush the cache to the non-volatile storage.
 */
int mmc_flush_cache(struct mmc_card *card)
{
	int err = 0;

<<<<<<< HEAD
	if (mmc_card_mmc(card) &&
			(card->ext_csd.cache_size > 0) &&
			(card->ext_csd.cache_ctrl & 1)) {
		err = __mmc_switch(card, EXT_CSD_CMD_SET_NORMAL,
				   EXT_CSD_FLUSH_CACHE, 1, 0, 0,
				   true, false, false);
=======
	if (mmc_cache_enabled(card->host)) {
		err = mmc_switch(card, EXT_CSD_CMD_SET_NORMAL,
				EXT_CSD_FLUSH_CACHE, 1, 0);
>>>>>>> ea6ea821
		if (err)
			pr_err("%s: cache flush error %d\n",
					mmc_hostname(card->host), err);
	}

	return err;
}
EXPORT_SYMBOL(mmc_flush_cache);

static int mmc_cmdq_switch(struct mmc_card *card, bool enable)
{
	u8 val = enable ? EXT_CSD_CMDQ_MODE_ENABLED : 0;
	int err;

	if (!card->ext_csd.cmdq_support)
		return -EOPNOTSUPP;

	err = mmc_switch(card, EXT_CSD_CMD_SET_NORMAL, EXT_CSD_CMDQ_MODE_EN,
			 val, card->ext_csd.generic_cmd6_time);
	if (!err)
		card->ext_csd.cmdq_en = enable;

	return err;
}

int mmc_cmdq_enable(struct mmc_card *card)
{
	return mmc_cmdq_switch(card, true);
}
EXPORT_SYMBOL_GPL(mmc_cmdq_enable);

int mmc_cmdq_disable(struct mmc_card *card)
{
	return mmc_cmdq_switch(card, false);
}
EXPORT_SYMBOL_GPL(mmc_cmdq_disable);<|MERGE_RESOLUTION|>--- conflicted
+++ resolved
@@ -1018,18 +1018,10 @@
 {
 	int err = 0;
 
-<<<<<<< HEAD
-	if (mmc_card_mmc(card) &&
-			(card->ext_csd.cache_size > 0) &&
-			(card->ext_csd.cache_ctrl & 1)) {
+	if (mmc_cache_enabled(card->host)) {
 		err = __mmc_switch(card, EXT_CSD_CMD_SET_NORMAL,
 				   EXT_CSD_FLUSH_CACHE, 1, 0, 0,
 				   true, false, false);
-=======
-	if (mmc_cache_enabled(card->host)) {
-		err = mmc_switch(card, EXT_CSD_CMD_SET_NORMAL,
-				EXT_CSD_FLUSH_CACHE, 1, 0);
->>>>>>> ea6ea821
 		if (err)
 			pr_err("%s: cache flush error %d\n",
 					mmc_hostname(card->host), err);
