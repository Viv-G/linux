/* bnx2x.h: Broadcom Everest network driver.
 *
 * Copyright (c) 2007-2011 Broadcom Corporation
 *
 * This program is free software; you can redistribute it and/or modify
 * it under the terms of the GNU General Public License as published by
 * the Free Software Foundation.
 *
 * Maintained by: Eilon Greenstein <eilong@broadcom.com>
 * Written by: Eliezer Tamir
 * Based on code from Michael Chan's bnx2 driver
 */

#ifndef BNX2X_H
#define BNX2X_H
#include <linux/netdevice.h>
#include <linux/dma-mapping.h>
#include <linux/types.h>

/* compilation time flags */

/* define this to make the driver freeze on error to allow getting debug info
 * (you will need to reboot afterwards) */
/* #define BNX2X_STOP_ON_ERROR */

#define DRV_MODULE_VERSION      "1.70.00-0"
#define DRV_MODULE_RELDATE      "2011/06/13"
#define BNX2X_BC_VER            0x040200

#if defined(CONFIG_DCB)
#define BCM_DCBNL
#endif
#if defined(CONFIG_CNIC) || defined(CONFIG_CNIC_MODULE)
#define BCM_CNIC 1
#include "../cnic_if.h"
#endif

#ifdef BCM_CNIC
#define BNX2X_MIN_MSIX_VEC_CNT 3
#define BNX2X_MSIX_VEC_FP_START 2
#else
#define BNX2X_MIN_MSIX_VEC_CNT 2
#define BNX2X_MSIX_VEC_FP_START 1
#endif

#include <linux/mdio.h>

#include "bnx2x_reg.h"
#include "bnx2x_fw_defs.h"
#include "bnx2x_hsi.h"
#include "bnx2x_link.h"
#include "bnx2x_sp.h"
#include "bnx2x_dcb.h"
#include "bnx2x_stats.h"

/* error/debug prints */

#define DRV_MODULE_NAME		"bnx2x"

/* for messages that are currently off */
#define BNX2X_MSG_OFF			0
#define BNX2X_MSG_MCP			0x010000 /* was: NETIF_MSG_HW */
#define BNX2X_MSG_STATS			0x020000 /* was: NETIF_MSG_TIMER */
#define BNX2X_MSG_NVM			0x040000 /* was: NETIF_MSG_HW */
#define BNX2X_MSG_DMAE			0x080000 /* was: NETIF_MSG_HW */
#define BNX2X_MSG_SP			0x100000 /* was: NETIF_MSG_INTR */
#define BNX2X_MSG_FP			0x200000 /* was: NETIF_MSG_INTR */

#define DP_LEVEL			KERN_NOTICE	/* was: KERN_DEBUG */

/* regular debug print */
#define DP(__mask, __fmt, __args...)				\
do {								\
	if (bp->msg_enable & (__mask))				\
		printk(DP_LEVEL "[%s:%d(%s)]" __fmt,		\
		       __func__, __LINE__,			\
		       bp->dev ? (bp->dev->name) : "?",		\
		       ##__args);				\
} while (0)

#define DP_CONT(__mask, __fmt, __args...)			\
do {								\
	if (bp->msg_enable & (__mask))				\
		pr_cont(__fmt, ##__args);			\
} while (0)

/* errors debug print */
#define BNX2X_DBG_ERR(__fmt, __args...)				\
do {								\
	if (netif_msg_probe(bp))				\
		pr_err("[%s:%d(%s)]" __fmt,			\
		       __func__, __LINE__,			\
		       bp->dev ? (bp->dev->name) : "?",		\
		       ##__args);				\
} while (0)

/* for errors (never masked) */
#define BNX2X_ERR(__fmt, __args...)				\
do {								\
	pr_err("[%s:%d(%s)]" __fmt,				\
	       __func__, __LINE__,				\
	       bp->dev ? (bp->dev->name) : "?",			\
	       ##__args);					\
	} while (0)

#define BNX2X_ERROR(__fmt, __args...) do { \
	pr_err("[%s:%d]" __fmt, __func__, __LINE__, ##__args); \
	} while (0)


/* before we have a dev->name use dev_info() */
#define BNX2X_DEV_INFO(__fmt, __args...)			 \
do {								 \
	if (netif_msg_probe(bp))				 \
		dev_info(&bp->pdev->dev, __fmt, ##__args);	 \
} while (0)

#define BNX2X_MAC_FMT		"%pM"
#define BNX2X_MAC_PRN_LIST(mac)	(mac)


#ifdef BNX2X_STOP_ON_ERROR
void bnx2x_int_disable(struct bnx2x *bp);
#define bnx2x_panic() do { \
		bp->panic = 1; \
		BNX2X_ERR("driver assert\n"); \
		bnx2x_int_disable(bp); \
		bnx2x_panic_dump(bp); \
	} while (0)
#else
#define bnx2x_panic() do { \
		bp->panic = 1; \
		BNX2X_ERR("driver assert\n"); \
		bnx2x_panic_dump(bp); \
	} while (0)
#endif

#define bnx2x_mc_addr(ha)      ((ha)->addr)
#define bnx2x_uc_addr(ha)      ((ha)->addr)

#define U64_LO(x)			(u32)(((u64)(x)) & 0xffffffff)
#define U64_HI(x)			(u32)(((u64)(x)) >> 32)
#define HILO_U64(hi, lo)		((((u64)(hi)) << 32) + (lo))


#define REG_ADDR(bp, offset)		((bp->regview) + (offset))

#define REG_RD(bp, offset)		readl(REG_ADDR(bp, offset))
#define REG_RD8(bp, offset)		readb(REG_ADDR(bp, offset))
#define REG_RD16(bp, offset)		readw(REG_ADDR(bp, offset))

#define REG_WR(bp, offset, val)		writel((u32)val, REG_ADDR(bp, offset))
#define REG_WR8(bp, offset, val)	writeb((u8)val, REG_ADDR(bp, offset))
#define REG_WR16(bp, offset, val)	writew((u16)val, REG_ADDR(bp, offset))

#define REG_RD_IND(bp, offset)		bnx2x_reg_rd_ind(bp, offset)
#define REG_WR_IND(bp, offset, val)	bnx2x_reg_wr_ind(bp, offset, val)

#define REG_RD_DMAE(bp, offset, valp, len32) \
	do { \
		bnx2x_read_dmae(bp, offset, len32);\
		memcpy(valp, bnx2x_sp(bp, wb_data[0]), (len32) * 4); \
	} while (0)

#define REG_WR_DMAE(bp, offset, valp, len32) \
	do { \
		memcpy(bnx2x_sp(bp, wb_data[0]), valp, (len32) * 4); \
		bnx2x_write_dmae(bp, bnx2x_sp_mapping(bp, wb_data), \
				 offset, len32); \
	} while (0)

#define REG_WR_DMAE_LEN(bp, offset, valp, len32) \
	REG_WR_DMAE(bp, offset, valp, len32)

#define VIRT_WR_DMAE_LEN(bp, data, addr, len32, le32_swap) \
	do { \
		memcpy(GUNZIP_BUF(bp), data, (len32) * 4); \
		bnx2x_write_big_buf_wb(bp, addr, len32); \
	} while (0)

#define SHMEM_ADDR(bp, field)		(bp->common.shmem_base + \
					 offsetof(struct shmem_region, field))
#define SHMEM_RD(bp, field)		REG_RD(bp, SHMEM_ADDR(bp, field))
#define SHMEM_WR(bp, field, val)	REG_WR(bp, SHMEM_ADDR(bp, field), val)

#define SHMEM2_ADDR(bp, field)		(bp->common.shmem2_base + \
					 offsetof(struct shmem2_region, field))
#define SHMEM2_RD(bp, field)		REG_RD(bp, SHMEM2_ADDR(bp, field))
#define SHMEM2_WR(bp, field, val)	REG_WR(bp, SHMEM2_ADDR(bp, field), val)
#define MF_CFG_ADDR(bp, field)		(bp->common.mf_cfg_base + \
					 offsetof(struct mf_cfg, field))
#define MF2_CFG_ADDR(bp, field)		(bp->common.mf2_cfg_base + \
					 offsetof(struct mf2_cfg, field))

#define MF_CFG_RD(bp, field)		REG_RD(bp, MF_CFG_ADDR(bp, field))
#define MF_CFG_WR(bp, field, val)	REG_WR(bp,\
					       MF_CFG_ADDR(bp, field), (val))
#define MF2_CFG_RD(bp, field)		REG_RD(bp, MF2_CFG_ADDR(bp, field))

#define SHMEM2_HAS(bp, field)		((bp)->common.shmem2_base &&	\
					 (SHMEM2_RD((bp), size) >	\
					 offsetof(struct shmem2_region, field)))

#define EMAC_RD(bp, reg)		REG_RD(bp, emac_base + reg)
#define EMAC_WR(bp, reg, val)		REG_WR(bp, emac_base + reg, val)

/* SP SB indices */

/* General SP events - stats query, cfc delete, etc  */
#define HC_SP_INDEX_ETH_DEF_CONS		3

/* EQ completions */
#define HC_SP_INDEX_EQ_CONS			7

/* FCoE L2 connection completions */
#define HC_SP_INDEX_ETH_FCOE_TX_CQ_CONS		6
#define HC_SP_INDEX_ETH_FCOE_RX_CQ_CONS		4
/* iSCSI L2 */
#define HC_SP_INDEX_ETH_ISCSI_CQ_CONS		5
#define HC_SP_INDEX_ETH_ISCSI_RX_CQ_CONS	1

/* Special clients parameters */

/* SB indices */
/* FCoE L2 */
#define BNX2X_FCOE_L2_RX_INDEX \
	(&bp->def_status_blk->sp_sb.\
	index_values[HC_SP_INDEX_ETH_FCOE_RX_CQ_CONS])

#define BNX2X_FCOE_L2_TX_INDEX \
	(&bp->def_status_blk->sp_sb.\
	index_values[HC_SP_INDEX_ETH_FCOE_TX_CQ_CONS])

/**
 *  CIDs and CLIDs:
 *  CLIDs below is a CLID for func 0, then the CLID for other
 *  functions will be calculated by the formula:
 *
 *  FUNC_N_CLID_X = N * NUM_SPECIAL_CLIENTS + FUNC_0_CLID_X
 *
 */
<<<<<<< HEAD
/* iSCSI L2 */
#define BNX2X_ISCSI_ETH_CL_ID_IDX	1
#define BNX2X_ISCSI_ETH_CID		49

/* FCoE L2 */
#define BNX2X_FCOE_ETH_CL_ID_IDX	2
#define BNX2X_FCOE_ETH_CID		50
=======
enum {
	BNX2X_ISCSI_ETH_CL_ID_IDX,
	BNX2X_FCOE_ETH_CL_ID_IDX,
	BNX2X_MAX_CNIC_ETH_CL_ID_IDX,
};

#define BNX2X_CNIC_START_ETH_CID	48
enum {
	/* iSCSI L2 */
	BNX2X_ISCSI_ETH_CID = BNX2X_CNIC_START_ETH_CID,
	/* FCoE L2 */
	BNX2X_FCOE_ETH_CID,
};
>>>>>>> ac15456e

/** Additional rings budgeting */
#ifdef BCM_CNIC
#define CNIC_PRESENT			1
#define FCOE_PRESENT			1
#else
#define CNIC_PRESENT			0
#define FCOE_PRESENT			0
#endif /* BCM_CNIC */
#define NON_ETH_CONTEXT_USE	(FCOE_PRESENT)

#define AEU_IN_ATTN_BITS_PXPPCICLOCKCLIENT_PARITY_ERROR \
	AEU_INPUTS_ATTN_BITS_PXPPCICLOCKCLIENT_PARITY_ERROR

#define SM_RX_ID			0
#define SM_TX_ID			1

/* defines for multiple tx priority indices */
#define FIRST_TX_ONLY_COS_INDEX		1
#define FIRST_TX_COS_INDEX		0

/* defines for decodeing the fastpath index and the cos index out of the
 * transmission queue index
 */
#define MAX_TXQS_PER_COS	FP_SB_MAX_E1x

#define TXQ_TO_FP(txq_index)	((txq_index) % MAX_TXQS_PER_COS)
#define TXQ_TO_COS(txq_index)	((txq_index) / MAX_TXQS_PER_COS)
<<<<<<< HEAD

/* rules for calculating the cids of tx-only connections */
#define CID_TO_FP(cid)		((cid) % MAX_TXQS_PER_COS)
#define CID_COS_TO_TX_ONLY_CID(cid, cos)	(cid + cos * MAX_TXQS_PER_COS)

/* fp index inside class of service range */
#define FP_COS_TO_TXQ(fp, cos)    ((fp)->index + cos * MAX_TXQS_PER_COS)

/*
 * 0..15 eth cos0
 * 16..31 eth cos1 if applicable
 * 32..47 eth cos2 If applicable
 * fcoe queue follows eth queues (16, 32, 48 depending on cos)
 */
#define MAX_ETH_TXQ_IDX(bp)	(MAX_TXQS_PER_COS * (bp)->max_cos)
#define FCOE_TXQ_IDX(bp)	(MAX_ETH_TXQ_IDX(bp))

=======

/* rules for calculating the cids of tx-only connections */
#define CID_TO_FP(cid)		((cid) % MAX_TXQS_PER_COS)
#define CID_COS_TO_TX_ONLY_CID(cid, cos)	(cid + cos * MAX_TXQS_PER_COS)

/* fp index inside class of service range */
#define FP_COS_TO_TXQ(fp, cos)    ((fp)->index + cos * MAX_TXQS_PER_COS)

/*
 * 0..15 eth cos0
 * 16..31 eth cos1 if applicable
 * 32..47 eth cos2 If applicable
 * fcoe queue follows eth queues (16, 32, 48 depending on cos)
 */
#define MAX_ETH_TXQ_IDX(bp)	(MAX_TXQS_PER_COS * (bp)->max_cos)
#define FCOE_TXQ_IDX(bp)	(MAX_ETH_TXQ_IDX(bp))

>>>>>>> ac15456e
/* fast path */
struct sw_rx_bd {
	struct sk_buff	*skb;
	DEFINE_DMA_UNMAP_ADDR(mapping);
};

struct sw_tx_bd {
	struct sk_buff	*skb;
	u16		first_bd;
	u8		flags;
/* Set on the first BD descriptor when there is a split BD */
#define BNX2X_TSO_SPLIT_BD		(1<<0)
};

struct sw_rx_page {
	struct page	*page;
	DEFINE_DMA_UNMAP_ADDR(mapping);
};

union db_prod {
	struct doorbell_set_prod data;
	u32		raw;
};

/* dropless fc FW/HW related params */
#define BRB_SIZE(bp)		(CHIP_IS_E3(bp) ? 1024 : 512)
#define MAX_AGG_QS(bp)		(CHIP_IS_E1(bp) ? \
					ETH_MAX_AGGREGATION_QUEUES_E1 :\
					ETH_MAX_AGGREGATION_QUEUES_E1H_E2)
#define FW_DROP_LEVEL(bp)	(3 + MAX_SPQ_PENDING + MAX_AGG_QS(bp))
#define FW_PREFETCH_CNT		16
#define DROPLESS_FC_HEADROOM	100

/* MC hsi */
#define BCM_PAGE_SHIFT		12
#define BCM_PAGE_SIZE		(1 << BCM_PAGE_SHIFT)
#define BCM_PAGE_MASK		(~(BCM_PAGE_SIZE - 1))
#define BCM_PAGE_ALIGN(addr)	(((addr) + BCM_PAGE_SIZE - 1) & BCM_PAGE_MASK)

#define PAGES_PER_SGE_SHIFT	0
#define PAGES_PER_SGE		(1 << PAGES_PER_SGE_SHIFT)
#define SGE_PAGE_SIZE		PAGE_SIZE
#define SGE_PAGE_SHIFT		PAGE_SHIFT
#define SGE_PAGE_ALIGN(addr)	PAGE_ALIGN((typeof(PAGE_SIZE))(addr))

/* SGE ring related macros */
#define NUM_RX_SGE_PAGES	2
#define RX_SGE_CNT		(BCM_PAGE_SIZE / sizeof(struct eth_rx_sge))
#define NEXT_PAGE_SGE_DESC_CNT	2
#define MAX_RX_SGE_CNT		(RX_SGE_CNT - NEXT_PAGE_SGE_DESC_CNT)
/* RX_SGE_CNT is promised to be a power of 2 */
#define RX_SGE_MASK		(RX_SGE_CNT - 1)
#define NUM_RX_SGE		(RX_SGE_CNT * NUM_RX_SGE_PAGES)
#define MAX_RX_SGE		(NUM_RX_SGE - 1)
#define NEXT_SGE_IDX(x)		((((x) & RX_SGE_MASK) == \
				  (MAX_RX_SGE_CNT - 1)) ? \
					(x) + 1 + NEXT_PAGE_SGE_DESC_CNT : \
					(x) + 1)
#define RX_SGE(x)		((x) & MAX_RX_SGE)

/*
 * Number of required  SGEs is the sum of two:
 * 1. Number of possible opened aggregations (next packet for
 *    these aggregations will probably consume SGE immidiatelly)
 * 2. Rest of BRB blocks divided by 2 (block will consume new SGE only
 *    after placement on BD for new TPA aggregation)
 *
 * Takes into account NEXT_PAGE_SGE_DESC_CNT "next" elements on each page
 */
#define NUM_SGE_REQ		(MAX_AGG_QS(bp) + \
					(BRB_SIZE(bp) - MAX_AGG_QS(bp)) / 2)
#define NUM_SGE_PG_REQ		((NUM_SGE_REQ + MAX_RX_SGE_CNT - 1) / \
						MAX_RX_SGE_CNT)
#define SGE_TH_LO(bp)		(NUM_SGE_REQ + \
				 NUM_SGE_PG_REQ * NEXT_PAGE_SGE_DESC_CNT)
#define SGE_TH_HI(bp)		(SGE_TH_LO(bp) + DROPLESS_FC_HEADROOM)

/* Manipulate a bit vector defined as an array of u64 */

/* Number of bits in one sge_mask array element */
#define BIT_VEC64_ELEM_SZ		64
#define BIT_VEC64_ELEM_SHIFT		6
#define BIT_VEC64_ELEM_MASK		((u64)BIT_VEC64_ELEM_SZ - 1)


#define __BIT_VEC64_SET_BIT(el, bit) \
	do { \
		el = ((el) | ((u64)0x1 << (bit))); \
	} while (0)

#define __BIT_VEC64_CLEAR_BIT(el, bit) \
	do { \
		el = ((el) & (~((u64)0x1 << (bit)))); \
	} while (0)


#define BIT_VEC64_SET_BIT(vec64, idx) \
	__BIT_VEC64_SET_BIT((vec64)[(idx) >> BIT_VEC64_ELEM_SHIFT], \
			   (idx) & BIT_VEC64_ELEM_MASK)

#define BIT_VEC64_CLEAR_BIT(vec64, idx) \
	__BIT_VEC64_CLEAR_BIT((vec64)[(idx) >> BIT_VEC64_ELEM_SHIFT], \
			     (idx) & BIT_VEC64_ELEM_MASK)

#define BIT_VEC64_TEST_BIT(vec64, idx) \
	(((vec64)[(idx) >> BIT_VEC64_ELEM_SHIFT] >> \
	((idx) & BIT_VEC64_ELEM_MASK)) & 0x1)

/* Creates a bitmask of all ones in less significant bits.
   idx - index of the most significant bit in the created mask */
#define BIT_VEC64_ONES_MASK(idx) \
		(((u64)0x1 << (((idx) & BIT_VEC64_ELEM_MASK) + 1)) - 1)
#define BIT_VEC64_ELEM_ONE_MASK	((u64)(~0))

/*******************************************************/



/* Number of u64 elements in SGE mask array */
#define RX_SGE_MASK_LEN			((NUM_RX_SGE_PAGES * RX_SGE_CNT) / \
					 BIT_VEC64_ELEM_SZ)
#define RX_SGE_MASK_LEN_MASK		(RX_SGE_MASK_LEN - 1)
#define NEXT_SGE_MASK_ELEM(el)		(((el) + 1) & RX_SGE_MASK_LEN_MASK)

union host_hc_status_block {
	/* pointer to fp status block e1x */
	struct host_hc_status_block_e1x *e1x_sb;
	/* pointer to fp status block e2 */
	struct host_hc_status_block_e2  *e2_sb;
};

struct bnx2x_agg_info {
	/*
	 * First aggregation buffer is an skb, the following - are pages.
	 * We will preallocate the skbs for each aggregation when
	 * we open the interface and will replace the BD at the consumer
	 * with this one when we receive the TPA_START CQE in order to
	 * keep the Rx BD ring consistent.
	 */
	struct sw_rx_bd		first_buf;
	u8			tpa_state;
#define BNX2X_TPA_START			1
#define BNX2X_TPA_STOP			2
#define BNX2X_TPA_ERROR			3
	u8			placement_offset;
	u16			parsing_flags;
	u16			vlan_tag;
	u16			len_on_bd;
};

#define Q_STATS_OFFSET32(stat_name) \
			(offsetof(struct bnx2x_eth_q_stats, stat_name) / 4)

struct bnx2x_fp_txdata {

	struct sw_tx_bd		*tx_buf_ring;

	union eth_tx_bd_types	*tx_desc_ring;
	dma_addr_t		tx_desc_mapping;

	u32			cid;

	union db_prod		tx_db;

	u16			tx_pkt_prod;
	u16			tx_pkt_cons;
	u16			tx_bd_prod;
	u16			tx_bd_cons;

	unsigned long		tx_pkt;

	__le16			*tx_cons_sb;

	int			txq_index;
};

struct bnx2x_fastpath {
	struct bnx2x		*bp; /* parent */

#define BNX2X_NAPI_WEIGHT       128
	struct napi_struct	napi;
	union host_hc_status_block	status_blk;
	/* chip independed shortcuts into sb structure */
	__le16			*sb_index_values;
	__le16			*sb_running_index;
	/* chip independed shortcut into rx_prods_offset memory */
	u32			ustorm_rx_prods_offset;

	u32			rx_buf_size;

	dma_addr_t		status_blk_mapping;

	u8			max_cos; /* actual number of active tx coses */
	struct bnx2x_fp_txdata	txdata[BNX2X_MULTI_TX_COS];

	struct sw_rx_bd		*rx_buf_ring;	/* BDs mappings ring */
	struct sw_rx_page	*rx_page_ring;	/* SGE pages mappings ring */

	struct eth_rx_bd	*rx_desc_ring;
	dma_addr_t		rx_desc_mapping;

	union eth_rx_cqe	*rx_comp_ring;
	dma_addr_t		rx_comp_mapping;

	/* SGE ring */
	struct eth_rx_sge	*rx_sge_ring;
	dma_addr_t		rx_sge_mapping;

	u64			sge_mask[RX_SGE_MASK_LEN];

	u32			cid;

	__le16			fp_hc_idx;

	u8			index;		/* number in fp array */
	u8			cl_id;		/* eth client id */
	u8			cl_qzone_id;
	u8			fw_sb_id;	/* status block number in FW */
	u8			igu_sb_id;	/* status block number in HW */

	u16			rx_bd_prod;
	u16			rx_bd_cons;
	u16			rx_comp_prod;
	u16			rx_comp_cons;
	u16			rx_sge_prod;
	/* The last maximal completed SGE */
	u16			last_max_sge;
	__le16			*rx_cons_sb;
	unsigned long		rx_pkt,
				rx_calls;

	/* TPA related */
	struct bnx2x_agg_info	tpa_info[ETH_MAX_AGGREGATION_QUEUES_E1H_E2];
	u8			disable_tpa;
#ifdef BNX2X_STOP_ON_ERROR
	u64			tpa_queue_used;
#endif

	struct tstorm_per_queue_stats old_tclient;
	struct ustorm_per_queue_stats old_uclient;
	struct xstorm_per_queue_stats old_xclient;
	struct bnx2x_eth_q_stats eth_q_stats;

	/* The size is calculated using the following:
	     sizeof name field from netdev structure +
	     4 ('-Xx-' string) +
	     4 (for the digits and to make it DWORD aligned) */
#define FP_NAME_SIZE		(sizeof(((struct net_device *)0)->name) + 8)
	char			name[FP_NAME_SIZE];

	/* MACs object */
	struct bnx2x_vlan_mac_obj mac_obj;

	/* Queue State object */
	struct bnx2x_queue_sp_obj q_obj;

};

#define bnx2x_fp(bp, nr, var)		(bp->fp[nr].var)

/* Use 2500 as a mini-jumbo MTU for FCoE */
#define BNX2X_FCOE_MINI_JUMBO_MTU	2500

/* FCoE L2 `fastpath' entry is right after the eth entries */
#define FCOE_IDX			BNX2X_NUM_ETH_QUEUES(bp)
#define bnx2x_fcoe_fp(bp)		(&bp->fp[FCOE_IDX])
#define bnx2x_fcoe(bp, var)		(bnx2x_fcoe_fp(bp)->var)
#define bnx2x_fcoe_tx(bp, var)		(bnx2x_fcoe_fp(bp)-> \
						txdata[FIRST_TX_COS_INDEX].var)


#define IS_ETH_FP(fp)			(fp->index < \
					 BNX2X_NUM_ETH_QUEUES(fp->bp))
#ifdef BCM_CNIC
#define IS_FCOE_FP(fp)			(fp->index == FCOE_IDX)
#define IS_FCOE_IDX(idx)		((idx) == FCOE_IDX)
#else
#define IS_FCOE_FP(fp)		false
#define IS_FCOE_IDX(idx)	false
#endif


/* MC hsi */
#define MAX_FETCH_BD		13	/* HW max BDs per packet */
#define RX_COPY_THRESH		92

#define NUM_TX_RINGS		16
#define TX_DESC_CNT		(BCM_PAGE_SIZE / sizeof(union eth_tx_bd_types))
#define NEXT_PAGE_TX_DESC_CNT	1
#define MAX_TX_DESC_CNT		(TX_DESC_CNT - NEXT_PAGE_TX_DESC_CNT)
#define NUM_TX_BD		(TX_DESC_CNT * NUM_TX_RINGS)
#define MAX_TX_BD		(NUM_TX_BD - 1)
#define MAX_TX_AVAIL		(MAX_TX_DESC_CNT * NUM_TX_RINGS - 2)
#define NEXT_TX_IDX(x)		((((x) & MAX_TX_DESC_CNT) == \
				  (MAX_TX_DESC_CNT - 1)) ? \
					(x) + 1 + NEXT_PAGE_TX_DESC_CNT : \
					(x) + 1)
#define TX_BD(x)		((x) & MAX_TX_BD)
#define TX_BD_POFF(x)		((x) & MAX_TX_DESC_CNT)

/* The RX BD ring is special, each bd is 8 bytes but the last one is 16 */
#define NUM_RX_RINGS		8
#define RX_DESC_CNT		(BCM_PAGE_SIZE / sizeof(struct eth_rx_bd))
#define NEXT_PAGE_RX_DESC_CNT	2
#define MAX_RX_DESC_CNT		(RX_DESC_CNT - NEXT_PAGE_RX_DESC_CNT)
#define RX_DESC_MASK		(RX_DESC_CNT - 1)
#define NUM_RX_BD		(RX_DESC_CNT * NUM_RX_RINGS)
#define MAX_RX_BD		(NUM_RX_BD - 1)
#define MAX_RX_AVAIL		(MAX_RX_DESC_CNT * NUM_RX_RINGS - 2)

/* dropless fc calculations for BDs
 *
 * Number of BDs should as number of buffers in BRB:
 * Low threshold takes into account NEXT_PAGE_RX_DESC_CNT
 * "next" elements on each page
 */
#define NUM_BD_REQ		BRB_SIZE(bp)
#define NUM_BD_PG_REQ		((NUM_BD_REQ + MAX_RX_DESC_CNT - 1) / \
					      MAX_RX_DESC_CNT)
#define BD_TH_LO(bp)		(NUM_BD_REQ + \
				 NUM_BD_PG_REQ * NEXT_PAGE_RX_DESC_CNT + \
				 FW_DROP_LEVEL(bp))
#define BD_TH_HI(bp)		(BD_TH_LO(bp) + DROPLESS_FC_HEADROOM)

#define MIN_RX_AVAIL		((bp)->dropless_fc ? BD_TH_HI(bp) + 128 : 128)

#define MIN_RX_SIZE_TPA_HW	(CHIP_IS_E1(bp) ? \
					ETH_MIN_RX_CQES_WITH_TPA_E1 : \
					ETH_MIN_RX_CQES_WITH_TPA_E1H_E2)
#define MIN_RX_SIZE_NONTPA_HW   ETH_MIN_RX_CQES_WITHOUT_TPA
#define MIN_RX_SIZE_TPA		(max_t(u32, MIN_RX_SIZE_TPA_HW, MIN_RX_AVAIL))
#define MIN_RX_SIZE_NONTPA	(max_t(u32, MIN_RX_SIZE_NONTPA_HW,\
								MIN_RX_AVAIL))

#define NEXT_RX_IDX(x)		((((x) & RX_DESC_MASK) == \
				  (MAX_RX_DESC_CNT - 1)) ? \
					(x) + 1 + NEXT_PAGE_RX_DESC_CNT : \
					(x) + 1)
#define RX_BD(x)		((x) & MAX_RX_BD)

/*
 * As long as CQE is X times bigger than BD entry we have to allocate X times
 * more pages for CQ ring in order to keep it balanced with BD ring
 */
#define CQE_BD_REL	(sizeof(union eth_rx_cqe) / sizeof(struct eth_rx_bd))
#define NUM_RCQ_RINGS		(NUM_RX_RINGS * CQE_BD_REL)
#define RCQ_DESC_CNT		(BCM_PAGE_SIZE / sizeof(union eth_rx_cqe))
#define NEXT_PAGE_RCQ_DESC_CNT	1
#define MAX_RCQ_DESC_CNT	(RCQ_DESC_CNT - NEXT_PAGE_RCQ_DESC_CNT)
#define NUM_RCQ_BD		(RCQ_DESC_CNT * NUM_RCQ_RINGS)
#define MAX_RCQ_BD		(NUM_RCQ_BD - 1)
#define MAX_RCQ_AVAIL		(MAX_RCQ_DESC_CNT * NUM_RCQ_RINGS - 2)
#define NEXT_RCQ_IDX(x)		((((x) & MAX_RCQ_DESC_CNT) == \
				  (MAX_RCQ_DESC_CNT - 1)) ? \
					(x) + 1 + NEXT_PAGE_RCQ_DESC_CNT : \
					(x) + 1)
#define RCQ_BD(x)		((x) & MAX_RCQ_BD)
<<<<<<< HEAD

/* dropless fc calculations for RCQs
 *
 * Number of RCQs should be as number of buffers in BRB:
 * Low threshold takes into account NEXT_PAGE_RCQ_DESC_CNT
 * "next" elements on each page
 */
#define NUM_RCQ_REQ		BRB_SIZE(bp)
#define NUM_RCQ_PG_REQ		((NUM_BD_REQ + MAX_RCQ_DESC_CNT - 1) / \
					      MAX_RCQ_DESC_CNT)
#define RCQ_TH_LO(bp)		(NUM_RCQ_REQ + \
				 NUM_RCQ_PG_REQ * NEXT_PAGE_RCQ_DESC_CNT + \
				 FW_DROP_LEVEL(bp))
#define RCQ_TH_HI(bp)		(RCQ_TH_LO(bp) + DROPLESS_FC_HEADROOM)

=======

/* dropless fc calculations for RCQs
 *
 * Number of RCQs should be as number of buffers in BRB:
 * Low threshold takes into account NEXT_PAGE_RCQ_DESC_CNT
 * "next" elements on each page
 */
#define NUM_RCQ_REQ		BRB_SIZE(bp)
#define NUM_RCQ_PG_REQ		((NUM_BD_REQ + MAX_RCQ_DESC_CNT - 1) / \
					      MAX_RCQ_DESC_CNT)
#define RCQ_TH_LO(bp)		(NUM_RCQ_REQ + \
				 NUM_RCQ_PG_REQ * NEXT_PAGE_RCQ_DESC_CNT + \
				 FW_DROP_LEVEL(bp))
#define RCQ_TH_HI(bp)		(RCQ_TH_LO(bp) + DROPLESS_FC_HEADROOM)

>>>>>>> ac15456e

/* This is needed for determining of last_max */
#define SUB_S16(a, b)		(s16)((s16)(a) - (s16)(b))
#define SUB_S32(a, b)		(s32)((s32)(a) - (s32)(b))


#define BNX2X_SWCID_SHIFT	17
#define BNX2X_SWCID_MASK	((0x1 << BNX2X_SWCID_SHIFT) - 1)

/* used on a CID received from the HW */
#define SW_CID(x)			(le32_to_cpu(x) & BNX2X_SWCID_MASK)
#define CQE_CMD(x)			(le32_to_cpu(x) >> \
					COMMON_RAMROD_ETH_RX_CQE_CMD_ID_SHIFT)

#define BD_UNMAP_ADDR(bd)		HILO_U64(le32_to_cpu((bd)->addr_hi), \
						 le32_to_cpu((bd)->addr_lo))
#define BD_UNMAP_LEN(bd)		(le16_to_cpu((bd)->nbytes))

#define BNX2X_DB_MIN_SHIFT		3	/* 8 bytes */
#define BNX2X_DB_SHIFT			7	/* 128 bytes*/
#if (BNX2X_DB_SHIFT < BNX2X_DB_MIN_SHIFT)
#error "Min DB doorbell stride is 8"
#endif
#define DPM_TRIGER_TYPE			0x40
#define DOORBELL(bp, cid, val) \
	do { \
		writel((u32)(val), bp->doorbells + (bp->db_size * (cid)) + \
		       DPM_TRIGER_TYPE); \
	} while (0)


/* TX CSUM helpers */
#define SKB_CS_OFF(skb)		(offsetof(struct tcphdr, check) - \
				 skb->csum_offset)
#define SKB_CS(skb)		(*(u16 *)(skb_transport_header(skb) + \
					  skb->csum_offset))

#define pbd_tcp_flags(skb)	(ntohl(tcp_flag_word(tcp_hdr(skb)))>>16 & 0xff)

#define XMIT_PLAIN			0
#define XMIT_CSUM_V4			0x1
#define XMIT_CSUM_V6			0x2
#define XMIT_CSUM_TCP			0x4
#define XMIT_GSO_V4			0x8
#define XMIT_GSO_V6			0x10

#define XMIT_CSUM			(XMIT_CSUM_V4 | XMIT_CSUM_V6)
#define XMIT_GSO			(XMIT_GSO_V4 | XMIT_GSO_V6)


/* stuff added to make the code fit 80Col */
#define CQE_TYPE(cqe_fp_flags)	 ((cqe_fp_flags) & ETH_FAST_PATH_RX_CQE_TYPE)
#define CQE_TYPE_START(cqe_type) ((cqe_type) == RX_ETH_CQE_TYPE_ETH_START_AGG)
#define CQE_TYPE_STOP(cqe_type)  ((cqe_type) == RX_ETH_CQE_TYPE_ETH_STOP_AGG)
#define CQE_TYPE_SLOW(cqe_type)  ((cqe_type) == RX_ETH_CQE_TYPE_ETH_RAMROD)
#define CQE_TYPE_FAST(cqe_type)  ((cqe_type) == RX_ETH_CQE_TYPE_ETH_FASTPATH)

#define ETH_RX_ERROR_FALGS		ETH_FAST_PATH_RX_CQE_PHY_DECODE_ERR_FLG

#define BNX2X_IP_CSUM_ERR(cqe) \
			(!((cqe)->fast_path_cqe.status_flags & \
			   ETH_FAST_PATH_RX_CQE_IP_XSUM_NO_VALIDATION_FLG) && \
			 ((cqe)->fast_path_cqe.type_error_flags & \
			  ETH_FAST_PATH_RX_CQE_IP_BAD_XSUM_FLG))

#define BNX2X_L4_CSUM_ERR(cqe) \
			(!((cqe)->fast_path_cqe.status_flags & \
			   ETH_FAST_PATH_RX_CQE_L4_XSUM_NO_VALIDATION_FLG) && \
			 ((cqe)->fast_path_cqe.type_error_flags & \
			  ETH_FAST_PATH_RX_CQE_L4_BAD_XSUM_FLG))

#define BNX2X_RX_CSUM_OK(cqe) \
			(!(BNX2X_L4_CSUM_ERR(cqe) || BNX2X_IP_CSUM_ERR(cqe)))

#define BNX2X_PRS_FLAG_OVERETH_IPV4(flags) \
				(((le16_to_cpu(flags) & \
				   PARSING_FLAGS_OVER_ETHERNET_PROTOCOL) >> \
				  PARSING_FLAGS_OVER_ETHERNET_PROTOCOL_SHIFT) \
				 == PRS_FLAG_OVERETH_IPV4)
#define BNX2X_RX_SUM_FIX(cqe) \
	BNX2X_PRS_FLAG_OVERETH_IPV4(cqe->fast_path_cqe.pars_flags.flags)


#define FP_USB_FUNC_OFF	\
			offsetof(struct cstorm_status_block_u, func)
#define FP_CSB_FUNC_OFF	\
			offsetof(struct cstorm_status_block_c, func)

#define HC_INDEX_ETH_RX_CQ_CONS		1

#define HC_INDEX_OOO_TX_CQ_CONS		4

#define HC_INDEX_ETH_TX_CQ_CONS_COS0	5

#define HC_INDEX_ETH_TX_CQ_CONS_COS1	6

#define HC_INDEX_ETH_TX_CQ_CONS_COS2	7

#define HC_INDEX_ETH_FIRST_TX_CQ_CONS	HC_INDEX_ETH_TX_CQ_CONS_COS0

#define BNX2X_RX_SB_INDEX \
	(&fp->sb_index_values[HC_INDEX_ETH_RX_CQ_CONS])
<<<<<<< HEAD

#define BNX2X_TX_SB_INDEX_BASE BNX2X_TX_SB_INDEX_COS0

=======

#define BNX2X_TX_SB_INDEX_BASE BNX2X_TX_SB_INDEX_COS0

>>>>>>> ac15456e
#define BNX2X_TX_SB_INDEX_COS0 \
	(&fp->sb_index_values[HC_INDEX_ETH_TX_CQ_CONS_COS0])

/* end of fast path */

/* common */

struct bnx2x_common {

	u32			chip_id;
/* chip num:16-31, rev:12-15, metal:4-11, bond_id:0-3 */
#define CHIP_ID(bp)			(bp->common.chip_id & 0xfffffff0)

#define CHIP_NUM(bp)			(bp->common.chip_id >> 16)
#define CHIP_NUM_57710			0x164e
#define CHIP_NUM_57711			0x164f
#define CHIP_NUM_57711E			0x1650
#define CHIP_NUM_57712			0x1662
#define CHIP_NUM_57712_MF		0x1663
#define CHIP_NUM_57713			0x1651
#define CHIP_NUM_57713E			0x1652
#define CHIP_NUM_57800			0x168a
#define CHIP_NUM_57800_MF		0x16a5
#define CHIP_NUM_57810			0x168e
#define CHIP_NUM_57810_MF		0x16ae
#define CHIP_NUM_57840			0x168d
#define CHIP_NUM_57840_MF		0x16ab
#define CHIP_IS_E1(bp)			(CHIP_NUM(bp) == CHIP_NUM_57710)
#define CHIP_IS_57711(bp)		(CHIP_NUM(bp) == CHIP_NUM_57711)
#define CHIP_IS_57711E(bp)		(CHIP_NUM(bp) == CHIP_NUM_57711E)
#define CHIP_IS_57712(bp)		(CHIP_NUM(bp) == CHIP_NUM_57712)
#define CHIP_IS_57712_MF(bp)		(CHIP_NUM(bp) == CHIP_NUM_57712_MF)
#define CHIP_IS_57800(bp)		(CHIP_NUM(bp) == CHIP_NUM_57800)
#define CHIP_IS_57800_MF(bp)		(CHIP_NUM(bp) == CHIP_NUM_57800_MF)
#define CHIP_IS_57810(bp)		(CHIP_NUM(bp) == CHIP_NUM_57810)
#define CHIP_IS_57810_MF(bp)		(CHIP_NUM(bp) == CHIP_NUM_57810_MF)
#define CHIP_IS_57840(bp)		(CHIP_NUM(bp) == CHIP_NUM_57840)
#define CHIP_IS_57840_MF(bp)		(CHIP_NUM(bp) == CHIP_NUM_57840_MF)
#define CHIP_IS_E1H(bp)			(CHIP_IS_57711(bp) || \
					 CHIP_IS_57711E(bp))
#define CHIP_IS_E2(bp)			(CHIP_IS_57712(bp) || \
					 CHIP_IS_57712_MF(bp))
#define CHIP_IS_E3(bp)			(CHIP_IS_57800(bp) || \
					 CHIP_IS_57800_MF(bp) || \
					 CHIP_IS_57810(bp) || \
					 CHIP_IS_57810_MF(bp) || \
					 CHIP_IS_57840(bp) || \
					 CHIP_IS_57840_MF(bp))
#define CHIP_IS_E1x(bp)			(CHIP_IS_E1((bp)) || CHIP_IS_E1H((bp)))
#define USES_WARPCORE(bp)		(CHIP_IS_E3(bp))
#define IS_E1H_OFFSET			(!CHIP_IS_E1(bp))

#define CHIP_REV_SHIFT			12
#define CHIP_REV_MASK			(0xF << CHIP_REV_SHIFT)
#define CHIP_REV_VAL(bp)		(bp->common.chip_id & CHIP_REV_MASK)
#define CHIP_REV_Ax			(0x0 << CHIP_REV_SHIFT)
#define CHIP_REV_Bx			(0x1 << CHIP_REV_SHIFT)
/* assume maximum 5 revisions */
#define CHIP_REV_IS_SLOW(bp)		(CHIP_REV_VAL(bp) > 0x00005000)
/* Emul versions are A=>0xe, B=>0xc, C=>0xa, D=>8, E=>6 */
#define CHIP_REV_IS_EMUL(bp)		((CHIP_REV_IS_SLOW(bp)) && \
					 !(CHIP_REV_VAL(bp) & 0x00001000))
/* FPGA versions are A=>0xf, B=>0xd, C=>0xb, D=>9, E=>7 */
#define CHIP_REV_IS_FPGA(bp)		((CHIP_REV_IS_SLOW(bp)) && \
					 (CHIP_REV_VAL(bp) & 0x00001000))

#define CHIP_TIME(bp)			((CHIP_REV_IS_EMUL(bp)) ? 2000 : \
					((CHIP_REV_IS_FPGA(bp)) ? 200 : 1))

#define CHIP_METAL(bp)			(bp->common.chip_id & 0x00000ff0)
#define CHIP_BOND_ID(bp)		(bp->common.chip_id & 0x0000000f)
#define CHIP_REV_SIM(bp)		(((CHIP_REV_MASK - CHIP_REV_VAL(bp)) >>\
					   (CHIP_REV_SHIFT + 1)) \
						<< CHIP_REV_SHIFT)
#define CHIP_REV(bp)			(CHIP_REV_IS_SLOW(bp) ? \
						CHIP_REV_SIM(bp) :\
						CHIP_REV_VAL(bp))
#define CHIP_IS_E3B0(bp)		(CHIP_IS_E3(bp) && \
					 (CHIP_REV(bp) == CHIP_REV_Bx))
#define CHIP_IS_E3A0(bp)		(CHIP_IS_E3(bp) && \
					 (CHIP_REV(bp) == CHIP_REV_Ax))

	int			flash_size;
#define BNX2X_NVRAM_1MB_SIZE			0x20000	/* 1M bit in bytes */
#define BNX2X_NVRAM_TIMEOUT_COUNT		30000
#define BNX2X_NVRAM_PAGE_SIZE			256

	u32			shmem_base;
	u32			shmem2_base;
	u32			mf_cfg_base;
	u32			mf2_cfg_base;

	u32			hw_config;

	u32			bc_ver;

	u8			int_block;
#define INT_BLOCK_HC			0
#define INT_BLOCK_IGU			1
#define INT_BLOCK_MODE_NORMAL		0
#define INT_BLOCK_MODE_BW_COMP		2
#define CHIP_INT_MODE_IS_NBC(bp)		\
			(!CHIP_IS_E1x(bp) &&	\
			!((bp)->common.int_block & INT_BLOCK_MODE_BW_COMP))
#define CHIP_INT_MODE_IS_BC(bp) (!CHIP_INT_MODE_IS_NBC(bp))

	u8			chip_port_mode;
#define CHIP_4_PORT_MODE			0x0
#define CHIP_2_PORT_MODE			0x1
#define CHIP_PORT_MODE_NONE			0x2
#define CHIP_MODE(bp)			(bp->common.chip_port_mode)
#define CHIP_MODE_IS_4_PORT(bp) (CHIP_MODE(bp) == CHIP_4_PORT_MODE)
};

/* IGU MSIX STATISTICS on 57712: 64 for VFs; 4 for PFs; 4 for Attentions */
#define BNX2X_IGU_STAS_MSG_VF_CNT 64
#define BNX2X_IGU_STAS_MSG_PF_CNT 4

/* end of common */

/* port */

struct bnx2x_port {
	u32			pmf;

	u32			link_config[LINK_CONFIG_SIZE];

	u32			supported[LINK_CONFIG_SIZE];
/* link settings - missing defines */
#define SUPPORTED_2500baseX_Full	(1 << 15)

	u32			advertising[LINK_CONFIG_SIZE];
/* link settings - missing defines */
#define ADVERTISED_2500baseX_Full	(1 << 15)

	u32			phy_addr;

	/* used to synchronize phy accesses */
	struct mutex		phy_mutex;
	int			need_hw_lock;

	u32			port_stx;

	struct nig_stats	old_nig_stats;
};

/* end of port */

#define STATS_OFFSET32(stat_name) \
			(offsetof(struct bnx2x_eth_stats, stat_name) / 4)
<<<<<<< HEAD

/* slow path */

=======

/* slow path */

>>>>>>> ac15456e
/* slow path work-queue */
extern struct workqueue_struct *bnx2x_wq;

#define BNX2X_MAX_NUM_OF_VFS	64
#define BNX2X_VF_ID_INVALID	0xFF

/*
 * The total number of L2 queues, MSIX vectors and HW contexts (CIDs) is
 * control by the number of fast-path status blocks supported by the
 * device (HW/FW). Each fast-path status block (FP-SB) aka non-default
 * status block represents an independent interrupts context that can
 * serve a regular L2 networking queue. However special L2 queues such
 * as the FCoE queue do not require a FP-SB and other components like
 * the CNIC may consume FP-SB reducing the number of possible L2 queues
 *
 * If the maximum number of FP-SB available is X then:
 * a. If CNIC is supported it consumes 1 FP-SB thus the max number of
 *    regular L2 queues is Y=X-1
 * b. in MF mode the actual number of L2 queues is Y= (X-1/MF_factor)
 * c. If the FCoE L2 queue is supported the actual number of L2 queues
 *    is Y+1
 * d. The number of irqs (MSIX vectors) is either Y+1 (one extra for
 *    slow-path interrupts) or Y+2 if CNIC is supported (one additional
 *    FP interrupt context for the CNIC).
 * e. The number of HW context (CID count) is always X or X+1 if FCoE
 *    L2 queue is supported. the cid for the FCoE L2 queue is always X.
 */

/* fast-path interrupt contexts E1x */
#define FP_SB_MAX_E1x		16
/* fast-path interrupt contexts E2 */
#define FP_SB_MAX_E2		HC_SB_MAX_SB_E2

union cdu_context {
	struct eth_context eth;
	char pad[1024];
};

/* CDU host DB constants */
#define CDU_ILT_PAGE_SZ_HW	3
#define CDU_ILT_PAGE_SZ		(8192 << CDU_ILT_PAGE_SZ_HW) /* 64K */
#define ILT_PAGE_CIDS		(CDU_ILT_PAGE_SZ / sizeof(union cdu_context))

#ifdef BCM_CNIC
#define CNIC_ISCSI_CID_MAX	256
#define CNIC_FCOE_CID_MAX	2048
#define CNIC_CID_MAX		(CNIC_ISCSI_CID_MAX + CNIC_FCOE_CID_MAX)
#define CNIC_ILT_LINES		DIV_ROUND_UP(CNIC_CID_MAX, ILT_PAGE_CIDS)
#endif

#define QM_ILT_PAGE_SZ_HW	0
#define QM_ILT_PAGE_SZ		(4096 << QM_ILT_PAGE_SZ_HW) /* 4K */
#define QM_CID_ROUND		1024

#ifdef BCM_CNIC
/* TM (timers) host DB constants */
#define TM_ILT_PAGE_SZ_HW	0
#define TM_ILT_PAGE_SZ		(4096 << TM_ILT_PAGE_SZ_HW) /* 4K */
/* #define TM_CONN_NUM		(CNIC_STARTING_CID+CNIC_ISCSI_CXT_MAX) */
#define TM_CONN_NUM		1024
#define TM_ILT_SZ		(8 * TM_CONN_NUM)
#define TM_ILT_LINES		DIV_ROUND_UP(TM_ILT_SZ, TM_ILT_PAGE_SZ)

/* SRC (Searcher) host DB constants */
#define SRC_ILT_PAGE_SZ_HW	0
#define SRC_ILT_PAGE_SZ		(4096 << SRC_ILT_PAGE_SZ_HW) /* 4K */
#define SRC_HASH_BITS		10
#define SRC_CONN_NUM		(1 << SRC_HASH_BITS) /* 1024 */
#define SRC_ILT_SZ		(sizeof(struct src_ent) * SRC_CONN_NUM)
#define SRC_T2_SZ		SRC_ILT_SZ
#define SRC_ILT_LINES		DIV_ROUND_UP(SRC_ILT_SZ, SRC_ILT_PAGE_SZ)

#endif

#define MAX_DMAE_C		8

/* DMA memory not used in fastpath */
struct bnx2x_slowpath {
	union {
		struct mac_configuration_cmd		e1x;
		struct eth_classify_rules_ramrod_data	e2;
	} mac_rdata;


	union {
		struct tstorm_eth_mac_filter_config	e1x;
		struct eth_filter_rules_ramrod_data	e2;
	} rx_mode_rdata;

	union {
		struct mac_configuration_cmd		e1;
		struct eth_multicast_rules_ramrod_data  e2;
	} mcast_rdata;

	struct eth_rss_update_ramrod_data	rss_rdata;

	/* Queue State related ramrods are always sent under rtnl_lock */
	union {
		struct client_init_ramrod_data  init_data;
		struct client_update_ramrod_data update_data;
	} q_rdata;

	union {
		struct function_start_data	func_start;
		/* pfc configuration for DCBX ramrod */
		struct flow_control_configuration pfc_config;
	} func_rdata;

	/* used by dmae command executer */
	struct dmae_command		dmae[MAX_DMAE_C];

	u32				stats_comp;
	union mac_stats			mac_stats;
	struct nig_stats		nig_stats;
	struct host_port_stats		port_stats;
	struct host_func_stats		func_stats;
	struct host_func_stats		func_stats_base;

	u32				wb_comp;
	u32				wb_data[4];
};

#define bnx2x_sp(bp, var)		(&bp->slowpath->var)
#define bnx2x_sp_mapping(bp, var) \
		(bp->slowpath_mapping + offsetof(struct bnx2x_slowpath, var))


/* attn group wiring */
#define MAX_DYNAMIC_ATTN_GRPS		8

struct attn_route {
	u32 sig[5];
};

struct iro {
	u32 base;
	u16 m1;
	u16 m2;
	u16 m3;
	u16 size;
};

struct hw_context {
	union cdu_context *vcxt;
	dma_addr_t cxt_mapping;
	size_t size;
};

/* forward */
struct bnx2x_ilt;


enum bnx2x_recovery_state {
	BNX2X_RECOVERY_DONE,
	BNX2X_RECOVERY_INIT,
	BNX2X_RECOVERY_WAIT,
	BNX2X_RECOVERY_FAILED
};

/*
 * Event queue (EQ or event ring) MC hsi
 * NUM_EQ_PAGES and EQ_DESC_CNT_PAGE must be power of 2
 */
#define NUM_EQ_PAGES		1
#define EQ_DESC_CNT_PAGE	(BCM_PAGE_SIZE / sizeof(union event_ring_elem))
#define EQ_DESC_MAX_PAGE	(EQ_DESC_CNT_PAGE - 1)
#define NUM_EQ_DESC		(EQ_DESC_CNT_PAGE * NUM_EQ_PAGES)
#define EQ_DESC_MASK		(NUM_EQ_DESC - 1)
#define MAX_EQ_AVAIL		(EQ_DESC_MAX_PAGE * NUM_EQ_PAGES - 2)

/* depends on EQ_DESC_CNT_PAGE being a power of 2 */
#define NEXT_EQ_IDX(x)		((((x) & EQ_DESC_MAX_PAGE) == \
				  (EQ_DESC_MAX_PAGE - 1)) ? (x) + 2 : (x) + 1)

/* depends on the above and on NUM_EQ_PAGES being a power of 2 */
#define EQ_DESC(x)		((x) & EQ_DESC_MASK)

#define BNX2X_EQ_INDEX \
	(&bp->def_status_blk->sp_sb.\
	index_values[HC_SP_INDEX_EQ_CONS])

/* This is a data that will be used to create a link report message.
 * We will keep the data used for the last link report in order
 * to prevent reporting the same link parameters twice.
 */
struct bnx2x_link_report_data {
	u16 line_speed;			/* Effective line speed */
	unsigned long link_report_flags;/* BNX2X_LINK_REPORT_XXX flags */
};

enum {
	BNX2X_LINK_REPORT_FD,		/* Full DUPLEX */
	BNX2X_LINK_REPORT_LINK_DOWN,
	BNX2X_LINK_REPORT_RX_FC_ON,
	BNX2X_LINK_REPORT_TX_FC_ON,
};

enum {
	BNX2X_PORT_QUERY_IDX,
	BNX2X_PF_QUERY_IDX,
	BNX2X_FIRST_QUEUE_QUERY_IDX,
};

struct bnx2x_fw_stats_req {
	struct stats_query_header hdr;
	struct stats_query_entry query[STATS_QUERY_CMD_COUNT];
};

struct bnx2x_fw_stats_data {
	struct stats_counter	storm_counters;
	struct per_port_stats	port;
	struct per_pf_stats	pf;
	struct per_queue_stats  queue_stats[1];
};

/* Public slow path states */
enum {
	BNX2X_SP_RTNL_SETUP_TC,
	BNX2X_SP_RTNL_TX_TIMEOUT,
};


struct bnx2x {
	/* Fields used in the tx and intr/napi performance paths
	 * are grouped together in the beginning of the structure
	 */
	struct bnx2x_fastpath	*fp;
	void __iomem		*regview;
	void __iomem		*doorbells;
	u16			db_size;

	u8			pf_num;	/* absolute PF number */
	u8			pfid;	/* per-path PF number */
	int			base_fw_ndsb; /**/
#define BP_PATH(bp)			(CHIP_IS_E1x(bp) ? 0 : (bp->pf_num & 1))
#define BP_PORT(bp)			(bp->pfid & 1)
#define BP_FUNC(bp)			(bp->pfid)
#define BP_ABS_FUNC(bp)			(bp->pf_num)
#define BP_VN(bp)			((bp)->pfid >> 1)
#define BP_MAX_VN_NUM(bp)		(CHIP_MODE_IS_4_PORT(bp) ? 2 : 4)
#define BP_L_ID(bp)			(BP_VN(bp) << 2)
#define BP_FW_MB_IDX_VN(bp, vn)		(BP_PORT(bp) +\
	  (vn) * ((CHIP_IS_E1x(bp) || (CHIP_MODE_IS_4_PORT(bp))) ? 2  : 1))
#define BP_FW_MB_IDX(bp)		BP_FW_MB_IDX_VN(bp, BP_VN(bp))

	struct net_device	*dev;
	struct pci_dev		*pdev;

	const struct iro	*iro_arr;
#define IRO (bp->iro_arr)

	enum bnx2x_recovery_state recovery_state;
	int			is_leader;
	struct msix_entry	*msix_table;

	int			tx_ring_size;

/* L2 header size + 2*VLANs (8 bytes) + LLC SNAP (8 bytes) */
#define ETH_OVREHEAD		(ETH_HLEN + 8 + 8)
#define ETH_MIN_PACKET_SIZE		60
#define ETH_MAX_PACKET_SIZE		1500
#define ETH_MAX_JUMBO_PACKET_SIZE	9600

	/* Max supported alignment is 256 (8 shift) */
#define BNX2X_RX_ALIGN_SHIFT		((L1_CACHE_SHIFT < 8) ? \
					 L1_CACHE_SHIFT : 8)
	/* FW use 2 Cache lines Alignment for start packet and size  */
#define BNX2X_FW_RX_ALIGN		(2 << BNX2X_RX_ALIGN_SHIFT)
#define BNX2X_PXP_DRAM_ALIGN		(BNX2X_RX_ALIGN_SHIFT - 5)

	struct host_sp_status_block *def_status_blk;
#define DEF_SB_IGU_ID			16
#define DEF_SB_ID			HC_SP_SB_ID
	__le16			def_idx;
	__le16			def_att_idx;
	u32			attn_state;
	struct attn_route	attn_group[MAX_DYNAMIC_ATTN_GRPS];

	/* slow path ring */
	struct eth_spe		*spq;
	dma_addr_t		spq_mapping;
	u16			spq_prod_idx;
	struct eth_spe		*spq_prod_bd;
	struct eth_spe		*spq_last_bd;
	__le16			*dsb_sp_prod;
	atomic_t		cq_spq_left; /* ETH_XXX ramrods credit */
	/* used to synchronize spq accesses */
	spinlock_t		spq_lock;

	/* event queue */
	union event_ring_elem	*eq_ring;
	dma_addr_t		eq_mapping;
	u16			eq_prod;
	u16			eq_cons;
	__le16			*eq_cons_sb;
	atomic_t		eq_spq_left; /* COMMON_XXX ramrods credit */



	/* Counter for marking that there is a STAT_QUERY ramrod pending */
	u16			stats_pending;
	/*  Counter for completed statistics ramrods */
	u16			stats_comp;

	/* End of fields used in the performance code paths */

	int			panic;
	int			msg_enable;

	u32			flags;
#define PCIX_FLAG			(1 << 0)
#define PCI_32BIT_FLAG			(1 << 1)
#define ONE_PORT_FLAG			(1 << 2)
#define NO_WOL_FLAG			(1 << 3)
#define USING_DAC_FLAG			(1 << 4)
#define USING_MSIX_FLAG			(1 << 5)
#define USING_MSI_FLAG			(1 << 6)
#define DISABLE_MSI_FLAG		(1 << 7)
#define TPA_ENABLE_FLAG			(1 << 8)
#define NO_MCP_FLAG			(1 << 9)

#define BP_NOMCP(bp)			(bp->flags & NO_MCP_FLAG)
#define MF_FUNC_DIS			(1 << 11)
#define OWN_CNIC_IRQ			(1 << 12)
#define NO_ISCSI_OOO_FLAG		(1 << 13)
#define NO_ISCSI_FLAG			(1 << 14)
#define NO_FCOE_FLAG			(1 << 15)

#define NO_ISCSI(bp)		((bp)->flags & NO_ISCSI_FLAG)
#define NO_ISCSI_OOO(bp)	((bp)->flags & NO_ISCSI_OOO_FLAG)
#define NO_FCOE(bp)		((bp)->flags & NO_FCOE_FLAG)

	int			pm_cap;
	int			mrrs;

	struct delayed_work	sp_task;
	struct delayed_work	sp_rtnl_task;

	struct delayed_work	period_task;
	struct timer_list	timer;
	int			current_interval;

	u16			fw_seq;
	u16			fw_drv_pulse_wr_seq;
	u32			func_stx;

	struct link_params	link_params;
	struct link_vars	link_vars;
	u32			link_cnt;
	struct bnx2x_link_report_data last_reported_link;

	struct mdio_if_info	mdio;

	struct bnx2x_common	common;
	struct bnx2x_port	port;

	struct cmng_struct_per_port cmng;
	u32			vn_weight_sum;
	u32			mf_config[E1HVN_MAX];
	u32			mf2_config[E2_FUNC_MAX];
	u32			path_has_ovlan; /* E3 */
	u16			mf_ov;
	u8			mf_mode;
#define IS_MF(bp)		(bp->mf_mode != 0)
#define IS_MF_SI(bp)		(bp->mf_mode == MULTI_FUNCTION_SI)
#define IS_MF_SD(bp)		(bp->mf_mode == MULTI_FUNCTION_SD)

	u8			wol;

	int			rx_ring_size;

	u16			tx_quick_cons_trip_int;
	u16			tx_quick_cons_trip;
	u16			tx_ticks_int;
	u16			tx_ticks;

	u16			rx_quick_cons_trip_int;
	u16			rx_quick_cons_trip;
	u16			rx_ticks_int;
	u16			rx_ticks;
/* Maximal coalescing timeout in us */
#define BNX2X_MAX_COALESCE_TOUT		(0xf0*12)

	u32			lin_cnt;

	u16			state;
#define BNX2X_STATE_CLOSED		0
#define BNX2X_STATE_OPENING_WAIT4_LOAD	0x1000
#define BNX2X_STATE_OPENING_WAIT4_PORT	0x2000
#define BNX2X_STATE_OPEN		0x3000
#define BNX2X_STATE_CLOSING_WAIT4_HALT	0x4000
#define BNX2X_STATE_CLOSING_WAIT4_DELETE 0x5000

#define BNX2X_STATE_DIAG		0xe000
#define BNX2X_STATE_ERROR		0xf000

	int			multi_mode;
#define BNX2X_MAX_PRIORITY		8
#define BNX2X_MAX_ENTRIES_PER_PRI	16
#define BNX2X_MAX_COS			3
#define BNX2X_MAX_TX_COS		2
	int			num_queues;
	int			disable_tpa;

	u32			rx_mode;
#define BNX2X_RX_MODE_NONE		0
#define BNX2X_RX_MODE_NORMAL		1
#define BNX2X_RX_MODE_ALLMULTI		2
#define BNX2X_RX_MODE_PROMISC		3
#define BNX2X_MAX_MULTICAST		64

	u8			igu_dsb_id;
	u8			igu_base_sb;
	u8			igu_sb_cnt;
	dma_addr_t		def_status_blk_mapping;

	struct bnx2x_slowpath	*slowpath;
	dma_addr_t		slowpath_mapping;

	/* Total number of FW statistics requests */
	u8			fw_stats_num;

	/*
	 * This is a memory buffer that will contain both statistics
	 * ramrod request and data.
	 */
	void			*fw_stats;
	dma_addr_t		fw_stats_mapping;

	/*
	 * FW statistics request shortcut (points at the
	 * beginning of fw_stats buffer).
	 */
	struct bnx2x_fw_stats_req	*fw_stats_req;
	dma_addr_t			fw_stats_req_mapping;
	int				fw_stats_req_sz;

	/*
	 * FW statistics data shortcut (points at the begining of
	 * fw_stats buffer + fw_stats_req_sz).
	 */
	struct bnx2x_fw_stats_data	*fw_stats_data;
	dma_addr_t			fw_stats_data_mapping;
	int				fw_stats_data_sz;

	struct hw_context	context;

	struct bnx2x_ilt	*ilt;
#define BP_ILT(bp)		((bp)->ilt)
#define ILT_MAX_LINES		256
/*
 * Maximum supported number of RSS queues: number of IGU SBs minus one that goes
 * to CNIC.
 */
#define BNX2X_MAX_RSS_COUNT(bp)	((bp)->igu_sb_cnt - CNIC_PRESENT)

/*
 * Maximum CID count that might be required by the bnx2x:
 * Max Tss * Max_Tx_Multi_Cos + CNIC L2 Clients (FCoE and iSCSI related)
 */
#define BNX2X_L2_CID_COUNT(bp)	(MAX_TXQS_PER_COS * BNX2X_MULTI_TX_COS +\
					NON_ETH_CONTEXT_USE + CNIC_PRESENT)
#define L2_ILT_LINES(bp)	(DIV_ROUND_UP(BNX2X_L2_CID_COUNT(bp),\
					ILT_PAGE_CIDS))
#define BNX2X_DB_SIZE(bp)	(BNX2X_L2_CID_COUNT(bp) * (1 << BNX2X_DB_SHIFT))

	int			qm_cid_count;

	int			dropless_fc;

#ifdef BCM_CNIC
	u32			cnic_flags;
#define BNX2X_CNIC_FLAG_MAC_SET		1
	void			*t2;
	dma_addr_t		t2_mapping;
	struct cnic_ops	__rcu	*cnic_ops;
	void			*cnic_data;
	u32			cnic_tag;
	struct cnic_eth_dev	cnic_eth_dev;
	union host_hc_status_block cnic_sb;
	dma_addr_t		cnic_sb_mapping;
	struct eth_spe		*cnic_kwq;
	struct eth_spe		*cnic_kwq_prod;
	struct eth_spe		*cnic_kwq_cons;
	struct eth_spe		*cnic_kwq_last;
	u16			cnic_kwq_pending;
	u16			cnic_spq_pending;
	u8			fip_mac[ETH_ALEN];
	struct mutex		cnic_mutex;
	struct bnx2x_vlan_mac_obj iscsi_l2_mac_obj;

	/* Start index of the "special" (CNIC related) L2 cleints */
	u8				cnic_base_cl_id;
#endif

	int			dmae_ready;
	/* used to synchronize dmae accesses */
	spinlock_t		dmae_lock;

	/* used to protect the FW mail box */
	struct mutex		fw_mb_mutex;

	/* used to synchronize stats collecting */
	int			stats_state;

	/* used for synchronization of concurrent threads statistics handling */
	spinlock_t		stats_lock;

	/* used by dmae command loader */
	struct dmae_command	stats_dmae;
	int			executer_idx;

	u16			stats_counter;
	struct bnx2x_eth_stats	eth_stats;

	struct z_stream_s	*strm;
	void			*gunzip_buf;
	dma_addr_t		gunzip_mapping;
	int			gunzip_outlen;
#define FW_BUF_SIZE			0x8000
#define GUNZIP_BUF(bp)			(bp->gunzip_buf)
#define GUNZIP_PHYS(bp)			(bp->gunzip_mapping)
#define GUNZIP_OUTLEN(bp)		(bp->gunzip_outlen)

	struct raw_op		*init_ops;
	/* Init blocks offsets inside init_ops */
	u16			*init_ops_offsets;
	/* Data blob - has 32 bit granularity */
	u32			*init_data;
	u32			init_mode_flags;
#define INIT_MODE_FLAGS(bp)	(bp->init_mode_flags)
	/* Zipped PRAM blobs - raw data */
	const u8		*tsem_int_table_data;
	const u8		*tsem_pram_data;
	const u8		*usem_int_table_data;
	const u8		*usem_pram_data;
	const u8		*xsem_int_table_data;
	const u8		*xsem_pram_data;
	const u8		*csem_int_table_data;
	const u8		*csem_pram_data;
#define INIT_OPS(bp)			(bp->init_ops)
#define INIT_OPS_OFFSETS(bp)		(bp->init_ops_offsets)
#define INIT_DATA(bp)			(bp->init_data)
#define INIT_TSEM_INT_TABLE_DATA(bp)	(bp->tsem_int_table_data)
#define INIT_TSEM_PRAM_DATA(bp)		(bp->tsem_pram_data)
#define INIT_USEM_INT_TABLE_DATA(bp)	(bp->usem_int_table_data)
#define INIT_USEM_PRAM_DATA(bp)		(bp->usem_pram_data)
#define INIT_XSEM_INT_TABLE_DATA(bp)	(bp->xsem_int_table_data)
#define INIT_XSEM_PRAM_DATA(bp)		(bp->xsem_pram_data)
#define INIT_CSEM_INT_TABLE_DATA(bp)	(bp->csem_int_table_data)
#define INIT_CSEM_PRAM_DATA(bp)		(bp->csem_pram_data)

#define PHY_FW_VER_LEN			20
	char			fw_ver[32];
	const struct firmware	*firmware;

	/* DCB support on/off */
	u16 dcb_state;
#define BNX2X_DCB_STATE_OFF			0
#define BNX2X_DCB_STATE_ON			1

	/* DCBX engine mode */
	int dcbx_enabled;
#define BNX2X_DCBX_ENABLED_OFF			0
#define BNX2X_DCBX_ENABLED_ON_NEG_OFF		1
#define BNX2X_DCBX_ENABLED_ON_NEG_ON		2
#define BNX2X_DCBX_ENABLED_INVALID		(-1)

	bool dcbx_mode_uset;

	struct bnx2x_config_dcbx_params		dcbx_config_params;
	struct bnx2x_dcbx_port_params		dcbx_port_params;
	int					dcb_version;

	/* CAM credit pools */
	struct bnx2x_credit_pool_obj		macs_pool;

	/* RX_MODE object */
	struct bnx2x_rx_mode_obj		rx_mode_obj;

	/* MCAST object */
	struct bnx2x_mcast_obj			mcast_obj;

	/* RSS configuration object */
	struct bnx2x_rss_config_obj		rss_conf_obj;

	/* Function State controlling object */
	struct bnx2x_func_sp_obj		func_obj;

	unsigned long				sp_state;

	/* operation indication for the sp_rtnl task */
	unsigned long				sp_rtnl_state;

	/* DCBX Negotation results */
	struct dcbx_features			dcbx_local_feat;
	u32					dcbx_error;

#ifdef BCM_DCBNL
	struct dcbx_features			dcbx_remote_feat;
	u32					dcbx_remote_flags;
#endif
	u32					pending_max;

	/* multiple tx classes of service */
	u8					max_cos;

	/* priority to cos mapping */
	u8					prio_to_cos[8];
};

/* Tx queues may be less or equal to Rx queues */
extern int num_queues;
#define BNX2X_NUM_QUEUES(bp)	(bp->num_queues)
#define BNX2X_NUM_ETH_QUEUES(bp) (BNX2X_NUM_QUEUES(bp) - NON_ETH_CONTEXT_USE)
#define BNX2X_NUM_RX_QUEUES(bp)	BNX2X_NUM_QUEUES(bp)

#define is_multi(bp)		(BNX2X_NUM_QUEUES(bp) > 1)

#define BNX2X_MAX_QUEUES(bp)	BNX2X_MAX_RSS_COUNT(bp)
/* #define is_eth_multi(bp)	(BNX2X_NUM_ETH_QUEUES(bp) > 1) */

#define RSS_IPV4_CAP_MASK						\
	TSTORM_ETH_FUNCTION_COMMON_CONFIG_RSS_IPV4_CAPABILITY

#define RSS_IPV4_TCP_CAP_MASK						\
	TSTORM_ETH_FUNCTION_COMMON_CONFIG_RSS_IPV4_TCP_CAPABILITY

#define RSS_IPV6_CAP_MASK						\
	TSTORM_ETH_FUNCTION_COMMON_CONFIG_RSS_IPV6_CAPABILITY

#define RSS_IPV6_TCP_CAP_MASK						\
	TSTORM_ETH_FUNCTION_COMMON_CONFIG_RSS_IPV6_TCP_CAPABILITY

/* func init flags */
#define FUNC_FLG_RSS		0x0001
#define FUNC_FLG_STATS		0x0002
/* removed  FUNC_FLG_UNMATCHED	0x0004 */
#define FUNC_FLG_TPA		0x0008
#define FUNC_FLG_SPQ		0x0010
#define FUNC_FLG_LEADING	0x0020	/* PF only */


struct bnx2x_func_init_params {
	/* dma */
	dma_addr_t	fw_stat_map;	/* valid iff FUNC_FLG_STATS */
	dma_addr_t	spq_map;	/* valid iff FUNC_FLG_SPQ */

	u16		func_flgs;
	u16		func_id;	/* abs fid */
	u16		pf_id;
	u16		spq_prod;	/* valid iff FUNC_FLG_SPQ */
};

#define for_each_eth_queue(bp, var) \
	for ((var) = 0; (var) < BNX2X_NUM_ETH_QUEUES(bp); (var)++)

#define for_each_nondefault_eth_queue(bp, var) \
	for ((var) = 1; (var) < BNX2X_NUM_ETH_QUEUES(bp); (var)++)

#define for_each_queue(bp, var) \
	for ((var) = 0; (var) < BNX2X_NUM_QUEUES(bp); (var)++) \
		if (skip_queue(bp, var))	\
			continue;		\
		else

/* Skip forwarding FP */
#define for_each_rx_queue(bp, var) \
	for ((var) = 0; (var) < BNX2X_NUM_QUEUES(bp); (var)++) \
		if (skip_rx_queue(bp, var))	\
			continue;		\
		else

/* Skip OOO FP */
#define for_each_tx_queue(bp, var) \
	for ((var) = 0; (var) < BNX2X_NUM_QUEUES(bp); (var)++) \
		if (skip_tx_queue(bp, var))	\
			continue;		\
		else

#define for_each_nondefault_queue(bp, var) \
	for ((var) = 1; (var) < BNX2X_NUM_QUEUES(bp); (var)++) \
		if (skip_queue(bp, var))	\
			continue;		\
		else

#define for_each_cos_in_tx_queue(fp, var) \
	for ((var) = 0; (var) < (fp)->max_cos; (var)++)

/* skip rx queue
 * if FCOE l2 support is disabled and this is the fcoe L2 queue
 */
#define skip_rx_queue(bp, idx)	(NO_FCOE(bp) && IS_FCOE_IDX(idx))

/* skip tx queue
 * if FCOE l2 support is disabled and this is the fcoe L2 queue
 */
#define skip_tx_queue(bp, idx)	(NO_FCOE(bp) && IS_FCOE_IDX(idx))

#define skip_queue(bp, idx)	(NO_FCOE(bp) && IS_FCOE_IDX(idx))




/**
 * bnx2x_set_mac_one - configure a single MAC address
 *
 * @bp:			driver handle
 * @mac:		MAC to configure
 * @obj:		MAC object handle
 * @set:		if 'true' add a new MAC, otherwise - delete
 * @mac_type:		the type of the MAC to configure (e.g. ETH, UC list)
 * @ramrod_flags:	RAMROD_XXX flags (e.g. RAMROD_CONT, RAMROD_COMP_WAIT)
 *
 * Configures one MAC according to provided parameters or continues the
 * execution of previously scheduled commands if RAMROD_CONT is set in
 * ramrod_flags.
 *
 * Returns zero if operation has successfully completed, a positive value if the
 * operation has been successfully scheduled and a negative - if a requested
 * operations has failed.
 */
int bnx2x_set_mac_one(struct bnx2x *bp, u8 *mac,
		      struct bnx2x_vlan_mac_obj *obj, bool set,
		      int mac_type, unsigned long *ramrod_flags);
/**
 * Deletes all MACs configured for the specific MAC object.
 *
 * @param bp Function driver instance
 * @param mac_obj MAC object to cleanup
 *
 * @return zero if all MACs were cleaned
 */

/**
 * bnx2x_del_all_macs - delete all MACs configured for the specific MAC object
 *
 * @bp:			driver handle
 * @mac_obj:		MAC object handle
 * @mac_type:		type of the MACs to clear (BNX2X_XXX_MAC)
 * @wait_for_comp:	if 'true' block until completion
 *
 * Deletes all MACs of the specific type (e.g. ETH, UC list).
 *
 * Returns zero if operation has successfully completed, a positive value if the
 * operation has been successfully scheduled and a negative - if a requested
 * operations has failed.
 */
int bnx2x_del_all_macs(struct bnx2x *bp,
		       struct bnx2x_vlan_mac_obj *mac_obj,
		       int mac_type, bool wait_for_comp);

/* Init Function API  */
void bnx2x_func_init(struct bnx2x *bp, struct bnx2x_func_init_params *p);
int bnx2x_get_gpio(struct bnx2x *bp, int gpio_num, u8 port);
int bnx2x_set_gpio(struct bnx2x *bp, int gpio_num, u32 mode, u8 port);
int bnx2x_set_mult_gpio(struct bnx2x *bp, u8 pins, u32 mode);
int bnx2x_set_gpio_int(struct bnx2x *bp, int gpio_num, u32 mode, u8 port);
void bnx2x_read_mf_cfg(struct bnx2x *bp);


/* dmae */
void bnx2x_read_dmae(struct bnx2x *bp, u32 src_addr, u32 len32);
void bnx2x_write_dmae(struct bnx2x *bp, dma_addr_t dma_addr, u32 dst_addr,
		      u32 len32);
void bnx2x_post_dmae(struct bnx2x *bp, struct dmae_command *dmae, int idx);
u32 bnx2x_dmae_opcode_add_comp(u32 opcode, u8 comp_type);
u32 bnx2x_dmae_opcode_clr_src_reset(u32 opcode);
u32 bnx2x_dmae_opcode(struct bnx2x *bp, u8 src_type, u8 dst_type,
		      bool with_comp, u8 comp_type);


void bnx2x_calc_fc_adv(struct bnx2x *bp);
int bnx2x_sp_post(struct bnx2x *bp, int command, int cid,
		  u32 data_hi, u32 data_lo, int cmd_type);
void bnx2x_update_coalesce(struct bnx2x *bp);
int bnx2x_get_cur_phy_idx(struct bnx2x *bp);

static inline u32 reg_poll(struct bnx2x *bp, u32 reg, u32 expected, int ms,
			   int wait)
{
	u32 val;

	do {
		val = REG_RD(bp, reg);
		if (val == expected)
			break;
		ms -= wait;
		msleep(wait);

	} while (ms > 0);

	return val;
}

#define BNX2X_ILT_ZALLOC(x, y, size) \
	do { \
		x = dma_alloc_coherent(&bp->pdev->dev, size, y, GFP_KERNEL); \
		if (x) \
			memset(x, 0, size); \
	} while (0)

#define BNX2X_ILT_FREE(x, y, size) \
	do { \
		if (x) { \
			dma_free_coherent(&bp->pdev->dev, size, x, y); \
			x = NULL; \
			y = 0; \
		} \
	} while (0)

#define ILOG2(x)	(ilog2((x)))

#define ILT_NUM_PAGE_ENTRIES	(3072)
/* In 57710/11 we use whole table since we have 8 func
 * In 57712 we have only 4 func, but use same size per func, then only half of
 * the table in use
 */
#define ILT_PER_FUNC		(ILT_NUM_PAGE_ENTRIES/8)

#define FUNC_ILT_BASE(func)	(func * ILT_PER_FUNC)
/*
 * the phys address is shifted right 12 bits and has an added
 * 1=valid bit added to the 53rd bit
 * then since this is a wide register(TM)
 * we split it into two 32 bit writes
 */
#define ONCHIP_ADDR1(x)		((u32)(((u64)x >> 12) & 0xFFFFFFFF))
#define ONCHIP_ADDR2(x)		((u32)((1 << 20) | ((u64)x >> 44)))

/* load/unload mode */
#define LOAD_NORMAL			0
#define LOAD_OPEN			1
#define LOAD_DIAG			2
#define UNLOAD_NORMAL			0
#define UNLOAD_CLOSE			1
#define UNLOAD_RECOVERY			2


/* DMAE command defines */
#define DMAE_TIMEOUT			-1
#define DMAE_PCI_ERROR			-2	/* E2 and onward */
#define DMAE_NOT_RDY			-3
#define DMAE_PCI_ERR_FLAG		0x80000000

#define DMAE_SRC_PCI			0
#define DMAE_SRC_GRC			1

#define DMAE_DST_NONE			0
#define DMAE_DST_PCI			1
#define DMAE_DST_GRC			2

#define DMAE_COMP_PCI			0
#define DMAE_COMP_GRC			1

/* E2 and onward - PCI error handling in the completion */

#define DMAE_COMP_REGULAR		0
#define DMAE_COM_SET_ERR		1

#define DMAE_CMD_SRC_PCI		(DMAE_SRC_PCI << \
						DMAE_COMMAND_SRC_SHIFT)
#define DMAE_CMD_SRC_GRC		(DMAE_SRC_GRC << \
						DMAE_COMMAND_SRC_SHIFT)

#define DMAE_CMD_DST_PCI		(DMAE_DST_PCI << \
						DMAE_COMMAND_DST_SHIFT)
#define DMAE_CMD_DST_GRC		(DMAE_DST_GRC << \
						DMAE_COMMAND_DST_SHIFT)

#define DMAE_CMD_C_DST_PCI		(DMAE_COMP_PCI << \
						DMAE_COMMAND_C_DST_SHIFT)
#define DMAE_CMD_C_DST_GRC		(DMAE_COMP_GRC << \
						DMAE_COMMAND_C_DST_SHIFT)

#define DMAE_CMD_C_ENABLE		DMAE_COMMAND_C_TYPE_ENABLE

#define DMAE_CMD_ENDIANITY_NO_SWAP	(0 << DMAE_COMMAND_ENDIANITY_SHIFT)
#define DMAE_CMD_ENDIANITY_B_SWAP	(1 << DMAE_COMMAND_ENDIANITY_SHIFT)
#define DMAE_CMD_ENDIANITY_DW_SWAP	(2 << DMAE_COMMAND_ENDIANITY_SHIFT)
#define DMAE_CMD_ENDIANITY_B_DW_SWAP	(3 << DMAE_COMMAND_ENDIANITY_SHIFT)

#define DMAE_CMD_PORT_0			0
#define DMAE_CMD_PORT_1			DMAE_COMMAND_PORT

#define DMAE_CMD_SRC_RESET		DMAE_COMMAND_SRC_RESET
#define DMAE_CMD_DST_RESET		DMAE_COMMAND_DST_RESET
#define DMAE_CMD_E1HVN_SHIFT		DMAE_COMMAND_E1HVN_SHIFT

#define DMAE_SRC_PF			0
#define DMAE_SRC_VF			1

#define DMAE_DST_PF			0
#define DMAE_DST_VF			1

#define DMAE_C_SRC			0
#define DMAE_C_DST			1

#define DMAE_LEN32_RD_MAX		0x80
#define DMAE_LEN32_WR_MAX(bp)		(CHIP_IS_E1(bp) ? 0x400 : 0x2000)

#define DMAE_COMP_VAL			0x60d0d0ae /* E2 and on - upper bit
							indicates eror */

#define MAX_DMAE_C_PER_PORT		8
#define INIT_DMAE_C(bp)			(BP_PORT(bp) * MAX_DMAE_C_PER_PORT + \
					 BP_VN(bp))
#define PMF_DMAE_C(bp)			(BP_PORT(bp) * MAX_DMAE_C_PER_PORT + \
					 E1HVN_MAX)

/* PCIE link and speed */
#define PCICFG_LINK_WIDTH		0x1f00000
#define PCICFG_LINK_WIDTH_SHIFT		20
#define PCICFG_LINK_SPEED		0xf0000
#define PCICFG_LINK_SPEED_SHIFT		16


#define BNX2X_NUM_TESTS			7

#define BNX2X_PHY_LOOPBACK		0
#define BNX2X_MAC_LOOPBACK		1
#define BNX2X_PHY_LOOPBACK_FAILED	1
#define BNX2X_MAC_LOOPBACK_FAILED	2
#define BNX2X_LOOPBACK_FAILED		(BNX2X_MAC_LOOPBACK_FAILED | \
					 BNX2X_PHY_LOOPBACK_FAILED)


#define STROM_ASSERT_ARRAY_SIZE		50


/* must be used on a CID before placing it on a HW ring */
#define HW_CID(bp, x)			((BP_PORT(bp) << 23) | \
					 (BP_VN(bp) << BNX2X_SWCID_SHIFT) | \
					 (x))

#define SP_DESC_CNT		(BCM_PAGE_SIZE / sizeof(struct eth_spe))
#define MAX_SP_DESC_CNT			(SP_DESC_CNT - 1)


#define BNX2X_BTR			4
#define MAX_SPQ_PENDING			8

/* CMNG constants, as derived from system spec calculations */
/* default MIN rate in case VNIC min rate is configured to zero - 100Mbps */
#define DEF_MIN_RATE					100
/* resolution of the rate shaping timer - 400 usec */
#define RS_PERIODIC_TIMEOUT_USEC			400
/* number of bytes in single QM arbitration cycle -
 * coefficient for calculating the fairness timer */
#define QM_ARB_BYTES					160000
/* resolution of Min algorithm 1:100 */
#define MIN_RES						100
/* how many bytes above threshold for the minimal credit of Min algorithm*/
#define MIN_ABOVE_THRESH				32768
/* Fairness algorithm integration time coefficient -
 * for calculating the actual Tfair */
#define T_FAIR_COEF	((MIN_ABOVE_THRESH +  QM_ARB_BYTES) * 8 * MIN_RES)
/* Memory of fairness algorithm . 2 cycles */
#define FAIR_MEM					2


#define ATTN_NIG_FOR_FUNC		(1L << 8)
#define ATTN_SW_TIMER_4_FUNC		(1L << 9)
#define GPIO_2_FUNC			(1L << 10)
#define GPIO_3_FUNC			(1L << 11)
#define GPIO_4_FUNC			(1L << 12)
#define ATTN_GENERAL_ATTN_1		(1L << 13)
#define ATTN_GENERAL_ATTN_2		(1L << 14)
#define ATTN_GENERAL_ATTN_3		(1L << 15)
#define ATTN_GENERAL_ATTN_4		(1L << 13)
#define ATTN_GENERAL_ATTN_5		(1L << 14)
#define ATTN_GENERAL_ATTN_6		(1L << 15)

#define ATTN_HARD_WIRED_MASK		0xff00
#define ATTENTION_ID			4


/* stuff added to make the code fit 80Col */

#define BNX2X_PMF_LINK_ASSERT \
	GENERAL_ATTEN_OFFSET(LINK_SYNC_ATTENTION_BIT_FUNC_0 + BP_FUNC(bp))

#define BNX2X_MC_ASSERT_BITS \
	(GENERAL_ATTEN_OFFSET(TSTORM_FATAL_ASSERT_ATTENTION_BIT) | \
	 GENERAL_ATTEN_OFFSET(USTORM_FATAL_ASSERT_ATTENTION_BIT) | \
	 GENERAL_ATTEN_OFFSET(CSTORM_FATAL_ASSERT_ATTENTION_BIT) | \
	 GENERAL_ATTEN_OFFSET(XSTORM_FATAL_ASSERT_ATTENTION_BIT))

#define BNX2X_MCP_ASSERT \
	GENERAL_ATTEN_OFFSET(MCP_FATAL_ASSERT_ATTENTION_BIT)

#define BNX2X_GRC_TIMEOUT	GENERAL_ATTEN_OFFSET(LATCHED_ATTN_TIMEOUT_GRC)
#define BNX2X_GRC_RSV		(GENERAL_ATTEN_OFFSET(LATCHED_ATTN_RBCR) | \
				 GENERAL_ATTEN_OFFSET(LATCHED_ATTN_RBCT) | \
				 GENERAL_ATTEN_OFFSET(LATCHED_ATTN_RBCN) | \
				 GENERAL_ATTEN_OFFSET(LATCHED_ATTN_RBCU) | \
				 GENERAL_ATTEN_OFFSET(LATCHED_ATTN_RBCP) | \
				 GENERAL_ATTEN_OFFSET(LATCHED_ATTN_RSVD_GRC))

#define HW_INTERRUT_ASSERT_SET_0 \
				(AEU_INPUTS_ATTN_BITS_TSDM_HW_INTERRUPT | \
				 AEU_INPUTS_ATTN_BITS_TCM_HW_INTERRUPT | \
				 AEU_INPUTS_ATTN_BITS_TSEMI_HW_INTERRUPT | \
				 AEU_INPUTS_ATTN_BITS_PBCLIENT_HW_INTERRUPT)
#define HW_PRTY_ASSERT_SET_0	(AEU_INPUTS_ATTN_BITS_BRB_PARITY_ERROR | \
				 AEU_INPUTS_ATTN_BITS_PARSER_PARITY_ERROR | \
				 AEU_INPUTS_ATTN_BITS_TSDM_PARITY_ERROR | \
				 AEU_INPUTS_ATTN_BITS_SEARCHER_PARITY_ERROR |\
				 AEU_INPUTS_ATTN_BITS_TSEMI_PARITY_ERROR |\
				 AEU_INPUTS_ATTN_BITS_TCM_PARITY_ERROR |\
				 AEU_INPUTS_ATTN_BITS_PBCLIENT_PARITY_ERROR)
#define HW_INTERRUT_ASSERT_SET_1 \
				(AEU_INPUTS_ATTN_BITS_QM_HW_INTERRUPT | \
				 AEU_INPUTS_ATTN_BITS_TIMERS_HW_INTERRUPT | \
				 AEU_INPUTS_ATTN_BITS_XSDM_HW_INTERRUPT | \
				 AEU_INPUTS_ATTN_BITS_XCM_HW_INTERRUPT | \
				 AEU_INPUTS_ATTN_BITS_XSEMI_HW_INTERRUPT | \
				 AEU_INPUTS_ATTN_BITS_USDM_HW_INTERRUPT | \
				 AEU_INPUTS_ATTN_BITS_UCM_HW_INTERRUPT | \
				 AEU_INPUTS_ATTN_BITS_USEMI_HW_INTERRUPT | \
				 AEU_INPUTS_ATTN_BITS_UPB_HW_INTERRUPT | \
				 AEU_INPUTS_ATTN_BITS_CSDM_HW_INTERRUPT | \
				 AEU_INPUTS_ATTN_BITS_CCM_HW_INTERRUPT)
#define HW_PRTY_ASSERT_SET_1	(AEU_INPUTS_ATTN_BITS_PBF_PARITY_ERROR |\
				 AEU_INPUTS_ATTN_BITS_QM_PARITY_ERROR | \
				 AEU_INPUTS_ATTN_BITS_TIMERS_PARITY_ERROR |\
				 AEU_INPUTS_ATTN_BITS_XSDM_PARITY_ERROR | \
				 AEU_INPUTS_ATTN_BITS_XCM_PARITY_ERROR |\
				 AEU_INPUTS_ATTN_BITS_XSEMI_PARITY_ERROR | \
				 AEU_INPUTS_ATTN_BITS_DOORBELLQ_PARITY_ERROR |\
				 AEU_INPUTS_ATTN_BITS_NIG_PARITY_ERROR |\
			     AEU_INPUTS_ATTN_BITS_VAUX_PCI_CORE_PARITY_ERROR |\
				 AEU_INPUTS_ATTN_BITS_DEBUG_PARITY_ERROR | \
				 AEU_INPUTS_ATTN_BITS_USDM_PARITY_ERROR | \
				 AEU_INPUTS_ATTN_BITS_UCM_PARITY_ERROR |\
				 AEU_INPUTS_ATTN_BITS_USEMI_PARITY_ERROR | \
				 AEU_INPUTS_ATTN_BITS_UPB_PARITY_ERROR | \
				 AEU_INPUTS_ATTN_BITS_CSDM_PARITY_ERROR |\
				 AEU_INPUTS_ATTN_BITS_CCM_PARITY_ERROR)
#define HW_INTERRUT_ASSERT_SET_2 \
				(AEU_INPUTS_ATTN_BITS_CSEMI_HW_INTERRUPT | \
				 AEU_INPUTS_ATTN_BITS_CDU_HW_INTERRUPT | \
				 AEU_INPUTS_ATTN_BITS_DMAE_HW_INTERRUPT | \
			AEU_INPUTS_ATTN_BITS_PXPPCICLOCKCLIENT_HW_INTERRUPT |\
				 AEU_INPUTS_ATTN_BITS_MISC_HW_INTERRUPT)
#define HW_PRTY_ASSERT_SET_2	(AEU_INPUTS_ATTN_BITS_CSEMI_PARITY_ERROR | \
				 AEU_INPUTS_ATTN_BITS_PXP_PARITY_ERROR | \
			AEU_INPUTS_ATTN_BITS_PXPPCICLOCKCLIENT_PARITY_ERROR |\
				 AEU_INPUTS_ATTN_BITS_CFC_PARITY_ERROR | \
				 AEU_INPUTS_ATTN_BITS_CDU_PARITY_ERROR | \
				 AEU_INPUTS_ATTN_BITS_DMAE_PARITY_ERROR |\
				 AEU_INPUTS_ATTN_BITS_IGU_PARITY_ERROR | \
				 AEU_INPUTS_ATTN_BITS_MISC_PARITY_ERROR)

#define HW_PRTY_ASSERT_SET_3 (AEU_INPUTS_ATTN_BITS_MCP_LATCHED_ROM_PARITY | \
		AEU_INPUTS_ATTN_BITS_MCP_LATCHED_UMP_RX_PARITY | \
		AEU_INPUTS_ATTN_BITS_MCP_LATCHED_UMP_TX_PARITY | \
		AEU_INPUTS_ATTN_BITS_MCP_LATCHED_SCPAD_PARITY)

#define HW_PRTY_ASSERT_SET_4 (AEU_INPUTS_ATTN_BITS_PGLUE_PARITY_ERROR | \
			      AEU_INPUTS_ATTN_BITS_ATC_PARITY_ERROR)

#define RSS_FLAGS(bp) \
		(TSTORM_ETH_FUNCTION_COMMON_CONFIG_RSS_IPV4_CAPABILITY | \
		 TSTORM_ETH_FUNCTION_COMMON_CONFIG_RSS_IPV4_TCP_CAPABILITY | \
		 TSTORM_ETH_FUNCTION_COMMON_CONFIG_RSS_IPV6_CAPABILITY | \
		 TSTORM_ETH_FUNCTION_COMMON_CONFIG_RSS_IPV6_TCP_CAPABILITY | \
		 (bp->multi_mode << \
		  TSTORM_ETH_FUNCTION_COMMON_CONFIG_RSS_MODE_SHIFT))
#define MULTI_MASK			0x7f


#define DEF_USB_FUNC_OFF	offsetof(struct cstorm_def_status_block_u, func)
#define DEF_CSB_FUNC_OFF	offsetof(struct cstorm_def_status_block_c, func)
#define DEF_XSB_FUNC_OFF	offsetof(struct xstorm_def_status_block, func)
#define DEF_TSB_FUNC_OFF	offsetof(struct tstorm_def_status_block, func)

#define DEF_USB_IGU_INDEX_OFF \
			offsetof(struct cstorm_def_status_block_u, igu_index)
#define DEF_CSB_IGU_INDEX_OFF \
			offsetof(struct cstorm_def_status_block_c, igu_index)
#define DEF_XSB_IGU_INDEX_OFF \
			offsetof(struct xstorm_def_status_block, igu_index)
#define DEF_TSB_IGU_INDEX_OFF \
			offsetof(struct tstorm_def_status_block, igu_index)

#define DEF_USB_SEGMENT_OFF \
			offsetof(struct cstorm_def_status_block_u, segment)
#define DEF_CSB_SEGMENT_OFF \
			offsetof(struct cstorm_def_status_block_c, segment)
#define DEF_XSB_SEGMENT_OFF \
			offsetof(struct xstorm_def_status_block, segment)
#define DEF_TSB_SEGMENT_OFF \
			offsetof(struct tstorm_def_status_block, segment)

#define BNX2X_SP_DSB_INDEX \
		(&bp->def_status_blk->sp_sb.\
					index_values[HC_SP_INDEX_ETH_DEF_CONS])

#define SET_FLAG(value, mask, flag) \
	do {\
		(value) &= ~(mask);\
		(value) |= ((flag) << (mask##_SHIFT));\
	} while (0)

#define GET_FLAG(value, mask) \
	(((value) & (mask)) >> (mask##_SHIFT))

#define GET_FIELD(value, fname) \
	(((value) & (fname##_MASK)) >> (fname##_SHIFT))

#define CAM_IS_INVALID(x) \
	(GET_FLAG(x.flags, \
	MAC_CONFIGURATION_ENTRY_ACTION_TYPE) == \
	(T_ETH_MAC_COMMAND_INVALIDATE))

/* Number of u32 elements in MC hash array */
#define MC_HASH_SIZE			8
#define MC_HASH_OFFSET(bp, i)		(BAR_TSTRORM_INTMEM + \
	TSTORM_APPROXIMATE_MATCH_MULTICAST_FILTERING_OFFSET(BP_FUNC(bp)) + i*4)


#ifndef PXP2_REG_PXP2_INT_STS
#define PXP2_REG_PXP2_INT_STS		PXP2_REG_PXP2_INT_STS_0
#endif

#ifndef ETH_MAX_RX_CLIENTS_E2
#define ETH_MAX_RX_CLIENTS_E2		ETH_MAX_RX_CLIENTS_E1H
#endif

#define BNX2X_VPD_LEN			128
#define VENDOR_ID_LEN			4

/* Congestion management fairness mode */
#define CMNG_FNS_NONE		0
#define CMNG_FNS_MINMAX		1

#define HC_SEG_ACCESS_DEF		0   /*Driver decision 0-3*/
#define HC_SEG_ACCESS_ATTN		4
#define HC_SEG_ACCESS_NORM		0   /*Driver decision 0-1*/

static const u32 dmae_reg_go_c[] = {
	DMAE_REG_GO_C0, DMAE_REG_GO_C1, DMAE_REG_GO_C2, DMAE_REG_GO_C3,
	DMAE_REG_GO_C4, DMAE_REG_GO_C5, DMAE_REG_GO_C6, DMAE_REG_GO_C7,
	DMAE_REG_GO_C8, DMAE_REG_GO_C9, DMAE_REG_GO_C10, DMAE_REG_GO_C11,
	DMAE_REG_GO_C12, DMAE_REG_GO_C13, DMAE_REG_GO_C14, DMAE_REG_GO_C15
};

void bnx2x_set_ethtool_ops(struct net_device *netdev);
void bnx2x_notify_link_changed(struct bnx2x *bp);
#endif /* bnx2x.h */<|MERGE_RESOLUTION|>--- conflicted
+++ resolved
@@ -239,15 +239,6 @@
  *  FUNC_N_CLID_X = N * NUM_SPECIAL_CLIENTS + FUNC_0_CLID_X
  *
  */
-<<<<<<< HEAD
-/* iSCSI L2 */
-#define BNX2X_ISCSI_ETH_CL_ID_IDX	1
-#define BNX2X_ISCSI_ETH_CID		49
-
-/* FCoE L2 */
-#define BNX2X_FCOE_ETH_CL_ID_IDX	2
-#define BNX2X_FCOE_ETH_CID		50
-=======
 enum {
 	BNX2X_ISCSI_ETH_CL_ID_IDX,
 	BNX2X_FCOE_ETH_CL_ID_IDX,
@@ -261,7 +252,6 @@
 	/* FCoE L2 */
 	BNX2X_FCOE_ETH_CID,
 };
->>>>>>> ac15456e
 
 /** Additional rings budgeting */
 #ifdef BCM_CNIC
@@ -290,7 +280,6 @@
 
 #define TXQ_TO_FP(txq_index)	((txq_index) % MAX_TXQS_PER_COS)
 #define TXQ_TO_COS(txq_index)	((txq_index) / MAX_TXQS_PER_COS)
-<<<<<<< HEAD
 
 /* rules for calculating the cids of tx-only connections */
 #define CID_TO_FP(cid)		((cid) % MAX_TXQS_PER_COS)
@@ -308,25 +297,6 @@
 #define MAX_ETH_TXQ_IDX(bp)	(MAX_TXQS_PER_COS * (bp)->max_cos)
 #define FCOE_TXQ_IDX(bp)	(MAX_ETH_TXQ_IDX(bp))
 
-=======
-
-/* rules for calculating the cids of tx-only connections */
-#define CID_TO_FP(cid)		((cid) % MAX_TXQS_PER_COS)
-#define CID_COS_TO_TX_ONLY_CID(cid, cos)	(cid + cos * MAX_TXQS_PER_COS)
-
-/* fp index inside class of service range */
-#define FP_COS_TO_TXQ(fp, cos)    ((fp)->index + cos * MAX_TXQS_PER_COS)
-
-/*
- * 0..15 eth cos0
- * 16..31 eth cos1 if applicable
- * 32..47 eth cos2 If applicable
- * fcoe queue follows eth queues (16, 32, 48 depending on cos)
- */
-#define MAX_ETH_TXQ_IDX(bp)	(MAX_TXQS_PER_COS * (bp)->max_cos)
-#define FCOE_TXQ_IDX(bp)	(MAX_ETH_TXQ_IDX(bp))
-
->>>>>>> ac15456e
 /* fast path */
 struct sw_rx_bd {
 	struct sk_buff	*skb;
@@ -684,7 +654,6 @@
 					(x) + 1 + NEXT_PAGE_RCQ_DESC_CNT : \
 					(x) + 1)
 #define RCQ_BD(x)		((x) & MAX_RCQ_BD)
-<<<<<<< HEAD
 
 /* dropless fc calculations for RCQs
  *
@@ -700,23 +669,6 @@
 				 FW_DROP_LEVEL(bp))
 #define RCQ_TH_HI(bp)		(RCQ_TH_LO(bp) + DROPLESS_FC_HEADROOM)
 
-=======
-
-/* dropless fc calculations for RCQs
- *
- * Number of RCQs should be as number of buffers in BRB:
- * Low threshold takes into account NEXT_PAGE_RCQ_DESC_CNT
- * "next" elements on each page
- */
-#define NUM_RCQ_REQ		BRB_SIZE(bp)
-#define NUM_RCQ_PG_REQ		((NUM_BD_REQ + MAX_RCQ_DESC_CNT - 1) / \
-					      MAX_RCQ_DESC_CNT)
-#define RCQ_TH_LO(bp)		(NUM_RCQ_REQ + \
-				 NUM_RCQ_PG_REQ * NEXT_PAGE_RCQ_DESC_CNT + \
-				 FW_DROP_LEVEL(bp))
-#define RCQ_TH_HI(bp)		(RCQ_TH_LO(bp) + DROPLESS_FC_HEADROOM)
-
->>>>>>> ac15456e
 
 /* This is needed for determining of last_max */
 #define SUB_S16(a, b)		(s16)((s16)(a) - (s16)(b))
@@ -819,15 +771,9 @@
 
 #define BNX2X_RX_SB_INDEX \
 	(&fp->sb_index_values[HC_INDEX_ETH_RX_CQ_CONS])
-<<<<<<< HEAD
 
 #define BNX2X_TX_SB_INDEX_BASE BNX2X_TX_SB_INDEX_COS0
 
-=======
-
-#define BNX2X_TX_SB_INDEX_BASE BNX2X_TX_SB_INDEX_COS0
-
->>>>>>> ac15456e
 #define BNX2X_TX_SB_INDEX_COS0 \
 	(&fp->sb_index_values[HC_INDEX_ETH_TX_CQ_CONS_COS0])
 
@@ -978,15 +924,9 @@
 
 #define STATS_OFFSET32(stat_name) \
 			(offsetof(struct bnx2x_eth_stats, stat_name) / 4)
-<<<<<<< HEAD
 
 /* slow path */
 
-=======
-
-/* slow path */
-
->>>>>>> ac15456e
 /* slow path work-queue */
 extern struct workqueue_struct *bnx2x_wq;
 
