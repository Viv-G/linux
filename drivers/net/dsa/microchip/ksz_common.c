--- conflicted
+++ resolved
@@ -72,7 +72,6 @@
 		++mib->cnt_ptr;
 	}
 	mib->cnt_ptr = 0;
-<<<<<<< HEAD
 }
 
 static void ksz_mib_read_work(struct work_struct *work)
@@ -84,6 +83,9 @@
 	int i;
 
 	for (i = 0; i < dev->mib_port_cnt; i++) {
+		if (dsa_is_unused_port(dev->ds, i))
+			continue;
+
 		p = &dev->ports[i];
 		mib = &p->mib;
 		mutex_lock(&mib->cnt_mutex);
@@ -124,62 +126,6 @@
 	for (i = 0; i < dev->mib_port_cnt; i++)
 		dev->dev_ops->port_init_cnt(dev, i);
 
-=======
-}
-
-static void ksz_mib_read_work(struct work_struct *work)
-{
-	struct ksz_device *dev = container_of(work, struct ksz_device,
-					      mib_read);
-	struct ksz_port_mib *mib;
-	struct ksz_port *p;
-	int i;
-
-	for (i = 0; i < dev->mib_port_cnt; i++) {
-		if (dsa_is_unused_port(dev->ds, i))
-			continue;
-
-		p = &dev->ports[i];
-		mib = &p->mib;
-		mutex_lock(&mib->cnt_mutex);
-
-		/* Only read MIB counters when the port is told to do.
-		 * If not, read only dropped counters when link is not up.
-		 */
-		if (!p->read) {
-			const struct dsa_port *dp = dsa_to_port(dev->ds, i);
-
-			if (!netif_carrier_ok(dp->slave))
-				mib->cnt_ptr = dev->reg_mib_cnt;
-		}
-		port_r_cnt(dev, i);
-		p->read = false;
-		mutex_unlock(&mib->cnt_mutex);
-	}
-}
-
-static void mib_monitor(struct timer_list *t)
-{
-	struct ksz_device *dev = from_timer(dev, t, mib_read_timer);
-
-	mod_timer(&dev->mib_read_timer, jiffies + dev->mib_read_interval);
-	schedule_work(&dev->mib_read);
-}
-
-void ksz_init_mib_timer(struct ksz_device *dev)
-{
-	int i;
-
-	/* Read MIB counters every 30 seconds to avoid overflow. */
-	dev->mib_read_interval = msecs_to_jiffies(30000);
-
-	INIT_WORK(&dev->mib_read, ksz_mib_read_work);
-	timer_setup(&dev->mib_read_timer, mib_monitor, 0);
-
-	for (i = 0; i < dev->mib_port_cnt; i++)
-		dev->dev_ops->port_init_cnt(dev, i);
-
->>>>>>> 0ecfebd2
 	/* Start the timer 2 seconds later. */
 	dev->mib_read_timer.expires = jiffies + msecs_to_jiffies(2000);
 	add_timer(&dev->mib_read_timer);
@@ -244,7 +190,6 @@
 	const struct dsa_port *dp = dsa_to_port(ds, port);
 	struct ksz_device *dev = ds->priv;
 	struct ksz_port_mib *mib;
-<<<<<<< HEAD
 
 	mib = &dev->ports[port].mib;
 	mutex_lock(&mib->cnt_mutex);
@@ -275,38 +220,6 @@
 }
 EXPORT_SYMBOL_GPL(ksz_port_bridge_join);
 
-=======
-
-	mib = &dev->ports[port].mib;
-	mutex_lock(&mib->cnt_mutex);
-
-	/* Only read dropped counters if no link. */
-	if (!netif_carrier_ok(dp->slave))
-		mib->cnt_ptr = dev->reg_mib_cnt;
-	port_r_cnt(dev, port);
-	memcpy(buf, mib->counters, dev->mib_cnt * sizeof(u64));
-	mutex_unlock(&mib->cnt_mutex);
-}
-EXPORT_SYMBOL_GPL(ksz_get_ethtool_stats);
-
-int ksz_port_bridge_join(struct dsa_switch *ds, int port,
-			 struct net_device *br)
-{
-	struct ksz_device *dev = ds->priv;
-
-	mutex_lock(&dev->dev_mutex);
-	dev->br_member |= (1 << port);
-	mutex_unlock(&dev->dev_mutex);
-
-	/* port_stp_state_set() will be called after to put the port in
-	 * appropriate state so there is no need to do anything.
-	 */
-
-	return 0;
-}
-EXPORT_SYMBOL_GPL(ksz_port_bridge_join);
-
->>>>>>> 0ecfebd2
 void ksz_port_bridge_leave(struct dsa_switch *ds, int port,
 			   struct net_device *br)
 {
@@ -523,15 +436,9 @@
 		return PTR_ERR(dev->reset_gpio);
 
 	if (dev->reset_gpio) {
-<<<<<<< HEAD
-		gpiod_set_value(dev->reset_gpio, 1);
-		mdelay(10);
-		gpiod_set_value(dev->reset_gpio, 0);
-=======
 		gpiod_set_value_cansleep(dev->reset_gpio, 1);
 		mdelay(10);
 		gpiod_set_value_cansleep(dev->reset_gpio, 0);
->>>>>>> 0ecfebd2
 	}
 
 	mutex_init(&dev->dev_mutex);
@@ -580,11 +487,7 @@
 	dsa_unregister_switch(dev->ds);
 
 	if (dev->reset_gpio)
-<<<<<<< HEAD
-		gpiod_set_value(dev->reset_gpio, 1);
-=======
 		gpiod_set_value_cansleep(dev->reset_gpio, 1);
->>>>>>> 0ecfebd2
 
 }
 EXPORT_SYMBOL(ksz_switch_remove);
