// SPDX-License-Identifier: BSD-3-Clause OR GPL-2.0
/* Copyright (c) 2016-2018 Mellanox Technologies. All rights reserved
 * Copyright (c) 2016 Ivan Vecera <cera@cera.cz>
 */

#include <linux/kernel.h>
#include <linux/types.h>
#include <linux/device.h>
#include <linux/sysfs.h>
#include <linux/thermal.h>
#include <linux/err.h>
#include <linux/sfp.h>

#include "core.h"
#include "core_env.h"

#define MLXSW_THERMAL_POLL_INT	1000	/* ms */
#define MLXSW_THERMAL_SLOW_POLL_INT	20000	/* ms */
#define MLXSW_THERMAL_ASIC_TEMP_NORM	75000	/* 75C */
#define MLXSW_THERMAL_ASIC_TEMP_HIGH	85000	/* 85C */
#define MLXSW_THERMAL_ASIC_TEMP_HOT	105000	/* 105C */
#define MLXSW_THERMAL_MODULE_TEMP_NORM	55000	/* 55C */
#define MLXSW_THERMAL_MODULE_TEMP_HIGH	65000	/* 65C */
#define MLXSW_THERMAL_MODULE_TEMP_HOT	80000	/* 80C */
#define MLXSW_THERMAL_HYSTERESIS_TEMP	5000	/* 5C */
#define MLXSW_THERMAL_MODULE_TEMP_SHIFT	(MLXSW_THERMAL_HYSTERESIS_TEMP * 2)
#define MLXSW_THERMAL_MAX_STATE	10
#define MLXSW_THERMAL_MIN_STATE	2
#define MLXSW_THERMAL_MAX_DUTY	255

/* External cooling devices, allowed for binding to mlxsw thermal zones. */
static char * const mlxsw_thermal_external_allowed_cdev[] = {
	"mlxreg_fan",
};

struct mlxsw_cooling_states {
	int	min_state;
	int	max_state;
};

static const struct thermal_trip default_thermal_trips[] = {
	{	/* In range - 0-40% PWM */
		.type		= THERMAL_TRIP_ACTIVE,
		.temperature	= MLXSW_THERMAL_ASIC_TEMP_NORM,
		.hysteresis	= MLXSW_THERMAL_HYSTERESIS_TEMP,
	},
	{
		/* In range - 40-100% PWM */
		.type		= THERMAL_TRIP_ACTIVE,
		.temperature	= MLXSW_THERMAL_ASIC_TEMP_HIGH,
		.hysteresis	= MLXSW_THERMAL_HYSTERESIS_TEMP,
	},
	{	/* Warning */
		.type		= THERMAL_TRIP_HOT,
		.temperature	= MLXSW_THERMAL_ASIC_TEMP_HOT,
	},
};

static const struct thermal_trip default_thermal_module_trips[] = {
	{	/* In range - 0-40% PWM */
		.type		= THERMAL_TRIP_ACTIVE,
		.temperature	= MLXSW_THERMAL_MODULE_TEMP_NORM,
		.hysteresis	= MLXSW_THERMAL_HYSTERESIS_TEMP,
	},
	{
		/* In range - 40-100% PWM */
		.type		= THERMAL_TRIP_ACTIVE,
		.temperature	= MLXSW_THERMAL_MODULE_TEMP_HIGH,
		.hysteresis	= MLXSW_THERMAL_HYSTERESIS_TEMP,
	},
	{	/* Warning */
		.type		= THERMAL_TRIP_HOT,
		.temperature	= MLXSW_THERMAL_MODULE_TEMP_HOT,
	},
};

static const struct mlxsw_cooling_states default_cooling_states[] = {
	{
		.min_state	= 0,
		.max_state	= (4 * MLXSW_THERMAL_MAX_STATE) / 10,
	},
	{
		.min_state	= (4 * MLXSW_THERMAL_MAX_STATE) / 10,
		.max_state	= MLXSW_THERMAL_MAX_STATE,
	},
	{
		.min_state	= MLXSW_THERMAL_MAX_STATE,
		.max_state	= MLXSW_THERMAL_MAX_STATE,
	},
};

#define MLXSW_THERMAL_NUM_TRIPS	ARRAY_SIZE(default_thermal_trips)

/* Make sure all trips are writable */
#define MLXSW_THERMAL_TRIP_MASK	(BIT(MLXSW_THERMAL_NUM_TRIPS) - 1)

struct mlxsw_thermal;

struct mlxsw_thermal_module {
	struct mlxsw_thermal *parent;
	struct thermal_zone_device *tzdev;
	struct thermal_trip trips[MLXSW_THERMAL_NUM_TRIPS];
	struct mlxsw_cooling_states cooling_states[MLXSW_THERMAL_NUM_TRIPS];
	int module; /* Module or gearbox number */
	u8 slot_index;
};

struct mlxsw_thermal_area {
	struct mlxsw_thermal_module *tz_module_arr;
	u8 tz_module_num;
	struct mlxsw_thermal_module *tz_gearbox_arr;
	u8 tz_gearbox_num;
	u8 slot_index;
	bool active;
};

struct mlxsw_thermal {
	struct mlxsw_core *core;
	const struct mlxsw_bus_info *bus_info;
	struct thermal_zone_device *tzdev;
	int polling_delay;
	struct thermal_cooling_device *cdevs[MLXSW_MFCR_PWMS_MAX];
	struct thermal_trip trips[MLXSW_THERMAL_NUM_TRIPS];
	struct mlxsw_cooling_states cooling_states[MLXSW_THERMAL_NUM_TRIPS];
	struct mlxsw_thermal_area line_cards[];
};

static inline u8 mlxsw_state_to_duty(int state)
{
	return DIV_ROUND_CLOSEST(state * MLXSW_THERMAL_MAX_DUTY,
				 MLXSW_THERMAL_MAX_STATE);
}

static inline int mlxsw_duty_to_state(u8 duty)
{
	return DIV_ROUND_CLOSEST(duty * MLXSW_THERMAL_MAX_STATE,
				 MLXSW_THERMAL_MAX_DUTY);
}

static int mlxsw_get_cooling_device_idx(struct mlxsw_thermal *thermal,
					struct thermal_cooling_device *cdev)
{
	int i;

	for (i = 0; i < MLXSW_MFCR_PWMS_MAX; i++)
		if (thermal->cdevs[i] == cdev)
			return i;

	/* Allow mlxsw thermal zone binding to an external cooling device */
	for (i = 0; i < ARRAY_SIZE(mlxsw_thermal_external_allowed_cdev); i++) {
		if (!strcmp(cdev->type, mlxsw_thermal_external_allowed_cdev[i]))
			return 0;
	}

	return -ENODEV;
}

<<<<<<< HEAD
static void
mlxsw_thermal_module_trips_reset(struct mlxsw_thermal_module *tz)
{
	tz->trips[MLXSW_THERMAL_TEMP_TRIP_NORM].temperature = 0;
	tz->trips[MLXSW_THERMAL_TEMP_TRIP_HIGH].temperature = 0;
	tz->trips[MLXSW_THERMAL_TEMP_TRIP_HOT].temperature = 0;
}

static int
mlxsw_thermal_module_trips_update(struct device *dev, struct mlxsw_core *core,
				  struct mlxsw_thermal_module *tz,
				  int crit_temp, int emerg_temp)
{
	int err;

	/* Do not try to query temperature thresholds directly from the module's
	 * EEPROM if we got valid thresholds from MTMP.
	 */
	if (!emerg_temp || !crit_temp) {
		err = mlxsw_env_module_temp_thresholds_get(core, tz->slot_index,
							   tz->module,
							   SFP_TEMP_HIGH_WARN,
							   &crit_temp);
		if (err)
			return err;

		err = mlxsw_env_module_temp_thresholds_get(core, tz->slot_index,
							   tz->module,
							   SFP_TEMP_HIGH_ALARM,
							   &emerg_temp);
		if (err)
			return err;
	}

	if (crit_temp > emerg_temp) {
		dev_warn(dev, "%s : Critical threshold %d is above emergency threshold %d\n",
			 thermal_zone_device_type(tz->tzdev), crit_temp, emerg_temp);
		return 0;
	}

	/* According to the system thermal requirements, the thermal zones are
	 * defined with three trip points. The critical and emergency
	 * temperature thresholds, provided by QSFP module are set as "active"
	 * and "hot" trip points, "normal" trip point is derived from "active"
	 * by subtracting double hysteresis value.
	 */
	if (crit_temp >= MLXSW_THERMAL_MODULE_TEMP_SHIFT)
		tz->trips[MLXSW_THERMAL_TEMP_TRIP_NORM].temperature = crit_temp -
					MLXSW_THERMAL_MODULE_TEMP_SHIFT;
	else
		tz->trips[MLXSW_THERMAL_TEMP_TRIP_NORM].temperature = crit_temp;
	tz->trips[MLXSW_THERMAL_TEMP_TRIP_HIGH].temperature = crit_temp;
	tz->trips[MLXSW_THERMAL_TEMP_TRIP_HOT].temperature = emerg_temp;

	return 0;
}

=======
>>>>>>> 9b78d919
static int mlxsw_thermal_bind(struct thermal_zone_device *tzdev,
			      struct thermal_cooling_device *cdev)
{
	struct mlxsw_thermal *thermal = thermal_zone_device_priv(tzdev);
	struct device *dev = thermal->bus_info->dev;
	int i, err;

	/* If the cooling device is one of ours bind it */
	if (mlxsw_get_cooling_device_idx(thermal, cdev) < 0)
		return 0;

	for (i = 0; i < MLXSW_THERMAL_NUM_TRIPS; i++) {
		const struct mlxsw_cooling_states *state = &thermal->cooling_states[i];

		err = thermal_zone_bind_cooling_device(tzdev, i, cdev,
						       state->max_state,
						       state->min_state,
						       THERMAL_WEIGHT_DEFAULT);
		if (err < 0) {
			dev_err(dev, "Failed to bind cooling device to trip %d\n", i);
			return err;
		}
	}
	return 0;
}

static int mlxsw_thermal_unbind(struct thermal_zone_device *tzdev,
				struct thermal_cooling_device *cdev)
{
	struct mlxsw_thermal *thermal = thermal_zone_device_priv(tzdev);
	struct device *dev = thermal->bus_info->dev;
	int i;
	int err;

	/* If the cooling device is our one unbind it */
	if (mlxsw_get_cooling_device_idx(thermal, cdev) < 0)
		return 0;

	for (i = 0; i < MLXSW_THERMAL_NUM_TRIPS; i++) {
		err = thermal_zone_unbind_cooling_device(tzdev, i, cdev);
		if (err < 0) {
			dev_err(dev, "Failed to unbind cooling device\n");
			return err;
		}
	}
	return 0;
}

static int mlxsw_thermal_get_temp(struct thermal_zone_device *tzdev,
				  int *p_temp)
{
	struct mlxsw_thermal *thermal = thermal_zone_device_priv(tzdev);
	struct device *dev = thermal->bus_info->dev;
	char mtmp_pl[MLXSW_REG_MTMP_LEN];
	int temp;
	int err;

	mlxsw_reg_mtmp_pack(mtmp_pl, 0, 0, false, false);

	err = mlxsw_reg_query(thermal->core, MLXSW_REG(mtmp), mtmp_pl);
	if (err) {
		dev_err(dev, "Failed to query temp sensor\n");
		return err;
	}
	mlxsw_reg_mtmp_unpack(mtmp_pl, &temp, NULL, NULL, NULL, NULL);

	*p_temp = temp;
	return 0;
}

static struct thermal_zone_params mlxsw_thermal_params = {
	.no_hwmon = true,
};

static struct thermal_zone_device_ops mlxsw_thermal_ops = {
	.bind = mlxsw_thermal_bind,
	.unbind = mlxsw_thermal_unbind,
	.get_temp = mlxsw_thermal_get_temp,
};

static int mlxsw_thermal_module_bind(struct thermal_zone_device *tzdev,
				     struct thermal_cooling_device *cdev)
{
	struct mlxsw_thermal_module *tz = thermal_zone_device_priv(tzdev);
	struct mlxsw_thermal *thermal = tz->parent;
	int i, j, err;

	/* If the cooling device is one of ours bind it */
	if (mlxsw_get_cooling_device_idx(thermal, cdev) < 0)
		return 0;

	for (i = 0; i < MLXSW_THERMAL_NUM_TRIPS; i++) {
		const struct mlxsw_cooling_states *state = &tz->cooling_states[i];

		err = thermal_zone_bind_cooling_device(tzdev, i, cdev,
						       state->max_state,
						       state->min_state,
						       THERMAL_WEIGHT_DEFAULT);
		if (err < 0)
			goto err_thermal_zone_bind_cooling_device;
	}
	return 0;

err_thermal_zone_bind_cooling_device:
	for (j = i - 1; j >= 0; j--)
		thermal_zone_unbind_cooling_device(tzdev, j, cdev);
	return err;
}

static int mlxsw_thermal_module_unbind(struct thermal_zone_device *tzdev,
				       struct thermal_cooling_device *cdev)
{
	struct mlxsw_thermal_module *tz = thermal_zone_device_priv(tzdev);
	struct mlxsw_thermal *thermal = tz->parent;
	int i;
	int err;

	/* If the cooling device is one of ours unbind it */
	if (mlxsw_get_cooling_device_idx(thermal, cdev) < 0)
		return 0;

	for (i = 0; i < MLXSW_THERMAL_NUM_TRIPS; i++) {
		err = thermal_zone_unbind_cooling_device(tzdev, i, cdev);
		WARN_ON(err);
	}
	return err;
}

static int mlxsw_thermal_module_temp_get(struct thermal_zone_device *tzdev,
					 int *p_temp)
{
	struct mlxsw_thermal_module *tz = thermal_zone_device_priv(tzdev);
	struct mlxsw_thermal *thermal = tz->parent;
	char mtmp_pl[MLXSW_REG_MTMP_LEN];
	u16 sensor_index;
	int err;

	sensor_index = MLXSW_REG_MTMP_MODULE_INDEX_MIN + tz->module;
	mlxsw_reg_mtmp_pack(mtmp_pl, tz->slot_index, sensor_index,
			    false, false);
	err = mlxsw_reg_query(thermal->core, MLXSW_REG(mtmp), mtmp_pl);
	if (err)
		return err;
	mlxsw_reg_mtmp_unpack(mtmp_pl, p_temp, NULL, NULL, NULL, NULL);
	return 0;
}

static struct thermal_zone_device_ops mlxsw_thermal_module_ops = {
	.bind		= mlxsw_thermal_module_bind,
	.unbind		= mlxsw_thermal_module_unbind,
	.get_temp	= mlxsw_thermal_module_temp_get,
};

static int mlxsw_thermal_gearbox_temp_get(struct thermal_zone_device *tzdev,
					  int *p_temp)
{
	struct mlxsw_thermal_module *tz = thermal_zone_device_priv(tzdev);
	struct mlxsw_thermal *thermal = tz->parent;
	char mtmp_pl[MLXSW_REG_MTMP_LEN];
	u16 index;
	int temp;
	int err;

	index = MLXSW_REG_MTMP_GBOX_INDEX_MIN + tz->module;
	mlxsw_reg_mtmp_pack(mtmp_pl, tz->slot_index, index, false, false);

	err = mlxsw_reg_query(thermal->core, MLXSW_REG(mtmp), mtmp_pl);
	if (err)
		return err;

	mlxsw_reg_mtmp_unpack(mtmp_pl, &temp, NULL, NULL, NULL, NULL);

	*p_temp = temp;
	return 0;
}

static struct thermal_zone_device_ops mlxsw_thermal_gearbox_ops = {
	.bind		= mlxsw_thermal_module_bind,
	.unbind		= mlxsw_thermal_module_unbind,
	.get_temp	= mlxsw_thermal_gearbox_temp_get,
};

static int mlxsw_thermal_get_max_state(struct thermal_cooling_device *cdev,
				       unsigned long *p_state)
{
	*p_state = MLXSW_THERMAL_MAX_STATE;
	return 0;
}

static int mlxsw_thermal_get_cur_state(struct thermal_cooling_device *cdev,
				       unsigned long *p_state)

{
	struct mlxsw_thermal *thermal = cdev->devdata;
	struct device *dev = thermal->bus_info->dev;
	char mfsc_pl[MLXSW_REG_MFSC_LEN];
	int err, idx;
	u8 duty;

	idx = mlxsw_get_cooling_device_idx(thermal, cdev);
	if (idx < 0)
		return idx;

	mlxsw_reg_mfsc_pack(mfsc_pl, idx, 0);
	err = mlxsw_reg_query(thermal->core, MLXSW_REG(mfsc), mfsc_pl);
	if (err) {
		dev_err(dev, "Failed to query PWM duty\n");
		return err;
	}

	duty = mlxsw_reg_mfsc_pwm_duty_cycle_get(mfsc_pl);
	*p_state = mlxsw_duty_to_state(duty);
	return 0;
}

static int mlxsw_thermal_set_cur_state(struct thermal_cooling_device *cdev,
				       unsigned long state)

{
	struct mlxsw_thermal *thermal = cdev->devdata;
	struct device *dev = thermal->bus_info->dev;
	char mfsc_pl[MLXSW_REG_MFSC_LEN];
	int idx;
	int err;

	if (state > MLXSW_THERMAL_MAX_STATE)
		return -EINVAL;

	idx = mlxsw_get_cooling_device_idx(thermal, cdev);
	if (idx < 0)
		return idx;

	/* Normalize the state to the valid speed range. */
	state = max_t(unsigned long, MLXSW_THERMAL_MIN_STATE, state);
	mlxsw_reg_mfsc_pack(mfsc_pl, idx, mlxsw_state_to_duty(state));
	err = mlxsw_reg_write(thermal->core, MLXSW_REG(mfsc), mfsc_pl);
	if (err) {
		dev_err(dev, "Failed to write PWM duty\n");
		return err;
	}
	return 0;
}

static const struct thermal_cooling_device_ops mlxsw_cooling_ops = {
	.get_max_state	= mlxsw_thermal_get_max_state,
	.get_cur_state	= mlxsw_thermal_get_cur_state,
	.set_cur_state	= mlxsw_thermal_set_cur_state,
};

static int
mlxsw_thermal_module_tz_init(struct mlxsw_thermal_module *module_tz)
{
	char tz_name[THERMAL_NAME_LENGTH];
	int err;

	if (module_tz->slot_index)
		snprintf(tz_name, sizeof(tz_name), "mlxsw-lc%d-module%d",
			 module_tz->slot_index, module_tz->module + 1);
	else
		snprintf(tz_name, sizeof(tz_name), "mlxsw-module%d",
			 module_tz->module + 1);
	module_tz->tzdev = thermal_zone_device_register_with_trips(tz_name,
							module_tz->trips,
							MLXSW_THERMAL_NUM_TRIPS,
							MLXSW_THERMAL_TRIP_MASK,
							module_tz,
							&mlxsw_thermal_module_ops,
							&mlxsw_thermal_params,
							0,
							module_tz->parent->polling_delay);
	if (IS_ERR(module_tz->tzdev)) {
		err = PTR_ERR(module_tz->tzdev);
		return err;
	}

	err = thermal_zone_device_enable(module_tz->tzdev);
	if (err)
		thermal_zone_device_unregister(module_tz->tzdev);

	return err;
}

static void mlxsw_thermal_module_tz_fini(struct thermal_zone_device *tzdev)
{
	thermal_zone_device_unregister(tzdev);
}

static void
mlxsw_thermal_module_init(struct device *dev, struct mlxsw_core *core,
			  struct mlxsw_thermal *thermal,
			  struct mlxsw_thermal_area *area, u8 module)
{
	struct mlxsw_thermal_module *module_tz;

	module_tz = &area->tz_module_arr[module];
	/* Skip if parent is already set (case of port split). */
	if (module_tz->parent)
		return;
	module_tz->module = module;
	module_tz->slot_index = area->slot_index;
	module_tz->parent = thermal;
	BUILD_BUG_ON(ARRAY_SIZE(default_thermal_module_trips) !=
		     MLXSW_THERMAL_NUM_TRIPS);
	memcpy(module_tz->trips, default_thermal_module_trips,
	       sizeof(thermal->trips));
	memcpy(module_tz->cooling_states, default_cooling_states,
	       sizeof(thermal->cooling_states));
}

static void mlxsw_thermal_module_fini(struct mlxsw_thermal_module *module_tz)
{
	if (module_tz && module_tz->tzdev) {
		mlxsw_thermal_module_tz_fini(module_tz->tzdev);
		module_tz->tzdev = NULL;
		module_tz->parent = NULL;
	}
}

static int
mlxsw_thermal_modules_init(struct device *dev, struct mlxsw_core *core,
			   struct mlxsw_thermal *thermal,
			   struct mlxsw_thermal_area *area)
{
	struct mlxsw_thermal_module *module_tz;
	char mgpir_pl[MLXSW_REG_MGPIR_LEN];
	int i, err;

	mlxsw_reg_mgpir_pack(mgpir_pl, area->slot_index);
	err = mlxsw_reg_query(core, MLXSW_REG(mgpir), mgpir_pl);
	if (err)
		return err;

	mlxsw_reg_mgpir_unpack(mgpir_pl, NULL, NULL, NULL,
			       &area->tz_module_num, NULL);

	/* For modular system module counter could be zero. */
	if (!area->tz_module_num)
		return 0;

	area->tz_module_arr = kcalloc(area->tz_module_num,
				      sizeof(*area->tz_module_arr),
				      GFP_KERNEL);
	if (!area->tz_module_arr)
		return -ENOMEM;

	for (i = 0; i < area->tz_module_num; i++)
		mlxsw_thermal_module_init(dev, core, thermal, area, i);

	for (i = 0; i < area->tz_module_num; i++) {
		module_tz = &area->tz_module_arr[i];
		if (!module_tz->parent)
			continue;
		err = mlxsw_thermal_module_tz_init(module_tz);
		if (err)
			goto err_thermal_module_tz_init;
	}

	return 0;

err_thermal_module_tz_init:
	for (i = area->tz_module_num - 1; i >= 0; i--)
		mlxsw_thermal_module_fini(&area->tz_module_arr[i]);
	kfree(area->tz_module_arr);
	return err;
}

static void
mlxsw_thermal_modules_fini(struct mlxsw_thermal *thermal,
			   struct mlxsw_thermal_area *area)
{
	int i;

	for (i = area->tz_module_num - 1; i >= 0; i--)
		mlxsw_thermal_module_fini(&area->tz_module_arr[i]);
	kfree(area->tz_module_arr);
}

static int
mlxsw_thermal_gearbox_tz_init(struct mlxsw_thermal_module *gearbox_tz)
{
	char tz_name[THERMAL_NAME_LENGTH];
	int ret;

	if (gearbox_tz->slot_index)
		snprintf(tz_name, sizeof(tz_name), "mlxsw-lc%d-gearbox%d",
			 gearbox_tz->slot_index, gearbox_tz->module + 1);
	else
		snprintf(tz_name, sizeof(tz_name), "mlxsw-gearbox%d",
			 gearbox_tz->module + 1);
	gearbox_tz->tzdev = thermal_zone_device_register_with_trips(tz_name,
						gearbox_tz->trips,
						MLXSW_THERMAL_NUM_TRIPS,
						MLXSW_THERMAL_TRIP_MASK,
						gearbox_tz,
						&mlxsw_thermal_gearbox_ops,
						&mlxsw_thermal_params, 0,
						gearbox_tz->parent->polling_delay);
	if (IS_ERR(gearbox_tz->tzdev))
		return PTR_ERR(gearbox_tz->tzdev);

	ret = thermal_zone_device_enable(gearbox_tz->tzdev);
	if (ret)
		thermal_zone_device_unregister(gearbox_tz->tzdev);

	return ret;
}

static void
mlxsw_thermal_gearbox_tz_fini(struct mlxsw_thermal_module *gearbox_tz)
{
	thermal_zone_device_unregister(gearbox_tz->tzdev);
}

static int
mlxsw_thermal_gearboxes_init(struct device *dev, struct mlxsw_core *core,
			     struct mlxsw_thermal *thermal,
			     struct mlxsw_thermal_area *area)
{
	enum mlxsw_reg_mgpir_device_type device_type;
	struct mlxsw_thermal_module *gearbox_tz;
	char mgpir_pl[MLXSW_REG_MGPIR_LEN];
	u8 gbox_num;
	int i;
	int err;

	mlxsw_reg_mgpir_pack(mgpir_pl, area->slot_index);
	err = mlxsw_reg_query(core, MLXSW_REG(mgpir), mgpir_pl);
	if (err)
		return err;

	mlxsw_reg_mgpir_unpack(mgpir_pl, &gbox_num, &device_type, NULL,
			       NULL, NULL);
	if (device_type != MLXSW_REG_MGPIR_DEVICE_TYPE_GEARBOX_DIE ||
	    !gbox_num)
		return 0;

	area->tz_gearbox_num = gbox_num;
	area->tz_gearbox_arr = kcalloc(area->tz_gearbox_num,
				       sizeof(*area->tz_gearbox_arr),
				       GFP_KERNEL);
	if (!area->tz_gearbox_arr)
		return -ENOMEM;

	for (i = 0; i < area->tz_gearbox_num; i++) {
		gearbox_tz = &area->tz_gearbox_arr[i];
		memcpy(gearbox_tz->trips, default_thermal_trips,
		       sizeof(thermal->trips));
		memcpy(gearbox_tz->cooling_states, default_cooling_states,
		       sizeof(thermal->cooling_states));
		gearbox_tz->module = i;
		gearbox_tz->parent = thermal;
		gearbox_tz->slot_index = area->slot_index;
		err = mlxsw_thermal_gearbox_tz_init(gearbox_tz);
		if (err)
			goto err_thermal_gearbox_tz_init;
	}

	return 0;

err_thermal_gearbox_tz_init:
	for (i--; i >= 0; i--)
		mlxsw_thermal_gearbox_tz_fini(&area->tz_gearbox_arr[i]);
	kfree(area->tz_gearbox_arr);
	return err;
}

static void
mlxsw_thermal_gearboxes_fini(struct mlxsw_thermal *thermal,
			     struct mlxsw_thermal_area *area)
{
	int i;

	for (i = area->tz_gearbox_num - 1; i >= 0; i--)
		mlxsw_thermal_gearbox_tz_fini(&area->tz_gearbox_arr[i]);
	kfree(area->tz_gearbox_arr);
}

static void
mlxsw_thermal_got_active(struct mlxsw_core *mlxsw_core, u8 slot_index,
			 void *priv)
{
	struct mlxsw_thermal *thermal = priv;
	struct mlxsw_thermal_area *linecard;
	int err;

	linecard = &thermal->line_cards[slot_index];

	if (linecard->active)
		return;

	linecard->slot_index = slot_index;
	err = mlxsw_thermal_modules_init(thermal->bus_info->dev, thermal->core,
					 thermal, linecard);
	if (err) {
		dev_err(thermal->bus_info->dev, "Failed to configure thermal objects for line card modules in slot %d\n",
			slot_index);
		return;
	}

	err = mlxsw_thermal_gearboxes_init(thermal->bus_info->dev,
					   thermal->core, thermal, linecard);
	if (err) {
		dev_err(thermal->bus_info->dev, "Failed to configure thermal objects for line card gearboxes in slot %d\n",
			slot_index);
		goto err_thermal_linecard_gearboxes_init;
	}

	linecard->active = true;

	return;

err_thermal_linecard_gearboxes_init:
	mlxsw_thermal_modules_fini(thermal, linecard);
}

static void
mlxsw_thermal_got_inactive(struct mlxsw_core *mlxsw_core, u8 slot_index,
			   void *priv)
{
	struct mlxsw_thermal *thermal = priv;
	struct mlxsw_thermal_area *linecard;

	linecard = &thermal->line_cards[slot_index];
	if (!linecard->active)
		return;
	linecard->active = false;
	mlxsw_thermal_gearboxes_fini(thermal, linecard);
	mlxsw_thermal_modules_fini(thermal, linecard);
}

static struct mlxsw_linecards_event_ops mlxsw_thermal_event_ops = {
	.got_active = mlxsw_thermal_got_active,
	.got_inactive = mlxsw_thermal_got_inactive,
};

int mlxsw_thermal_init(struct mlxsw_core *core,
		       const struct mlxsw_bus_info *bus_info,
		       struct mlxsw_thermal **p_thermal)
{
	char mfcr_pl[MLXSW_REG_MFCR_LEN] = { 0 };
	enum mlxsw_reg_mfcr_pwm_frequency freq;
	struct device *dev = bus_info->dev;
	char mgpir_pl[MLXSW_REG_MGPIR_LEN];
	struct mlxsw_thermal *thermal;
	u8 pwm_active, num_of_slots;
	u16 tacho_active;
	int err, i;

	mlxsw_reg_mgpir_pack(mgpir_pl, 0);
	err = mlxsw_reg_query(core, MLXSW_REG(mgpir), mgpir_pl);
	if (err)
		return err;

	mlxsw_reg_mgpir_unpack(mgpir_pl, NULL, NULL, NULL, NULL,
			       &num_of_slots);

	thermal = kzalloc(struct_size(thermal, line_cards, num_of_slots + 1),
			  GFP_KERNEL);
	if (!thermal)
		return -ENOMEM;

	thermal->core = core;
	thermal->bus_info = bus_info;
	memcpy(thermal->trips, default_thermal_trips, sizeof(thermal->trips));
	memcpy(thermal->cooling_states, default_cooling_states, sizeof(thermal->cooling_states));
	thermal->line_cards[0].slot_index = 0;

	err = mlxsw_reg_query(thermal->core, MLXSW_REG(mfcr), mfcr_pl);
	if (err) {
		dev_err(dev, "Failed to probe PWMs\n");
		goto err_reg_query;
	}
	mlxsw_reg_mfcr_unpack(mfcr_pl, &freq, &tacho_active, &pwm_active);

	for (i = 0; i < MLXSW_MFCR_TACHOS_MAX; i++) {
		if (tacho_active & BIT(i)) {
			char mfsl_pl[MLXSW_REG_MFSL_LEN];

			mlxsw_reg_mfsl_pack(mfsl_pl, i, 0, 0);

			/* We need to query the register to preserve maximum */
			err = mlxsw_reg_query(thermal->core, MLXSW_REG(mfsl),
					      mfsl_pl);
			if (err)
				goto err_reg_query;

			/* set the minimal RPMs to 0 */
			mlxsw_reg_mfsl_tach_min_set(mfsl_pl, 0);
			err = mlxsw_reg_write(thermal->core, MLXSW_REG(mfsl),
					      mfsl_pl);
			if (err)
				goto err_reg_write;
		}
	}
	for (i = 0; i < MLXSW_MFCR_PWMS_MAX; i++) {
		if (pwm_active & BIT(i)) {
			struct thermal_cooling_device *cdev;

			cdev = thermal_cooling_device_register("mlxsw_fan",
							       thermal,
							       &mlxsw_cooling_ops);
			if (IS_ERR(cdev)) {
				err = PTR_ERR(cdev);
				dev_err(dev, "Failed to register cooling device\n");
				goto err_thermal_cooling_device_register;
			}
			thermal->cdevs[i] = cdev;
		}
	}

	thermal->polling_delay = bus_info->low_frequency ?
				 MLXSW_THERMAL_SLOW_POLL_INT :
				 MLXSW_THERMAL_POLL_INT;

	thermal->tzdev = thermal_zone_device_register_with_trips("mlxsw",
						      thermal->trips,
						      MLXSW_THERMAL_NUM_TRIPS,
						      MLXSW_THERMAL_TRIP_MASK,
						      thermal,
						      &mlxsw_thermal_ops,
						      &mlxsw_thermal_params, 0,
						      thermal->polling_delay);
	if (IS_ERR(thermal->tzdev)) {
		err = PTR_ERR(thermal->tzdev);
		dev_err(dev, "Failed to register thermal zone\n");
		goto err_thermal_zone_device_register;
	}

	err = mlxsw_thermal_modules_init(dev, core, thermal,
					 &thermal->line_cards[0]);
	if (err)
		goto err_thermal_modules_init;

	err = mlxsw_thermal_gearboxes_init(dev, core, thermal,
					   &thermal->line_cards[0]);
	if (err)
		goto err_thermal_gearboxes_init;

	err = mlxsw_linecards_event_ops_register(core,
						 &mlxsw_thermal_event_ops,
						 thermal);
	if (err)
		goto err_linecards_event_ops_register;

	err = thermal_zone_device_enable(thermal->tzdev);
	if (err)
		goto err_thermal_zone_device_enable;

	thermal->line_cards[0].active = true;
	*p_thermal = thermal;
	return 0;

err_thermal_zone_device_enable:
	mlxsw_linecards_event_ops_unregister(thermal->core,
					     &mlxsw_thermal_event_ops,
					     thermal);
err_linecards_event_ops_register:
	mlxsw_thermal_gearboxes_fini(thermal, &thermal->line_cards[0]);
err_thermal_gearboxes_init:
	mlxsw_thermal_modules_fini(thermal, &thermal->line_cards[0]);
err_thermal_modules_init:
	if (thermal->tzdev) {
		thermal_zone_device_unregister(thermal->tzdev);
		thermal->tzdev = NULL;
	}
err_thermal_zone_device_register:
err_thermal_cooling_device_register:
	for (i = 0; i < MLXSW_MFCR_PWMS_MAX; i++)
		if (thermal->cdevs[i])
			thermal_cooling_device_unregister(thermal->cdevs[i]);
err_reg_write:
err_reg_query:
	kfree(thermal);
	return err;
}

void mlxsw_thermal_fini(struct mlxsw_thermal *thermal)
{
	int i;

	thermal->line_cards[0].active = false;
	mlxsw_linecards_event_ops_unregister(thermal->core,
					     &mlxsw_thermal_event_ops,
					     thermal);
	mlxsw_thermal_gearboxes_fini(thermal, &thermal->line_cards[0]);
	mlxsw_thermal_modules_fini(thermal, &thermal->line_cards[0]);
	if (thermal->tzdev) {
		thermal_zone_device_unregister(thermal->tzdev);
		thermal->tzdev = NULL;
	}

	for (i = 0; i < MLXSW_MFCR_PWMS_MAX; i++) {
		if (thermal->cdevs[i]) {
			thermal_cooling_device_unregister(thermal->cdevs[i]);
			thermal->cdevs[i] = NULL;
		}
	}

	kfree(thermal);
}<|MERGE_RESOLUTION|>--- conflicted
+++ resolved
@@ -155,66 +155,6 @@
 	return -ENODEV;
 }
 
-<<<<<<< HEAD
-static void
-mlxsw_thermal_module_trips_reset(struct mlxsw_thermal_module *tz)
-{
-	tz->trips[MLXSW_THERMAL_TEMP_TRIP_NORM].temperature = 0;
-	tz->trips[MLXSW_THERMAL_TEMP_TRIP_HIGH].temperature = 0;
-	tz->trips[MLXSW_THERMAL_TEMP_TRIP_HOT].temperature = 0;
-}
-
-static int
-mlxsw_thermal_module_trips_update(struct device *dev, struct mlxsw_core *core,
-				  struct mlxsw_thermal_module *tz,
-				  int crit_temp, int emerg_temp)
-{
-	int err;
-
-	/* Do not try to query temperature thresholds directly from the module's
-	 * EEPROM if we got valid thresholds from MTMP.
-	 */
-	if (!emerg_temp || !crit_temp) {
-		err = mlxsw_env_module_temp_thresholds_get(core, tz->slot_index,
-							   tz->module,
-							   SFP_TEMP_HIGH_WARN,
-							   &crit_temp);
-		if (err)
-			return err;
-
-		err = mlxsw_env_module_temp_thresholds_get(core, tz->slot_index,
-							   tz->module,
-							   SFP_TEMP_HIGH_ALARM,
-							   &emerg_temp);
-		if (err)
-			return err;
-	}
-
-	if (crit_temp > emerg_temp) {
-		dev_warn(dev, "%s : Critical threshold %d is above emergency threshold %d\n",
-			 thermal_zone_device_type(tz->tzdev), crit_temp, emerg_temp);
-		return 0;
-	}
-
-	/* According to the system thermal requirements, the thermal zones are
-	 * defined with three trip points. The critical and emergency
-	 * temperature thresholds, provided by QSFP module are set as "active"
-	 * and "hot" trip points, "normal" trip point is derived from "active"
-	 * by subtracting double hysteresis value.
-	 */
-	if (crit_temp >= MLXSW_THERMAL_MODULE_TEMP_SHIFT)
-		tz->trips[MLXSW_THERMAL_TEMP_TRIP_NORM].temperature = crit_temp -
-					MLXSW_THERMAL_MODULE_TEMP_SHIFT;
-	else
-		tz->trips[MLXSW_THERMAL_TEMP_TRIP_NORM].temperature = crit_temp;
-	tz->trips[MLXSW_THERMAL_TEMP_TRIP_HIGH].temperature = crit_temp;
-	tz->trips[MLXSW_THERMAL_TEMP_TRIP_HOT].temperature = emerg_temp;
-
-	return 0;
-}
-
-=======
->>>>>>> 9b78d919
 static int mlxsw_thermal_bind(struct thermal_zone_device *tzdev,
 			      struct thermal_cooling_device *cdev)
 {
