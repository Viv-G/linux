// SPDX-License-Identifier: GPL-2.0-only
/*******************************************************************************
  STMMAC Ethtool support

  Copyright (C) 2007-2009  STMicroelectronics Ltd


  Author: Giuseppe Cavallaro <peppe.cavallaro@st.com>
*******************************************************************************/

#include <linux/etherdevice.h>
#include <linux/ethtool.h>
#include <linux/interrupt.h>
#include <linux/mii.h>
#include <linux/phylink.h>
#include <linux/net_tstamp.h>
#include <asm/io.h>

#include "stmmac.h"
#include "dwmac_dma.h"
#include "dwxgmac2.h"

#define REG_SPACE_SIZE	0x1060
#define GMAC4_REG_SPACE_SIZE	0x116C
#define MAC100_ETHTOOL_NAME	"st_mac100"
#define GMAC_ETHTOOL_NAME	"st_gmac"
#define XGMAC_ETHTOOL_NAME	"st_xgmac"

/* Same as DMA_CHAN_BASE_ADDR defined in dwmac4_dma.h
 *
 * It is here because dwmac_dma.h and dwmac4_dam.h can not be included at the
 * same time due to the conflicting macro names.
 */
#define GMAC4_DMA_CHAN_BASE_ADDR  0x00001100

#define ETHTOOL_DMA_OFFSET	55

struct stmmac_stats {
	char stat_string[ETH_GSTRING_LEN];
	int sizeof_stat;
	int stat_offset;
};

#define STMMAC_STAT(m)	\
	{ #m, sizeof_field(struct stmmac_extra_stats, m),	\
	offsetof(struct stmmac_priv, xstats.m)}

static const struct stmmac_stats stmmac_gstrings_stats[] = {
	/* Transmit errors */
	STMMAC_STAT(tx_underflow),
	STMMAC_STAT(tx_carrier),
	STMMAC_STAT(tx_losscarrier),
	STMMAC_STAT(vlan_tag),
	STMMAC_STAT(tx_deferred),
	STMMAC_STAT(tx_vlan),
	STMMAC_STAT(tx_jabber),
	STMMAC_STAT(tx_frame_flushed),
	STMMAC_STAT(tx_payload_error),
	STMMAC_STAT(tx_ip_header_error),
	/* Receive errors */
	STMMAC_STAT(rx_desc),
	STMMAC_STAT(sa_filter_fail),
	STMMAC_STAT(overflow_error),
	STMMAC_STAT(ipc_csum_error),
	STMMAC_STAT(rx_collision),
	STMMAC_STAT(rx_crc_errors),
	STMMAC_STAT(dribbling_bit),
	STMMAC_STAT(rx_length),
	STMMAC_STAT(rx_mii),
	STMMAC_STAT(rx_multicast),
	STMMAC_STAT(rx_gmac_overflow),
	STMMAC_STAT(rx_watchdog),
	STMMAC_STAT(da_rx_filter_fail),
	STMMAC_STAT(sa_rx_filter_fail),
	STMMAC_STAT(rx_missed_cntr),
	STMMAC_STAT(rx_overflow_cntr),
	STMMAC_STAT(rx_vlan),
	STMMAC_STAT(rx_split_hdr_pkt_n),
	/* Tx/Rx IRQ error info */
	STMMAC_STAT(tx_undeflow_irq),
	STMMAC_STAT(tx_process_stopped_irq),
	STMMAC_STAT(tx_jabber_irq),
	STMMAC_STAT(rx_overflow_irq),
	STMMAC_STAT(rx_buf_unav_irq),
	STMMAC_STAT(rx_process_stopped_irq),
	STMMAC_STAT(rx_watchdog_irq),
	STMMAC_STAT(tx_early_irq),
	STMMAC_STAT(fatal_bus_error_irq),
	/* Tx/Rx IRQ Events */
	STMMAC_STAT(rx_early_irq),
	STMMAC_STAT(threshold),
	STMMAC_STAT(tx_pkt_n),
	STMMAC_STAT(rx_pkt_n),
	STMMAC_STAT(normal_irq_n),
	STMMAC_STAT(rx_normal_irq_n),
	STMMAC_STAT(napi_poll),
	STMMAC_STAT(tx_normal_irq_n),
	STMMAC_STAT(tx_clean),
	STMMAC_STAT(tx_set_ic_bit),
	STMMAC_STAT(irq_receive_pmt_irq_n),
	/* MMC info */
	STMMAC_STAT(mmc_tx_irq_n),
	STMMAC_STAT(mmc_rx_irq_n),
	STMMAC_STAT(mmc_rx_csum_offload_irq_n),
	/* EEE */
	STMMAC_STAT(irq_tx_path_in_lpi_mode_n),
	STMMAC_STAT(irq_tx_path_exit_lpi_mode_n),
	STMMAC_STAT(irq_rx_path_in_lpi_mode_n),
	STMMAC_STAT(irq_rx_path_exit_lpi_mode_n),
	STMMAC_STAT(phy_eee_wakeup_error_n),
	/* Extended RDES status */
	STMMAC_STAT(ip_hdr_err),
	STMMAC_STAT(ip_payload_err),
	STMMAC_STAT(ip_csum_bypassed),
	STMMAC_STAT(ipv4_pkt_rcvd),
	STMMAC_STAT(ipv6_pkt_rcvd),
	STMMAC_STAT(no_ptp_rx_msg_type_ext),
	STMMAC_STAT(ptp_rx_msg_type_sync),
	STMMAC_STAT(ptp_rx_msg_type_follow_up),
	STMMAC_STAT(ptp_rx_msg_type_delay_req),
	STMMAC_STAT(ptp_rx_msg_type_delay_resp),
	STMMAC_STAT(ptp_rx_msg_type_pdelay_req),
	STMMAC_STAT(ptp_rx_msg_type_pdelay_resp),
	STMMAC_STAT(ptp_rx_msg_type_pdelay_follow_up),
	STMMAC_STAT(ptp_rx_msg_type_announce),
	STMMAC_STAT(ptp_rx_msg_type_management),
	STMMAC_STAT(ptp_rx_msg_pkt_reserved_type),
	STMMAC_STAT(ptp_frame_type),
	STMMAC_STAT(ptp_ver),
	STMMAC_STAT(timestamp_dropped),
	STMMAC_STAT(av_pkt_rcvd),
	STMMAC_STAT(av_tagged_pkt_rcvd),
	STMMAC_STAT(vlan_tag_priority_val),
	STMMAC_STAT(l3_filter_match),
	STMMAC_STAT(l4_filter_match),
	STMMAC_STAT(l3_l4_filter_no_match),
	/* PCS */
	STMMAC_STAT(irq_pcs_ane_n),
	STMMAC_STAT(irq_pcs_link_n),
	STMMAC_STAT(irq_rgmii_n),
	/* DEBUG */
	STMMAC_STAT(mtl_tx_status_fifo_full),
	STMMAC_STAT(mtl_tx_fifo_not_empty),
	STMMAC_STAT(mmtl_fifo_ctrl),
	STMMAC_STAT(mtl_tx_fifo_read_ctrl_write),
	STMMAC_STAT(mtl_tx_fifo_read_ctrl_wait),
	STMMAC_STAT(mtl_tx_fifo_read_ctrl_read),
	STMMAC_STAT(mtl_tx_fifo_read_ctrl_idle),
	STMMAC_STAT(mac_tx_in_pause),
	STMMAC_STAT(mac_tx_frame_ctrl_xfer),
	STMMAC_STAT(mac_tx_frame_ctrl_idle),
	STMMAC_STAT(mac_tx_frame_ctrl_wait),
	STMMAC_STAT(mac_tx_frame_ctrl_pause),
	STMMAC_STAT(mac_gmii_tx_proto_engine),
	STMMAC_STAT(mtl_rx_fifo_fill_level_full),
	STMMAC_STAT(mtl_rx_fifo_fill_above_thresh),
	STMMAC_STAT(mtl_rx_fifo_fill_below_thresh),
	STMMAC_STAT(mtl_rx_fifo_fill_level_empty),
	STMMAC_STAT(mtl_rx_fifo_read_ctrl_flush),
	STMMAC_STAT(mtl_rx_fifo_read_ctrl_read_data),
	STMMAC_STAT(mtl_rx_fifo_read_ctrl_status),
	STMMAC_STAT(mtl_rx_fifo_read_ctrl_idle),
	STMMAC_STAT(mtl_rx_fifo_ctrl_active),
	STMMAC_STAT(mac_rx_frame_ctrl_fifo),
	STMMAC_STAT(mac_gmii_rx_proto_engine),
	/* TSO */
	STMMAC_STAT(tx_tso_frames),
	STMMAC_STAT(tx_tso_nfrags),
	/* EST */
	STMMAC_STAT(mtl_est_cgce),
	STMMAC_STAT(mtl_est_hlbs),
	STMMAC_STAT(mtl_est_hlbf),
	STMMAC_STAT(mtl_est_btre),
	STMMAC_STAT(mtl_est_btrlm),
};
#define STMMAC_STATS_LEN ARRAY_SIZE(stmmac_gstrings_stats)

/* HW MAC Management counters (if supported) */
#define STMMAC_MMC_STAT(m)	\
	{ #m, sizeof_field(struct stmmac_counters, m),	\
	offsetof(struct stmmac_priv, mmc.m)}

static const struct stmmac_stats stmmac_mmc[] = {
	STMMAC_MMC_STAT(mmc_tx_octetcount_gb),
	STMMAC_MMC_STAT(mmc_tx_framecount_gb),
	STMMAC_MMC_STAT(mmc_tx_broadcastframe_g),
	STMMAC_MMC_STAT(mmc_tx_multicastframe_g),
	STMMAC_MMC_STAT(mmc_tx_64_octets_gb),
	STMMAC_MMC_STAT(mmc_tx_65_to_127_octets_gb),
	STMMAC_MMC_STAT(mmc_tx_128_to_255_octets_gb),
	STMMAC_MMC_STAT(mmc_tx_256_to_511_octets_gb),
	STMMAC_MMC_STAT(mmc_tx_512_to_1023_octets_gb),
	STMMAC_MMC_STAT(mmc_tx_1024_to_max_octets_gb),
	STMMAC_MMC_STAT(mmc_tx_unicast_gb),
	STMMAC_MMC_STAT(mmc_tx_multicast_gb),
	STMMAC_MMC_STAT(mmc_tx_broadcast_gb),
	STMMAC_MMC_STAT(mmc_tx_underflow_error),
	STMMAC_MMC_STAT(mmc_tx_singlecol_g),
	STMMAC_MMC_STAT(mmc_tx_multicol_g),
	STMMAC_MMC_STAT(mmc_tx_deferred),
	STMMAC_MMC_STAT(mmc_tx_latecol),
	STMMAC_MMC_STAT(mmc_tx_exesscol),
	STMMAC_MMC_STAT(mmc_tx_carrier_error),
	STMMAC_MMC_STAT(mmc_tx_octetcount_g),
	STMMAC_MMC_STAT(mmc_tx_framecount_g),
	STMMAC_MMC_STAT(mmc_tx_excessdef),
	STMMAC_MMC_STAT(mmc_tx_pause_frame),
	STMMAC_MMC_STAT(mmc_tx_vlan_frame_g),
	STMMAC_MMC_STAT(mmc_rx_framecount_gb),
	STMMAC_MMC_STAT(mmc_rx_octetcount_gb),
	STMMAC_MMC_STAT(mmc_rx_octetcount_g),
	STMMAC_MMC_STAT(mmc_rx_broadcastframe_g),
	STMMAC_MMC_STAT(mmc_rx_multicastframe_g),
	STMMAC_MMC_STAT(mmc_rx_crc_error),
	STMMAC_MMC_STAT(mmc_rx_align_error),
	STMMAC_MMC_STAT(mmc_rx_run_error),
	STMMAC_MMC_STAT(mmc_rx_jabber_error),
	STMMAC_MMC_STAT(mmc_rx_undersize_g),
	STMMAC_MMC_STAT(mmc_rx_oversize_g),
	STMMAC_MMC_STAT(mmc_rx_64_octets_gb),
	STMMAC_MMC_STAT(mmc_rx_65_to_127_octets_gb),
	STMMAC_MMC_STAT(mmc_rx_128_to_255_octets_gb),
	STMMAC_MMC_STAT(mmc_rx_256_to_511_octets_gb),
	STMMAC_MMC_STAT(mmc_rx_512_to_1023_octets_gb),
	STMMAC_MMC_STAT(mmc_rx_1024_to_max_octets_gb),
	STMMAC_MMC_STAT(mmc_rx_unicast_g),
	STMMAC_MMC_STAT(mmc_rx_length_error),
	STMMAC_MMC_STAT(mmc_rx_autofrangetype),
	STMMAC_MMC_STAT(mmc_rx_pause_frames),
	STMMAC_MMC_STAT(mmc_rx_fifo_overflow),
	STMMAC_MMC_STAT(mmc_rx_vlan_frames_gb),
	STMMAC_MMC_STAT(mmc_rx_watchdog_error),
	STMMAC_MMC_STAT(mmc_rx_ipc_intr_mask),
	STMMAC_MMC_STAT(mmc_rx_ipc_intr),
	STMMAC_MMC_STAT(mmc_rx_ipv4_gd),
	STMMAC_MMC_STAT(mmc_rx_ipv4_hderr),
	STMMAC_MMC_STAT(mmc_rx_ipv4_nopay),
	STMMAC_MMC_STAT(mmc_rx_ipv4_frag),
	STMMAC_MMC_STAT(mmc_rx_ipv4_udsbl),
	STMMAC_MMC_STAT(mmc_rx_ipv4_gd_octets),
	STMMAC_MMC_STAT(mmc_rx_ipv4_hderr_octets),
	STMMAC_MMC_STAT(mmc_rx_ipv4_nopay_octets),
	STMMAC_MMC_STAT(mmc_rx_ipv4_frag_octets),
	STMMAC_MMC_STAT(mmc_rx_ipv4_udsbl_octets),
	STMMAC_MMC_STAT(mmc_rx_ipv6_gd_octets),
	STMMAC_MMC_STAT(mmc_rx_ipv6_hderr_octets),
	STMMAC_MMC_STAT(mmc_rx_ipv6_nopay_octets),
	STMMAC_MMC_STAT(mmc_rx_ipv6_gd),
	STMMAC_MMC_STAT(mmc_rx_ipv6_hderr),
	STMMAC_MMC_STAT(mmc_rx_ipv6_nopay),
	STMMAC_MMC_STAT(mmc_rx_udp_gd),
	STMMAC_MMC_STAT(mmc_rx_udp_err),
	STMMAC_MMC_STAT(mmc_rx_tcp_gd),
	STMMAC_MMC_STAT(mmc_rx_tcp_err),
	STMMAC_MMC_STAT(mmc_rx_icmp_gd),
	STMMAC_MMC_STAT(mmc_rx_icmp_err),
	STMMAC_MMC_STAT(mmc_rx_udp_gd_octets),
	STMMAC_MMC_STAT(mmc_rx_udp_err_octets),
	STMMAC_MMC_STAT(mmc_rx_tcp_gd_octets),
	STMMAC_MMC_STAT(mmc_rx_tcp_err_octets),
	STMMAC_MMC_STAT(mmc_rx_icmp_gd_octets),
	STMMAC_MMC_STAT(mmc_rx_icmp_err_octets),
	STMMAC_MMC_STAT(mmc_tx_fpe_fragment_cntr),
	STMMAC_MMC_STAT(mmc_tx_hold_req_cntr),
	STMMAC_MMC_STAT(mmc_rx_packet_assembly_err_cntr),
	STMMAC_MMC_STAT(mmc_rx_packet_smd_err_cntr),
	STMMAC_MMC_STAT(mmc_rx_packet_assembly_ok_cntr),
	STMMAC_MMC_STAT(mmc_rx_fpe_fragment_cntr),
};
#define STMMAC_MMC_STATS_LEN ARRAY_SIZE(stmmac_mmc)

static const char stmmac_qstats_tx_string[][ETH_GSTRING_LEN] = {
	"tx_pkt_n",
	"tx_irq_n",
#define STMMAC_TXQ_STATS ARRAY_SIZE(stmmac_qstats_tx_string)
};

static const char stmmac_qstats_rx_string[][ETH_GSTRING_LEN] = {
	"rx_pkt_n",
	"rx_irq_n",
#define STMMAC_RXQ_STATS ARRAY_SIZE(stmmac_qstats_rx_string)
};

static void stmmac_ethtool_getdrvinfo(struct net_device *dev,
				      struct ethtool_drvinfo *info)
{
	struct stmmac_priv *priv = netdev_priv(dev);

	if (priv->plat->has_gmac || priv->plat->has_gmac4)
		strscpy(info->driver, GMAC_ETHTOOL_NAME, sizeof(info->driver));
	else if (priv->plat->has_xgmac)
		strscpy(info->driver, XGMAC_ETHTOOL_NAME, sizeof(info->driver));
	else
		strscpy(info->driver, MAC100_ETHTOOL_NAME,
			sizeof(info->driver));

	if (priv->plat->pdev) {
		strscpy(info->bus_info, pci_name(priv->plat->pdev),
			sizeof(info->bus_info));
	}
}

static int stmmac_ethtool_get_link_ksettings(struct net_device *dev,
					     struct ethtool_link_ksettings *cmd)
{
	struct stmmac_priv *priv = netdev_priv(dev);

	if (priv->hw->pcs & STMMAC_PCS_RGMII ||
	    priv->hw->pcs & STMMAC_PCS_SGMII) {
		struct rgmii_adv adv;
		u32 supported, advertising, lp_advertising;

		if (!priv->xstats.pcs_link) {
			cmd->base.speed = SPEED_UNKNOWN;
			cmd->base.duplex = DUPLEX_UNKNOWN;
			return 0;
		}
		cmd->base.duplex = priv->xstats.pcs_duplex;

		cmd->base.speed = priv->xstats.pcs_speed;

		/* Get and convert ADV/LP_ADV from the HW AN registers */
		if (stmmac_pcs_get_adv_lp(priv, priv->ioaddr, &adv))
			return -EOPNOTSUPP;	/* should never happen indeed */

		/* Encoding of PSE bits is defined in 802.3z, 37.2.1.4 */

		ethtool_convert_link_mode_to_legacy_u32(
			&supported, cmd->link_modes.supported);
		ethtool_convert_link_mode_to_legacy_u32(
			&advertising, cmd->link_modes.advertising);
		ethtool_convert_link_mode_to_legacy_u32(
			&lp_advertising, cmd->link_modes.lp_advertising);

		if (adv.pause & STMMAC_PCS_PAUSE)
			advertising |= ADVERTISED_Pause;
		if (adv.pause & STMMAC_PCS_ASYM_PAUSE)
			advertising |= ADVERTISED_Asym_Pause;
		if (adv.lp_pause & STMMAC_PCS_PAUSE)
			lp_advertising |= ADVERTISED_Pause;
		if (adv.lp_pause & STMMAC_PCS_ASYM_PAUSE)
			lp_advertising |= ADVERTISED_Asym_Pause;

		/* Reg49[3] always set because ANE is always supported */
		cmd->base.autoneg = ADVERTISED_Autoneg;
		supported |= SUPPORTED_Autoneg;
		advertising |= ADVERTISED_Autoneg;
		lp_advertising |= ADVERTISED_Autoneg;

		if (adv.duplex) {
			supported |= (SUPPORTED_1000baseT_Full |
				      SUPPORTED_100baseT_Full |
				      SUPPORTED_10baseT_Full);
			advertising |= (ADVERTISED_1000baseT_Full |
					ADVERTISED_100baseT_Full |
					ADVERTISED_10baseT_Full);
		} else {
			supported |= (SUPPORTED_1000baseT_Half |
				      SUPPORTED_100baseT_Half |
				      SUPPORTED_10baseT_Half);
			advertising |= (ADVERTISED_1000baseT_Half |
					ADVERTISED_100baseT_Half |
					ADVERTISED_10baseT_Half);
		}
		if (adv.lp_duplex)
			lp_advertising |= (ADVERTISED_1000baseT_Full |
					   ADVERTISED_100baseT_Full |
					   ADVERTISED_10baseT_Full);
		else
			lp_advertising |= (ADVERTISED_1000baseT_Half |
					   ADVERTISED_100baseT_Half |
					   ADVERTISED_10baseT_Half);
		cmd->base.port = PORT_OTHER;

		ethtool_convert_legacy_u32_to_link_mode(
			cmd->link_modes.supported, supported);
		ethtool_convert_legacy_u32_to_link_mode(
			cmd->link_modes.advertising, advertising);
		ethtool_convert_legacy_u32_to_link_mode(
			cmd->link_modes.lp_advertising, lp_advertising);

		return 0;
	}

	return phylink_ethtool_ksettings_get(priv->phylink, cmd);
}

static int
stmmac_ethtool_set_link_ksettings(struct net_device *dev,
				  const struct ethtool_link_ksettings *cmd)
{
	struct stmmac_priv *priv = netdev_priv(dev);

	if (priv->hw->pcs & STMMAC_PCS_RGMII ||
	    priv->hw->pcs & STMMAC_PCS_SGMII) {
		u32 mask = ADVERTISED_Autoneg | ADVERTISED_Pause;

		/* Only support ANE */
		if (cmd->base.autoneg != AUTONEG_ENABLE)
			return -EINVAL;

		mask &= (ADVERTISED_1000baseT_Half |
			ADVERTISED_1000baseT_Full |
			ADVERTISED_100baseT_Half |
			ADVERTISED_100baseT_Full |
			ADVERTISED_10baseT_Half |
			ADVERTISED_10baseT_Full);

		mutex_lock(&priv->lock);
		stmmac_pcs_ctrl_ane(priv, priv->ioaddr, 1, priv->hw->ps, 0);
		mutex_unlock(&priv->lock);

		return 0;
	}

	return phylink_ethtool_ksettings_set(priv->phylink, cmd);
}

static u32 stmmac_ethtool_getmsglevel(struct net_device *dev)
{
	struct stmmac_priv *priv = netdev_priv(dev);
	return priv->msg_enable;
}

static void stmmac_ethtool_setmsglevel(struct net_device *dev, u32 level)
{
	struct stmmac_priv *priv = netdev_priv(dev);
	priv->msg_enable = level;

}

static int stmmac_check_if_running(struct net_device *dev)
{
	if (!netif_running(dev))
		return -EBUSY;
	return 0;
}

static int stmmac_ethtool_get_regs_len(struct net_device *dev)
{
	struct stmmac_priv *priv = netdev_priv(dev);

	if (priv->plat->has_xgmac)
		return XGMAC_REGSIZE * 4;
	else if (priv->plat->has_gmac4)
		return GMAC4_REG_SPACE_SIZE;
	return REG_SPACE_SIZE;
}

static void stmmac_ethtool_gregs(struct net_device *dev,
			  struct ethtool_regs *regs, void *space)
{
	struct stmmac_priv *priv = netdev_priv(dev);
	u32 *reg_space = (u32 *) space;

	stmmac_dump_mac_regs(priv, priv->hw, reg_space);
	stmmac_dump_dma_regs(priv, priv->ioaddr, reg_space);

	/* Copy DMA registers to where ethtool expects them */
	if (priv->plat->has_gmac4) {
		/* GMAC4 dumps its DMA registers at its DMA_CHAN_BASE_ADDR */
		memcpy(&reg_space[ETHTOOL_DMA_OFFSET],
		       &reg_space[GMAC4_DMA_CHAN_BASE_ADDR / 4],
		       NUM_DWMAC4_DMA_REGS * 4);
	} else if (!priv->plat->has_xgmac) {
		memcpy(&reg_space[ETHTOOL_DMA_OFFSET],
		       &reg_space[DMA_BUS_MODE / 4],
		       NUM_DWMAC1000_DMA_REGS * 4);
	}
}

static int stmmac_nway_reset(struct net_device *dev)
{
	struct stmmac_priv *priv = netdev_priv(dev);

	return phylink_ethtool_nway_reset(priv->phylink);
}

static void stmmac_get_ringparam(struct net_device *netdev,
				 struct ethtool_ringparam *ring,
				 struct kernel_ethtool_ringparam *kernel_ring,
				 struct netlink_ext_ack *extack)
{
	struct stmmac_priv *priv = netdev_priv(netdev);

	ring->rx_max_pending = DMA_MAX_RX_SIZE;
	ring->tx_max_pending = DMA_MAX_TX_SIZE;
	ring->rx_pending = priv->dma_conf.dma_rx_size;
	ring->tx_pending = priv->dma_conf.dma_tx_size;
}

static int stmmac_set_ringparam(struct net_device *netdev,
				struct ethtool_ringparam *ring,
				struct kernel_ethtool_ringparam *kernel_ring,
				struct netlink_ext_ack *extack)
{
	if (ring->rx_mini_pending || ring->rx_jumbo_pending ||
	    ring->rx_pending < DMA_MIN_RX_SIZE ||
	    ring->rx_pending > DMA_MAX_RX_SIZE ||
	    !is_power_of_2(ring->rx_pending) ||
	    ring->tx_pending < DMA_MIN_TX_SIZE ||
	    ring->tx_pending > DMA_MAX_TX_SIZE ||
	    !is_power_of_2(ring->tx_pending))
		return -EINVAL;

	return stmmac_reinit_ringparam(netdev, ring->rx_pending,
				       ring->tx_pending);
}

static void
stmmac_get_pauseparam(struct net_device *netdev,
		      struct ethtool_pauseparam *pause)
{
	struct stmmac_priv *priv = netdev_priv(netdev);
	struct rgmii_adv adv_lp;

	if (priv->hw->pcs && !stmmac_pcs_get_adv_lp(priv, priv->ioaddr, &adv_lp)) {
		pause->autoneg = 1;
		if (!adv_lp.pause)
			return;
	} else {
		phylink_ethtool_get_pauseparam(priv->phylink, pause);
	}
}

static int
stmmac_set_pauseparam(struct net_device *netdev,
		      struct ethtool_pauseparam *pause)
{
	struct stmmac_priv *priv = netdev_priv(netdev);
	struct rgmii_adv adv_lp;

	if (priv->hw->pcs && !stmmac_pcs_get_adv_lp(priv, priv->ioaddr, &adv_lp)) {
		pause->autoneg = 1;
		if (!adv_lp.pause)
			return -EOPNOTSUPP;
		return 0;
	} else {
		return phylink_ethtool_set_pauseparam(priv->phylink, pause);
	}
}

static void stmmac_get_per_qstats(struct stmmac_priv *priv, u64 *data)
{
	u32 tx_cnt = priv->plat->tx_queues_to_use;
	u32 rx_cnt = priv->plat->rx_queues_to_use;
	int q, stat;
	char *p;

	for (q = 0; q < tx_cnt; q++) {
		p = (char *)priv + offsetof(struct stmmac_priv,
					    xstats.txq_stats[q].tx_pkt_n);
		for (stat = 0; stat < STMMAC_TXQ_STATS; stat++) {
			*data++ = (*(unsigned long *)p);
			p += sizeof(unsigned long);
		}
	}
	for (q = 0; q < rx_cnt; q++) {
		p = (char *)priv + offsetof(struct stmmac_priv,
					    xstats.rxq_stats[q].rx_pkt_n);
		for (stat = 0; stat < STMMAC_RXQ_STATS; stat++) {
			*data++ = (*(unsigned long *)p);
			p += sizeof(unsigned long);
		}
	}
}

static void stmmac_get_ethtool_stats(struct net_device *dev,
				 struct ethtool_stats *dummy, u64 *data)
{
	struct stmmac_priv *priv = netdev_priv(dev);
	u32 rx_queues_count = priv->plat->rx_queues_to_use;
	u32 tx_queues_count = priv->plat->tx_queues_to_use;
	unsigned long count;
	int i, j = 0, ret;

	if (priv->dma_cap.asp) {
		for (i = 0; i < STMMAC_SAFETY_FEAT_SIZE; i++) {
			if (!stmmac_safety_feat_dump(priv, &priv->sstats, i,
						&count, NULL))
				data[j++] = count;
		}
	}

	/* Update the DMA HW counters for dwmac10/100 */
	ret = stmmac_dma_diagnostic_fr(priv, &dev->stats, (void *) &priv->xstats,
			priv->ioaddr);
	if (ret) {
		/* If supported, for new GMAC chips expose the MMC counters */
		if (priv->dma_cap.rmon) {
			stmmac_mmc_read(priv, priv->mmcaddr, &priv->mmc);

			for (i = 0; i < STMMAC_MMC_STATS_LEN; i++) {
				char *p;
				p = (char *)priv + stmmac_mmc[i].stat_offset;

				data[j++] = (stmmac_mmc[i].sizeof_stat ==
					     sizeof(u64)) ? (*(u64 *)p) :
					     (*(u32 *)p);
			}
		}
		if (priv->eee_enabled) {
			int val = phylink_get_eee_err(priv->phylink);
			if (val)
				priv->xstats.phy_eee_wakeup_error_n = val;
		}

		if (priv->synopsys_id >= DWMAC_CORE_3_50)
			stmmac_mac_debug(priv, priv->ioaddr,
					(void *)&priv->xstats,
					rx_queues_count, tx_queues_count);
	}
	for (i = 0; i < STMMAC_STATS_LEN; i++) {
		char *p = (char *)priv + stmmac_gstrings_stats[i].stat_offset;
		data[j++] = (stmmac_gstrings_stats[i].sizeof_stat ==
			     sizeof(u64)) ? (*(u64 *)p) : (*(u32 *)p);
	}
	stmmac_get_per_qstats(priv, &data[j]);
}

static int stmmac_get_sset_count(struct net_device *netdev, int sset)
{
	struct stmmac_priv *priv = netdev_priv(netdev);
	u32 tx_cnt = priv->plat->tx_queues_to_use;
	u32 rx_cnt = priv->plat->rx_queues_to_use;
	int i, len, safety_len = 0;

	switch (sset) {
	case ETH_SS_STATS:
		len = STMMAC_STATS_LEN +
		      STMMAC_TXQ_STATS * tx_cnt +
		      STMMAC_RXQ_STATS * rx_cnt;

		if (priv->dma_cap.rmon)
			len += STMMAC_MMC_STATS_LEN;
		if (priv->dma_cap.asp) {
			for (i = 0; i < STMMAC_SAFETY_FEAT_SIZE; i++) {
				if (!stmmac_safety_feat_dump(priv,
							&priv->sstats, i,
							NULL, NULL))
					safety_len++;
			}

			len += safety_len;
		}

		return len;
	case ETH_SS_TEST:
		return stmmac_selftest_get_count(priv);
	default:
		return -EOPNOTSUPP;
	}
}

static void stmmac_get_qstats_string(struct stmmac_priv *priv, u8 *data)
{
	u32 tx_cnt = priv->plat->tx_queues_to_use;
	u32 rx_cnt = priv->plat->rx_queues_to_use;
	int q, stat;

	for (q = 0; q < tx_cnt; q++) {
		for (stat = 0; stat < STMMAC_TXQ_STATS; stat++) {
			snprintf(data, ETH_GSTRING_LEN, "q%d_%s", q,
				 stmmac_qstats_tx_string[stat]);
			data += ETH_GSTRING_LEN;
		}
	}
	for (q = 0; q < rx_cnt; q++) {
		for (stat = 0; stat < STMMAC_RXQ_STATS; stat++) {
			snprintf(data, ETH_GSTRING_LEN, "q%d_%s", q,
				 stmmac_qstats_rx_string[stat]);
			data += ETH_GSTRING_LEN;
		}
	}
}

static void stmmac_get_strings(struct net_device *dev, u32 stringset, u8 *data)
{
	int i;
	u8 *p = data;
	struct stmmac_priv *priv = netdev_priv(dev);

	switch (stringset) {
	case ETH_SS_STATS:
		if (priv->dma_cap.asp) {
			for (i = 0; i < STMMAC_SAFETY_FEAT_SIZE; i++) {
				const char *desc;
				if (!stmmac_safety_feat_dump(priv,
							&priv->sstats, i,
							NULL, &desc)) {
					memcpy(p, desc, ETH_GSTRING_LEN);
					p += ETH_GSTRING_LEN;
				}
			}
		}
		if (priv->dma_cap.rmon)
			for (i = 0; i < STMMAC_MMC_STATS_LEN; i++) {
				memcpy(p, stmmac_mmc[i].stat_string,
				       ETH_GSTRING_LEN);
				p += ETH_GSTRING_LEN;
			}
		for (i = 0; i < STMMAC_STATS_LEN; i++) {
			memcpy(p, stmmac_gstrings_stats[i].stat_string,
				ETH_GSTRING_LEN);
			p += ETH_GSTRING_LEN;
		}
		stmmac_get_qstats_string(priv, p);
		break;
	case ETH_SS_TEST:
		stmmac_selftest_get_strings(priv, p);
		break;
	default:
		WARN_ON(1);
		break;
	}
}

/* Currently only support WOL through Magic packet. */
static void stmmac_get_wol(struct net_device *dev, struct ethtool_wolinfo *wol)
{
	struct stmmac_priv *priv = netdev_priv(dev);

	if (!priv->plat->pmt)
		return phylink_ethtool_get_wol(priv->phylink, wol);

	mutex_lock(&priv->lock);
	if (device_can_wakeup(priv->device)) {
		wol->supported = WAKE_MAGIC | WAKE_UCAST;
		if (priv->hw_cap_support && !priv->dma_cap.pmt_magic_frame)
			wol->supported &= ~WAKE_MAGIC;
		wol->wolopts = priv->wolopts;
	}
	mutex_unlock(&priv->lock);
}

static int stmmac_set_wol(struct net_device *dev, struct ethtool_wolinfo *wol)
{
	struct stmmac_priv *priv = netdev_priv(dev);
	u32 support = WAKE_MAGIC | WAKE_UCAST;

	if (!device_can_wakeup(priv->device))
		return -EOPNOTSUPP;

	if (!priv->plat->pmt) {
		int ret = phylink_ethtool_set_wol(priv->phylink, wol);

		if (!ret)
			device_set_wakeup_enable(priv->device, !!wol->wolopts);
		return ret;
	}

	/* By default almost all GMAC devices support the WoL via
	 * magic frame but we can disable it if the HW capability
	 * register shows no support for pmt_magic_frame. */
	if ((priv->hw_cap_support) && (!priv->dma_cap.pmt_magic_frame))
		wol->wolopts &= ~WAKE_MAGIC;

	if (wol->wolopts & ~support)
		return -EINVAL;

	if (wol->wolopts) {
		pr_info("stmmac: wakeup enable\n");
		device_set_wakeup_enable(priv->device, 1);
<<<<<<< HEAD
		if (priv->wol_irq != dev->irq)
			enable_irq_wake(priv->wol_irq);
	} else {
		device_set_wakeup_enable(priv->device, 0);
		if (priv->wol_irq != dev->irq)
			disable_irq_wake(priv->wol_irq);
=======
		/* Avoid unbalanced enable_irq_wake calls */
		if (priv->wol_irq_disabled)
			enable_irq_wake(priv->wol_irq);
		priv->wol_irq_disabled = false;
	} else {
		device_set_wakeup_enable(priv->device, 0);
		/* Avoid unbalanced disable_irq_wake calls */
		if (!priv->wol_irq_disabled)
			disable_irq_wake(priv->wol_irq);
		priv->wol_irq_disabled = true;
>>>>>>> 883d1a95
	}

	mutex_lock(&priv->lock);
	priv->wolopts = wol->wolopts;
	mutex_unlock(&priv->lock);

	if (phy_ethtool_set_wol(dev->phydev, wol) == 0)
		enable_irq_wake(dev->phydev->irq);
	else
		disable_irq_wake(dev->phydev->irq);

	return 0;
}

static int stmmac_ethtool_op_get_eee(struct net_device *dev,
				     struct ethtool_eee *edata)
{
	struct stmmac_priv *priv = netdev_priv(dev);

	if (!priv->dma_cap.eee)
		return -EOPNOTSUPP;

	edata->eee_enabled = priv->eee_enabled;
	edata->eee_active = priv->eee_active;
	edata->tx_lpi_timer = priv->tx_lpi_timer;
	edata->tx_lpi_enabled = priv->tx_lpi_enabled;

	return phylink_ethtool_get_eee(priv->phylink, edata);
}

static int stmmac_ethtool_op_set_eee(struct net_device *dev,
				     struct ethtool_eee *edata)
{
	struct stmmac_priv *priv = netdev_priv(dev);
	int ret;

	if (!priv->dma_cap.eee)
		return -EOPNOTSUPP;

	if (priv->tx_lpi_enabled != edata->tx_lpi_enabled)
		netdev_warn(priv->dev,
			    "Setting EEE tx-lpi is not supported\n");

	if (!edata->eee_enabled)
		stmmac_disable_eee_mode(priv);

	ret = phylink_ethtool_set_eee(priv->phylink, edata);
	if (ret)
		return ret;

	if (edata->eee_enabled &&
	    priv->tx_lpi_timer != edata->tx_lpi_timer) {
		priv->tx_lpi_timer = edata->tx_lpi_timer;
		stmmac_eee_init(priv);
	}

	return 0;
}

static u32 stmmac_usec2riwt(u32 usec, struct stmmac_priv *priv)
{
	unsigned long clk = clk_get_rate(priv->plat->stmmac_clk);

	if (!clk) {
		clk = priv->plat->clk_ref_rate;
		if (!clk)
			return 0;
	}

	return (usec * (clk / 1000000)) / 256;
}

static u32 stmmac_riwt2usec(u32 riwt, struct stmmac_priv *priv)
{
	unsigned long clk = clk_get_rate(priv->plat->stmmac_clk);

	if (!clk) {
		clk = priv->plat->clk_ref_rate;
		if (!clk)
			return 0;
	}

	return (riwt * 256) / (clk / 1000000);
}

static int __stmmac_get_coalesce(struct net_device *dev,
				 struct ethtool_coalesce *ec,
				 int queue)
{
	struct stmmac_priv *priv = netdev_priv(dev);
	u32 max_cnt;
	u32 rx_cnt;
	u32 tx_cnt;

	rx_cnt = priv->plat->rx_queues_to_use;
	tx_cnt = priv->plat->tx_queues_to_use;
	max_cnt = max(rx_cnt, tx_cnt);

	if (queue < 0)
		queue = 0;
	else if (queue >= max_cnt)
		return -EINVAL;

	if (queue < tx_cnt) {
		ec->tx_coalesce_usecs = priv->tx_coal_timer[queue];
		ec->tx_max_coalesced_frames = priv->tx_coal_frames[queue];
	} else {
		ec->tx_coalesce_usecs = 0;
		ec->tx_max_coalesced_frames = 0;
	}

	if (priv->use_riwt && queue < rx_cnt) {
		ec->rx_max_coalesced_frames = priv->rx_coal_frames[queue];
		ec->rx_coalesce_usecs = stmmac_riwt2usec(priv->rx_riwt[queue],
							 priv);
	} else {
		ec->rx_max_coalesced_frames = 0;
		ec->rx_coalesce_usecs = 0;
	}

	return 0;
}

static int stmmac_get_coalesce(struct net_device *dev,
			       struct ethtool_coalesce *ec,
			       struct kernel_ethtool_coalesce *kernel_coal,
			       struct netlink_ext_ack *extack)
{
	return __stmmac_get_coalesce(dev, ec, -1);
}

static int stmmac_get_per_queue_coalesce(struct net_device *dev, u32 queue,
					 struct ethtool_coalesce *ec)
{
	return __stmmac_get_coalesce(dev, ec, queue);
}

static int __stmmac_set_coalesce(struct net_device *dev,
				 struct ethtool_coalesce *ec,
				 int queue)
{
	struct stmmac_priv *priv = netdev_priv(dev);
	bool all_queues = false;
	unsigned int rx_riwt;
	u32 max_cnt;
	u32 rx_cnt;
	u32 tx_cnt;

	rx_cnt = priv->plat->rx_queues_to_use;
	tx_cnt = priv->plat->tx_queues_to_use;
	max_cnt = max(rx_cnt, tx_cnt);

	if (queue < 0)
		all_queues = true;
	else if (queue >= max_cnt)
		return -EINVAL;

	if (priv->use_riwt && (ec->rx_coalesce_usecs > 0)) {
		rx_riwt = stmmac_usec2riwt(ec->rx_coalesce_usecs, priv);

		if ((rx_riwt > MAX_DMA_RIWT) || (rx_riwt < MIN_DMA_RIWT))
			return -EINVAL;

		if (all_queues) {
			int i;

			for (i = 0; i < rx_cnt; i++) {
				priv->rx_riwt[i] = rx_riwt;
				stmmac_rx_watchdog(priv, priv->ioaddr,
						   rx_riwt, i);
				priv->rx_coal_frames[i] =
					ec->rx_max_coalesced_frames;
			}
		} else if (queue < rx_cnt) {
			priv->rx_riwt[queue] = rx_riwt;
			stmmac_rx_watchdog(priv, priv->ioaddr,
					   rx_riwt, queue);
			priv->rx_coal_frames[queue] =
				ec->rx_max_coalesced_frames;
		}
	}

	if ((ec->tx_coalesce_usecs == 0) &&
	    (ec->tx_max_coalesced_frames == 0))
		return -EINVAL;

	if ((ec->tx_coalesce_usecs > STMMAC_MAX_COAL_TX_TICK) ||
	    (ec->tx_max_coalesced_frames > STMMAC_TX_MAX_FRAMES))
		return -EINVAL;

	if (all_queues) {
		int i;

		for (i = 0; i < tx_cnt; i++) {
			priv->tx_coal_frames[i] =
				ec->tx_max_coalesced_frames;
			priv->tx_coal_timer[i] =
				ec->tx_coalesce_usecs;
		}
	} else if (queue < tx_cnt) {
		priv->tx_coal_frames[queue] =
			ec->tx_max_coalesced_frames;
		priv->tx_coal_timer[queue] =
			ec->tx_coalesce_usecs;
	}

	return 0;
}

static int stmmac_set_coalesce(struct net_device *dev,
			       struct ethtool_coalesce *ec,
			       struct kernel_ethtool_coalesce *kernel_coal,
			       struct netlink_ext_ack *extack)
{
	return __stmmac_set_coalesce(dev, ec, -1);
}

static int stmmac_set_per_queue_coalesce(struct net_device *dev, u32 queue,
					 struct ethtool_coalesce *ec)
{
	return __stmmac_set_coalesce(dev, ec, queue);
}

static int stmmac_get_rxnfc(struct net_device *dev,
			    struct ethtool_rxnfc *rxnfc, u32 *rule_locs)
{
	struct stmmac_priv *priv = netdev_priv(dev);

	switch (rxnfc->cmd) {
	case ETHTOOL_GRXRINGS:
		rxnfc->data = priv->plat->rx_queues_to_use;
		break;
	default:
		return -EOPNOTSUPP;
	}

	return 0;
}

static u32 stmmac_get_rxfh_key_size(struct net_device *dev)
{
	struct stmmac_priv *priv = netdev_priv(dev);

	return sizeof(priv->rss.key);
}

static u32 stmmac_get_rxfh_indir_size(struct net_device *dev)
{
	struct stmmac_priv *priv = netdev_priv(dev);

	return ARRAY_SIZE(priv->rss.table);
}

static int stmmac_get_rxfh(struct net_device *dev, u32 *indir, u8 *key,
			   u8 *hfunc)
{
	struct stmmac_priv *priv = netdev_priv(dev);
	int i;

	if (indir) {
		for (i = 0; i < ARRAY_SIZE(priv->rss.table); i++)
			indir[i] = priv->rss.table[i];
	}

	if (key)
		memcpy(key, priv->rss.key, sizeof(priv->rss.key));
	if (hfunc)
		*hfunc = ETH_RSS_HASH_TOP;

	return 0;
}

static int stmmac_set_rxfh(struct net_device *dev, const u32 *indir,
			   const u8 *key, const u8 hfunc)
{
	struct stmmac_priv *priv = netdev_priv(dev);
	int i;

	if ((hfunc != ETH_RSS_HASH_NO_CHANGE) && (hfunc != ETH_RSS_HASH_TOP))
		return -EOPNOTSUPP;

	if (indir) {
		for (i = 0; i < ARRAY_SIZE(priv->rss.table); i++)
			priv->rss.table[i] = indir[i];
	}

	if (key)
		memcpy(priv->rss.key, key, sizeof(priv->rss.key));

	return stmmac_rss_configure(priv, priv->hw, &priv->rss,
				    priv->plat->rx_queues_to_use);
}

static void stmmac_get_channels(struct net_device *dev,
				struct ethtool_channels *chan)
{
	struct stmmac_priv *priv = netdev_priv(dev);

	chan->rx_count = priv->plat->rx_queues_to_use;
	chan->tx_count = priv->plat->tx_queues_to_use;
	chan->max_rx = priv->dma_cap.number_rx_queues;
	chan->max_tx = priv->dma_cap.number_tx_queues;
}

static int stmmac_set_channels(struct net_device *dev,
			       struct ethtool_channels *chan)
{
	struct stmmac_priv *priv = netdev_priv(dev);

	if (chan->rx_count > priv->dma_cap.number_rx_queues ||
	    chan->tx_count > priv->dma_cap.number_tx_queues ||
	    !chan->rx_count || !chan->tx_count)
		return -EINVAL;

	return stmmac_reinit_queues(dev, chan->rx_count, chan->tx_count);
}

static int stmmac_get_ts_info(struct net_device *dev,
			      struct ethtool_ts_info *info)
{
	struct stmmac_priv *priv = netdev_priv(dev);

	if ((priv->dma_cap.time_stamp || priv->dma_cap.atime_stamp)) {

		info->so_timestamping = SOF_TIMESTAMPING_TX_SOFTWARE |
					SOF_TIMESTAMPING_TX_HARDWARE |
					SOF_TIMESTAMPING_RX_SOFTWARE |
					SOF_TIMESTAMPING_RX_HARDWARE |
					SOF_TIMESTAMPING_SOFTWARE |
					SOF_TIMESTAMPING_RAW_HARDWARE;

		if (priv->ptp_clock)
			info->phc_index = ptp_clock_index(priv->ptp_clock);

		info->tx_types = (1 << HWTSTAMP_TX_OFF) | (1 << HWTSTAMP_TX_ON);

		info->rx_filters = ((1 << HWTSTAMP_FILTER_NONE) |
				    (1 << HWTSTAMP_FILTER_PTP_V1_L4_EVENT) |
				    (1 << HWTSTAMP_FILTER_PTP_V1_L4_SYNC) |
				    (1 << HWTSTAMP_FILTER_PTP_V1_L4_DELAY_REQ) |
				    (1 << HWTSTAMP_FILTER_PTP_V2_L4_EVENT) |
				    (1 << HWTSTAMP_FILTER_PTP_V2_L4_SYNC) |
				    (1 << HWTSTAMP_FILTER_PTP_V2_L4_DELAY_REQ) |
				    (1 << HWTSTAMP_FILTER_PTP_V2_EVENT) |
				    (1 << HWTSTAMP_FILTER_PTP_V2_SYNC) |
				    (1 << HWTSTAMP_FILTER_PTP_V2_DELAY_REQ) |
				    (1 << HWTSTAMP_FILTER_ALL));
		return 0;
	} else
		return ethtool_op_get_ts_info(dev, info);
}

static int stmmac_get_tunable(struct net_device *dev,
			      const struct ethtool_tunable *tuna, void *data)
{
	struct stmmac_priv *priv = netdev_priv(dev);
	int ret = 0;

	switch (tuna->id) {
	case ETHTOOL_RX_COPYBREAK:
		*(u32 *)data = priv->rx_copybreak;
		break;
	default:
		ret = -EINVAL;
		break;
	}

	return ret;
}

static int stmmac_set_tunable(struct net_device *dev,
			      const struct ethtool_tunable *tuna,
			      const void *data)
{
	struct stmmac_priv *priv = netdev_priv(dev);
	int ret = 0;

	switch (tuna->id) {
	case ETHTOOL_RX_COPYBREAK:
		priv->rx_copybreak = *(u32 *)data;
		break;
	default:
		ret = -EINVAL;
		break;
	}

	return ret;
}

static const struct ethtool_ops stmmac_ethtool_ops = {
	.supported_coalesce_params = ETHTOOL_COALESCE_USECS |
				     ETHTOOL_COALESCE_MAX_FRAMES,
	.begin = stmmac_check_if_running,
	.get_drvinfo = stmmac_ethtool_getdrvinfo,
	.get_msglevel = stmmac_ethtool_getmsglevel,
	.set_msglevel = stmmac_ethtool_setmsglevel,
	.get_regs = stmmac_ethtool_gregs,
	.get_regs_len = stmmac_ethtool_get_regs_len,
	.get_link = ethtool_op_get_link,
	.nway_reset = stmmac_nway_reset,
	.get_ringparam = stmmac_get_ringparam,
	.set_ringparam = stmmac_set_ringparam,
	.get_pauseparam = stmmac_get_pauseparam,
	.set_pauseparam = stmmac_set_pauseparam,
	.self_test = stmmac_selftest_run,
	.get_ethtool_stats = stmmac_get_ethtool_stats,
	.get_strings = stmmac_get_strings,
	.get_wol = stmmac_get_wol,
	.set_wol = stmmac_set_wol,
	.get_eee = stmmac_ethtool_op_get_eee,
	.set_eee = stmmac_ethtool_op_set_eee,
	.get_sset_count	= stmmac_get_sset_count,
	.get_rxnfc = stmmac_get_rxnfc,
	.get_rxfh_key_size = stmmac_get_rxfh_key_size,
	.get_rxfh_indir_size = stmmac_get_rxfh_indir_size,
	.get_rxfh = stmmac_get_rxfh,
	.set_rxfh = stmmac_set_rxfh,
	.get_ts_info = stmmac_get_ts_info,
	.get_coalesce = stmmac_get_coalesce,
	.set_coalesce = stmmac_set_coalesce,
	.get_per_queue_coalesce = stmmac_get_per_queue_coalesce,
	.set_per_queue_coalesce = stmmac_set_per_queue_coalesce,
	.get_channels = stmmac_get_channels,
	.set_channels = stmmac_set_channels,
	.get_tunable = stmmac_get_tunable,
	.set_tunable = stmmac_set_tunable,
	.get_link_ksettings = stmmac_ethtool_get_link_ksettings,
	.set_link_ksettings = stmmac_ethtool_set_link_ksettings,
};

void stmmac_set_ethtool_ops(struct net_device *netdev)
{
	netdev->ethtool_ops = &stmmac_ethtool_ops;
}<|MERGE_RESOLUTION|>--- conflicted
+++ resolved
@@ -761,14 +761,6 @@
 	if (wol->wolopts) {
 		pr_info("stmmac: wakeup enable\n");
 		device_set_wakeup_enable(priv->device, 1);
-<<<<<<< HEAD
-		if (priv->wol_irq != dev->irq)
-			enable_irq_wake(priv->wol_irq);
-	} else {
-		device_set_wakeup_enable(priv->device, 0);
-		if (priv->wol_irq != dev->irq)
-			disable_irq_wake(priv->wol_irq);
-=======
 		/* Avoid unbalanced enable_irq_wake calls */
 		if (priv->wol_irq_disabled)
 			enable_irq_wake(priv->wol_irq);
@@ -779,7 +771,6 @@
 		if (!priv->wol_irq_disabled)
 			disable_irq_wake(priv->wol_irq);
 		priv->wol_irq_disabled = true;
->>>>>>> 883d1a95
 	}
 
 	mutex_lock(&priv->lock);
