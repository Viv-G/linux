/*******************************************************************************
  This is the driver for the ST MAC 10/100/1000 on-chip Ethernet controllers.
  ST Ethernet IPs are built around a Synopsys IP Core.

	Copyright(C) 2007-2011 STMicroelectronics Ltd

  This program is free software; you can redistribute it and/or modify it
  under the terms and conditions of the GNU General Public License,
  version 2, as published by the Free Software Foundation.

  This program is distributed in the hope it will be useful, but WITHOUT
  ANY WARRANTY; without even the implied warranty of MERCHANTABILITY or
  FITNESS FOR A PARTICULAR PURPOSE.  See the GNU General Public License for
  more details.

  You should have received a copy of the GNU General Public License along with
  this program; if not, write to the Free Software Foundation, Inc.,
  51 Franklin St - Fifth Floor, Boston, MA 02110-1301 USA.

  The full GNU General Public License is included in this distribution in
  the file called "COPYING".

  Author: Giuseppe Cavallaro <peppe.cavallaro@st.com>

  Documentation available at:
	http://www.stlinux.com
  Support available at:
	https://bugzilla.stlinux.com/
*******************************************************************************/

#include <linux/clk.h>
#include <linux/kernel.h>
#include <linux/interrupt.h>
#include <linux/ip.h>
#include <linux/tcp.h>
#include <linux/skbuff.h>
#include <linux/ethtool.h>
#include <linux/if_ether.h>
#include <linux/crc32.h>
#include <linux/mii.h>
#include <linux/if.h>
#include <linux/if_vlan.h>
#include <linux/dma-mapping.h>
#include <linux/slab.h>
#include <linux/prefetch.h>
#include <linux/pinctrl/consumer.h>
#ifdef CONFIG_DEBUG_FS
#include <linux/debugfs.h>
#include <linux/seq_file.h>
#endif /* CONFIG_DEBUG_FS */
#include <linux/net_tstamp.h>
#include "stmmac_ptp.h"
#include "stmmac.h"
#include <linux/reset.h>
#include <linux/of_mdio.h>
#include "dwmac1000.h"
#ifdef CONFIG_AMLOGIC_ETH_PRIVE
#include "stmmac_platform.h"
#endif
#ifdef CONFIG_DWMAC_MESON
#include <phy_debug.h>
#endif

#include <linux/suspend.h>
#define PM_SUSPEND_PREPARE      0x0003 /* Going to suspend the system */

#define	STMMAC_ALIGN(x)		__ALIGN_KERNEL(x, SMP_CACHE_BYTES)
#define	TSO_MAX_BUFF_SIZE	(SZ_16K - 1)

/* Module parameters */
#define TX_TIMEO	5000
static int watchdog = TX_TIMEO;
module_param(watchdog, int, S_IRUGO | S_IWUSR);
MODULE_PARM_DESC(watchdog, "Transmit timeout in milliseconds (default 5s)");

static int debug = -1;
module_param(debug, int, S_IRUGO | S_IWUSR);
MODULE_PARM_DESC(debug, "Message Level (-1: default, 0: no output, 16: all)");

static int phyaddr = -1;
module_param(phyaddr, int, S_IRUGO);
MODULE_PARM_DESC(phyaddr, "Physical device address");

#define STMMAC_TX_THRESH	(DMA_TX_SIZE / 4)
#define STMMAC_RX_THRESH	(DMA_RX_SIZE / 4)

static int flow_ctrl = FLOW_OFF;
module_param(flow_ctrl, int, S_IRUGO | S_IWUSR);
MODULE_PARM_DESC(flow_ctrl, "Flow control ability [on/off]");

static int pause = PAUSE_TIME;
module_param(pause, int, S_IRUGO | S_IWUSR);
MODULE_PARM_DESC(pause, "Flow Control Pause Time");

#define TC_DEFAULT 64
static int tc = TC_DEFAULT;
module_param(tc, int, S_IRUGO | S_IWUSR);
MODULE_PARM_DESC(tc, "DMA threshold control value");

#define	DEFAULT_BUFSIZE	1536
static int buf_sz = DEFAULT_BUFSIZE;
module_param(buf_sz, int, S_IRUGO | S_IWUSR);
MODULE_PARM_DESC(buf_sz, "DMA buffer size");

#define	STMMAC_RX_COPYBREAK	256

static const u32 default_msg_level = (NETIF_MSG_DRV | NETIF_MSG_PROBE |
				      NETIF_MSG_LINK | NETIF_MSG_IFUP |
				      NETIF_MSG_IFDOWN | NETIF_MSG_TIMER);

#define STMMAC_DEFAULT_LPI_TIMER	1000
static int eee_timer = STMMAC_DEFAULT_LPI_TIMER;
module_param(eee_timer, int, S_IRUGO | S_IWUSR);
MODULE_PARM_DESC(eee_timer, "LPI tx expiration time in msec");
#define STMMAC_LPI_T(x) (jiffies + msecs_to_jiffies(x))

/* By default the driver will use the ring mode to manage tx and rx descriptors
 * but passing this value so user can force to use the chain instead of the ring
 */
static unsigned int chain_mode;
module_param(chain_mode, int, S_IRUGO);
MODULE_PARM_DESC(chain_mode, "To use chain instead of ring mode");

static irqreturn_t stmmac_interrupt(int irq, void *dev_id);

#ifdef CONFIG_DEBUG_FS
static int stmmac_init_fs(struct net_device *dev);
static void stmmac_exit_fs(struct net_device *dev);
#endif

#define STMMAC_COAL_TIMER(x) (jiffies + usecs_to_jiffies(x))

/*won't be valid unless enable amlogic priv code*/
#ifdef CONFIG_AMLOGIC_ETH_PRIVE
#define TX_MONITOR
#endif

#ifdef TX_MONITOR
static struct workqueue_struct *moniter_tx_wq;
static struct delayed_work moniter_tx_worker;
#endif
/**
 * stmmac_verify_args - verify the driver parameters.
 * Description: it checks the driver parameters and set a default in case of
 * errors.
 */
static void stmmac_verify_args(void)
{
	if (unlikely(watchdog < 0))
		watchdog = TX_TIMEO;
	if (unlikely((buf_sz < DEFAULT_BUFSIZE) || (buf_sz > BUF_SIZE_16KiB)))
		buf_sz = DEFAULT_BUFSIZE;
	if (unlikely(flow_ctrl > 1))
		flow_ctrl = FLOW_AUTO;
	else if (likely(flow_ctrl < 0))
		flow_ctrl = FLOW_OFF;
	if (unlikely((pause < 0) || (pause > 0xffff)))
		pause = PAUSE_TIME;
	if (eee_timer < 0)
		eee_timer = STMMAC_DEFAULT_LPI_TIMER;
}

/**
 * stmmac_clk_csr_set - dynamically set the MDC clock
 * @priv: driver private structure
 * Description: this is to dynamically set the MDC clock according to the csr
 * clock input.
 * Note:
 *	If a specific clk_csr value is passed from the platform
 *	this means that the CSR Clock Range selection cannot be
 *	changed at run-time and it is fixed (as reported in the driver
 *	documentation). Viceversa the driver will try to set the MDC
 *	clock dynamically according to the actual clock input.
 */
static void stmmac_clk_csr_set(struct stmmac_priv *priv)
{
	u32 clk_rate;

	clk_rate = clk_get_rate(priv->stmmac_clk);

	/* Platform provided default clk_csr would be assumed valid
	 * for all other cases except for the below mentioned ones.
	 * For values higher than the IEEE 802.3 specified frequency
	 * we can not estimate the proper divider as it is not known
	 * the frequency of clk_csr_i. So we do not change the default
	 * divider.
	 */
	if (!(priv->clk_csr & MAC_CSR_H_FRQ_MASK)) {
		if (clk_rate < CSR_F_35M)
			priv->clk_csr = STMMAC_CSR_20_35M;
		else if ((clk_rate >= CSR_F_35M) && (clk_rate < CSR_F_60M))
			priv->clk_csr = STMMAC_CSR_35_60M;
		else if ((clk_rate >= CSR_F_60M) && (clk_rate < CSR_F_100M))
			priv->clk_csr = STMMAC_CSR_60_100M;
		else if ((clk_rate >= CSR_F_100M) && (clk_rate < CSR_F_150M))
			priv->clk_csr = STMMAC_CSR_100_150M;
		else if ((clk_rate >= CSR_F_150M) && (clk_rate < CSR_F_250M))
			priv->clk_csr = STMMAC_CSR_150_250M;
		else if ((clk_rate >= CSR_F_250M) && (clk_rate < CSR_F_300M))
			priv->clk_csr = STMMAC_CSR_250_300M;
	}
}

static void print_pkt(unsigned char *buf, int len)
{
	pr_debug("len = %d byte, buf addr: 0x%p\n", len, buf);
	print_hex_dump_bytes("", DUMP_PREFIX_OFFSET, buf, len);
}

static inline u32 stmmac_tx_avail(struct stmmac_priv *priv)
{
	unsigned avail;

	if (priv->dirty_tx > priv->cur_tx)
		avail = priv->dirty_tx - priv->cur_tx - 1;
	else
		avail = DMA_TX_SIZE - priv->cur_tx + priv->dirty_tx - 1;

	return avail;
}

static inline u32 stmmac_rx_dirty(struct stmmac_priv *priv)
{
	unsigned dirty;

	if (priv->dirty_rx <= priv->cur_rx)
		dirty = priv->cur_rx - priv->dirty_rx;
	else
		dirty = DMA_RX_SIZE - priv->dirty_rx + priv->cur_rx;

	return dirty;
}

/**
 * stmmac_hw_fix_mac_speed - callback for speed selection
 * @priv: driver private structure
 * Description: on some platforms (e.g. ST), some HW system configuraton
 * registers have to be set according to the link speed negotiated.
 */
static inline void stmmac_hw_fix_mac_speed(struct stmmac_priv *priv)
{
	struct phy_device *phydev = priv->phydev;

	if (likely(priv->plat->fix_mac_speed))
		priv->plat->fix_mac_speed(priv->plat->bsp_priv, phydev->speed);
}

/**
 * stmmac_enable_eee_mode - check and enter in LPI mode
 * @priv: driver private structure
 * Description: this function is to verify and enter in LPI mode in case of
 * EEE.
 */
static void stmmac_enable_eee_mode(struct stmmac_priv *priv)
{
	/* Check and enter in LPI mode */
	if ((priv->dirty_tx == priv->cur_tx) &&
	    (priv->tx_path_in_lpi_mode == false))
		priv->hw->mac->set_eee_mode(priv->hw);
}

/**
 * stmmac_disable_eee_mode - disable and exit from LPI mode
 * @priv: driver private structure
 * Description: this function is to exit and disable EEE in case of
 * LPI state is true. This is called by the xmit.
 */
void stmmac_disable_eee_mode(struct stmmac_priv *priv)
{
	priv->hw->mac->reset_eee_mode(priv->hw);
	del_timer_sync(&priv->eee_ctrl_timer);
	priv->tx_path_in_lpi_mode = false;
}

/**
 * stmmac_eee_ctrl_timer - EEE TX SW timer.
 * @arg : data hook
 * Description:
 *  if there is no data transfer and if we are not in LPI state,
 *  then MAC Transmitter can be moved to LPI state.
 */
static void stmmac_eee_ctrl_timer(unsigned long arg)
{
	struct stmmac_priv *priv = (struct stmmac_priv *)arg;

	stmmac_enable_eee_mode(priv);
	mod_timer(&priv->eee_ctrl_timer, STMMAC_LPI_T(eee_timer));
}

/**
 * stmmac_eee_init - init EEE
 * @priv: driver private structure
 * Description:
 *  if the GMAC supports the EEE (from the HW cap reg) and the phy device
 *  can also manage EEE, this function enable the LPI state and start related
 *  timer.
 */
bool stmmac_eee_init(struct stmmac_priv *priv)
{
	unsigned long flags;
	int interface = priv->plat->interface;
	bool ret = false;

	if ((interface != PHY_INTERFACE_MODE_MII) &&
	    (interface != PHY_INTERFACE_MODE_GMII) &&
	    !phy_interface_mode_is_rgmii(interface))
		goto out;

	/* Using PCS we cannot dial with the phy registers at this stage
	 * so we do not support extra feature like EEE.
	 */
	if ((priv->hw->pcs == STMMAC_PCS_RGMII) ||
	    (priv->hw->pcs == STMMAC_PCS_TBI) ||
	    (priv->hw->pcs == STMMAC_PCS_RTBI))
		goto out;

	/* MAC core supports the EEE feature. */
	if (priv->dma_cap.eee) {
		int tx_lpi_timer = priv->tx_lpi_timer;

		/* Check if the PHY supports EEE */
		if (phy_init_eee(priv->phydev, 1)) {
			/* To manage at run-time if the EEE cannot be supported
			 * anymore (for example because the lp caps have been
			 * changed).
			 * In that case the driver disable own timers.
			 */
			spin_lock_irqsave(&priv->lock, flags);
			if (priv->eee_active) {
				pr_debug("stmmac: disable EEE\n");
				del_timer_sync(&priv->eee_ctrl_timer);
				priv->hw->mac->set_eee_timer(priv->hw, 0,
							     tx_lpi_timer);
			}
			priv->eee_active = 0;
			spin_unlock_irqrestore(&priv->lock, flags);
			goto out;
		}
		/* Activate the EEE and start timers */
		spin_lock_irqsave(&priv->lock, flags);
		if (!priv->eee_active) {
			priv->eee_active = 1;
			setup_timer(&priv->eee_ctrl_timer,
				    stmmac_eee_ctrl_timer,
				    (unsigned long)priv);
			mod_timer(&priv->eee_ctrl_timer,
				  STMMAC_LPI_T(eee_timer));

			priv->hw->mac->set_eee_timer(priv->hw,
						     STMMAC_DEFAULT_LIT_LS,
						     tx_lpi_timer);
		}
		/* Set HW EEE according to the speed */
		priv->hw->mac->set_eee_pls(priv->hw, priv->phydev->link);

		ret = true;
		spin_unlock_irqrestore(&priv->lock, flags);

		pr_debug("stmmac: Energy-Efficient Ethernet initialized\n");
	}
out:
	return ret;
}

/* stmmac_get_tx_hwtstamp - get HW TX timestamps
 * @priv: driver private structure
 * @p : descriptor pointer
 * @skb : the socket buffer
 * Description :
 * This function will read timestamp from the descriptor & pass it to stack.
 * and also perform some sanity checks.
 */
static void stmmac_get_tx_hwtstamp(struct stmmac_priv *priv,
				   struct dma_desc *p, struct sk_buff *skb)
{
	struct skb_shared_hwtstamps shhwtstamp;
	u64 ns;

	if (!priv->hwts_tx_en)
		return;

	/* exit if skb doesn't support hw tstamp */
	if (likely(!skb || !(skb_shinfo(skb)->tx_flags & SKBTX_IN_PROGRESS)))
		return;

	/* check tx tstamp status */
	if (!priv->hw->desc->get_tx_timestamp_status(p)) {
		/* get the valid tstamp */
		ns = priv->hw->desc->get_timestamp(p, priv->adv_ts);

		memset(&shhwtstamp, 0, sizeof(struct skb_shared_hwtstamps));
		shhwtstamp.hwtstamp = ns_to_ktime(ns);

		netdev_info(priv->dev, "get valid TX hw timestamp %llu\n", ns);
		/* pass tstamp to stack */
		skb_tstamp_tx(skb, &shhwtstamp);
	}

	return;
}

/* stmmac_get_rx_hwtstamp - get HW RX timestamps
 * @priv: driver private structure
 * @p : descriptor pointer
 * @np : next descriptor pointer
 * @skb : the socket buffer
 * Description :
 * This function will read received packet's timestamp from the descriptor
 * and pass it to stack. It also perform some sanity checks.
 */
static void stmmac_get_rx_hwtstamp(struct stmmac_priv *priv, struct dma_desc *p,
				   struct dma_desc *np, struct sk_buff *skb)
{
	struct skb_shared_hwtstamps *shhwtstamp = NULL;
	u64 ns;

	if (!priv->hwts_rx_en)
		return;

	/* Check if timestamp is available */
	if (!priv->hw->desc->get_rx_timestamp_status(p, priv->adv_ts)) {
		/* For GMAC4, the valid timestamp is from CTX next desc. */
		if (priv->plat->has_gmac4)
			ns = priv->hw->desc->get_timestamp(np, priv->adv_ts);
		else
			ns = priv->hw->desc->get_timestamp(p, priv->adv_ts);

		netdev_info(priv->dev, "get valid RX hw timestamp %llu\n", ns);
		shhwtstamp = skb_hwtstamps(skb);
		memset(shhwtstamp, 0, sizeof(struct skb_shared_hwtstamps));
		shhwtstamp->hwtstamp = ns_to_ktime(ns);
	} else  {
		netdev_err(priv->dev, "cannot get RX hw timestamp\n");
	}
}

/**
 *  stmmac_hwtstamp_ioctl - control hardware timestamping.
 *  @dev: device pointer.
 *  @ifr: An IOCTL specefic structure, that can contain a pointer to
 *  a proprietary structure used to pass information to the driver.
 *  Description:
 *  This function configures the MAC to enable/disable both outgoing(TX)
 *  and incoming(RX) packets time stamping based on user input.
 *  Return Value:
 *  0 on success and an appropriate -ve integer on failure.
 */
static int stmmac_hwtstamp_ioctl(struct net_device *dev, struct ifreq *ifr)
{
	struct stmmac_priv *priv = netdev_priv(dev);
	struct hwtstamp_config config;
	struct timespec64 now;
	u64 temp = 0;
	u32 ptp_v2 = 0;
	u32 tstamp_all = 0;
	u32 ptp_over_ipv4_udp = 0;
	u32 ptp_over_ipv6_udp = 0;
	u32 ptp_over_ethernet = 0;
	u32 snap_type_sel = 0;
	u32 ts_master_en = 0;
	u32 ts_event_en = 0;
	u32 value = 0;
	u32 sec_inc;

	if (!(priv->dma_cap.time_stamp || priv->adv_ts)) {
		netdev_alert(priv->dev, "No support for HW time stamping\n");
		priv->hwts_tx_en = 0;
		priv->hwts_rx_en = 0;

		return -EOPNOTSUPP;
	}

	if (copy_from_user(&config, ifr->ifr_data,
			   sizeof(struct hwtstamp_config)))
		return -EFAULT;

	pr_debug("%s config flags:0x%x, tx_type:0x%x, rx_filter:0x%x\n",
		 __func__, config.flags, config.tx_type, config.rx_filter);

	/* reserved for future extensions */
	if (config.flags)
		return -EINVAL;

	if (config.tx_type != HWTSTAMP_TX_OFF &&
	    config.tx_type != HWTSTAMP_TX_ON)
		return -ERANGE;

	if (priv->adv_ts) {
		switch (config.rx_filter) {
		case HWTSTAMP_FILTER_NONE:
			/* time stamp no incoming packet at all */
			config.rx_filter = HWTSTAMP_FILTER_NONE;
			break;

		case HWTSTAMP_FILTER_PTP_V1_L4_EVENT:
			/* PTP v1, UDP, any kind of event packet */
			config.rx_filter = HWTSTAMP_FILTER_PTP_V1_L4_EVENT;
			/* take time stamp for all event messages */
			if (priv->plat->has_gmac4)
				snap_type_sel = PTP_GMAC4_TCR_SNAPTYPSEL_1;
			else
				snap_type_sel = PTP_TCR_SNAPTYPSEL_1;

			ptp_over_ipv4_udp = PTP_TCR_TSIPV4ENA;
			ptp_over_ipv6_udp = PTP_TCR_TSIPV6ENA;
			break;

		case HWTSTAMP_FILTER_PTP_V1_L4_SYNC:
			/* PTP v1, UDP, Sync packet */
			config.rx_filter = HWTSTAMP_FILTER_PTP_V1_L4_SYNC;
			/* take time stamp for SYNC messages only */
			ts_event_en = PTP_TCR_TSEVNTENA;

			ptp_over_ipv4_udp = PTP_TCR_TSIPV4ENA;
			ptp_over_ipv6_udp = PTP_TCR_TSIPV6ENA;
			break;

		case HWTSTAMP_FILTER_PTP_V1_L4_DELAY_REQ:
			/* PTP v1, UDP, Delay_req packet */
			config.rx_filter = HWTSTAMP_FILTER_PTP_V1_L4_DELAY_REQ;
			/* take time stamp for Delay_Req messages only */
			ts_master_en = PTP_TCR_TSMSTRENA;
			ts_event_en = PTP_TCR_TSEVNTENA;

			ptp_over_ipv4_udp = PTP_TCR_TSIPV4ENA;
			ptp_over_ipv6_udp = PTP_TCR_TSIPV6ENA;
			break;

		case HWTSTAMP_FILTER_PTP_V2_L4_EVENT:
			/* PTP v2, UDP, any kind of event packet */
			config.rx_filter = HWTSTAMP_FILTER_PTP_V2_L4_EVENT;
			ptp_v2 = PTP_TCR_TSVER2ENA;
			/* take time stamp for all event messages */
			if (priv->plat->has_gmac4)
				snap_type_sel = PTP_GMAC4_TCR_SNAPTYPSEL_1;
			else
				snap_type_sel = PTP_TCR_SNAPTYPSEL_1;

			ptp_over_ipv4_udp = PTP_TCR_TSIPV4ENA;
			ptp_over_ipv6_udp = PTP_TCR_TSIPV6ENA;
			break;

		case HWTSTAMP_FILTER_PTP_V2_L4_SYNC:
			/* PTP v2, UDP, Sync packet */
			config.rx_filter = HWTSTAMP_FILTER_PTP_V2_L4_SYNC;
			ptp_v2 = PTP_TCR_TSVER2ENA;
			/* take time stamp for SYNC messages only */
			ts_event_en = PTP_TCR_TSEVNTENA;

			ptp_over_ipv4_udp = PTP_TCR_TSIPV4ENA;
			ptp_over_ipv6_udp = PTP_TCR_TSIPV6ENA;
			break;

		case HWTSTAMP_FILTER_PTP_V2_L4_DELAY_REQ:
			/* PTP v2, UDP, Delay_req packet */
			config.rx_filter = HWTSTAMP_FILTER_PTP_V2_L4_DELAY_REQ;
			ptp_v2 = PTP_TCR_TSVER2ENA;
			/* take time stamp for Delay_Req messages only */
			ts_master_en = PTP_TCR_TSMSTRENA;
			ts_event_en = PTP_TCR_TSEVNTENA;

			ptp_over_ipv4_udp = PTP_TCR_TSIPV4ENA;
			ptp_over_ipv6_udp = PTP_TCR_TSIPV6ENA;
			break;

		case HWTSTAMP_FILTER_PTP_V2_EVENT:
			/* PTP v2/802.AS1 any layer, any kind of event packet */
			config.rx_filter = HWTSTAMP_FILTER_PTP_V2_EVENT;
			ptp_v2 = PTP_TCR_TSVER2ENA;
			/* take time stamp for all event messages */
			if (priv->plat->has_gmac4)
				snap_type_sel = PTP_GMAC4_TCR_SNAPTYPSEL_1;
			else
				snap_type_sel = PTP_TCR_SNAPTYPSEL_1;

			ptp_over_ipv4_udp = PTP_TCR_TSIPV4ENA;
			ptp_over_ipv6_udp = PTP_TCR_TSIPV6ENA;
			ptp_over_ethernet = PTP_TCR_TSIPENA;
			break;

		case HWTSTAMP_FILTER_PTP_V2_SYNC:
			/* PTP v2/802.AS1, any layer, Sync packet */
			config.rx_filter = HWTSTAMP_FILTER_PTP_V2_SYNC;
			ptp_v2 = PTP_TCR_TSVER2ENA;
			/* take time stamp for SYNC messages only */
			ts_event_en = PTP_TCR_TSEVNTENA;

			ptp_over_ipv4_udp = PTP_TCR_TSIPV4ENA;
			ptp_over_ipv6_udp = PTP_TCR_TSIPV6ENA;
			ptp_over_ethernet = PTP_TCR_TSIPENA;
			break;

		case HWTSTAMP_FILTER_PTP_V2_DELAY_REQ:
			/* PTP v2/802.AS1, any layer, Delay_req packet */
			config.rx_filter = HWTSTAMP_FILTER_PTP_V2_DELAY_REQ;
			ptp_v2 = PTP_TCR_TSVER2ENA;
			/* take time stamp for Delay_Req messages only */
			ts_master_en = PTP_TCR_TSMSTRENA;
			ts_event_en = PTP_TCR_TSEVNTENA;

			ptp_over_ipv4_udp = PTP_TCR_TSIPV4ENA;
			ptp_over_ipv6_udp = PTP_TCR_TSIPV6ENA;
			ptp_over_ethernet = PTP_TCR_TSIPENA;
			break;

		case HWTSTAMP_FILTER_ALL:
			/* time stamp any incoming packet */
			config.rx_filter = HWTSTAMP_FILTER_ALL;
			tstamp_all = PTP_TCR_TSENALL;
			break;

		default:
			return -ERANGE;
		}
	} else {
		switch (config.rx_filter) {
		case HWTSTAMP_FILTER_NONE:
			config.rx_filter = HWTSTAMP_FILTER_NONE;
			break;
		default:
			/* PTP v1, UDP, any kind of event packet */
			config.rx_filter = HWTSTAMP_FILTER_PTP_V1_L4_EVENT;
			break;
		}
	}
	priv->hwts_rx_en = ((config.rx_filter == HWTSTAMP_FILTER_NONE) ? 0 : 1);
	priv->hwts_tx_en = config.tx_type == HWTSTAMP_TX_ON;

	if (!priv->hwts_tx_en && !priv->hwts_rx_en)
		priv->hw->ptp->config_hw_tstamping(priv->ptpaddr, 0);
	else {
		value = (PTP_TCR_TSENA | PTP_TCR_TSCFUPDT | PTP_TCR_TSCTRLSSR |
			 tstamp_all | ptp_v2 | ptp_over_ethernet |
			 ptp_over_ipv6_udp | ptp_over_ipv4_udp | ts_event_en |
			 ts_master_en | snap_type_sel);
		priv->hw->ptp->config_hw_tstamping(priv->ptpaddr, value);

		/* program Sub Second Increment reg */
		sec_inc = priv->hw->ptp->config_sub_second_increment(
			priv->ptpaddr, priv->clk_ptp_rate,
			priv->plat->has_gmac4);
		temp = div_u64(1000000000ULL, sec_inc);

		/* calculate default added value:
		 * formula is :
		 * addend = (2^32)/freq_div_ratio;
		 * where, freq_div_ratio = 1e9ns/sec_inc
		 */
		temp = (u64)(temp << 32);
		priv->default_addend = div_u64(temp, priv->clk_ptp_rate);
		priv->hw->ptp->config_addend(priv->ptpaddr,
					     priv->default_addend);

		/* initialize system time */
		ktime_get_real_ts64(&now);

		/* lower 32 bits of tv_sec are safe until y2106 */
		priv->hw->ptp->init_systime(priv->ptpaddr, (u32)now.tv_sec,
					    now.tv_nsec);
	}

	return copy_to_user(ifr->ifr_data, &config,
			    sizeof(struct hwtstamp_config)) ? -EFAULT : 0;
}

/**
 * stmmac_init_ptp - init PTP
 * @priv: driver private structure
 * Description: this is to verify if the HW supports the PTPv1 or PTPv2.
 * This is done by looking at the HW cap. register.
 * This function also registers the ptp driver.
 */
static int stmmac_init_ptp(struct stmmac_priv *priv)
{
	if (!(priv->dma_cap.time_stamp || priv->dma_cap.atime_stamp))
		return -EOPNOTSUPP;

	/* Fall-back to main clock in case of no PTP ref is passed */
	priv->clk_ptp_ref = devm_clk_get(priv->device, "clk_ptp_ref");
	if (IS_ERR(priv->clk_ptp_ref)) {
		priv->clk_ptp_rate = clk_get_rate(priv->stmmac_clk);
		priv->clk_ptp_ref = NULL;
		netdev_dbg(priv->dev, "PTP uses main clock\n");
	} else {
		clk_prepare_enable(priv->clk_ptp_ref);
		priv->clk_ptp_rate = clk_get_rate(priv->clk_ptp_ref);
		netdev_dbg(priv->dev, "PTP rate %d\n", priv->clk_ptp_rate);
	}

	priv->adv_ts = 0;
	/* Check if adv_ts can be enabled for dwmac 4.x core */
	if (priv->plat->has_gmac4 && priv->dma_cap.atime_stamp)
		priv->adv_ts = 1;
	/* Dwmac 3.x core with extend_desc can support adv_ts */
	else if (priv->extend_desc && priv->dma_cap.atime_stamp)
		priv->adv_ts = 1;

	if (priv->dma_cap.time_stamp)
		netdev_info(priv->dev, "IEEE 1588-2002 Timestamp supported\n");

	if (priv->adv_ts)
		netdev_info(priv->dev,
			    "IEEE 1588-2008 Advanced Timestamp supported\n");

	priv->hw->ptp = &stmmac_ptp;
	priv->hwts_tx_en = 0;
	priv->hwts_rx_en = 0;

	stmmac_ptp_register(priv);

	return 0;
}

static void stmmac_release_ptp(struct stmmac_priv *priv)
{
	if (priv->clk_ptp_ref)
		clk_disable_unprepare(priv->clk_ptp_ref);
	stmmac_ptp_unregister(priv);
}

/**
 * stmmac_adjust_link - adjusts the link parameters
 * @dev: net device structure
 * Description: this is the helper called by the physical abstraction layer
 * drivers to communicate the phy link status. According the speed and duplex
 * this driver can invoke registered glue-logic as well.
 * It also invoke the eee initialization because it could happen when switch
 * on different networks (that are eee capable).
 */
static void stmmac_adjust_link(struct net_device *dev)
{
	struct stmmac_priv *priv = netdev_priv(dev);
	struct phy_device *phydev = priv->phydev;
	unsigned long flags;
	int new_state = 0;
	unsigned int fc = priv->flow_ctrl, pause_time = priv->pause;

	if (phydev == NULL)
		return;

	spin_lock_irqsave(&priv->lock, flags);

	if (phydev->link) {
		u32 ctrl = readl(priv->ioaddr + MAC_CTRL_REG);

		/* Now we make sure that we can be in full duplex mode.
		 * If not, we operate in half-duplex mode. */
		if (phydev->duplex != priv->oldduplex) {
			new_state = 1;
			if (!(phydev->duplex))
				ctrl &= ~priv->hw->link.duplex;
			else
				ctrl |= priv->hw->link.duplex;
			priv->oldduplex = phydev->duplex;
		}
		/* Flow Control operation */
		if (phydev->pause)
			priv->hw->mac->flow_ctrl(priv->hw, phydev->duplex,
						 fc, pause_time);

		if (phydev->speed != priv->speed) {
			new_state = 1;
			switch (phydev->speed) {
			case 1000:
				if (likely((priv->plat->has_gmac) ||
					   (priv->plat->has_gmac4)))
					ctrl &= ~priv->hw->link.port;
				stmmac_hw_fix_mac_speed(priv);
				break;
			case 100:
			case 10:
				if (likely((priv->plat->has_gmac) ||
					   (priv->plat->has_gmac4))) {
					ctrl |= priv->hw->link.port;
					if (phydev->speed == SPEED_100) {
						ctrl |= priv->hw->link.speed;
					} else {
						ctrl &= ~(priv->hw->link.speed);
					}
				} else {
					ctrl &= ~priv->hw->link.port;
				}
				stmmac_hw_fix_mac_speed(priv);
				break;
			default:
				if (netif_msg_link(priv))
					pr_warn("%s: Speed (%d) not 10/100\n",
						dev->name, phydev->speed);
				break;
			}

			priv->speed = phydev->speed;
		}

		writel(ctrl, priv->ioaddr + MAC_CTRL_REG);

		if (!priv->oldlink) {
			new_state = 1;
			priv->oldlink = 1;
		}
	} else if (priv->oldlink) {
		new_state = 1;
		priv->oldlink = 0;
		priv->speed = 0;
		priv->oldduplex = -1;
	}

	if (new_state && netif_msg_link(priv))
		phy_print_status(phydev);

	spin_unlock_irqrestore(&priv->lock, flags);

	if (phydev->is_pseudo_fixed_link)
		/* Stop PHY layer to call the hook to adjust the link in case
		 * of a switch is attached to the stmmac driver.
		 */
		phydev->irq = PHY_IGNORE_INTERRUPT;
	else
		/* At this stage, init the EEE if supported.
		 * Never called in case of fixed_link.
		 */
		priv->eee_enabled = stmmac_eee_init(priv);
}

/**
 * stmmac_check_pcs_mode - verify if RGMII/SGMII is supported
 * @priv: driver private structure
 * Description: this is to verify if the HW supports the PCS.
 * Physical Coding Sublayer (PCS) interface that can be used when the MAC is
 * configured for the TBI, RTBI, or SGMII PHY interface.
 */
static void stmmac_check_pcs_mode(struct stmmac_priv *priv)
{
	int interface = priv->plat->interface;

	if (priv->dma_cap.pcs) {
		if ((interface == PHY_INTERFACE_MODE_RGMII) ||
		    (interface == PHY_INTERFACE_MODE_RGMII_ID) ||
		    (interface == PHY_INTERFACE_MODE_RGMII_RXID) ||
		    (interface == PHY_INTERFACE_MODE_RGMII_TXID)) {
			pr_debug("STMMAC: PCS RGMII support enable\n");
			priv->hw->pcs = STMMAC_PCS_RGMII;
		} else if (interface == PHY_INTERFACE_MODE_SGMII) {
			pr_debug("STMMAC: PCS SGMII support enable\n");
			priv->hw->pcs = STMMAC_PCS_SGMII;
		}
	}
}

/**
 * stmmac_init_phy - PHY initialization
 * @dev: net device structure
 * Description: it initializes the driver's PHY state, and attaches the PHY
 * to the mac driver.
 *  Return value:
 *  0 on success
 */
static int stmmac_init_phy(struct net_device *dev)
{
	struct stmmac_priv *priv = netdev_priv(dev);
	struct phy_device *phydev;
	char phy_id_fmt[MII_BUS_ID_SIZE + 3];
	char bus_id[MII_BUS_ID_SIZE];
	int interface = priv->plat->interface;
	int max_speed = priv->plat->max_speed;
	priv->oldlink = 0;
	priv->speed = 0;
	priv->oldduplex = -1;

	if (priv->plat->phy_node) {
		phydev = of_phy_connect(dev, priv->plat->phy_node,
					&stmmac_adjust_link, 0, interface);
	} else {
		snprintf(bus_id, MII_BUS_ID_SIZE, "stmmac-%x",
			 priv->plat->bus_id);

		snprintf(phy_id_fmt, MII_BUS_ID_SIZE + 3, PHY_ID_FMT, bus_id,
			 priv->plat->phy_addr);
		pr_debug("stmmac_init_phy:  trying to attach to %s\n",
			 phy_id_fmt);

		phydev = phy_connect(dev, phy_id_fmt, &stmmac_adjust_link,
				     interface);
	}

	if (IS_ERR_OR_NULL(phydev)) {
		pr_err("%s: Could not attach to PHY\n", dev->name);
		if (!phydev)
			return -ENODEV;

		return PTR_ERR(phydev);
	}

	/* Stop Advertising 1000BASE Capability if interface is not GMII */
	if ((interface == PHY_INTERFACE_MODE_MII) ||
	    (interface == PHY_INTERFACE_MODE_RMII) ||
		(max_speed < 1000 && max_speed > 0))
		phydev->advertising &= ~(SUPPORTED_1000baseT_Half |
					 SUPPORTED_1000baseT_Full);

	/*
	 * Broken HW is sometimes missing the pull-up resistor on the
	 * MDIO line, which results in reads to non-existent devices returning
	 * 0 rather than 0xffff. Catch this here and treat 0 as a non-existent
	 * device as well.
	 * Note: phydev->phy_id is the result of reading the UID PHY registers.
	 */
	if (!priv->plat->phy_node && phydev->phy_id == 0) {
		phy_disconnect(phydev);
		return -ENODEV;
	}

	/* stmmac_adjust_link will change this to PHY_IGNORE_INTERRUPT to avoid
	 * subsequent PHY polling, make sure we force a link transition if
	 * we have a UP/DOWN/UP transition
	 */
	if (phydev->is_pseudo_fixed_link)
		phydev->irq = PHY_POLL;

	pr_debug("stmmac_init_phy:  %s: attached to PHY (UID 0x%x)"
		 " Link = %d\n", dev->name, phydev->phy_id, phydev->link);

	priv->phydev = phydev;

	return 0;
}

static void stmmac_display_rings(struct stmmac_priv *priv)
{
	void *head_rx, *head_tx;

	if (priv->extend_desc) {
		head_rx = (void *)priv->dma_erx;
		head_tx = (void *)priv->dma_etx;
	} else {
		head_rx = (void *)priv->dma_rx;
		head_tx = (void *)priv->dma_tx;
	}

	/* Display Rx ring */
	priv->hw->desc->display_ring(head_rx, DMA_RX_SIZE, true);
	/* Display Tx ring */
	priv->hw->desc->display_ring(head_tx, DMA_TX_SIZE, false);
}

static int stmmac_set_bfsize(int mtu, int bufsize)
{
	int ret = bufsize;

	if (mtu >= BUF_SIZE_4KiB)
		ret = BUF_SIZE_8KiB;
	else if (mtu >= BUF_SIZE_2KiB)
		ret = BUF_SIZE_4KiB;
	else if (mtu > DEFAULT_BUFSIZE)
		ret = BUF_SIZE_2KiB;
	else
		ret = DEFAULT_BUFSIZE;

	return ret;
}

/**
 * stmmac_clear_descriptors - clear descriptors
 * @priv: driver private structure
 * Description: this function is called to clear the tx and rx descriptors
 * in case of both basic and extended descriptors are used.
 */
static void stmmac_clear_descriptors(struct stmmac_priv *priv)
{
	int i;

	/* Clear the Rx/Tx descriptors */
	for (i = 0; i < DMA_RX_SIZE; i++)
		if (priv->extend_desc)
			priv->hw->desc->init_rx_desc(&priv->dma_erx[i].basic,
						     priv->use_riwt, priv->mode,
<<<<<<< HEAD
						     (i == DMA_RX_SIZE - 1),
						     priv->dma_buf_sz);
		else
			priv->hw->desc->init_rx_desc(&priv->dma_rx[i],
						     priv->use_riwt, priv->mode,
						     (i == DMA_RX_SIZE - 1),
						     priv->dma_buf_sz);
=======
						     (i == DMA_RX_SIZE - 1), priv->dma_buf_sz);
		else
			priv->hw->desc->init_rx_desc(&priv->dma_rx[i],
						     priv->use_riwt, priv->mode,
						     (i == DMA_RX_SIZE - 1), priv->dma_buf_sz);
>>>>>>> 5b7a2c7d
	for (i = 0; i < DMA_TX_SIZE; i++)
		if (priv->extend_desc)
			priv->hw->desc->init_tx_desc(&priv->dma_etx[i].basic,
						     priv->mode,
						     (i == DMA_TX_SIZE - 1));
		else
			priv->hw->desc->init_tx_desc(&priv->dma_tx[i],
						     priv->mode,
						     (i == DMA_TX_SIZE - 1));
}

/**
 * stmmac_init_rx_buffers - init the RX descriptor buffer.
 * @priv: driver private structure
 * @p: descriptor pointer
 * @i: descriptor index
 * @flags: gfp flag.
 * Description: this function is called to allocate a receive buffer, perform
 * the DMA mapping and init the descriptor.
 */
static int stmmac_init_rx_buffers(struct stmmac_priv *priv, struct dma_desc *p,
				  int i, gfp_t flags)
{
	struct sk_buff *skb;

	skb = __netdev_alloc_skb_ip_align(priv->dev, priv->dma_buf_sz, flags);
	if (!skb) {
		pr_err("%s: Rx init fails; skb is NULL\n", __func__);
		return -ENOMEM;
	}
	priv->rx_skbuff[i] = skb;
	priv->rx_skbuff_dma[i] = dma_map_single(priv->device, skb->data,
						priv->dma_buf_sz,
						DMA_FROM_DEVICE);
	if (dma_mapping_error(priv->device, priv->rx_skbuff_dma[i])) {
		pr_err("%s: DMA mapping error\n", __func__);
		dev_kfree_skb_any(skb);
		return -EINVAL;
	}

	if (priv->synopsys_id >= DWMAC_CORE_4_00)
		p->des0 = cpu_to_le32(priv->rx_skbuff_dma[i]);
	else
		p->des2 = cpu_to_le32(priv->rx_skbuff_dma[i]);

	if ((priv->hw->mode->init_desc3) &&
	    (priv->dma_buf_sz == BUF_SIZE_16KiB))
		priv->hw->mode->init_desc3(p);

	return 0;
}

static void stmmac_free_rx_buffers(struct stmmac_priv *priv, int i)
{
	if (priv->rx_skbuff[i]) {
		dma_unmap_single(priv->device, priv->rx_skbuff_dma[i],
				 priv->dma_buf_sz, DMA_FROM_DEVICE);
		dev_kfree_skb_any(priv->rx_skbuff[i]);
	}
	priv->rx_skbuff[i] = NULL;
}

/**
 * init_dma_desc_rings - init the RX/TX descriptor rings
 * @dev: net device structure
 * @flags: gfp flag.
 * Description: this function initializes the DMA RX/TX descriptors
 * and allocates the socket buffers. It suppors the chained and ring
 * modes.
 */
static int init_dma_desc_rings(struct net_device *dev, gfp_t flags)
{
	int i;
	struct stmmac_priv *priv = netdev_priv(dev);
	unsigned int bfsize = 0;
	int ret = -ENOMEM;

	if (priv->hw->mode->set_16kib_bfsize)
		bfsize = priv->hw->mode->set_16kib_bfsize(dev->mtu);

	if (bfsize < BUF_SIZE_16KiB)
		bfsize = stmmac_set_bfsize(dev->mtu, priv->dma_buf_sz);

	priv->dma_buf_sz = bfsize;

	if (netif_msg_probe(priv)) {
		pr_debug("(%s) dma_rx_phy=0x%08x dma_tx_phy=0x%08x\n", __func__,
			 (u32) priv->dma_rx_phy, (u32) priv->dma_tx_phy);

		/* RX INITIALIZATION */
		pr_debug("\tSKB addresses:\nskb\t\tskb data\tdma data\n");
	}
	for (i = 0; i < DMA_RX_SIZE; i++) {
		struct dma_desc *p;
		if (priv->extend_desc)
			p = &((priv->dma_erx + i)->basic);
		else
			p = priv->dma_rx + i;

		ret = stmmac_init_rx_buffers(priv, p, i, flags);
		if (ret)
			goto err_init_rx_buffers;

		if (netif_msg_probe(priv))
			pr_debug("[%p]\t[%p]\t[%x]\n", priv->rx_skbuff[i],
				 priv->rx_skbuff[i]->data,
				 (unsigned int)priv->rx_skbuff_dma[i]);
	}
	priv->cur_rx = 0;
	priv->dirty_rx = (unsigned int)(i - DMA_RX_SIZE);
	buf_sz = bfsize;

	/* Setup the chained descriptor addresses */
	if (priv->mode == STMMAC_CHAIN_MODE) {
		if (priv->extend_desc) {
			priv->hw->mode->init(priv->dma_erx, priv->dma_rx_phy,
					     DMA_RX_SIZE, 1);
			priv->hw->mode->init(priv->dma_etx, priv->dma_tx_phy,
					     DMA_TX_SIZE, 1);
		} else {
			priv->hw->mode->init(priv->dma_rx, priv->dma_rx_phy,
					     DMA_RX_SIZE, 0);
			priv->hw->mode->init(priv->dma_tx, priv->dma_tx_phy,
					     DMA_TX_SIZE, 0);
		}
	}

	/* TX INITIALIZATION */
	for (i = 0; i < DMA_TX_SIZE; i++) {
		struct dma_desc *p;
		if (priv->extend_desc)
			p = &((priv->dma_etx + i)->basic);
		else
			p = priv->dma_tx + i;

		if (priv->synopsys_id >= DWMAC_CORE_4_00) {
			p->des0 = 0;
			p->des1 = 0;
			p->des2 = 0;
			p->des3 = 0;
		} else {
			p->des2 = 0;
		}

		priv->tx_skbuff_dma[i].buf = 0;
		priv->tx_skbuff_dma[i].map_as_page = false;
		priv->tx_skbuff_dma[i].len = 0;
		priv->tx_skbuff_dma[i].last_segment = false;
		priv->tx_skbuff[i] = NULL;
	}

	priv->dirty_tx = 0;
	priv->cur_tx = 0;
	netdev_reset_queue(priv->dev);

	stmmac_clear_descriptors(priv);

	if (netif_msg_hw(priv))
		stmmac_display_rings(priv);

	return 0;
err_init_rx_buffers:
	while (--i >= 0)
		stmmac_free_rx_buffers(priv, i);
	return ret;
}

static void dma_free_rx_skbufs(struct stmmac_priv *priv)
{
	int i;

	for (i = 0; i < DMA_RX_SIZE; i++)
		stmmac_free_rx_buffers(priv, i);
}

static void dma_free_tx_skbufs(struct stmmac_priv *priv)
{
	int i;

	for (i = 0; i < DMA_TX_SIZE; i++) {
		struct dma_desc *p;

		if (priv->extend_desc)
			p = &((priv->dma_etx + i)->basic);
		else
			p = priv->dma_tx + i;

		if (priv->tx_skbuff_dma[i].buf) {
			if (priv->tx_skbuff_dma[i].map_as_page)
				dma_unmap_page(priv->device,
					       priv->tx_skbuff_dma[i].buf,
					       priv->tx_skbuff_dma[i].len,
					       DMA_TO_DEVICE);
			else
				dma_unmap_single(priv->device,
						 priv->tx_skbuff_dma[i].buf,
						 priv->tx_skbuff_dma[i].len,
						 DMA_TO_DEVICE);
		}

		if (priv->tx_skbuff[i] != NULL) {
			dev_kfree_skb_any(priv->tx_skbuff[i]);
			priv->tx_skbuff[i] = NULL;
			priv->tx_skbuff_dma[i].buf = 0;
			priv->tx_skbuff_dma[i].map_as_page = false;
		}
	}
}

/**
 * alloc_dma_desc_resources - alloc TX/RX resources.
 * @priv: private structure
 * Description: according to which descriptor can be used (extend or basic)
 * this function allocates the resources for TX and RX paths. In case of
 * reception, for example, it pre-allocated the RX socket buffer in order to
 * allow zero-copy mechanism.
 */
static int alloc_dma_desc_resources(struct stmmac_priv *priv)
{
	int ret = -ENOMEM;

	priv->rx_skbuff_dma = kmalloc_array(DMA_RX_SIZE, sizeof(dma_addr_t),
					    GFP_KERNEL);
	if (!priv->rx_skbuff_dma)
		return -ENOMEM;

	priv->rx_skbuff = kmalloc_array(DMA_RX_SIZE, sizeof(struct sk_buff *),
					GFP_KERNEL);
	if (!priv->rx_skbuff)
		goto err_rx_skbuff;

	priv->tx_skbuff_dma = kmalloc_array(DMA_TX_SIZE,
					    sizeof(*priv->tx_skbuff_dma),
					    GFP_KERNEL);
	if (!priv->tx_skbuff_dma)
		goto err_tx_skbuff_dma;

	priv->tx_skbuff = kmalloc_array(DMA_TX_SIZE, sizeof(struct sk_buff *),
					GFP_KERNEL);
	if (!priv->tx_skbuff)
		goto err_tx_skbuff;

	if (priv->extend_desc) {
		priv->dma_erx = dma_zalloc_coherent(priv->device, DMA_RX_SIZE *
						    sizeof(struct
							   dma_extended_desc),
						    &priv->dma_rx_phy,
						    GFP_KERNEL);
		if (!priv->dma_erx)
			goto err_dma;

		priv->dma_etx = dma_zalloc_coherent(priv->device, DMA_TX_SIZE *
						    sizeof(struct
							   dma_extended_desc),
						    &priv->dma_tx_phy,
						    GFP_KERNEL);
		if (!priv->dma_etx) {
			dma_free_coherent(priv->device, DMA_RX_SIZE *
					  sizeof(struct dma_extended_desc),
					  priv->dma_erx, priv->dma_rx_phy);
			goto err_dma;
		}
	} else {
		priv->dma_rx = dma_zalloc_coherent(priv->device, DMA_RX_SIZE *
						   sizeof(struct dma_desc),
						   &priv->dma_rx_phy,
						   GFP_KERNEL);
		if (!priv->dma_rx)
			goto err_dma;

		priv->dma_tx = dma_zalloc_coherent(priv->device, DMA_TX_SIZE *
						   sizeof(struct dma_desc),
						   &priv->dma_tx_phy,
						   GFP_KERNEL);
		if (!priv->dma_tx) {
			dma_free_coherent(priv->device, DMA_RX_SIZE *
					  sizeof(struct dma_desc),
					  priv->dma_rx, priv->dma_rx_phy);
			goto err_dma;
		}
	}

	return 0;

err_dma:
	kfree(priv->tx_skbuff);
err_tx_skbuff:
	kfree(priv->tx_skbuff_dma);
err_tx_skbuff_dma:
	kfree(priv->rx_skbuff);
err_rx_skbuff:
	kfree(priv->rx_skbuff_dma);
	return ret;
}

static void free_dma_desc_resources(struct stmmac_priv *priv)
{
	/* Release the DMA TX/RX socket buffers */
	dma_free_rx_skbufs(priv);
	dma_free_tx_skbufs(priv);

	/* Free DMA regions of consistent memory previously allocated */
	if (!priv->extend_desc) {
		dma_free_coherent(priv->device,
				  DMA_TX_SIZE * sizeof(struct dma_desc),
				  priv->dma_tx, priv->dma_tx_phy);
		dma_free_coherent(priv->device,
				  DMA_RX_SIZE * sizeof(struct dma_desc),
				  priv->dma_rx, priv->dma_rx_phy);
	} else {
		dma_free_coherent(priv->device, DMA_TX_SIZE *
				  sizeof(struct dma_extended_desc),
				  priv->dma_etx, priv->dma_tx_phy);
		dma_free_coherent(priv->device, DMA_RX_SIZE *
				  sizeof(struct dma_extended_desc),
				  priv->dma_erx, priv->dma_rx_phy);
	}
	kfree(priv->rx_skbuff_dma);
	kfree(priv->rx_skbuff);
	kfree(priv->tx_skbuff_dma);
	kfree(priv->tx_skbuff);
}

/**
 *  stmmac_dma_operation_mode - HW DMA operation mode
 *  @priv: driver private structure
 *  Description: it is used for configuring the DMA operation mode register in
 *  order to program the tx/rx DMA thresholds or Store-And-Forward mode.
 */
static void stmmac_dma_operation_mode(struct stmmac_priv *priv)
{
	int rxfifosz = priv->plat->rx_fifo_size;

	if (priv->plat->force_thresh_dma_mode)
		priv->hw->dma->dma_mode(priv->ioaddr, tc, tc, rxfifosz);
	else if (priv->plat->force_sf_dma_mode || priv->plat->tx_coe) {
		/*
		 * In case of GMAC, SF mode can be enabled
		 * to perform the TX COE in HW. This depends on:
		 * 1) TX COE if actually supported
		 * 2) There is no bugged Jumbo frame support
		 *    that needs to not insert csum in the TDES.
		 */
		priv->hw->dma->dma_mode(priv->ioaddr, SF_DMA_MODE, SF_DMA_MODE,
					rxfifosz);
		priv->xstats.threshold = SF_DMA_MODE;
	} else
		priv->hw->dma->dma_mode(priv->ioaddr, tc, SF_DMA_MODE,
					rxfifosz);
}

/**
 * stmmac_tx_clean - to manage the transmission completion
 * @priv: driver private structure
 * Description: it reclaims the transmit resources after transmission completes.
 */
static void stmmac_tx_clean(struct stmmac_priv *priv)
{
	unsigned int bytes_compl = 0, pkts_compl = 0;
	unsigned int entry = priv->dirty_tx;

	spin_lock(&priv->tx_lock);

	priv->xstats.tx_clean++;

	while (entry != priv->cur_tx) {
		struct sk_buff *skb = priv->tx_skbuff[entry];
		struct dma_desc *p;
		int status;

		if (priv->extend_desc)
			p = (struct dma_desc *)(priv->dma_etx + entry);
		else
			p = priv->dma_tx + entry;

		status = priv->hw->desc->tx_status(&priv->dev->stats,
						      &priv->xstats, p,
						      priv->ioaddr);
		/* Check if the descriptor is owned by the DMA */
		if (unlikely(status & tx_dma_own))
			break;

		/* Make sure descriptor fields are read after reading
		 * the own bit.
		 */
		dma_rmb();

		/* Just consider the last segment and ...*/
		if (likely(!(status & tx_not_ls))) {
			/* ... verify the status error condition */
			if (unlikely(status & tx_err)) {
				priv->dev->stats.tx_errors++;
			} else {
				priv->dev->stats.tx_packets++;
				priv->xstats.tx_pkt_n++;
			}
			stmmac_get_tx_hwtstamp(priv, p, skb);
		}

		if (likely(priv->tx_skbuff_dma[entry].buf)) {
			if (priv->tx_skbuff_dma[entry].map_as_page)
				dma_unmap_page(priv->device,
					       priv->tx_skbuff_dma[entry].buf,
					       priv->tx_skbuff_dma[entry].len,
					       DMA_TO_DEVICE);
			else
				dma_unmap_single(priv->device,
						 priv->tx_skbuff_dma[entry].buf,
						 priv->tx_skbuff_dma[entry].len,
						 DMA_TO_DEVICE);
			priv->tx_skbuff_dma[entry].buf = 0;
			priv->tx_skbuff_dma[entry].len = 0;
			priv->tx_skbuff_dma[entry].map_as_page = false;
		}

		if (priv->hw->mode->clean_desc3)
			priv->hw->mode->clean_desc3(priv, p);

		priv->tx_skbuff_dma[entry].last_segment = false;
		priv->tx_skbuff_dma[entry].is_jumbo = false;

		if (likely(skb != NULL)) {
			pkts_compl++;
			bytes_compl += skb->len;
			dev_consume_skb_any(skb);
			priv->tx_skbuff[entry] = NULL;
		}

		priv->hw->desc->release_tx_desc(p, priv->mode);

		entry = STMMAC_GET_ENTRY(entry, DMA_TX_SIZE);
	}
	priv->dirty_tx = entry;

	netdev_completed_queue(priv->dev, pkts_compl, bytes_compl);

	if (unlikely(netif_queue_stopped(priv->dev) &&
		     stmmac_tx_avail(priv) > STMMAC_TX_THRESH)) {
		netif_tx_lock(priv->dev);
		if (netif_queue_stopped(priv->dev) &&
		    stmmac_tx_avail(priv) > STMMAC_TX_THRESH) {
			if (netif_msg_tx_done(priv))
				pr_debug("%s: restart transmit\n", __func__);
			netif_wake_queue(priv->dev);
		}
		netif_tx_unlock(priv->dev);
	}

	if ((priv->eee_enabled) && (!priv->tx_path_in_lpi_mode)) {
		stmmac_enable_eee_mode(priv);
		mod_timer(&priv->eee_ctrl_timer, STMMAC_LPI_T(eee_timer));
	}
	spin_unlock(&priv->tx_lock);
}

static inline void stmmac_enable_dma_irq(struct stmmac_priv *priv)
{
	priv->hw->dma->enable_dma_irq(priv->ioaddr);
}

static inline void stmmac_disable_dma_irq(struct stmmac_priv *priv)
{
	priv->hw->dma->disable_dma_irq(priv->ioaddr);
}

/**
 * stmmac_tx_err - to manage the tx error
 * @priv: driver private structure
 * Description: it cleans the descriptors and restarts the transmission
 * in case of transmission errors.
 */
static void stmmac_tx_err(struct stmmac_priv *priv)
{
	int i;
	netif_stop_queue(priv->dev);

	priv->hw->dma->stop_tx(priv->ioaddr);
	dma_free_tx_skbufs(priv);
	for (i = 0; i < DMA_TX_SIZE; i++)
		if (priv->extend_desc)
			priv->hw->desc->init_tx_desc(&priv->dma_etx[i].basic,
						     priv->mode,
						     (i == DMA_TX_SIZE - 1));
		else
			priv->hw->desc->init_tx_desc(&priv->dma_tx[i],
						     priv->mode,
						     (i == DMA_TX_SIZE - 1));
	priv->dirty_tx = 0;
	priv->cur_tx = 0;
	netdev_reset_queue(priv->dev);
	priv->hw->dma->start_tx(priv->ioaddr);

	priv->dev->stats.tx_errors++;
	netif_wake_queue(priv->dev);
}

/**
 * stmmac_dma_interrupt - DMA ISR
 * @priv: driver private structure
 * Description: this is the DMA ISR. It is called by the main ISR.
 * It calls the dwmac dma routine and schedule poll method in case of some
 * work can be done.
 */
static void stmmac_dma_interrupt(struct stmmac_priv *priv)
{
	int status;
	int rxfifosz = priv->plat->rx_fifo_size;

	status = priv->hw->dma->dma_interrupt(priv->ioaddr, &priv->xstats);
	if (likely((status & handle_rx)) || (status & handle_tx)) {
		if (likely(napi_schedule_prep(&priv->napi))) {
			stmmac_disable_dma_irq(priv);
			__napi_schedule(&priv->napi);
		}
	}
	if (unlikely(status & tx_hard_error_bump_tc)) {
		/* Try to bump up the dma threshold on this failure */
		if (unlikely(priv->xstats.threshold != SF_DMA_MODE) &&
		    (tc <= 256)) {
			tc += 64;
			if (priv->plat->force_thresh_dma_mode)
				priv->hw->dma->dma_mode(priv->ioaddr, tc, tc,
							rxfifosz);
			else
				priv->hw->dma->dma_mode(priv->ioaddr, tc,
							SF_DMA_MODE, rxfifosz);
			priv->xstats.threshold = tc;
		}
	} else if (unlikely(status == tx_hard_error))
		stmmac_tx_err(priv);
}

/**
 * stmmac_mmc_setup: setup the Mac Management Counters (MMC)
 * @priv: driver private structure
 * Description: this masks the MMC irq, in fact, the counters are managed in SW.
 */
static void stmmac_mmc_setup(struct stmmac_priv *priv)
{
	unsigned int mode = MMC_CNTRL_RESET_ON_READ | MMC_CNTRL_COUNTER_RESET |
			    MMC_CNTRL_PRESET | MMC_CNTRL_FULL_HALF_PRESET;

	if (priv->synopsys_id >= DWMAC_CORE_4_00) {
		priv->ptpaddr = priv->ioaddr + PTP_GMAC4_OFFSET;
		priv->mmcaddr = priv->ioaddr + MMC_GMAC4_OFFSET;
	} else {
		priv->ptpaddr = priv->ioaddr + PTP_GMAC3_X_OFFSET;
		priv->mmcaddr = priv->ioaddr + MMC_GMAC3_X_OFFSET;
	}

	dwmac_mmc_intr_all_mask(priv->mmcaddr);

	if (priv->dma_cap.rmon) {
		dwmac_mmc_ctrl(priv->mmcaddr, mode);
		memset(&priv->mmc, 0, sizeof(struct stmmac_counters));
	} else
		pr_info(" No MAC Management Counters available\n");
}

/**
 * stmmac_selec_desc_mode - to select among: normal/alternate/extend descriptors
 * @priv: driver private structure
 * Description: select the Enhanced/Alternate or Normal descriptors.
 * In case of Enhanced/Alternate, it checks if the extended descriptors are
 * supported by the HW capability register.
 */
static void stmmac_selec_desc_mode(struct stmmac_priv *priv)
{
	if (priv->plat->enh_desc) {
		pr_info(" Enhanced/Alternate descriptors\n");

		/* GMAC older than 3.50 has no extended descriptors */
		if (priv->synopsys_id >= DWMAC_CORE_3_50) {
			pr_info("\tEnabled extended descriptors\n");
			priv->extend_desc = 1;
		} else
			pr_warn("Extended descriptors not supported\n");

		priv->hw->desc = &enh_desc_ops;
	} else {
		pr_info(" Normal descriptors\n");
		priv->hw->desc = &ndesc_ops;
	}
}

/**
 * stmmac_get_hw_features - get MAC capabilities from the HW cap. register.
 * @priv: driver private structure
 * Description:
 *  new GMAC chip generations have a new register to indicate the
 *  presence of the optional feature/functions.
 *  This can be also used to override the value passed through the
 *  platform and necessary for old MAC10/100 and GMAC chips.
 */
static int stmmac_get_hw_features(struct stmmac_priv *priv)
{
	u32 ret = 0;

	if (priv->hw->dma->get_hw_feature) {
		priv->hw->dma->get_hw_feature(priv->ioaddr,
					      &priv->dma_cap);
		ret = 1;
	}

	return ret;
}

/**
 * stmmac_check_ether_addr - check if the MAC addr is valid
 * @priv: driver private structure
 * Description:
 * it is to verify if the MAC address is valid, in case of failures it
 * generates a random MAC address
 */
static void stmmac_check_ether_addr(struct stmmac_priv *priv)
{
	if (!is_valid_ether_addr(priv->dev->dev_addr)) {
		priv->hw->mac->get_umac_addr(priv->hw,
					     priv->dev->dev_addr, 0);
		if (!is_valid_ether_addr(priv->dev->dev_addr))
			eth_hw_addr_random(priv->dev);
		pr_info("%s: device MAC address %pM\n", priv->dev->name,
			priv->dev->dev_addr);
	}
}

/**
 * stmmac_init_dma_engine - DMA init.
 * @priv: driver private structure
 * Description:
 * It inits the DMA invoking the specific MAC/GMAC callback.
 * Some DMA parameters can be passed from the platform;
 * in case of these are not passed a default is kept for the MAC or GMAC.
 */
static int stmmac_init_dma_engine(struct stmmac_priv *priv)
{
	int pbl = DEFAULT_DMA_PBL, fixed_burst = 0, aal = 0;
	int mixed_burst = 0;
	int atds = 0;
	int ret = 0;

	if (priv->plat->dma_cfg) {
		pbl = priv->plat->dma_cfg->pbl;
		fixed_burst = priv->plat->dma_cfg->fixed_burst;
		mixed_burst = priv->plat->dma_cfg->mixed_burst;
		aal = priv->plat->dma_cfg->aal;
	}

	if (priv->extend_desc && (priv->mode == STMMAC_RING_MODE))
		atds = 1;

	ret = priv->hw->dma->reset(priv->ioaddr);
	if (ret) {
		dev_err(priv->device, "Failed to reset the dma\n");
		return ret;
	}

	priv->hw->dma->init(priv->ioaddr, pbl, fixed_burst, mixed_burst,
			    aal, priv->dma_tx_phy, priv->dma_rx_phy, atds);

	if (priv->synopsys_id >= DWMAC_CORE_4_00) {
		priv->rx_tail_addr = priv->dma_rx_phy +
			    (DMA_RX_SIZE * sizeof(struct dma_desc));
		priv->hw->dma->set_rx_tail_ptr(priv->ioaddr, priv->rx_tail_addr,
					       STMMAC_CHAN0);

		priv->tx_tail_addr = priv->dma_tx_phy +
			    (DMA_TX_SIZE * sizeof(struct dma_desc));
		priv->hw->dma->set_tx_tail_ptr(priv->ioaddr, priv->tx_tail_addr,
					       STMMAC_CHAN0);
	}

	if (priv->plat->axi && priv->hw->dma->axi)
		priv->hw->dma->axi(priv->ioaddr, priv->plat->axi);

	return ret;
}

/**
 * stmmac_tx_timer - mitigation sw timer for tx.
 * @data: data pointer
 * Description:
 * This is the timer handler to directly invoke the stmmac_tx_clean.
 */
static void stmmac_tx_timer(unsigned long data)
{
	struct stmmac_priv *priv = (struct stmmac_priv *)data;

	stmmac_tx_clean(priv);
}

/**
 * stmmac_init_tx_coalesce - init tx mitigation options.
 * @priv: driver private structure
 * Description:
 * This inits the transmit coalesce parameters: i.e. timer rate,
 * timer handler and default threshold used for enabling the
 * interrupt on completion bit.
 */
static void stmmac_init_tx_coalesce(struct stmmac_priv *priv)
{
	priv->tx_coal_frames = STMMAC_TX_FRAMES;
	priv->tx_coal_timer = STMMAC_COAL_TX_TIMER;
	init_timer(&priv->txtimer);
	priv->txtimer.expires = STMMAC_COAL_TIMER(priv->tx_coal_timer);
	priv->txtimer.data = (unsigned long)priv;
	priv->txtimer.function = stmmac_tx_timer;
	add_timer(&priv->txtimer);
}

/**
 * stmmac_hw_setup - setup mac in a usable state.
 *  @dev : pointer to the device structure.
 *  Description:
 *  this is the main function to setup the HW in a usable state because the
 *  dma engine is reset, the core registers are configured (e.g. AXI,
 *  Checksum features, timers). The DMA is ready to start receiving and
 *  transmitting.
 *  Return value:
 *  0 on success and an appropriate (-)ve integer as defined in errno.h
 *  file on failure.
 */
static int stmmac_hw_setup(struct net_device *dev, bool init_ptp)
{
	struct stmmac_priv *priv = netdev_priv(dev);
	int ret;

	/* DMA initialization and SW reset */
	ret = stmmac_init_dma_engine(priv);
	if (ret < 0) {
		pr_err("%s: DMA engine initialization failed\n", __func__);
		return ret;
	}

	/* Copy the MAC addr into the HW  */
	priv->hw->mac->set_umac_addr(priv->hw, dev->dev_addr, 0);

	/* If required, perform hw setup of the bus. */
	if (priv->plat->bus_setup)
		priv->plat->bus_setup(priv->ioaddr);

	/* PS and related bits will be programmed according to the speed */
	if (priv->hw->pcs) {
		int speed = priv->plat->mac_port_sel_speed;

		if ((speed == SPEED_10) || (speed == SPEED_100) ||
		    (speed == SPEED_1000)) {
			priv->hw->ps = speed;
		} else {
			dev_warn(priv->device, "invalid port speed\n");
			priv->hw->ps = 0;
		}
	}

	/* Initialize the MAC Core */
	priv->hw->mac->core_init(priv->hw, dev->mtu);

	ret = priv->hw->mac->rx_ipc(priv->hw);
	if (!ret) {
		pr_warn(" RX IPC Checksum Offload disabled\n");
		priv->plat->rx_coe = STMMAC_RX_COE_NONE;
		priv->hw->rx_csum = 0;
	}

	/* Enable the MAC Rx/Tx */
	if (priv->synopsys_id >= DWMAC_CORE_4_00)
		stmmac_dwmac4_set_mac(priv->ioaddr, true);
	else
		stmmac_set_mac(priv->ioaddr, true);

	/* Set the HW DMA mode and the COE */
	stmmac_dma_operation_mode(priv);

	stmmac_mmc_setup(priv);

	if (init_ptp) {
		ret = stmmac_init_ptp(priv);
		if (ret)
			netdev_warn(priv->dev, "fail to init PTP.\n");
	}

#ifdef CONFIG_DEBUG_FS
	ret = stmmac_init_fs(dev);
	if (ret < 0)
		pr_warn("%s: failed debugFS registration\n", __func__);
#endif
	/* Dump DMA/MAC registers */
	if (netif_msg_hw(priv)) {
		priv->hw->mac->dump_regs(priv->hw);
		priv->hw->dma->dump_regs(priv->ioaddr);
	}
	priv->tx_lpi_timer = STMMAC_DEFAULT_TWT_LS;

	if ((priv->use_riwt) && (priv->hw->dma->rx_watchdog)) {
		priv->rx_riwt = MAX_DMA_RIWT;
		priv->hw->dma->rx_watchdog(priv->ioaddr, MAX_DMA_RIWT);
	}

	if (priv->hw->pcs && priv->hw->mac->pcs_ctrl_ane)
		priv->hw->mac->pcs_ctrl_ane(priv->hw, 1, priv->hw->ps, 0);

	/*  set TX ring length */
	if (priv->hw->dma->set_tx_ring_len)
		priv->hw->dma->set_tx_ring_len(priv->ioaddr,
					       (DMA_TX_SIZE - 1));
	/*  set RX ring length */
	if (priv->hw->dma->set_rx_ring_len)
		priv->hw->dma->set_rx_ring_len(priv->ioaddr,
					       (DMA_RX_SIZE - 1));
	/* Enable TSO */
	if (priv->tso)
		priv->hw->dma->enable_tso(priv->ioaddr, 1, STMMAC_CHAN0);

	/* Start the ball rolling... */
	pr_debug("%s: DMA RX/TX processes started...\n", dev->name);
	priv->hw->dma->start_tx(priv->ioaddr);
	priv->hw->dma->start_rx(priv->ioaddr);

	return 0;
}

#ifdef TX_MONITOR
static int suspend_pm_notify(struct notifier_block *nb,
			     unsigned long mode, void *_unused)
{
	switch (mode) {
	case PM_SUSPEND_PREPARE:
		cancel_delayed_work_sync(&moniter_tx_worker);
		flush_scheduled_work();
		pr_info("receive suspend notify\n");
		break;
	default:
		break;
	}
	return 0;
}

static struct notifier_block suspend_pm_nb = {
	.notifier_call = suspend_pm_notify,
};
#endif
/**
 *  stmmac_open - open entry point of the driver
 *  @dev : pointer to the device structure.
 *  Description:
 *  This function is the open entry point of the driver.
 *  Return value:
 *  0 on success and an appropriate (-)ve integer as defined in errno.h
 *  file on failure.
 */
static int stmmac_open(struct net_device *dev)
{
	struct stmmac_priv *priv = netdev_priv(dev);
	int ret;

	if (priv->hw->pcs != STMMAC_PCS_RGMII &&
	    priv->hw->pcs != STMMAC_PCS_TBI &&
	    priv->hw->pcs != STMMAC_PCS_RTBI) {
		ret = stmmac_init_phy(dev);
		if (ret) {
			pr_err("%s: Cannot attach to PHY (error: %d)\n",
			       __func__, ret);
			return ret;
		}
	}

	/* Extra statistics */
	memset(&priv->xstats, 0, sizeof(struct stmmac_extra_stats));
	priv->xstats.threshold = tc;

	priv->dma_buf_sz = STMMAC_ALIGN(buf_sz);
	priv->rx_copybreak = STMMAC_RX_COPYBREAK;
	priv->mss = 0;

	ret = alloc_dma_desc_resources(priv);
	if (ret < 0) {
		pr_err("%s: DMA descriptors allocation failed\n", __func__);
		goto dma_desc_error;
	}

	ret = init_dma_desc_rings(dev, GFP_KERNEL);
	if (ret < 0) {
		pr_err("%s: DMA descriptors initialization failed\n", __func__);
		goto init_error;
	}

	ret = stmmac_hw_setup(dev, true);
	if (ret < 0) {
		pr_err("%s: Hw setup failed\n", __func__);
		goto init_error;
	}

	stmmac_init_tx_coalesce(priv);

	if (priv->phydev)
		phy_start(priv->phydev);

	/* Request the IRQ lines */
	ret = request_irq(dev->irq, stmmac_interrupt,
			  IRQF_SHARED, dev->name, dev);
	if (unlikely(ret < 0)) {
		pr_err("%s: ERROR: allocating the IRQ %d (error: %d)\n",
		       __func__, dev->irq, ret);
		goto init_error;
	}

	/* Request the Wake IRQ in case of another line is used for WoL */
	if (priv->wol_irq != dev->irq) {
		ret = request_irq(priv->wol_irq, stmmac_interrupt,
				  IRQF_SHARED, dev->name, dev);
		if (unlikely(ret < 0)) {
			pr_err("%s: ERROR: allocating the WoL IRQ %d (%d)\n",
			       __func__, priv->wol_irq, ret);
			goto wolirq_error;
		}
	}

	/* Request the IRQ lines */
	if (priv->lpi_irq > 0) {
		ret = request_irq(priv->lpi_irq, stmmac_interrupt, IRQF_SHARED,
				  dev->name, dev);
		if (unlikely(ret < 0)) {
			pr_err("%s: ERROR: allocating the LPI IRQ %d (%d)\n",
			       __func__, priv->lpi_irq, ret);
			goto lpiirq_error;
		}
	}

	napi_enable(&priv->napi);
	netif_start_queue(dev);
#ifdef TX_MONITOR
	queue_delayed_work(moniter_tx_wq, &moniter_tx_worker, HZ);
#endif
	return 0;

lpiirq_error:
	if (priv->wol_irq != dev->irq)
		free_irq(priv->wol_irq, dev);
wolirq_error:
	free_irq(dev->irq, dev);

init_error:
	free_dma_desc_resources(priv);
dma_desc_error:
	if (priv->phydev)
		phy_disconnect(priv->phydev);

	return ret;
}

/**
 *  stmmac_release - close entry point of the driver
 *  @dev : device pointer.
 *  Description:
 *  This is the stop entry point of the driver.
 */
static int stmmac_release(struct net_device *dev)
{
	struct stmmac_priv *priv = netdev_priv(dev);

	if (priv->eee_enabled)
		del_timer_sync(&priv->eee_ctrl_timer);

	/* Stop and disconnect the PHY */
	if (priv->phydev) {
		phy_stop(priv->phydev);
		phy_disconnect(priv->phydev);
		priv->phydev = NULL;
	}

	netif_stop_queue(dev);

	napi_disable(&priv->napi);

	del_timer_sync(&priv->txtimer);

	/* Free the IRQ lines */
	free_irq(dev->irq, dev);
	if (priv->wol_irq != dev->irq)
		free_irq(priv->wol_irq, dev);
	if (priv->lpi_irq > 0)
		free_irq(priv->lpi_irq, dev);

	/* Stop TX/RX DMA and clear the descriptors */
	priv->hw->dma->stop_tx(priv->ioaddr);
	priv->hw->dma->stop_rx(priv->ioaddr);

	/* Release and free the Rx/Tx resources */
	free_dma_desc_resources(priv);

	/* Disable the MAC Rx/Tx */
	stmmac_set_mac(priv->ioaddr, false);

	netif_carrier_off(dev);

#ifdef CONFIG_DEBUG_FS
	stmmac_exit_fs(dev);
#endif

	stmmac_release_ptp(priv);

	return 0;
}

/**
 *  stmmac_tso_allocator - close entry point of the driver
 *  @priv: driver private structure
 *  @des: buffer start address
 *  @total_len: total length to fill in descriptors
 *  @last_segmant: condition for the last descriptor
 *  Description:
 *  This function fills descriptor and request new descriptors according to
 *  buffer length to fill
 */
static void stmmac_tso_allocator(struct stmmac_priv *priv, unsigned int des,
				 int total_len, bool last_segment)
{
	struct dma_desc *desc;
	int tmp_len;
	u32 buff_size;

	tmp_len = total_len;

	while (tmp_len > 0) {
		priv->cur_tx = STMMAC_GET_ENTRY(priv->cur_tx, DMA_TX_SIZE);
		desc = priv->dma_tx + priv->cur_tx;

		desc->des0 = cpu_to_le32(des + (total_len - tmp_len));
		buff_size = tmp_len >= TSO_MAX_BUFF_SIZE ?
			    TSO_MAX_BUFF_SIZE : tmp_len;

		priv->hw->desc->prepare_tso_tx_desc(desc, 0, buff_size,
			0, 1,
			(last_segment) && (tmp_len <= TSO_MAX_BUFF_SIZE),
			0, 0);

		tmp_len -= TSO_MAX_BUFF_SIZE;
	}
}

/**
 *  stmmac_tso_xmit - Tx entry point of the driver for oversized frames (TSO)
 *  @skb : the socket buffer
 *  @dev : device pointer
 *  Description: this is the transmit function that is called on TSO frames
 *  (support available on GMAC4 and newer chips).
 *  Diagram below show the ring programming in case of TSO frames:
 *
 *  First Descriptor
 *   --------
 *   | DES0 |---> buffer1 = L2/L3/L4 header
 *   | DES1 |---> TCP Payload (can continue on next descr...)
 *   | DES2 |---> buffer 1 and 2 len
 *   | DES3 |---> must set TSE, TCP hdr len-> [22:19]. TCP payload len [17:0]
 *   --------
 *	|
 *     ...
 *	|
 *   --------
 *   | DES0 | --| Split TCP Payload on Buffers 1 and 2
 *   | DES1 | --|
 *   | DES2 | --> buffer 1 and 2 len
 *   | DES3 |
 *   --------
 *
 * mss is fixed when enable tso, so w/o programming the TDES3 ctx field.
 */
static netdev_tx_t stmmac_tso_xmit(struct sk_buff *skb, struct net_device *dev)
{
	u32 pay_len, mss;
	int tmp_pay_len = 0;
	struct stmmac_priv *priv = netdev_priv(dev);
	int nfrags = skb_shinfo(skb)->nr_frags;
	unsigned int first_entry, des;
	struct dma_desc *desc, *first, *mss_desc = NULL;
	u8 proto_hdr_len;
	int i;

	spin_lock(&priv->tx_lock);

	/* Compute header lengths */
	proto_hdr_len = skb_transport_offset(skb) + tcp_hdrlen(skb);

	/* Desc availability based on threshold should be enough safe */
	if (unlikely(stmmac_tx_avail(priv) <
		(((skb->len - proto_hdr_len) / TSO_MAX_BUFF_SIZE + 1)))) {
		if (!netif_queue_stopped(dev)) {
			netif_stop_queue(dev);
			/* This is a hard error, log it. */
			pr_err("%s: Tx Ring full when queue awake\n", __func__);
		}
		spin_unlock(&priv->tx_lock);
		return NETDEV_TX_BUSY;
	}

	pay_len = skb_headlen(skb) - proto_hdr_len; /* no frags */

	mss = skb_shinfo(skb)->gso_size;

	/* set new MSS value if needed */
	if (mss != priv->mss) {
		mss_desc = priv->dma_tx + priv->cur_tx;
		priv->hw->desc->set_mss(mss_desc, mss);
		priv->mss = mss;
		priv->cur_tx = STMMAC_GET_ENTRY(priv->cur_tx, DMA_TX_SIZE);
	}

	if (netif_msg_tx_queued(priv)) {
		pr_info("%s: tcphdrlen %d, hdr_len %d, pay_len %d, mss %d\n",
			__func__, tcp_hdrlen(skb), proto_hdr_len, pay_len, mss);
		pr_info("\tskb->len %d, skb->data_len %d\n", skb->len,
			skb->data_len);
	}

	first_entry = priv->cur_tx;

	desc = priv->dma_tx + first_entry;
	first = desc;

	/* first descriptor: fill Headers on Buf1 */
	des = dma_map_single(priv->device, skb->data, skb_headlen(skb),
			     DMA_TO_DEVICE);
	if (dma_mapping_error(priv->device, des))
		goto dma_map_err;

	priv->tx_skbuff_dma[first_entry].buf = des;
	priv->tx_skbuff_dma[first_entry].len = skb_headlen(skb);
	priv->tx_skbuff[first_entry] = skb;

	first->des0 = cpu_to_le32(des);

	/* Fill start of payload in buff2 of first descriptor */
	if (pay_len)
		first->des1 = cpu_to_le32(des + proto_hdr_len);

	/* If needed take extra descriptors to fill the remaining payload */
	tmp_pay_len = pay_len - TSO_MAX_BUFF_SIZE;

	stmmac_tso_allocator(priv, des, tmp_pay_len, (nfrags == 0));

	/* Prepare fragments */
	for (i = 0; i < nfrags; i++) {
		const skb_frag_t *frag = &skb_shinfo(skb)->frags[i];

		des = skb_frag_dma_map(priv->device, frag, 0,
				       skb_frag_size(frag),
				       DMA_TO_DEVICE);

		stmmac_tso_allocator(priv, des, skb_frag_size(frag),
				     (i == nfrags - 1));

		priv->tx_skbuff_dma[priv->cur_tx].buf = des;
		priv->tx_skbuff_dma[priv->cur_tx].len = skb_frag_size(frag);
		priv->tx_skbuff[priv->cur_tx] = NULL;
		priv->tx_skbuff_dma[priv->cur_tx].map_as_page = true;
	}

	priv->tx_skbuff_dma[priv->cur_tx].last_segment = true;

	priv->cur_tx = STMMAC_GET_ENTRY(priv->cur_tx, DMA_TX_SIZE);

	if (unlikely(stmmac_tx_avail(priv) <= (MAX_SKB_FRAGS + 1))) {
		if (netif_msg_hw(priv))
			pr_debug("%s: stop transmitted packets\n", __func__);
		netif_stop_queue(dev);
	}

	dev->stats.tx_bytes += skb->len;
	priv->xstats.tx_tso_frames++;
	priv->xstats.tx_tso_nfrags += nfrags;

	/* Manage tx mitigation */
	priv->tx_count_frames += nfrags + 1;
	if (likely(priv->tx_coal_frames > priv->tx_count_frames)) {
		mod_timer(&priv->txtimer,
			  STMMAC_COAL_TIMER(priv->tx_coal_timer));
	} else {
		priv->tx_count_frames = 0;
		priv->hw->desc->set_tx_ic(desc);
		priv->xstats.tx_set_ic_bit++;
	}

	if (!priv->hwts_tx_en)
		skb_tx_timestamp(skb);

	if (unlikely((skb_shinfo(skb)->tx_flags & SKBTX_HW_TSTAMP) &&
		     priv->hwts_tx_en)) {
		/* declare that device is doing timestamping */
		skb_shinfo(skb)->tx_flags |= SKBTX_IN_PROGRESS;
		priv->hw->desc->enable_tx_timestamp(first);
	}

	/* Complete the first descriptor before granting the DMA */
	priv->hw->desc->prepare_tso_tx_desc(first, 1,
			proto_hdr_len,
			pay_len,
			1, priv->tx_skbuff_dma[first_entry].last_segment,
			tcp_hdrlen(skb) / 4, (skb->len - proto_hdr_len));

	/* If context desc is used to change MSS */
	if (mss_desc) {
		/* Make sure that first descriptor has been completely
		 * written, including its own bit. This is because MSS is
		 * actually before first descriptor, so we need to make
		 * sure that MSS's own bit is the last thing written.
		 */
		dma_wmb();
		priv->hw->desc->set_tx_owner(mss_desc);
	}

	/* The own bit must be the latest setting done when prepare the
	 * descriptor and then barrier is needed to make sure that
	 * all is coherent before granting the DMA engine.
	 */
	smp_wmb();

	if (netif_msg_pktdata(priv)) {
		pr_info("%s: curr=%d dirty=%d f=%d, e=%d, f_p=%p, nfrags %d\n",
			__func__, priv->cur_tx, priv->dirty_tx, first_entry,
			priv->cur_tx, first, nfrags);

		priv->hw->desc->display_ring((void *)priv->dma_tx, DMA_TX_SIZE,
					     0);

		pr_info(">>> frame to be transmitted: ");
		print_pkt(skb->data, skb_headlen(skb));
	}

	netdev_sent_queue(dev, skb->len);

	priv->hw->dma->set_tx_tail_ptr(priv->ioaddr, priv->tx_tail_addr,
				       STMMAC_CHAN0);

	spin_unlock(&priv->tx_lock);
	return NETDEV_TX_OK;

dma_map_err:
	spin_unlock(&priv->tx_lock);
	dev_err(priv->device, "Tx dma map failed\n");
	dev_kfree_skb(skb);
	priv->dev->stats.tx_dropped++;
	return NETDEV_TX_OK;
}

/**
 *  stmmac_xmit - Tx entry point of the driver
 *  @skb : the socket buffer
 *  @dev : device pointer
 *  Description : this is the tx entry point of the driver.
 *  It programs the chain or the ring and supports oversized frames
 *  and SG feature.
 */
static netdev_tx_t stmmac_xmit(struct sk_buff *skb, struct net_device *dev)
{
	struct stmmac_priv *priv = netdev_priv(dev);
	unsigned int nopaged_len = skb_headlen(skb);
	int i, csum_insertion = 0, is_jumbo = 0;
	int nfrags = skb_shinfo(skb)->nr_frags;
	int entry;
	unsigned int first_entry;
	struct dma_desc *desc, *first;
	unsigned int enh_desc;
	unsigned int des;

	/* Manage oversized TCP frames for GMAC4 device */
	if (skb_is_gso(skb) && priv->tso) {
		if (ip_hdr(skb)->protocol == IPPROTO_TCP)
			return stmmac_tso_xmit(skb, dev);
	}

	spin_lock(&priv->tx_lock);

	if (unlikely(stmmac_tx_avail(priv) < nfrags + 1)) {
		spin_unlock(&priv->tx_lock);
		if (!netif_queue_stopped(dev)) {
			netif_stop_queue(dev);
			/* This is a hard error, log it. */
			pr_err("%s: Tx Ring full when queue awake\n", __func__);
		}
		return NETDEV_TX_BUSY;
	}

	if (priv->tx_path_in_lpi_mode)
		stmmac_disable_eee_mode(priv);

	entry = priv->cur_tx;
	first_entry = entry;

	csum_insertion = (skb->ip_summed == CHECKSUM_PARTIAL);

	if (likely(priv->extend_desc))
		desc = (struct dma_desc *)(priv->dma_etx + entry);
	else
		desc = priv->dma_tx + entry;

	first = desc;

	priv->tx_skbuff[first_entry] = skb;

	enh_desc = priv->plat->enh_desc;
	/* To program the descriptors according to the size of the frame */
	if (enh_desc)
		is_jumbo = priv->hw->mode->is_jumbo_frm(skb->len, enh_desc);

	if (unlikely(is_jumbo) && likely(priv->synopsys_id <
					 DWMAC_CORE_4_00)) {
		entry = priv->hw->mode->jumbo_frm(priv, skb, csum_insertion);
		if (unlikely(entry < 0))
			goto dma_map_err;
	}

	for (i = 0; i < nfrags; i++) {
		const skb_frag_t *frag = &skb_shinfo(skb)->frags[i];
		int len = skb_frag_size(frag);
		bool last_segment = (i == (nfrags - 1));

		entry = STMMAC_GET_ENTRY(entry, DMA_TX_SIZE);

		if (likely(priv->extend_desc))
			desc = (struct dma_desc *)(priv->dma_etx + entry);
		else
			desc = priv->dma_tx + entry;

		des = skb_frag_dma_map(priv->device, frag, 0, len,
				       DMA_TO_DEVICE);
		if (dma_mapping_error(priv->device, des))
			goto dma_map_err; /* should reuse desc w/o issues */

		priv->tx_skbuff[entry] = NULL;

		priv->tx_skbuff_dma[entry].buf = des;
		if (unlikely(priv->synopsys_id >= DWMAC_CORE_4_00))
			desc->des0 = cpu_to_le32(des);
		else
			desc->des2 = cpu_to_le32(des);

		priv->tx_skbuff_dma[entry].map_as_page = true;
		priv->tx_skbuff_dma[entry].len = len;
		priv->tx_skbuff_dma[entry].last_segment = last_segment;

		/* Prepare the descriptor and set the own bit too */
		priv->hw->desc->prepare_tx_desc(desc, 0, len, csum_insertion,
						priv->mode, 1, last_segment);
	}

	entry = STMMAC_GET_ENTRY(entry, DMA_TX_SIZE);

	priv->cur_tx = entry;

	if (netif_msg_pktdata(priv)) {
		void *tx_head;

		pr_debug("%s: curr=%d dirty=%d f=%d, e=%d, first=%p, nfrags=%d",
			 __func__, priv->cur_tx, priv->dirty_tx, first_entry,
			 entry, first, nfrags);

		if (priv->extend_desc)
			tx_head = (void *)priv->dma_etx;
		else
			tx_head = (void *)priv->dma_tx;

		priv->hw->desc->display_ring(tx_head, DMA_TX_SIZE, false);

		pr_debug(">>> frame to be transmitted: ");
		print_pkt(skb->data, skb->len);
	}

	if (unlikely(stmmac_tx_avail(priv) <= (MAX_SKB_FRAGS + 1))) {
		if (netif_msg_hw(priv))
			pr_debug("%s: stop transmitted packets\n", __func__);
		netif_stop_queue(dev);
	}

	dev->stats.tx_bytes += skb->len;

	/* According to the coalesce parameter the IC bit for the latest
	 * segment is reset and the timer re-started to clean the tx status.
	 * This approach takes care about the fragments: desc is the first
	 * element in case of no SG.
	 */
	priv->tx_count_frames += nfrags + 1;
	if (likely(priv->tx_coal_frames > priv->tx_count_frames)) {
		mod_timer(&priv->txtimer,
			  STMMAC_COAL_TIMER(priv->tx_coal_timer));
	} else {
		priv->tx_count_frames = 0;
		priv->hw->desc->set_tx_ic(desc);
		priv->xstats.tx_set_ic_bit++;
	}

	if (!priv->hwts_tx_en)
		skb_tx_timestamp(skb);

	/* Ready to fill the first descriptor and set the OWN bit w/o any
	 * problems because all the descriptors are actually ready to be
	 * passed to the DMA engine.
	 */
	if (likely(!is_jumbo)) {
		bool last_segment = (nfrags == 0);

		des = dma_map_single(priv->device, skb->data,
				     nopaged_len, DMA_TO_DEVICE);
		if (dma_mapping_error(priv->device, des))
			goto dma_map_err;

		priv->tx_skbuff_dma[first_entry].buf = des;
		if (unlikely(priv->synopsys_id >= DWMAC_CORE_4_00))
			first->des0 = cpu_to_le32(des);
		else
			first->des2 = cpu_to_le32(des);

		priv->tx_skbuff_dma[first_entry].len = nopaged_len;
		priv->tx_skbuff_dma[first_entry].last_segment = last_segment;

		if (unlikely((skb_shinfo(skb)->tx_flags & SKBTX_HW_TSTAMP) &&
			     priv->hwts_tx_en)) {
			/* declare that device is doing timestamping */
			skb_shinfo(skb)->tx_flags |= SKBTX_IN_PROGRESS;
			priv->hw->desc->enable_tx_timestamp(first);
		}

		/* Prepare the first descriptor setting the OWN bit too */
		priv->hw->desc->prepare_tx_desc(first, 1, nopaged_len,
						csum_insertion, priv->mode, 1,
						last_segment);

		/* The own bit must be the latest setting done when prepare the
		 * descriptor and then barrier is needed to make sure that
		 * all is coherent before granting the DMA engine.
		 */
		smp_wmb();
	}

	netdev_sent_queue(dev, skb->len);

	if (priv->synopsys_id < DWMAC_CORE_4_00)
		priv->hw->dma->enable_dma_transmission(priv->ioaddr);
	else
		priv->hw->dma->set_tx_tail_ptr(priv->ioaddr, priv->tx_tail_addr,
					       STMMAC_CHAN0);

	spin_unlock(&priv->tx_lock);
	return NETDEV_TX_OK;

dma_map_err:
	spin_unlock(&priv->tx_lock);
	dev_err(priv->device, "Tx dma map failed\n");
	dev_kfree_skb(skb);
	priv->dev->stats.tx_dropped++;
	return NETDEV_TX_OK;
}

static void stmmac_rx_vlan(struct net_device *dev, struct sk_buff *skb)
{
	struct ethhdr *ehdr;
	u16 vlanid;

	if ((dev->features & NETIF_F_HW_VLAN_CTAG_RX) ==
	    NETIF_F_HW_VLAN_CTAG_RX &&
	    !__vlan_get_tag(skb, &vlanid)) {
		/* pop the vlan tag */
		ehdr = (struct ethhdr *)skb->data;
		memmove(skb->data + VLAN_HLEN, ehdr, ETH_ALEN * 2);
		skb_pull(skb, VLAN_HLEN);
		__vlan_hwaccel_put_tag(skb, htons(ETH_P_8021Q), vlanid);
	}
}


static inline int stmmac_rx_threshold_count(struct stmmac_priv *priv)
{
	if (priv->rx_zeroc_thresh < STMMAC_RX_THRESH)
		return 0;

	return 1;
}

/**
 * stmmac_rx_refill - refill used skb preallocated buffers
 * @priv: driver private structure
 * Description : this is to reallocate the skb for the reception process
 * that is based on zero-copy.
 */
static inline void stmmac_rx_refill(struct stmmac_priv *priv)
{
	int bfsize = priv->dma_buf_sz;
	unsigned int entry = priv->dirty_rx;
	int dirty = stmmac_rx_dirty(priv);

	while (dirty-- > 0) {
		struct dma_desc *p;

		if (priv->extend_desc)
			p = (struct dma_desc *)(priv->dma_erx + entry);
		else
			p = priv->dma_rx + entry;

		if (likely(priv->rx_skbuff[entry] == NULL)) {
			struct sk_buff *skb;

			skb = netdev_alloc_skb_ip_align(priv->dev, bfsize);
			if (unlikely(!skb)) {
				/* so for a while no zero-copy! */
				priv->rx_zeroc_thresh = STMMAC_RX_THRESH;
				if (unlikely(net_ratelimit()))
					dev_err(priv->device,
						"fail to alloc skb entry %d\n",
						entry);
				break;
			}

			priv->rx_skbuff[entry] = skb;
			priv->rx_skbuff_dma[entry] =
			    dma_map_single(priv->device, skb->data, bfsize,
					   DMA_FROM_DEVICE);
			if (dma_mapping_error(priv->device,
					      priv->rx_skbuff_dma[entry])) {
				dev_err(priv->device, "Rx dma map failed\n");
				dev_kfree_skb(skb);
				break;
			}

			if (unlikely(priv->synopsys_id >= DWMAC_CORE_4_00)) {
				p->des0 = cpu_to_le32(priv->rx_skbuff_dma[entry]);
				p->des1 = 0;
			} else {
				p->des2 = cpu_to_le32(priv->rx_skbuff_dma[entry]);
			}
			if (priv->hw->mode->refill_desc3)
				priv->hw->mode->refill_desc3(priv, p);

			if (priv->rx_zeroc_thresh > 0)
				priv->rx_zeroc_thresh--;

			if (netif_msg_rx_status(priv))
				pr_debug("\trefill entry #%d\n", entry);
		}
		wmb();

		if (unlikely(priv->synopsys_id >= DWMAC_CORE_4_00))
<<<<<<< HEAD
			priv->hw->desc->init_rx_desc(p, priv->use_riwt, 0, 0,
						     priv->dma_buf_sz);
=======
			priv->hw->desc->init_rx_desc(p, priv->use_riwt, 0, 0, priv->dma_buf_sz);
>>>>>>> 5b7a2c7d
		else
			priv->hw->desc->set_rx_owner(p);

		wmb();

		entry = STMMAC_GET_ENTRY(entry, DMA_RX_SIZE);
	}
	priv->dirty_rx = entry;
}

/**
 * stmmac_rx - manage the receive process
 * @priv: driver private structure
 * @limit: napi bugget.
 * Description :  this the function called by the napi poll method.
 * It gets all the frames inside the ring.
 */
static int stmmac_rx(struct stmmac_priv *priv, int limit)
{
	unsigned int next_entry = priv->cur_rx;
	unsigned int count = 0;
	int coe = priv->hw->rx_csum;

	if (netif_msg_rx_status(priv)) {
		void *rx_head;

		pr_info(">>>>>> %s: descriptor ring:\n", __func__);
		if (priv->extend_desc)
			rx_head = (void *)priv->dma_erx;
		else
			rx_head = (void *)priv->dma_rx;

		priv->hw->desc->display_ring(rx_head, DMA_RX_SIZE, true);
	}
	while (count < limit) {
		int entry, status;
		struct dma_desc *p;
		struct dma_desc *np;

		entry = next_entry;

		if (priv->extend_desc)
			p = (struct dma_desc *)(priv->dma_erx + entry);
		else
			p = priv->dma_rx + entry;

		/* read the status of the incoming frame */
		status = priv->hw->desc->rx_status(&priv->dev->stats,
						   &priv->xstats, p);
		/* check if managed by the DMA otherwise go ahead */
		if (unlikely(status & dma_own))
			break;

		count++;

		priv->cur_rx = STMMAC_GET_ENTRY(priv->cur_rx, DMA_RX_SIZE);
		next_entry = priv->cur_rx;

		if (priv->extend_desc)
			np = (struct dma_desc *)(priv->dma_erx + next_entry);
		else
			np = priv->dma_rx + next_entry;

		prefetch(np);

		if ((priv->extend_desc) && (priv->hw->desc->rx_extended_status))
			priv->hw->desc->rx_extended_status(&priv->dev->stats,
							   &priv->xstats,
							   priv->dma_erx +
							   entry);
		if (unlikely(status == discard_frame)) {
			priv->dev->stats.rx_errors++;
			if (priv->hwts_rx_en && !priv->extend_desc) {
				/* DESC2 & DESC3 will be overwitten by device
				 * with timestamp value, hence reinitialize
				 * them in stmmac_rx_refill() function so that
				 * device can reuse it.
				 */
				priv->rx_skbuff[entry] = NULL;
				dma_unmap_single(priv->device,
						 priv->rx_skbuff_dma[entry],
						 priv->dma_buf_sz,
						 DMA_FROM_DEVICE);
			}
		} else {
			struct sk_buff *skb;
			int frame_len;
			unsigned int des;

			if (unlikely(priv->synopsys_id >= DWMAC_CORE_4_00))
				des = le32_to_cpu(p->des0);
			else
				des = le32_to_cpu(p->des2);

			frame_len = priv->hw->desc->get_rx_frame_len(p, coe);

			/*  If frame length is greather than skb buffer size
			 *  (preallocated during init) then the packet is
			 *  ignored
			 */
			if (frame_len > priv->dma_buf_sz) {
				pr_err("%s: len %d larger than size (%d)\n",
				       priv->dev->name, frame_len,
				       priv->dma_buf_sz);
				priv->dev->stats.rx_length_errors++;
				continue;
			}

			/* ACS is set; GMAC core strips PAD/FCS for IEEE 802.3
			 * Type frames (LLC/LLC-SNAP)
			 */
			if (unlikely(status != llc_snap))
				frame_len -= ETH_FCS_LEN;

			if (netif_msg_rx_status(priv)) {
				pr_info("\tdesc: %p [entry %d] buff=0x%x\n",
					p, entry, des);
				if (frame_len > ETH_FRAME_LEN)
					pr_debug("\tframe size %d, COE: %d\n",
						 frame_len, status);
			}

			/* The zero-copy is always used for all the sizes
			 * in case of GMAC4 because it needs
			 * to refill the used descriptors, always.
			 */
			if (unlikely(!priv->plat->has_gmac4 &&
				     ((frame_len < priv->rx_copybreak) ||
				     stmmac_rx_threshold_count(priv)))) {
				skb = netdev_alloc_skb_ip_align(priv->dev,
								frame_len);
				if (unlikely(!skb)) {
					if (net_ratelimit())
						dev_warn(priv->device,
							 "packet dropped\n");
					priv->dev->stats.rx_dropped++;
					continue;
				}

				dma_sync_single_for_cpu(priv->device,
							priv->rx_skbuff_dma
							[entry], frame_len,
							DMA_FROM_DEVICE);
				skb_copy_to_linear_data(skb,
							priv->
							rx_skbuff[entry]->data,
							frame_len);

				skb_put(skb, frame_len);
				dma_sync_single_for_device(priv->device,
							   priv->rx_skbuff_dma
							   [entry], frame_len,
							   DMA_FROM_DEVICE);
			} else {
				skb = priv->rx_skbuff[entry];
				if (unlikely(!skb)) {
					pr_err("%s: Inconsistent Rx chain\n",
					       priv->dev->name);
					priv->dev->stats.rx_dropped++;
					continue;
				}
				prefetch(skb->data - NET_IP_ALIGN);
				priv->rx_skbuff[entry] = NULL;
				priv->rx_zeroc_thresh++;

				skb_put(skb, frame_len);
				dma_unmap_single(priv->device,
						 priv->rx_skbuff_dma[entry],
						 priv->dma_buf_sz,
						 DMA_FROM_DEVICE);
			}

			if (netif_msg_pktdata(priv)) {
				pr_debug("frame received (%dbytes)", frame_len);
				print_pkt(skb->data, frame_len);
			}

			stmmac_get_rx_hwtstamp(priv, p, np, skb);

			stmmac_rx_vlan(priv->dev, skb);

			skb->protocol = eth_type_trans(skb, priv->dev);

			if (unlikely(!coe))
				skb_checksum_none_assert(skb);
			else
				skb->ip_summed = CHECKSUM_UNNECESSARY;

			napi_gro_receive(&priv->napi, skb);

			priv->dev->stats.rx_packets++;
			priv->dev->stats.rx_bytes += frame_len;
		}
	}

	stmmac_rx_refill(priv);

	priv->xstats.rx_pkt_n += count;

	return count;
}

/**
 *  stmmac_poll - stmmac poll method (NAPI)
 *  @napi : pointer to the napi structure.
 *  @budget : maximum number of packets that the current CPU can receive from
 *	      all interfaces.
 *  Description :
 *  To look at the incoming frames and clear the tx resources.
 */
static int stmmac_poll(struct napi_struct *napi, int budget)
{
	struct stmmac_priv *priv = container_of(napi, struct stmmac_priv, napi);
	int work_done = 0;

	priv->xstats.napi_poll++;
	stmmac_tx_clean(priv);

	work_done = stmmac_rx(priv, budget);
	if (work_done < budget) {
		napi_complete(napi);
		stmmac_enable_dma_irq(priv);
	}
	return work_done;
}

/**
 *  stmmac_tx_timeout
 *  @dev : Pointer to net device structure
 *  Description: this function is called when a packet transmission fails to
 *   complete within a reasonable time. The driver will mark the error in the
 *   netdev structure and arrange for the device to be reset to a sane state
 *   in order to transmit a new packet.
 */
#ifdef TX_MONITOR
unsigned int timeout_err;
#endif
static void stmmac_tx_timeout(struct net_device *dev)
{
	struct stmmac_priv *priv = netdev_priv(dev);

	/* Clear Tx resources and restart transmitting again */
	stmmac_tx_err(priv);
}

/**
 *  stmmac_set_rx_mode - entry point for multicast addressing
 *  @dev : pointer to the device structure
 *  Description:
 *  This function is a driver entry point which gets called by the kernel
 *  whenever multicast addresses must be enabled/disabled.
 *  Return value:
 *  void.
 */
static void stmmac_set_rx_mode(struct net_device *dev)
{
	struct stmmac_priv *priv = netdev_priv(dev);

	priv->hw->mac->set_filter(priv->hw, dev);
}

/**
 *  stmmac_change_mtu - entry point to change MTU size for the device.
 *  @dev : device pointer.
 *  @new_mtu : the new MTU size for the device.
 *  Description: the Maximum Transfer Unit (MTU) is used by the network layer
 *  to drive packet transmission. Ethernet has an MTU of 1500 octets
 *  (ETH_DATA_LEN). This value can be changed with ifconfig.
 *  Return value:
 *  0 on success and an appropriate (-)ve integer as defined in errno.h
 *  file on failure.
 */
static int stmmac_change_mtu(struct net_device *dev, int new_mtu)
{
	struct stmmac_priv *priv = netdev_priv(dev);
	int max_mtu;

	if (netif_running(dev)) {
		pr_err("%s: must be stopped to change its MTU\n", dev->name);
		return -EBUSY;
	}

	if ((priv->plat->enh_desc) || (priv->synopsys_id >= DWMAC_CORE_4_00))
		max_mtu = JUMBO_LEN;
	else
		max_mtu = SKB_MAX_HEAD(NET_SKB_PAD + NET_IP_ALIGN);

	if (priv->plat->maxmtu < max_mtu)
		max_mtu = priv->plat->maxmtu;

	if ((new_mtu < 46) || (new_mtu > max_mtu)) {
		pr_err("%s: invalid MTU, max MTU is: %d\n", dev->name, max_mtu);
		return -EINVAL;
	}

	dev->mtu = new_mtu;

	netdev_update_features(dev);

	return 0;
}

static netdev_features_t stmmac_fix_features(struct net_device *dev,
					     netdev_features_t features)
{
	struct stmmac_priv *priv = netdev_priv(dev);

	if (priv->plat->rx_coe == STMMAC_RX_COE_NONE)
		features &= ~NETIF_F_RXCSUM;

	if (!priv->plat->tx_coe)
		features &= ~NETIF_F_CSUM_MASK;

	/* Some GMAC devices have a bugged Jumbo frame support that
	 * needs to have the Tx COE disabled for oversized frames
	 * (due to limited buffer sizes). In this case we disable
	 * the TX csum insertionin the TDES and not use SF.
	 */
	if (priv->plat->bugged_jumbo && (dev->mtu > ETH_DATA_LEN))
		features &= ~NETIF_F_CSUM_MASK;

	/* Disable tso if asked by ethtool */
	if ((priv->plat->tso_en) && (priv->dma_cap.tsoen)) {
		if (features & NETIF_F_TSO)
			priv->tso = true;
		else
			priv->tso = false;
	}

	return features;
}

static int stmmac_set_features(struct net_device *netdev,
			       netdev_features_t features)
{
	struct stmmac_priv *priv = netdev_priv(netdev);

	/* Keep the COE Type in case of csum is supporting */
	if (features & NETIF_F_RXCSUM)
		priv->hw->rx_csum = priv->plat->rx_coe;
	else
		priv->hw->rx_csum = 0;
	/* No check needed because rx_coe has been set before and it will be
	 * fixed in case of issue.
	 */
	priv->hw->mac->rx_ipc(priv->hw);

	return 0;
}

/**
 *  stmmac_interrupt - main ISR
 *  @irq: interrupt number.
 *  @dev_id: to pass the net device pointer.
 *  Description: this is the main driver interrupt service routine.
 *  It can call:
 *  o DMA service routine (to manage incoming frame reception and transmission
 *    status)
 *  o Core interrupts to manage: remote wake-up, management counter, LPI
 *    interrupts.
 */
static irqreturn_t stmmac_interrupt(int irq, void *dev_id)
{
	struct net_device *dev = (struct net_device *)dev_id;
	struct stmmac_priv *priv = netdev_priv(dev);

	if (priv->irq_wake)
		pm_wakeup_event(priv->device, 0);

	if (unlikely(!dev)) {
		pr_err("%s: invalid dev pointer\n", __func__);
		return IRQ_NONE;
	}

	/* To handle GMAC own interrupts */
	if ((priv->plat->has_gmac) || (priv->plat->has_gmac4)) {
		int status = priv->hw->mac->host_irq_status(priv->hw,
							    &priv->xstats);
		if (unlikely(status)) {
			/* For LPI we need to save the tx status */
			if (status & CORE_IRQ_TX_PATH_IN_LPI_MODE)
				priv->tx_path_in_lpi_mode = true;
			if (status & CORE_IRQ_TX_PATH_EXIT_LPI_MODE)
				priv->tx_path_in_lpi_mode = false;
			if (status & CORE_IRQ_MTL_RX_OVERFLOW && priv->hw->dma->set_rx_tail_ptr)
				priv->hw->dma->set_rx_tail_ptr(priv->ioaddr,
							priv->rx_tail_addr,
							STMMAC_CHAN0);
		}

		/* PCS link status */
		if (priv->hw->pcs) {
			if (priv->xstats.pcs_link)
				netif_carrier_on(dev);
			else
				netif_carrier_off(dev);
		}
	}

	/* To handle DMA interrupts */
	stmmac_dma_interrupt(priv);

	return IRQ_HANDLED;
}

#ifdef CONFIG_NET_POLL_CONTROLLER
/* Polling receive - used by NETCONSOLE and other diagnostic tools
 * to allow network I/O with interrupts disabled.
 */
static void stmmac_poll_controller(struct net_device *dev)
{
	disable_irq(dev->irq);
	stmmac_interrupt(dev->irq, dev);
	enable_irq(dev->irq);
}
#endif

/**
 *  stmmac_ioctl - Entry point for the Ioctl
 *  @dev: Device pointer.
 *  @rq: An IOCTL specefic structure, that can contain a pointer to
 *  a proprietary structure used to pass information to the driver.
 *  @cmd: IOCTL command
 *  Description:
 *  Currently it supports the phy_mii_ioctl(...) and HW time stamping.
 */
static int stmmac_ioctl(struct net_device *dev, struct ifreq *rq, int cmd)
{
	struct stmmac_priv *priv = netdev_priv(dev);
	int ret = -EOPNOTSUPP;

	if (!netif_running(dev))
		return -EINVAL;

	switch (cmd) {
	case SIOCGMIIPHY:
	case SIOCGMIIREG:
	case SIOCSMIIREG:
		if (!priv->phydev)
			return -EINVAL;
		ret = phy_mii_ioctl(priv->phydev, rq, cmd);
		break;
	case SIOCSHWTSTAMP:
		ret = stmmac_hwtstamp_ioctl(dev, rq);
		break;
	default:
		break;
	}

	return ret;
}

static int stmmac_set_mac_address(struct net_device *ndev, void *addr)
{
	struct stmmac_priv *priv = netdev_priv(ndev);
	int ret = 0;

	ret = eth_mac_addr(ndev, addr);
	if (ret)
		return ret;

	priv->hw->mac->set_umac_addr(priv->hw, ndev->dev_addr, 0);

	return ret;
}

#ifdef CONFIG_DEBUG_FS
static struct dentry *stmmac_fs_dir;

static void sysfs_display_ring(void *head, int size, int extend_desc,
			       struct seq_file *seq)
{
	int i;
	struct dma_extended_desc *ep = (struct dma_extended_desc *)head;
	struct dma_desc *p = (struct dma_desc *)head;

	for (i = 0; i < size; i++) {
		u64 x;
		if (extend_desc) {
			x = *(u64 *) ep;
			seq_printf(seq, "%d [0x%x]: 0x%x 0x%x 0x%x 0x%x\n",
				   i, (unsigned int)virt_to_phys(ep),
				   le32_to_cpu(ep->basic.des0),
				   le32_to_cpu(ep->basic.des1),
				   le32_to_cpu(ep->basic.des2),
				   le32_to_cpu(ep->basic.des3));
			ep++;
		} else {
			x = *(u64 *) p;
			seq_printf(seq, "%d [0x%x]: 0x%x 0x%x 0x%x 0x%x\n",
				   i, (unsigned int)virt_to_phys(ep),
				   le32_to_cpu(p->des0), le32_to_cpu(p->des1),
				   le32_to_cpu(p->des2), le32_to_cpu(p->des3));
			p++;
		}
		seq_printf(seq, "\n");
	}
}

static int stmmac_sysfs_ring_read(struct seq_file *seq, void *v)
{
	struct net_device *dev = seq->private;
	struct stmmac_priv *priv = netdev_priv(dev);

	if (priv->extend_desc) {
		seq_printf(seq, "Extended RX descriptor ring:\n");
		sysfs_display_ring((void *)priv->dma_erx, DMA_RX_SIZE, 1, seq);
		seq_printf(seq, "Extended TX descriptor ring:\n");
		sysfs_display_ring((void *)priv->dma_etx, DMA_TX_SIZE, 1, seq);
	} else {
		seq_printf(seq, "RX descriptor ring:\n");
		sysfs_display_ring((void *)priv->dma_rx, DMA_RX_SIZE, 0, seq);
		seq_printf(seq, "TX descriptor ring:\n");
		sysfs_display_ring((void *)priv->dma_tx, DMA_TX_SIZE, 0, seq);
	}

	return 0;
}

static int stmmac_sysfs_ring_open(struct inode *inode, struct file *file)
{
	return single_open(file, stmmac_sysfs_ring_read, inode->i_private);
}

static const struct file_operations stmmac_rings_status_fops = {
	.owner = THIS_MODULE,
	.open = stmmac_sysfs_ring_open,
	.read = seq_read,
	.llseek = seq_lseek,
	.release = single_release,
};

static int stmmac_sysfs_dma_cap_read(struct seq_file *seq, void *v)
{
	struct net_device *dev = seq->private;
	struct stmmac_priv *priv = netdev_priv(dev);

	if (!priv->hw_cap_support) {
		seq_printf(seq, "DMA HW features not supported\n");
		return 0;
	}

	seq_printf(seq, "==============================\n");
	seq_printf(seq, "\tDMA HW features\n");
	seq_printf(seq, "==============================\n");

	seq_printf(seq, "\t10/100 Mbps %s\n",
		   (priv->dma_cap.mbps_10_100) ? "Y" : "N");
	seq_printf(seq, "\t1000 Mbps %s\n",
		   (priv->dma_cap.mbps_1000) ? "Y" : "N");
	seq_printf(seq, "\tHalf duple %s\n",
		   (priv->dma_cap.half_duplex) ? "Y" : "N");
	seq_printf(seq, "\tHash Filter: %s\n",
		   (priv->dma_cap.hash_filter) ? "Y" : "N");
	seq_printf(seq, "\tMultiple MAC address registers: %s\n",
		   (priv->dma_cap.multi_addr) ? "Y" : "N");
	seq_printf(seq, "\tPCS (TBI/SGMII/RTBI PHY interfatces): %s\n",
		   (priv->dma_cap.pcs) ? "Y" : "N");
	seq_printf(seq, "\tSMA (MDIO) Interface: %s\n",
		   (priv->dma_cap.sma_mdio) ? "Y" : "N");
	seq_printf(seq, "\tPMT Remote wake up: %s\n",
		   (priv->dma_cap.pmt_remote_wake_up) ? "Y" : "N");
	seq_printf(seq, "\tPMT Magic Frame: %s\n",
		   (priv->dma_cap.pmt_magic_frame) ? "Y" : "N");
	seq_printf(seq, "\tRMON module: %s\n",
		   (priv->dma_cap.rmon) ? "Y" : "N");
	seq_printf(seq, "\tIEEE 1588-2002 Time Stamp: %s\n",
		   (priv->dma_cap.time_stamp) ? "Y" : "N");
	seq_printf(seq, "\tIEEE 1588-2008 Advanced Time Stamp:%s\n",
		   (priv->dma_cap.atime_stamp) ? "Y" : "N");
	seq_printf(seq, "\t802.3az - Energy-Efficient Ethernet (EEE) %s\n",
		   (priv->dma_cap.eee) ? "Y" : "N");
	seq_printf(seq, "\tAV features: %s\n", (priv->dma_cap.av) ? "Y" : "N");
	seq_printf(seq, "\tChecksum Offload in TX: %s\n",
		   (priv->dma_cap.tx_coe) ? "Y" : "N");
	if (priv->synopsys_id >= DWMAC_CORE_4_00) {
		seq_printf(seq, "\tIP Checksum Offload in RX: %s\n",
			   (priv->dma_cap.rx_coe) ? "Y" : "N");
	} else {
		seq_printf(seq, "\tIP Checksum Offload (type1) in RX: %s\n",
			   (priv->dma_cap.rx_coe_type1) ? "Y" : "N");
		seq_printf(seq, "\tIP Checksum Offload (type2) in RX: %s\n",
			   (priv->dma_cap.rx_coe_type2) ? "Y" : "N");
	}
	seq_printf(seq, "\tRXFIFO > 2048bytes: %s\n",
		   (priv->dma_cap.rxfifo_over_2048) ? "Y" : "N");
	seq_printf(seq, "\tNumber of Additional RX channel: %d\n",
		   priv->dma_cap.number_rx_channel);
	seq_printf(seq, "\tNumber of Additional TX channel: %d\n",
		   priv->dma_cap.number_tx_channel);
	seq_printf(seq, "\tEnhanced descriptors: %s\n",
		   (priv->dma_cap.enh_desc) ? "Y" : "N");

	return 0;
}

static int stmmac_sysfs_dma_cap_open(struct inode *inode, struct file *file)
{
	return single_open(file, stmmac_sysfs_dma_cap_read, inode->i_private);
}

static const struct file_operations stmmac_dma_cap_fops = {
	.owner = THIS_MODULE,
	.open = stmmac_sysfs_dma_cap_open,
	.read = seq_read,
	.llseek = seq_lseek,
	.release = single_release,
};

static int stmmac_init_fs(struct net_device *dev)
{
	struct stmmac_priv *priv = netdev_priv(dev);

	/* Create per netdev entries */
	priv->dbgfs_dir = debugfs_create_dir(dev->name, stmmac_fs_dir);

	if (!priv->dbgfs_dir || IS_ERR(priv->dbgfs_dir)) {
		pr_err("ERROR %s/%s, debugfs create directory failed\n",
		       STMMAC_RESOURCE_NAME, dev->name);

		return -ENOMEM;
	}

	/* Entry to report DMA RX/TX rings */
	priv->dbgfs_rings_status =
		debugfs_create_file("descriptors_status", S_IRUGO,
				    priv->dbgfs_dir, dev,
				    &stmmac_rings_status_fops);

	if (!priv->dbgfs_rings_status || IS_ERR(priv->dbgfs_rings_status)) {
		pr_info("ERROR creating stmmac ring debugfs file\n");
		debugfs_remove_recursive(priv->dbgfs_dir);

		return -ENOMEM;
	}

	/* Entry to report the DMA HW features */
	priv->dbgfs_dma_cap = debugfs_create_file("dma_cap", S_IRUGO,
					    priv->dbgfs_dir,
					    dev, &stmmac_dma_cap_fops);

	if (!priv->dbgfs_dma_cap || IS_ERR(priv->dbgfs_dma_cap)) {
		pr_info("ERROR creating stmmac MMC debugfs file\n");
		debugfs_remove_recursive(priv->dbgfs_dir);

		return -ENOMEM;
	}

	return 0;
}

static void stmmac_exit_fs(struct net_device *dev)
{
	struct stmmac_priv *priv = netdev_priv(dev);

	debugfs_remove_recursive(priv->dbgfs_dir);
}
#endif /* CONFIG_DEBUG_FS */

static const struct net_device_ops stmmac_netdev_ops = {
	.ndo_open = stmmac_open,
	.ndo_start_xmit = stmmac_xmit,
	.ndo_stop = stmmac_release,
	.ndo_change_mtu = stmmac_change_mtu,
	.ndo_fix_features = stmmac_fix_features,
	.ndo_set_features = stmmac_set_features,
	.ndo_set_rx_mode = stmmac_set_rx_mode,
	.ndo_tx_timeout = stmmac_tx_timeout,
	.ndo_do_ioctl = stmmac_ioctl,
#ifdef CONFIG_NET_POLL_CONTROLLER
	.ndo_poll_controller = stmmac_poll_controller,
#endif
	.ndo_set_mac_address = stmmac_set_mac_address,
};

/**
 *  stmmac_hw_init - Init the MAC device
 *  @priv: driver private structure
 *  Description: this function is to configure the MAC device according to
 *  some platform parameters or the HW capability register. It prepares the
 *  driver to use either ring or chain modes and to setup either enhanced or
 *  normal descriptors.
 */
static int stmmac_hw_init(struct stmmac_priv *priv)
{
	struct mac_device_info *mac;

	/* Identify the MAC HW device */
	if (priv->plat->has_gmac) {
		priv->dev->priv_flags |= IFF_UNICAST_FLT;
		mac = dwmac1000_setup(priv->ioaddr,
				      priv->plat->multicast_filter_bins,
				      priv->plat->unicast_filter_entries,
				      &priv->synopsys_id);
	} else if (priv->plat->has_gmac4) {
		priv->dev->priv_flags |= IFF_UNICAST_FLT;
		mac = dwmac4_setup(priv->ioaddr,
				   priv->plat->multicast_filter_bins,
				   priv->plat->unicast_filter_entries,
				   &priv->synopsys_id);
	} else {
		mac = dwmac100_setup(priv->ioaddr, &priv->synopsys_id);
	}
	if (!mac)
		return -ENOMEM;

	priv->hw = mac;

	/* To use the chained or ring mode */
	if (priv->synopsys_id >= DWMAC_CORE_4_00) {
		priv->hw->mode = &dwmac4_ring_mode_ops;
	} else {
		if (chain_mode) {
			priv->hw->mode = &chain_mode_ops;
			pr_info(" Chain mode enabled\n");
			priv->mode = STMMAC_CHAIN_MODE;
		} else {
			priv->hw->mode = &ring_mode_ops;
			pr_info(" Ring mode enabled\n");
			priv->mode = STMMAC_RING_MODE;
		}
	}

	/* Get the HW capability (new GMAC newer than 3.50a) */
	priv->hw_cap_support = stmmac_get_hw_features(priv);
	if (priv->hw_cap_support) {
		pr_info(" DMA HW capability register supported");

		/* We can override some gmac/dma configuration fields: e.g.
		 * enh_desc, tx_coe (e.g. that are passed through the
		 * platform) with the values from the HW capability
		 * register (if supported).
		 */
		priv->plat->enh_desc = priv->dma_cap.enh_desc;
		priv->plat->pmt = priv->dma_cap.pmt_remote_wake_up;
		priv->hw->pmt = priv->plat->pmt;

		/* TXCOE doesn't work in thresh DMA mode */
		if (priv->plat->force_thresh_dma_mode)
			priv->plat->tx_coe = 0;
		else
			priv->plat->tx_coe = priv->dma_cap.tx_coe;

		/* In case of GMAC4 rx_coe is from HW cap register. */
		priv->plat->rx_coe = priv->dma_cap.rx_coe;

		if (priv->dma_cap.rx_coe_type2)
			priv->plat->rx_coe = STMMAC_RX_COE_TYPE2;
		else if (priv->dma_cap.rx_coe_type1)
			priv->plat->rx_coe = STMMAC_RX_COE_TYPE1;

	} else
		pr_info(" No HW DMA feature register supported");

	/* To use alternate (extended), normal or GMAC4 descriptor structures */
	if (priv->synopsys_id >= DWMAC_CORE_4_00)
		priv->hw->desc = &dwmac4_desc_ops;
	else
		stmmac_selec_desc_mode(priv);

	if (priv->plat->rx_coe) {
		priv->hw->rx_csum = priv->plat->rx_coe;
		pr_info(" RX Checksum Offload Engine supported\n");
		if (priv->synopsys_id < DWMAC_CORE_4_00)
			pr_info("\tCOE Type %d\n", priv->hw->rx_csum);
	}
	if (priv->plat->tx_coe)
		pr_info(" TX Checksum insertion supported\n");

	if (priv->plat->pmt) {
		pr_info(" Wake-Up On Lan supported\n");
		device_set_wakeup_capable(priv->device, 1);
	}

	if (priv->dma_cap.tsoen)
		pr_info(" TSO supported\n");

	return 0;
}

#ifdef TX_MONITOR
struct stmmac_priv *priv_monitor;
static void moniter_tx_handler(struct work_struct *work)
{
	if (priv_monitor) {
		if (timeout_err) {
			pr_info("reset eth\n");
			stmmac_release(priv_monitor->dev);
			stmmac_open(priv_monitor->dev);
			timeout_err = 0;
		}
	} else {
		pr_info("device not init yet!\n");
	}
//	queue_delayed_work(moniter_tx_wq, &moniter_tx_worker, HZ);
}
#endif
/**
 * stmmac_dvr_probe
 * @device: device pointer
 * @plat_dat: platform data pointer
 * @res: stmmac resource pointer
 * Description: this is the main probe function used to
 * call the alloc_etherdev, allocate the priv structure.
 * Return:
 * returns 0 on success, otherwise errno.
 */
int stmmac_dvr_probe(struct device *device,
		     struct plat_stmmacenet_data *plat_dat,
		     struct stmmac_resources *res)
{
	int ret = 0;
	struct net_device *ndev = NULL;
	struct stmmac_priv *priv;

#ifdef TX_MONITOR
	int result = 0;
	moniter_tx_wq = create_singlethread_workqueue("eth_moniter_tx_wq");
	INIT_DELAYED_WORK(&moniter_tx_worker, moniter_tx_handler);
	/*register pm notify callback*/
	result = register_pm_notifier(&suspend_pm_nb);
	if (result) {
		unregister_pm_notifier(&suspend_pm_nb);
		pr_info("register suspend notifier failed return %d\n", result);
	}
#endif
	ndev = alloc_etherdev(sizeof(struct stmmac_priv));
	if (!ndev)
		return -ENOMEM;

	SET_NETDEV_DEV(ndev, device);

	priv = netdev_priv(ndev);
	priv->device = device;
	priv->dev = ndev;

	stmmac_set_ethtool_ops(ndev);
	priv->pause = pause;
	priv->plat = plat_dat;
	priv->ioaddr = res->addr;
	priv->dev->base_addr = (unsigned long)res->addr;

	priv->dev->irq = res->irq;
	priv->wol_irq = res->wol_irq;
	priv->lpi_irq = res->lpi_irq;

	if (res->mac)
		memcpy(priv->dev->dev_addr, res->mac, ETH_ALEN);

	dev_set_drvdata(device, priv->dev);

	/* Verify driver arguments */
	stmmac_verify_args();

	/* Override with kernel parameters if supplied XXX CRS XXX
	 * this needs to have multiple instances
	 */
	if ((phyaddr >= 0) && (phyaddr <= 31))
		priv->plat->phy_addr = phyaddr;

	priv->stmmac_clk = devm_clk_get(priv->device, STMMAC_RESOURCE_NAME);
	if (IS_ERR(priv->stmmac_clk)) {
		dev_warn(priv->device, "%s: warning: cannot get CSR clock\n",
			 __func__);
		/* If failed to obtain stmmac_clk and specific clk_csr value
		 * is NOT passed from the platform, probe fail.
		 */
		if (!priv->plat->clk_csr) {
			ret = PTR_ERR(priv->stmmac_clk);
			goto error_clk_get;
		} else {
			priv->stmmac_clk = NULL;
		}
	}
	clk_prepare_enable(priv->stmmac_clk);

	priv->pclk = devm_clk_get(priv->device, "pclk");
	if (IS_ERR(priv->pclk)) {
		if (PTR_ERR(priv->pclk) == -EPROBE_DEFER) {
			ret = -EPROBE_DEFER;
			goto error_pclk_get;
		}
		priv->pclk = NULL;
	}
	clk_prepare_enable(priv->pclk);

	priv->stmmac_rst = devm_reset_control_get(priv->device,
						  STMMAC_RESOURCE_NAME);
	if (IS_ERR(priv->stmmac_rst)) {
		if (PTR_ERR(priv->stmmac_rst) == -EPROBE_DEFER) {
			ret = -EPROBE_DEFER;
			goto error_hw_init;
		}
		dev_info(priv->device, "no reset control found\n");
		priv->stmmac_rst = NULL;
	}
	if (priv->stmmac_rst)
		reset_control_deassert(priv->stmmac_rst);

	/* Init MAC and get the capabilities */
	ret = stmmac_hw_init(priv);
	if (ret)
		goto error_hw_init;

	stmmac_check_ether_addr(priv);

	ndev->netdev_ops = &stmmac_netdev_ops;

	ndev->hw_features = NETIF_F_SG | NETIF_F_IP_CSUM | NETIF_F_IPV6_CSUM |
			    NETIF_F_RXCSUM;

	if ((priv->plat->tso_en) && (priv->dma_cap.tsoen)) {
		ndev->hw_features |= NETIF_F_TSO;
		priv->tso = true;
		pr_info(" TSO feature enabled\n");
	}
	ndev->features |= ndev->hw_features | NETIF_F_HIGHDMA;
	ndev->watchdog_timeo = msecs_to_jiffies(watchdog);
#ifdef STMMAC_VLAN_TAG_USED
	/* Both mac100 and gmac support receive VLAN tag detection */
	ndev->features |= NETIF_F_HW_VLAN_CTAG_RX;
#endif
	priv->msg_enable = netif_msg_init(debug, default_msg_level);

	if (flow_ctrl)
		priv->flow_ctrl = FLOW_AUTO;	/* RX/TX pause on */

	/* Rx Watchdog is available in the COREs newer than the 3.40.
	 * In some case, for example on bugged HW this feature
	 * has to be disable and this can be done by passing the
	 * riwt_off field from the platform.
	 */
	if ((priv->synopsys_id >= DWMAC_CORE_3_50) && (!priv->plat->riwt_off)) {
		priv->use_riwt = 1;
		pr_info(" Enable RX Mitigation via HW Watchdog Timer\n");
	}

	netif_napi_add(ndev, &priv->napi, stmmac_poll, 64);

	spin_lock_init(&priv->lock);
	spin_lock_init(&priv->tx_lock);

	/* If a specific clk_csr value is passed from the platform
	 * this means that the CSR Clock Range selection cannot be
	 * changed at run-time and it is fixed. Viceversa the driver'll try to
	 * set the MDC clock dynamically according to the csr actual
	 * clock input.
	 */
	if (!priv->plat->clk_csr)
		stmmac_clk_csr_set(priv);
	else
		priv->clk_csr = priv->plat->clk_csr;

	stmmac_check_pcs_mode(priv);

	if (priv->hw->pcs != STMMAC_PCS_RGMII  &&
	    priv->hw->pcs != STMMAC_PCS_TBI &&
	    priv->hw->pcs != STMMAC_PCS_RTBI) {
		/* MDIO bus Registration */
		ret = stmmac_mdio_register(ndev);
		if (ret < 0) {
			pr_debug("%s: MDIO bus (id: %d) registration failed",
				 __func__, priv->plat->bus_id);
			goto error_napi_register;
		}
	}

	ret = register_netdev(ndev);
	if (ret) {
		pr_err("%s: ERROR %i registering the device\n", __func__, ret);
		goto error_netdev_register;
	}

#ifdef CONFIG_DWMAC_MESON
	ret = gmac_create_sysfs(
		mdiobus_get_phy(priv->mii, priv->plat->phy_addr), priv->ioaddr);
#endif
#ifdef TX_MONITOR
	priv_monitor = priv;
#endif
	return ret;

error_netdev_register:
	if (priv->hw->pcs != STMMAC_PCS_RGMII &&
	    priv->hw->pcs != STMMAC_PCS_TBI &&
	    priv->hw->pcs != STMMAC_PCS_RTBI)
		stmmac_mdio_unregister(ndev);
error_napi_register:
	netif_napi_del(&priv->napi);
error_hw_init:
	clk_disable_unprepare(priv->pclk);
error_pclk_get:
	clk_disable_unprepare(priv->stmmac_clk);
error_clk_get:
	free_netdev(ndev);

	return ret;
}
EXPORT_SYMBOL_GPL(stmmac_dvr_probe);

/**
 * stmmac_dvr_remove
 * @dev: device pointer
 * Description: this function resets the TX/RX processes, disables the MAC RX/TX
 * changes the link status, releases the DMA descriptor rings.
 */
int stmmac_dvr_remove(struct device *dev)
{
	struct net_device *ndev = dev_get_drvdata(dev);
	struct stmmac_priv *priv = netdev_priv(ndev);

	pr_info("%s:\n\tremoving driver", __func__);

	priv->hw->dma->stop_rx(priv->ioaddr);
	priv->hw->dma->stop_tx(priv->ioaddr);

#ifdef CONFIG_DWMAC_MESON
	gmac_remove_sysfs(priv->phydev);
#endif

	stmmac_set_mac(priv->ioaddr, false);
	netif_carrier_off(ndev);
	unregister_netdev(ndev);
	if (priv->stmmac_rst)
		reset_control_assert(priv->stmmac_rst);
	clk_disable_unprepare(priv->pclk);
	clk_disable_unprepare(priv->stmmac_clk);
	if (priv->hw->pcs != STMMAC_PCS_RGMII &&
	    priv->hw->pcs != STMMAC_PCS_TBI &&
	    priv->hw->pcs != STMMAC_PCS_RTBI)
		stmmac_mdio_unregister(ndev);
	free_netdev(ndev);

	return 0;
}
EXPORT_SYMBOL_GPL(stmmac_dvr_remove);

/**
 * stmmac_suspend - suspend callback
 * @dev: device pointer
 * Description: this is the function to suspend the device and it is called
 * by the platform driver to stop the network queue, release the resources,
 * program the PMT register (for WoL), clean and release driver resources.
 */
int stmmac_suspend(struct device *dev)
{
	struct net_device *ndev = dev_get_drvdata(dev);
	struct stmmac_priv *priv = netdev_priv(ndev);
	unsigned long flags;

	if (!ndev || !netif_running(ndev))
		return 0;

	if (priv->phydev)
		phy_stop(priv->phydev);

	spin_lock_irqsave(&priv->lock, flags);

	netif_device_detach(ndev);
	netif_stop_queue(ndev);

	/**
	 *napi_disable call might_sleep,if not irq restore
	 *It will warning bug
	 */
	spin_unlock_irqrestore(&priv->lock, flags);
	napi_disable(&priv->napi);
	spin_lock_irqsave(&priv->lock, flags);

#ifdef CONFIG_AMLOGIC_ETH_PRIVE
	del_timer_sync(&priv->txtimer);
#endif
	/* Stop TX/RX DMA */
	priv->hw->dma->stop_tx(priv->ioaddr);
	priv->hw->dma->stop_rx(priv->ioaddr);

	/* Enable Power down mode by programming the PMT regs */
	if (device_may_wakeup(priv->device)) {
		//priv->hw->mac->pmt(priv->hw, priv->wolopts);
		priv->hw->mac->pmt(priv->hw, 0x1 << 5);
		priv->irq_wake = 1;
	} else {
		stmmac_set_mac(priv->ioaddr, false);
		pinctrl_pm_select_sleep_state(priv->device);
		/* Disable clock in case of PWM is off */
		clk_disable(priv->pclk);
		clk_disable(priv->stmmac_clk);
	}
	spin_unlock_irqrestore(&priv->lock, flags);

	priv->oldlink = 0;
	priv->speed = 0;
	priv->oldduplex = -1;
	return 0;
}
EXPORT_SYMBOL_GPL(stmmac_suspend);

/**
 * stmmac_resume - resume callback
 * @dev: device pointer
 * Description: when resume this function is invoked to setup the DMA and CORE
 * in a usable state.
 */
int stmmac_resume(struct device *dev)
{
	struct net_device *ndev = dev_get_drvdata(dev);
	struct stmmac_priv *priv = netdev_priv(ndev);
	unsigned long flags;

	if (!netif_running(ndev))
		return 0;

	/* Power Down bit, into the PM register, is cleared
	 * automatically as soon as a magic packet or a Wake-up frame
	 * is received. Anyway, it's better to manually clear
	 * this bit because it can generate problems while resuming
	 * from another devices (e.g. serial console).
	 */
	if (device_may_wakeup(priv->device)) {
		spin_lock_irqsave(&priv->lock, flags);
		priv->hw->mac->pmt(priv->hw, 0);
		spin_unlock_irqrestore(&priv->lock, flags);
		priv->irq_wake = 0;
	} else {
		pinctrl_pm_select_default_state(priv->device);
		/* enable the clk prevously disabled */
		clk_enable(priv->stmmac_clk);
		clk_enable(priv->pclk);
		/* reset the phy so that it's ready */
		if (priv->mii)
			stmmac_mdio_reset(priv->mii);
	}

#ifndef CONFIG_AMLOGIC_ETH_PRIVE
	netif_device_attach(ndev);
#endif
	spin_lock_irqsave(&priv->lock, flags);

	priv->cur_rx = 0;
	priv->dirty_rx = 0;
	priv->dirty_tx = 0;
	priv->cur_tx = 0;
	/* reset private mss value to force mss context settings at
	 * next tso xmit (only used for gmac4).
	 */
	priv->mss = 0;

	stmmac_clear_descriptors(priv);

	spin_unlock_irqrestore(&priv->lock, flags);
	stmmac_hw_setup(ndev, false);
	spin_lock_irqsave(&priv->lock, flags);

	stmmac_init_tx_coalesce(priv);
	stmmac_set_rx_mode(ndev);
#ifdef CONFIG_AMLOGIC_ETH_PRIVE
	netif_device_attach(ndev);
#endif
	napi_enable(&priv->napi);

	netif_start_queue(ndev);

	spin_unlock_irqrestore(&priv->lock, flags);

	if (priv->phydev)
		phy_start(priv->phydev);

	return 0;
}
EXPORT_SYMBOL_GPL(stmmac_resume);

#ifndef MODULE
static int __init stmmac_cmdline_opt(char *str)
{
	char *opt;

	if (!str || !*str)
		return -EINVAL;
	while ((opt = strsep(&str, ",")) != NULL) {
		if (!strncmp(opt, "debug:", 6)) {
			if (kstrtoint(opt + 6, 0, &debug))
				goto err;
		} else if (!strncmp(opt, "phyaddr:", 8)) {
			if (kstrtoint(opt + 8, 0, &phyaddr))
				goto err;
		} else if (!strncmp(opt, "buf_sz:", 7)) {
			if (kstrtoint(opt + 7, 0, &buf_sz))
				goto err;
		} else if (!strncmp(opt, "tc:", 3)) {
			if (kstrtoint(opt + 3, 0, &tc))
				goto err;
		} else if (!strncmp(opt, "watchdog:", 9)) {
			if (kstrtoint(opt + 9, 0, &watchdog))
				goto err;
		} else if (!strncmp(opt, "flow_ctrl:", 10)) {
			if (kstrtoint(opt + 10, 0, &flow_ctrl))
				goto err;
		} else if (!strncmp(opt, "pause:", 6)) {
			if (kstrtoint(opt + 6, 0, &pause))
				goto err;
		} else if (!strncmp(opt, "eee_timer:", 10)) {
			if (kstrtoint(opt + 10, 0, &eee_timer))
				goto err;
		} else if (!strncmp(opt, "chain_mode:", 11)) {
			if (kstrtoint(opt + 11, 0, &chain_mode))
				goto err;
		}
	}
	return 0;

err:
	pr_err("%s: ERROR broken module parameter conversion", __func__);
	return -EINVAL;
}

__setup("stmmaceth=", stmmac_cmdline_opt);
#endif /* MODULE */

static int __init stmmac_init(void)
{
#ifdef CONFIG_DEBUG_FS
	/* Create debugfs main directory if it doesn't exist yet */
	if (!stmmac_fs_dir) {
		stmmac_fs_dir = debugfs_create_dir(STMMAC_RESOURCE_NAME, NULL);

		if (!stmmac_fs_dir || IS_ERR(stmmac_fs_dir)) {
			pr_err("ERROR %s, debugfs create directory failed\n",
			       STMMAC_RESOURCE_NAME);

			return -ENOMEM;
		}
	}
#endif

	return 0;
}

static void __exit stmmac_exit(void)
{
#ifdef CONFIG_DEBUG_FS
	debugfs_remove_recursive(stmmac_fs_dir);
#endif
}

module_init(stmmac_init)
module_exit(stmmac_exit)

MODULE_DESCRIPTION("STMMAC 10/100/1000 Ethernet device driver");
MODULE_AUTHOR("Giuseppe Cavallaro <peppe.cavallaro@st.com>");
MODULE_LICENSE("GPL");<|MERGE_RESOLUTION|>--- conflicted
+++ resolved
@@ -974,21 +974,11 @@
 		if (priv->extend_desc)
 			priv->hw->desc->init_rx_desc(&priv->dma_erx[i].basic,
 						     priv->use_riwt, priv->mode,
-<<<<<<< HEAD
-						     (i == DMA_RX_SIZE - 1),
-						     priv->dma_buf_sz);
-		else
-			priv->hw->desc->init_rx_desc(&priv->dma_rx[i],
-						     priv->use_riwt, priv->mode,
-						     (i == DMA_RX_SIZE - 1),
-						     priv->dma_buf_sz);
-=======
 						     (i == DMA_RX_SIZE - 1), priv->dma_buf_sz);
 		else
 			priv->hw->desc->init_rx_desc(&priv->dma_rx[i],
 						     priv->use_riwt, priv->mode,
 						     (i == DMA_RX_SIZE - 1), priv->dma_buf_sz);
->>>>>>> 5b7a2c7d
 	for (i = 0; i < DMA_TX_SIZE; i++)
 		if (priv->extend_desc)
 			priv->hw->desc->init_tx_desc(&priv->dma_etx[i].basic,
@@ -2529,12 +2519,7 @@
 		wmb();
 
 		if (unlikely(priv->synopsys_id >= DWMAC_CORE_4_00))
-<<<<<<< HEAD
-			priv->hw->desc->init_rx_desc(p, priv->use_riwt, 0, 0,
-						     priv->dma_buf_sz);
-=======
 			priv->hw->desc->init_rx_desc(p, priv->use_riwt, 0, 0, priv->dma_buf_sz);
->>>>>>> 5b7a2c7d
 		else
 			priv->hw->desc->set_rx_owner(p);
 
