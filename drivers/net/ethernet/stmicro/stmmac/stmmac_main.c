/*******************************************************************************
  This is the driver for the ST MAC 10/100/1000 on-chip Ethernet controllers.
  ST Ethernet IPs are built around a Synopsys IP Core.

	Copyright(C) 2007-2011 STMicroelectronics Ltd

  This program is free software; you can redistribute it and/or modify it
  under the terms and conditions of the GNU General Public License,
  version 2, as published by the Free Software Foundation.

  This program is distributed in the hope it will be useful, but WITHOUT
  ANY WARRANTY; without even the implied warranty of MERCHANTABILITY or
  FITNESS FOR A PARTICULAR PURPOSE.  See the GNU General Public License for
  more details.

  You should have received a copy of the GNU General Public License along with
  this program; if not, write to the Free Software Foundation, Inc.,
  51 Franklin St - Fifth Floor, Boston, MA 02110-1301 USA.

  The full GNU General Public License is included in this distribution in
  the file called "COPYING".

  Author: Giuseppe Cavallaro <peppe.cavallaro@st.com>

  Documentation available at:
	http://www.stlinux.com
  Support available at:
	https://bugzilla.stlinux.com/
*******************************************************************************/

#include <linux/clk.h>
#include <linux/kernel.h>
#include <linux/interrupt.h>
#include <linux/ip.h>
#include <linux/tcp.h>
#include <linux/skbuff.h>
#include <linux/ethtool.h>
#include <linux/if_ether.h>
#include <linux/crc32.h>
#include <linux/mii.h>
#include <linux/if.h>
#include <linux/if_vlan.h>
#include <linux/dma-mapping.h>
#include <linux/slab.h>
#include <linux/prefetch.h>
#include <linux/pinctrl/consumer.h>
#ifdef CONFIG_DEBUG_FS
#include <linux/debugfs.h>
#include <linux/seq_file.h>
#endif /* CONFIG_DEBUG_FS */
#include <linux/net_tstamp.h>
#include "stmmac_ptp.h"
#include "stmmac.h"
#include <linux/reset.h>
#include <linux/of_mdio.h>
#include "dwmac1000.h"

<<<<<<< HEAD
#ifdef CONFIG_DWMAC_MESON
#include <phy_debug.h>
#endif
#define STMMAC_ALIGN(x)	L1_CACHE_ALIGN(x)
=======
#define	STMMAC_ALIGN(x)		__ALIGN_KERNEL(x, SMP_CACHE_BYTES)
>>>>>>> e01202b3
#define	TSO_MAX_BUFF_SIZE	(SZ_16K - 1)

/* Module parameters */
#define TX_TIMEO	5000
static int watchdog = TX_TIMEO;
module_param(watchdog, int, S_IRUGO | S_IWUSR);
MODULE_PARM_DESC(watchdog, "Transmit timeout in milliseconds (default 5s)");

static int debug = -1;
module_param(debug, int, S_IRUGO | S_IWUSR);
MODULE_PARM_DESC(debug, "Message Level (-1: default, 0: no output, 16: all)");

static int phyaddr = -1;
module_param(phyaddr, int, S_IRUGO);
MODULE_PARM_DESC(phyaddr, "Physical device address");

#define STMMAC_TX_THRESH	(DMA_TX_SIZE / 4)
#define STMMAC_RX_THRESH	(DMA_RX_SIZE / 4)

static int flow_ctrl = FLOW_OFF;
module_param(flow_ctrl, int, S_IRUGO | S_IWUSR);
MODULE_PARM_DESC(flow_ctrl, "Flow control ability [on/off]");

static int pause = PAUSE_TIME;
module_param(pause, int, S_IRUGO | S_IWUSR);
MODULE_PARM_DESC(pause, "Flow Control Pause Time");

#define TC_DEFAULT 64
static int tc = TC_DEFAULT;
module_param(tc, int, S_IRUGO | S_IWUSR);
MODULE_PARM_DESC(tc, "DMA threshold control value");

#define	DEFAULT_BUFSIZE	1536
static int buf_sz = DEFAULT_BUFSIZE;
module_param(buf_sz, int, S_IRUGO | S_IWUSR);
MODULE_PARM_DESC(buf_sz, "DMA buffer size");

#define	STMMAC_RX_COPYBREAK	256

static const u32 default_msg_level = (NETIF_MSG_DRV | NETIF_MSG_PROBE |
				      NETIF_MSG_LINK | NETIF_MSG_IFUP |
				      NETIF_MSG_IFDOWN | NETIF_MSG_TIMER);

#define STMMAC_DEFAULT_LPI_TIMER	1000
static int eee_timer = STMMAC_DEFAULT_LPI_TIMER;
module_param(eee_timer, int, S_IRUGO | S_IWUSR);
MODULE_PARM_DESC(eee_timer, "LPI tx expiration time in msec");
#define STMMAC_LPI_T(x) (jiffies + msecs_to_jiffies(x))

/* By default the driver will use the ring mode to manage tx and rx descriptors
 * but passing this value so user can force to use the chain instead of the ring
 */
static unsigned int chain_mode;
module_param(chain_mode, int, S_IRUGO);
MODULE_PARM_DESC(chain_mode, "To use chain instead of ring mode");

static irqreturn_t stmmac_interrupt(int irq, void *dev_id);

#ifdef CONFIG_DEBUG_FS
static int stmmac_init_fs(struct net_device *dev);
static void stmmac_exit_fs(struct net_device *dev);
#endif

#define STMMAC_COAL_TIMER(x) (jiffies + usecs_to_jiffies(x))

/**
 * stmmac_verify_args - verify the driver parameters.
 * Description: it checks the driver parameters and set a default in case of
 * errors.
 */
static void stmmac_verify_args(void)
{
	if (unlikely(watchdog < 0))
		watchdog = TX_TIMEO;
	if (unlikely((buf_sz < DEFAULT_BUFSIZE) || (buf_sz > BUF_SIZE_16KiB)))
		buf_sz = DEFAULT_BUFSIZE;
	if (unlikely(flow_ctrl > 1))
		flow_ctrl = FLOW_AUTO;
	else if (likely(flow_ctrl < 0))
		flow_ctrl = FLOW_OFF;
	if (unlikely((pause < 0) || (pause > 0xffff)))
		pause = PAUSE_TIME;
	if (eee_timer < 0)
		eee_timer = STMMAC_DEFAULT_LPI_TIMER;
}

/**
 * stmmac_clk_csr_set - dynamically set the MDC clock
 * @priv: driver private structure
 * Description: this is to dynamically set the MDC clock according to the csr
 * clock input.
 * Note:
 *	If a specific clk_csr value is passed from the platform
 *	this means that the CSR Clock Range selection cannot be
 *	changed at run-time and it is fixed (as reported in the driver
 *	documentation). Viceversa the driver will try to set the MDC
 *	clock dynamically according to the actual clock input.
 */
static void stmmac_clk_csr_set(struct stmmac_priv *priv)
{
	u32 clk_rate;

	clk_rate = clk_get_rate(priv->stmmac_clk);

	/* Platform provided default clk_csr would be assumed valid
	 * for all other cases except for the below mentioned ones.
	 * For values higher than the IEEE 802.3 specified frequency
	 * we can not estimate the proper divider as it is not known
	 * the frequency of clk_csr_i. So we do not change the default
	 * divider.
	 */
	if (!(priv->clk_csr & MAC_CSR_H_FRQ_MASK)) {
		if (clk_rate < CSR_F_35M)
			priv->clk_csr = STMMAC_CSR_20_35M;
		else if ((clk_rate >= CSR_F_35M) && (clk_rate < CSR_F_60M))
			priv->clk_csr = STMMAC_CSR_35_60M;
		else if ((clk_rate >= CSR_F_60M) && (clk_rate < CSR_F_100M))
			priv->clk_csr = STMMAC_CSR_60_100M;
		else if ((clk_rate >= CSR_F_100M) && (clk_rate < CSR_F_150M))
			priv->clk_csr = STMMAC_CSR_100_150M;
		else if ((clk_rate >= CSR_F_150M) && (clk_rate < CSR_F_250M))
			priv->clk_csr = STMMAC_CSR_150_250M;
		else if ((clk_rate >= CSR_F_250M) && (clk_rate < CSR_F_300M))
			priv->clk_csr = STMMAC_CSR_250_300M;
	}
}

static void print_pkt(unsigned char *buf, int len)
{
	pr_debug("len = %d byte, buf addr: 0x%p\n", len, buf);
	print_hex_dump_bytes("", DUMP_PREFIX_OFFSET, buf, len);
}

static inline u32 stmmac_tx_avail(struct stmmac_priv *priv)
{
	unsigned avail;

	if (priv->dirty_tx > priv->cur_tx)
		avail = priv->dirty_tx - priv->cur_tx - 1;
	else
		avail = DMA_TX_SIZE - priv->cur_tx + priv->dirty_tx - 1;

	return avail;
}

static inline u32 stmmac_rx_dirty(struct stmmac_priv *priv)
{
	unsigned dirty;

	if (priv->dirty_rx <= priv->cur_rx)
		dirty = priv->cur_rx - priv->dirty_rx;
	else
		dirty = DMA_RX_SIZE - priv->dirty_rx + priv->cur_rx;

	return dirty;
}

/**
 * stmmac_hw_fix_mac_speed - callback for speed selection
 * @priv: driver private structure
 * Description: on some platforms (e.g. ST), some HW system configuraton
 * registers have to be set according to the link speed negotiated.
 */
static inline void stmmac_hw_fix_mac_speed(struct stmmac_priv *priv)
{
	struct phy_device *phydev = priv->phydev;

	if (likely(priv->plat->fix_mac_speed))
		priv->plat->fix_mac_speed(priv->plat->bsp_priv, phydev->speed);
}

/**
 * stmmac_enable_eee_mode - check and enter in LPI mode
 * @priv: driver private structure
 * Description: this function is to verify and enter in LPI mode in case of
 * EEE.
 */
static void stmmac_enable_eee_mode(struct stmmac_priv *priv)
{
	/* Check and enter in LPI mode */
	if ((priv->dirty_tx == priv->cur_tx) &&
	    (priv->tx_path_in_lpi_mode == false))
		priv->hw->mac->set_eee_mode(priv->hw);
}

/**
 * stmmac_disable_eee_mode - disable and exit from LPI mode
 * @priv: driver private structure
 * Description: this function is to exit and disable EEE in case of
 * LPI state is true. This is called by the xmit.
 */
void stmmac_disable_eee_mode(struct stmmac_priv *priv)
{
	priv->hw->mac->reset_eee_mode(priv->hw);
	del_timer_sync(&priv->eee_ctrl_timer);
	priv->tx_path_in_lpi_mode = false;
}

/**
 * stmmac_eee_ctrl_timer - EEE TX SW timer.
 * @arg : data hook
 * Description:
 *  if there is no data transfer and if we are not in LPI state,
 *  then MAC Transmitter can be moved to LPI state.
 */
static void stmmac_eee_ctrl_timer(unsigned long arg)
{
	struct stmmac_priv *priv = (struct stmmac_priv *)arg;

	stmmac_enable_eee_mode(priv);
	mod_timer(&priv->eee_ctrl_timer, STMMAC_LPI_T(eee_timer));
}

/**
 * stmmac_eee_init - init EEE
 * @priv: driver private structure
 * Description:
 *  if the GMAC supports the EEE (from the HW cap reg) and the phy device
 *  can also manage EEE, this function enable the LPI state and start related
 *  timer.
 */
bool stmmac_eee_init(struct stmmac_priv *priv)
{
	unsigned long flags;
	int interface = priv->plat->interface;
	bool ret = false;

	if ((interface != PHY_INTERFACE_MODE_MII) &&
	    (interface != PHY_INTERFACE_MODE_GMII) &&
	    !phy_interface_mode_is_rgmii(interface))
		goto out;

	/* Using PCS we cannot dial with the phy registers at this stage
	 * so we do not support extra feature like EEE.
	 */
	if ((priv->hw->pcs == STMMAC_PCS_RGMII) ||
	    (priv->hw->pcs == STMMAC_PCS_TBI) ||
	    (priv->hw->pcs == STMMAC_PCS_RTBI))
		goto out;

	/* MAC core supports the EEE feature. */
	if (priv->dma_cap.eee) {
		int tx_lpi_timer = priv->tx_lpi_timer;

		/* Check if the PHY supports EEE */
		if (phy_init_eee(priv->phydev, 1)) {
			/* To manage at run-time if the EEE cannot be supported
			 * anymore (for example because the lp caps have been
			 * changed).
			 * In that case the driver disable own timers.
			 */
			spin_lock_irqsave(&priv->lock, flags);
			if (priv->eee_active) {
				pr_debug("stmmac: disable EEE\n");
				del_timer_sync(&priv->eee_ctrl_timer);
				priv->hw->mac->set_eee_timer(priv->hw, 0,
							     tx_lpi_timer);
			}
			priv->eee_active = 0;
			spin_unlock_irqrestore(&priv->lock, flags);
			goto out;
		}
		/* Activate the EEE and start timers */
		spin_lock_irqsave(&priv->lock, flags);
		if (!priv->eee_active) {
			priv->eee_active = 1;
			setup_timer(&priv->eee_ctrl_timer,
				    stmmac_eee_ctrl_timer,
				    (unsigned long)priv);
			mod_timer(&priv->eee_ctrl_timer,
				  STMMAC_LPI_T(eee_timer));

			priv->hw->mac->set_eee_timer(priv->hw,
						     STMMAC_DEFAULT_LIT_LS,
						     tx_lpi_timer);
		}
		/* Set HW EEE according to the speed */
		priv->hw->mac->set_eee_pls(priv->hw, priv->phydev->link);

		ret = true;
		spin_unlock_irqrestore(&priv->lock, flags);

		pr_debug("stmmac: Energy-Efficient Ethernet initialized\n");
	}
out:
	return ret;
}

/* stmmac_get_tx_hwtstamp - get HW TX timestamps
 * @priv: driver private structure
 * @p : descriptor pointer
 * @skb : the socket buffer
 * Description :
 * This function will read timestamp from the descriptor & pass it to stack.
 * and also perform some sanity checks.
 */
static void stmmac_get_tx_hwtstamp(struct stmmac_priv *priv,
				   struct dma_desc *p, struct sk_buff *skb)
{
	struct skb_shared_hwtstamps shhwtstamp;
	u64 ns;

	if (!priv->hwts_tx_en)
		return;

	/* exit if skb doesn't support hw tstamp */
	if (likely(!skb || !(skb_shinfo(skb)->tx_flags & SKBTX_IN_PROGRESS)))
		return;

	/* check tx tstamp status */
	if (!priv->hw->desc->get_tx_timestamp_status(p)) {
		/* get the valid tstamp */
		ns = priv->hw->desc->get_timestamp(p, priv->adv_ts);

		memset(&shhwtstamp, 0, sizeof(struct skb_shared_hwtstamps));
		shhwtstamp.hwtstamp = ns_to_ktime(ns);

		netdev_info(priv->dev, "get valid TX hw timestamp %llu\n", ns);
		/* pass tstamp to stack */
		skb_tstamp_tx(skb, &shhwtstamp);
	}

	return;
}

/* stmmac_get_rx_hwtstamp - get HW RX timestamps
 * @priv: driver private structure
 * @p : descriptor pointer
 * @np : next descriptor pointer
 * @skb : the socket buffer
 * Description :
 * This function will read received packet's timestamp from the descriptor
 * and pass it to stack. It also perform some sanity checks.
 */
static void stmmac_get_rx_hwtstamp(struct stmmac_priv *priv, struct dma_desc *p,
				   struct dma_desc *np, struct sk_buff *skb)
{
	struct skb_shared_hwtstamps *shhwtstamp = NULL;
	u64 ns;

	if (!priv->hwts_rx_en)
		return;

	/* Check if timestamp is available */
	if (!priv->hw->desc->get_rx_timestamp_status(p, priv->adv_ts)) {
		/* For GMAC4, the valid timestamp is from CTX next desc. */
		if (priv->plat->has_gmac4)
			ns = priv->hw->desc->get_timestamp(np, priv->adv_ts);
		else
			ns = priv->hw->desc->get_timestamp(p, priv->adv_ts);

		netdev_info(priv->dev, "get valid RX hw timestamp %llu\n", ns);
		shhwtstamp = skb_hwtstamps(skb);
		memset(shhwtstamp, 0, sizeof(struct skb_shared_hwtstamps));
		shhwtstamp->hwtstamp = ns_to_ktime(ns);
	} else  {
		netdev_err(priv->dev, "cannot get RX hw timestamp\n");
	}
}

/**
 *  stmmac_hwtstamp_ioctl - control hardware timestamping.
 *  @dev: device pointer.
 *  @ifr: An IOCTL specefic structure, that can contain a pointer to
 *  a proprietary structure used to pass information to the driver.
 *  Description:
 *  This function configures the MAC to enable/disable both outgoing(TX)
 *  and incoming(RX) packets time stamping based on user input.
 *  Return Value:
 *  0 on success and an appropriate -ve integer on failure.
 */
static int stmmac_hwtstamp_ioctl(struct net_device *dev, struct ifreq *ifr)
{
	struct stmmac_priv *priv = netdev_priv(dev);
	struct hwtstamp_config config;
	struct timespec64 now;
	u64 temp = 0;
	u32 ptp_v2 = 0;
	u32 tstamp_all = 0;
	u32 ptp_over_ipv4_udp = 0;
	u32 ptp_over_ipv6_udp = 0;
	u32 ptp_over_ethernet = 0;
	u32 snap_type_sel = 0;
	u32 ts_master_en = 0;
	u32 ts_event_en = 0;
	u32 value = 0;
	u32 sec_inc;

	if (!(priv->dma_cap.time_stamp || priv->adv_ts)) {
		netdev_alert(priv->dev, "No support for HW time stamping\n");
		priv->hwts_tx_en = 0;
		priv->hwts_rx_en = 0;

		return -EOPNOTSUPP;
	}

	if (copy_from_user(&config, ifr->ifr_data,
			   sizeof(struct hwtstamp_config)))
		return -EFAULT;

	pr_debug("%s config flags:0x%x, tx_type:0x%x, rx_filter:0x%x\n",
		 __func__, config.flags, config.tx_type, config.rx_filter);

	/* reserved for future extensions */
	if (config.flags)
		return -EINVAL;

	if (config.tx_type != HWTSTAMP_TX_OFF &&
	    config.tx_type != HWTSTAMP_TX_ON)
		return -ERANGE;

	if (priv->adv_ts) {
		switch (config.rx_filter) {
		case HWTSTAMP_FILTER_NONE:
			/* time stamp no incoming packet at all */
			config.rx_filter = HWTSTAMP_FILTER_NONE;
			break;

		case HWTSTAMP_FILTER_PTP_V1_L4_EVENT:
			/* PTP v1, UDP, any kind of event packet */
			config.rx_filter = HWTSTAMP_FILTER_PTP_V1_L4_EVENT;
			/* take time stamp for all event messages */
			if (priv->plat->has_gmac4)
				snap_type_sel = PTP_GMAC4_TCR_SNAPTYPSEL_1;
			else
				snap_type_sel = PTP_TCR_SNAPTYPSEL_1;

			ptp_over_ipv4_udp = PTP_TCR_TSIPV4ENA;
			ptp_over_ipv6_udp = PTP_TCR_TSIPV6ENA;
			break;

		case HWTSTAMP_FILTER_PTP_V1_L4_SYNC:
			/* PTP v1, UDP, Sync packet */
			config.rx_filter = HWTSTAMP_FILTER_PTP_V1_L4_SYNC;
			/* take time stamp for SYNC messages only */
			ts_event_en = PTP_TCR_TSEVNTENA;

			ptp_over_ipv4_udp = PTP_TCR_TSIPV4ENA;
			ptp_over_ipv6_udp = PTP_TCR_TSIPV6ENA;
			break;

		case HWTSTAMP_FILTER_PTP_V1_L4_DELAY_REQ:
			/* PTP v1, UDP, Delay_req packet */
			config.rx_filter = HWTSTAMP_FILTER_PTP_V1_L4_DELAY_REQ;
			/* take time stamp for Delay_Req messages only */
			ts_master_en = PTP_TCR_TSMSTRENA;
			ts_event_en = PTP_TCR_TSEVNTENA;

			ptp_over_ipv4_udp = PTP_TCR_TSIPV4ENA;
			ptp_over_ipv6_udp = PTP_TCR_TSIPV6ENA;
			break;

		case HWTSTAMP_FILTER_PTP_V2_L4_EVENT:
			/* PTP v2, UDP, any kind of event packet */
			config.rx_filter = HWTSTAMP_FILTER_PTP_V2_L4_EVENT;
			ptp_v2 = PTP_TCR_TSVER2ENA;
			/* take time stamp for all event messages */
			if (priv->plat->has_gmac4)
				snap_type_sel = PTP_GMAC4_TCR_SNAPTYPSEL_1;
			else
				snap_type_sel = PTP_TCR_SNAPTYPSEL_1;

			ptp_over_ipv4_udp = PTP_TCR_TSIPV4ENA;
			ptp_over_ipv6_udp = PTP_TCR_TSIPV6ENA;
			break;

		case HWTSTAMP_FILTER_PTP_V2_L4_SYNC:
			/* PTP v2, UDP, Sync packet */
			config.rx_filter = HWTSTAMP_FILTER_PTP_V2_L4_SYNC;
			ptp_v2 = PTP_TCR_TSVER2ENA;
			/* take time stamp for SYNC messages only */
			ts_event_en = PTP_TCR_TSEVNTENA;

			ptp_over_ipv4_udp = PTP_TCR_TSIPV4ENA;
			ptp_over_ipv6_udp = PTP_TCR_TSIPV6ENA;
			break;

		case HWTSTAMP_FILTER_PTP_V2_L4_DELAY_REQ:
			/* PTP v2, UDP, Delay_req packet */
			config.rx_filter = HWTSTAMP_FILTER_PTP_V2_L4_DELAY_REQ;
			ptp_v2 = PTP_TCR_TSVER2ENA;
			/* take time stamp for Delay_Req messages only */
			ts_master_en = PTP_TCR_TSMSTRENA;
			ts_event_en = PTP_TCR_TSEVNTENA;

			ptp_over_ipv4_udp = PTP_TCR_TSIPV4ENA;
			ptp_over_ipv6_udp = PTP_TCR_TSIPV6ENA;
			break;

		case HWTSTAMP_FILTER_PTP_V2_EVENT:
			/* PTP v2/802.AS1 any layer, any kind of event packet */
			config.rx_filter = HWTSTAMP_FILTER_PTP_V2_EVENT;
			ptp_v2 = PTP_TCR_TSVER2ENA;
			/* take time stamp for all event messages */
			if (priv->plat->has_gmac4)
				snap_type_sel = PTP_GMAC4_TCR_SNAPTYPSEL_1;
			else
				snap_type_sel = PTP_TCR_SNAPTYPSEL_1;

			ptp_over_ipv4_udp = PTP_TCR_TSIPV4ENA;
			ptp_over_ipv6_udp = PTP_TCR_TSIPV6ENA;
			ptp_over_ethernet = PTP_TCR_TSIPENA;
			break;

		case HWTSTAMP_FILTER_PTP_V2_SYNC:
			/* PTP v2/802.AS1, any layer, Sync packet */
			config.rx_filter = HWTSTAMP_FILTER_PTP_V2_SYNC;
			ptp_v2 = PTP_TCR_TSVER2ENA;
			/* take time stamp for SYNC messages only */
			ts_event_en = PTP_TCR_TSEVNTENA;

			ptp_over_ipv4_udp = PTP_TCR_TSIPV4ENA;
			ptp_over_ipv6_udp = PTP_TCR_TSIPV6ENA;
			ptp_over_ethernet = PTP_TCR_TSIPENA;
			break;

		case HWTSTAMP_FILTER_PTP_V2_DELAY_REQ:
			/* PTP v2/802.AS1, any layer, Delay_req packet */
			config.rx_filter = HWTSTAMP_FILTER_PTP_V2_DELAY_REQ;
			ptp_v2 = PTP_TCR_TSVER2ENA;
			/* take time stamp for Delay_Req messages only */
			ts_master_en = PTP_TCR_TSMSTRENA;
			ts_event_en = PTP_TCR_TSEVNTENA;

			ptp_over_ipv4_udp = PTP_TCR_TSIPV4ENA;
			ptp_over_ipv6_udp = PTP_TCR_TSIPV6ENA;
			ptp_over_ethernet = PTP_TCR_TSIPENA;
			break;

		case HWTSTAMP_FILTER_ALL:
			/* time stamp any incoming packet */
			config.rx_filter = HWTSTAMP_FILTER_ALL;
			tstamp_all = PTP_TCR_TSENALL;
			break;

		default:
			return -ERANGE;
		}
	} else {
		switch (config.rx_filter) {
		case HWTSTAMP_FILTER_NONE:
			config.rx_filter = HWTSTAMP_FILTER_NONE;
			break;
		default:
			/* PTP v1, UDP, any kind of event packet */
			config.rx_filter = HWTSTAMP_FILTER_PTP_V1_L4_EVENT;
			break;
		}
	}
	priv->hwts_rx_en = ((config.rx_filter == HWTSTAMP_FILTER_NONE) ? 0 : 1);
	priv->hwts_tx_en = config.tx_type == HWTSTAMP_TX_ON;

	if (!priv->hwts_tx_en && !priv->hwts_rx_en)
		priv->hw->ptp->config_hw_tstamping(priv->ptpaddr, 0);
	else {
		value = (PTP_TCR_TSENA | PTP_TCR_TSCFUPDT | PTP_TCR_TSCTRLSSR |
			 tstamp_all | ptp_v2 | ptp_over_ethernet |
			 ptp_over_ipv6_udp | ptp_over_ipv4_udp | ts_event_en |
			 ts_master_en | snap_type_sel);
		priv->hw->ptp->config_hw_tstamping(priv->ptpaddr, value);

		/* program Sub Second Increment reg */
		sec_inc = priv->hw->ptp->config_sub_second_increment(
			priv->ptpaddr, priv->clk_ptp_rate,
			priv->plat->has_gmac4);
		temp = div_u64(1000000000ULL, sec_inc);

		/* calculate default added value:
		 * formula is :
		 * addend = (2^32)/freq_div_ratio;
		 * where, freq_div_ratio = 1e9ns/sec_inc
		 */
		temp = (u64)(temp << 32);
		priv->default_addend = div_u64(temp, priv->clk_ptp_rate);
		priv->hw->ptp->config_addend(priv->ptpaddr,
					     priv->default_addend);

		/* initialize system time */
		ktime_get_real_ts64(&now);

		/* lower 32 bits of tv_sec are safe until y2106 */
		priv->hw->ptp->init_systime(priv->ptpaddr, (u32)now.tv_sec,
					    now.tv_nsec);
	}

	return copy_to_user(ifr->ifr_data, &config,
			    sizeof(struct hwtstamp_config)) ? -EFAULT : 0;
}

/**
 * stmmac_init_ptp - init PTP
 * @priv: driver private structure
 * Description: this is to verify if the HW supports the PTPv1 or PTPv2.
 * This is done by looking at the HW cap. register.
 * This function also registers the ptp driver.
 */
static int stmmac_init_ptp(struct stmmac_priv *priv)
{
	if (!(priv->dma_cap.time_stamp || priv->dma_cap.atime_stamp))
		return -EOPNOTSUPP;

	/* Fall-back to main clock in case of no PTP ref is passed */
	priv->clk_ptp_ref = devm_clk_get(priv->device, "clk_ptp_ref");
	if (IS_ERR(priv->clk_ptp_ref)) {
		priv->clk_ptp_rate = clk_get_rate(priv->stmmac_clk);
		priv->clk_ptp_ref = NULL;
		netdev_dbg(priv->dev, "PTP uses main clock\n");
	} else {
		clk_prepare_enable(priv->clk_ptp_ref);
		priv->clk_ptp_rate = clk_get_rate(priv->clk_ptp_ref);
		netdev_dbg(priv->dev, "PTP rate %d\n", priv->clk_ptp_rate);
	}

	priv->adv_ts = 0;
	/* Check if adv_ts can be enabled for dwmac 4.x core */
	if (priv->plat->has_gmac4 && priv->dma_cap.atime_stamp)
		priv->adv_ts = 1;
	/* Dwmac 3.x core with extend_desc can support adv_ts */
	else if (priv->extend_desc && priv->dma_cap.atime_stamp)
		priv->adv_ts = 1;

	if (priv->dma_cap.time_stamp)
		netdev_info(priv->dev, "IEEE 1588-2002 Timestamp supported\n");

	if (priv->adv_ts)
		netdev_info(priv->dev,
			    "IEEE 1588-2008 Advanced Timestamp supported\n");

	priv->hw->ptp = &stmmac_ptp;
	priv->hwts_tx_en = 0;
	priv->hwts_rx_en = 0;

	stmmac_ptp_register(priv);

	return 0;
}

static void stmmac_release_ptp(struct stmmac_priv *priv)
{
	if (priv->clk_ptp_ref)
		clk_disable_unprepare(priv->clk_ptp_ref);
	stmmac_ptp_unregister(priv);
}

/**
 * stmmac_adjust_link - adjusts the link parameters
 * @dev: net device structure
 * Description: this is the helper called by the physical abstraction layer
 * drivers to communicate the phy link status. According the speed and duplex
 * this driver can invoke registered glue-logic as well.
 * It also invoke the eee initialization because it could happen when switch
 * on different networks (that are eee capable).
 */
static void stmmac_adjust_link(struct net_device *dev)
{
	struct stmmac_priv *priv = netdev_priv(dev);
	struct phy_device *phydev = priv->phydev;
	unsigned long flags;
	int new_state = 0;
	unsigned int fc = priv->flow_ctrl, pause_time = priv->pause;

	if (phydev == NULL)
		return;

	spin_lock_irqsave(&priv->lock, flags);

	if (phydev->link) {
		u32 ctrl = readl(priv->ioaddr + MAC_CTRL_REG);

		/* Now we make sure that we can be in full duplex mode.
		 * If not, we operate in half-duplex mode. */
		if (phydev->duplex != priv->oldduplex) {
			new_state = 1;
			if (!(phydev->duplex))
				ctrl &= ~priv->hw->link.duplex;
			else
				ctrl |= priv->hw->link.duplex;
			priv->oldduplex = phydev->duplex;
		}
		/* Flow Control operation */
		if (phydev->pause)
			priv->hw->mac->flow_ctrl(priv->hw, phydev->duplex,
						 fc, pause_time);

		if (phydev->speed != priv->speed) {
			new_state = 1;
			switch (phydev->speed) {
			case 1000:
				if (likely((priv->plat->has_gmac) ||
					   (priv->plat->has_gmac4)))
					ctrl &= ~priv->hw->link.port;
				stmmac_hw_fix_mac_speed(priv);
				break;
			case 100:
			case 10:
				if (likely((priv->plat->has_gmac) ||
					   (priv->plat->has_gmac4))) {
					ctrl |= priv->hw->link.port;
					if (phydev->speed == SPEED_100) {
						ctrl |= priv->hw->link.speed;
					} else {
						ctrl &= ~(priv->hw->link.speed);
					}
				} else {
					ctrl &= ~priv->hw->link.port;
				}
				stmmac_hw_fix_mac_speed(priv);
				break;
			default:
				if (netif_msg_link(priv))
					pr_warn("%s: Speed (%d) not 10/100\n",
						dev->name, phydev->speed);
				break;
			}

			priv->speed = phydev->speed;
		}

		writel(ctrl, priv->ioaddr + MAC_CTRL_REG);

		if (!priv->oldlink) {
			new_state = 1;
			priv->oldlink = 1;
		}
	} else if (priv->oldlink) {
		new_state = 1;
		priv->oldlink = 0;
		priv->speed = 0;
		priv->oldduplex = -1;
	}

	if (new_state && netif_msg_link(priv))
		phy_print_status(phydev);

	spin_unlock_irqrestore(&priv->lock, flags);

	if (phydev->is_pseudo_fixed_link)
		/* Stop PHY layer to call the hook to adjust the link in case
		 * of a switch is attached to the stmmac driver.
		 */
		phydev->irq = PHY_IGNORE_INTERRUPT;
	else
		/* At this stage, init the EEE if supported.
		 * Never called in case of fixed_link.
		 */
		priv->eee_enabled = stmmac_eee_init(priv);
}

/**
 * stmmac_check_pcs_mode - verify if RGMII/SGMII is supported
 * @priv: driver private structure
 * Description: this is to verify if the HW supports the PCS.
 * Physical Coding Sublayer (PCS) interface that can be used when the MAC is
 * configured for the TBI, RTBI, or SGMII PHY interface.
 */
static void stmmac_check_pcs_mode(struct stmmac_priv *priv)
{
	int interface = priv->plat->interface;

	if (priv->dma_cap.pcs) {
		if ((interface == PHY_INTERFACE_MODE_RGMII) ||
		    (interface == PHY_INTERFACE_MODE_RGMII_ID) ||
		    (interface == PHY_INTERFACE_MODE_RGMII_RXID) ||
		    (interface == PHY_INTERFACE_MODE_RGMII_TXID)) {
			pr_debug("STMMAC: PCS RGMII support enable\n");
			priv->hw->pcs = STMMAC_PCS_RGMII;
		} else if (interface == PHY_INTERFACE_MODE_SGMII) {
			pr_debug("STMMAC: PCS SGMII support enable\n");
			priv->hw->pcs = STMMAC_PCS_SGMII;
		}
	}
}

/**
 * stmmac_init_phy - PHY initialization
 * @dev: net device structure
 * Description: it initializes the driver's PHY state, and attaches the PHY
 * to the mac driver.
 *  Return value:
 *  0 on success
 */
static int stmmac_init_phy(struct net_device *dev)
{
	struct stmmac_priv *priv = netdev_priv(dev);
	struct phy_device *phydev;
	char phy_id_fmt[MII_BUS_ID_SIZE + 3];
	char bus_id[MII_BUS_ID_SIZE];
	int interface = priv->plat->interface;
	int max_speed = priv->plat->max_speed;
	priv->oldlink = 0;
	priv->speed = 0;
	priv->oldduplex = -1;

	if (priv->plat->phy_node) {
		phydev = of_phy_connect(dev, priv->plat->phy_node,
					&stmmac_adjust_link, 0, interface);
	} else {
		snprintf(bus_id, MII_BUS_ID_SIZE, "stmmac-%x",
			 priv->plat->bus_id);

		snprintf(phy_id_fmt, MII_BUS_ID_SIZE + 3, PHY_ID_FMT, bus_id,
			 priv->plat->phy_addr);
		pr_debug("stmmac_init_phy:  trying to attach to %s\n",
			 phy_id_fmt);

		phydev = phy_connect(dev, phy_id_fmt, &stmmac_adjust_link,
				     interface);
	}

	if (IS_ERR_OR_NULL(phydev)) {
		pr_err("%s: Could not attach to PHY\n", dev->name);
		if (!phydev)
			return -ENODEV;

		return PTR_ERR(phydev);
	}

	/* Stop Advertising 1000BASE Capability if interface is not GMII */
	if ((interface == PHY_INTERFACE_MODE_MII) ||
	    (interface == PHY_INTERFACE_MODE_RMII) ||
		(max_speed < 1000 && max_speed > 0))
		phydev->advertising &= ~(SUPPORTED_1000baseT_Half |
					 SUPPORTED_1000baseT_Full);

	/*
	 * Broken HW is sometimes missing the pull-up resistor on the
	 * MDIO line, which results in reads to non-existent devices returning
	 * 0 rather than 0xffff. Catch this here and treat 0 as a non-existent
	 * device as well.
	 * Note: phydev->phy_id is the result of reading the UID PHY registers.
	 */
	if (!priv->plat->phy_node && phydev->phy_id == 0) {
		phy_disconnect(phydev);
		return -ENODEV;
	}

	/* stmmac_adjust_link will change this to PHY_IGNORE_INTERRUPT to avoid
	 * subsequent PHY polling, make sure we force a link transition if
	 * we have a UP/DOWN/UP transition
	 */
	if (phydev->is_pseudo_fixed_link)
		phydev->irq = PHY_POLL;

	pr_debug("stmmac_init_phy:  %s: attached to PHY (UID 0x%x)"
		 " Link = %d\n", dev->name, phydev->phy_id, phydev->link);

	priv->phydev = phydev;

	return 0;
}

static void stmmac_display_rings(struct stmmac_priv *priv)
{
	void *head_rx, *head_tx;

	if (priv->extend_desc) {
		head_rx = (void *)priv->dma_erx;
		head_tx = (void *)priv->dma_etx;
	} else {
		head_rx = (void *)priv->dma_rx;
		head_tx = (void *)priv->dma_tx;
	}

	/* Display Rx ring */
	priv->hw->desc->display_ring(head_rx, DMA_RX_SIZE, true);
	/* Display Tx ring */
	priv->hw->desc->display_ring(head_tx, DMA_TX_SIZE, false);
}

static int stmmac_set_bfsize(int mtu, int bufsize)
{
	int ret = bufsize;

	if (mtu >= BUF_SIZE_4KiB)
		ret = BUF_SIZE_8KiB;
	else if (mtu >= BUF_SIZE_2KiB)
		ret = BUF_SIZE_4KiB;
	else if (mtu > DEFAULT_BUFSIZE)
		ret = BUF_SIZE_2KiB;
	else
		ret = DEFAULT_BUFSIZE;

	return ret;
}

/**
 * stmmac_clear_descriptors - clear descriptors
 * @priv: driver private structure
 * Description: this function is called to clear the tx and rx descriptors
 * in case of both basic and extended descriptors are used.
 */
static void stmmac_clear_descriptors(struct stmmac_priv *priv)
{
	int i;

	/* Clear the Rx/Tx descriptors */
	for (i = 0; i < DMA_RX_SIZE; i++)
		if (priv->extend_desc)
			priv->hw->desc->init_rx_desc(&priv->dma_erx[i].basic,
						     priv->use_riwt, priv->mode,
						     (i == DMA_RX_SIZE - 1));
		else
			priv->hw->desc->init_rx_desc(&priv->dma_rx[i],
						     priv->use_riwt, priv->mode,
						     (i == DMA_RX_SIZE - 1));
	for (i = 0; i < DMA_TX_SIZE; i++)
		if (priv->extend_desc)
			priv->hw->desc->init_tx_desc(&priv->dma_etx[i].basic,
						     priv->mode,
						     (i == DMA_TX_SIZE - 1));
		else
			priv->hw->desc->init_tx_desc(&priv->dma_tx[i],
						     priv->mode,
						     (i == DMA_TX_SIZE - 1));
}

/**
 * stmmac_init_rx_buffers - init the RX descriptor buffer.
 * @priv: driver private structure
 * @p: descriptor pointer
 * @i: descriptor index
 * @flags: gfp flag.
 * Description: this function is called to allocate a receive buffer, perform
 * the DMA mapping and init the descriptor.
 */
static int stmmac_init_rx_buffers(struct stmmac_priv *priv, struct dma_desc *p,
				  int i, gfp_t flags)
{
	struct sk_buff *skb;

	skb = __netdev_alloc_skb_ip_align(priv->dev, priv->dma_buf_sz, flags);
	if (!skb) {
		pr_err("%s: Rx init fails; skb is NULL\n", __func__);
		return -ENOMEM;
	}
	priv->rx_skbuff[i] = skb;
	priv->rx_skbuff_dma[i] = dma_map_single(priv->device, skb->data,
						priv->dma_buf_sz,
						DMA_FROM_DEVICE);
	if (dma_mapping_error(priv->device, priv->rx_skbuff_dma[i])) {
		pr_err("%s: DMA mapping error\n", __func__);
		dev_kfree_skb_any(skb);
		return -EINVAL;
	}

	if (priv->synopsys_id >= DWMAC_CORE_4_00)
		p->des0 = priv->rx_skbuff_dma[i];
	else
		p->des2 = priv->rx_skbuff_dma[i];

	if ((priv->hw->mode->init_desc3) &&
	    (priv->dma_buf_sz == BUF_SIZE_16KiB))
		priv->hw->mode->init_desc3(p);

	return 0;
}

static void stmmac_free_rx_buffers(struct stmmac_priv *priv, int i)
{
	if (priv->rx_skbuff[i]) {
		dma_unmap_single(priv->device, priv->rx_skbuff_dma[i],
				 priv->dma_buf_sz, DMA_FROM_DEVICE);
		dev_kfree_skb_any(priv->rx_skbuff[i]);
	}
	priv->rx_skbuff[i] = NULL;
}

/**
 * init_dma_desc_rings - init the RX/TX descriptor rings
 * @dev: net device structure
 * @flags: gfp flag.
 * Description: this function initializes the DMA RX/TX descriptors
 * and allocates the socket buffers. It suppors the chained and ring
 * modes.
 */
static int init_dma_desc_rings(struct net_device *dev, gfp_t flags)
{
	int i;
	struct stmmac_priv *priv = netdev_priv(dev);
	unsigned int bfsize = 0;
	int ret = -ENOMEM;

	if (priv->hw->mode->set_16kib_bfsize)
		bfsize = priv->hw->mode->set_16kib_bfsize(dev->mtu);

	if (bfsize < BUF_SIZE_16KiB)
		bfsize = stmmac_set_bfsize(dev->mtu, priv->dma_buf_sz);

	priv->dma_buf_sz = bfsize;

	if (netif_msg_probe(priv)) {
		pr_debug("(%s) dma_rx_phy=0x%08x dma_tx_phy=0x%08x\n", __func__,
			 (u32) priv->dma_rx_phy, (u32) priv->dma_tx_phy);

		/* RX INITIALIZATION */
		pr_debug("\tSKB addresses:\nskb\t\tskb data\tdma data\n");
	}
	for (i = 0; i < DMA_RX_SIZE; i++) {
		struct dma_desc *p;
		if (priv->extend_desc)
			p = &((priv->dma_erx + i)->basic);
		else
			p = priv->dma_rx + i;

		ret = stmmac_init_rx_buffers(priv, p, i, flags);
		if (ret)
			goto err_init_rx_buffers;

		if (netif_msg_probe(priv))
			pr_debug("[%p]\t[%p]\t[%x]\n", priv->rx_skbuff[i],
				 priv->rx_skbuff[i]->data,
				 (unsigned int)priv->rx_skbuff_dma[i]);
	}
	priv->cur_rx = 0;
	priv->dirty_rx = (unsigned int)(i - DMA_RX_SIZE);
	buf_sz = bfsize;

	/* Setup the chained descriptor addresses */
	if (priv->mode == STMMAC_CHAIN_MODE) {
		if (priv->extend_desc) {
			priv->hw->mode->init(priv->dma_erx, priv->dma_rx_phy,
					     DMA_RX_SIZE, 1);
			priv->hw->mode->init(priv->dma_etx, priv->dma_tx_phy,
					     DMA_TX_SIZE, 1);
		} else {
			priv->hw->mode->init(priv->dma_rx, priv->dma_rx_phy,
					     DMA_RX_SIZE, 0);
			priv->hw->mode->init(priv->dma_tx, priv->dma_tx_phy,
					     DMA_TX_SIZE, 0);
		}
	}

	/* TX INITIALIZATION */
	for (i = 0; i < DMA_TX_SIZE; i++) {
		struct dma_desc *p;
		if (priv->extend_desc)
			p = &((priv->dma_etx + i)->basic);
		else
			p = priv->dma_tx + i;

		if (priv->synopsys_id >= DWMAC_CORE_4_00) {
			p->des0 = 0;
			p->des1 = 0;
			p->des2 = 0;
			p->des3 = 0;
		} else {
			p->des2 = 0;
		}

		priv->tx_skbuff_dma[i].buf = 0;
		priv->tx_skbuff_dma[i].map_as_page = false;
		priv->tx_skbuff_dma[i].len = 0;
		priv->tx_skbuff_dma[i].last_segment = false;
		priv->tx_skbuff[i] = NULL;
	}

	priv->dirty_tx = 0;
	priv->cur_tx = 0;
	netdev_reset_queue(priv->dev);

	stmmac_clear_descriptors(priv);

	if (netif_msg_hw(priv))
		stmmac_display_rings(priv);

	return 0;
err_init_rx_buffers:
	while (--i >= 0)
		stmmac_free_rx_buffers(priv, i);
	return ret;
}

static void dma_free_rx_skbufs(struct stmmac_priv *priv)
{
	int i;

	for (i = 0; i < DMA_RX_SIZE; i++)
		stmmac_free_rx_buffers(priv, i);
}

static void dma_free_tx_skbufs(struct stmmac_priv *priv)
{
	int i;

	for (i = 0; i < DMA_TX_SIZE; i++) {
		struct dma_desc *p;

		if (priv->extend_desc)
			p = &((priv->dma_etx + i)->basic);
		else
			p = priv->dma_tx + i;

		if (priv->tx_skbuff_dma[i].buf) {
			if (priv->tx_skbuff_dma[i].map_as_page)
				dma_unmap_page(priv->device,
					       priv->tx_skbuff_dma[i].buf,
					       priv->tx_skbuff_dma[i].len,
					       DMA_TO_DEVICE);
			else
				dma_unmap_single(priv->device,
						 priv->tx_skbuff_dma[i].buf,
						 priv->tx_skbuff_dma[i].len,
						 DMA_TO_DEVICE);
		}

		if (priv->tx_skbuff[i] != NULL) {
			dev_kfree_skb_any(priv->tx_skbuff[i]);
			priv->tx_skbuff[i] = NULL;
			priv->tx_skbuff_dma[i].buf = 0;
			priv->tx_skbuff_dma[i].map_as_page = false;
		}
	}
}

/**
 * alloc_dma_desc_resources - alloc TX/RX resources.
 * @priv: private structure
 * Description: according to which descriptor can be used (extend or basic)
 * this function allocates the resources for TX and RX paths. In case of
 * reception, for example, it pre-allocated the RX socket buffer in order to
 * allow zero-copy mechanism.
 */
static int alloc_dma_desc_resources(struct stmmac_priv *priv)
{
	int ret = -ENOMEM;

	priv->rx_skbuff_dma = kmalloc_array(DMA_RX_SIZE, sizeof(dma_addr_t),
					    GFP_KERNEL);
	if (!priv->rx_skbuff_dma)
		return -ENOMEM;

	priv->rx_skbuff = kmalloc_array(DMA_RX_SIZE, sizeof(struct sk_buff *),
					GFP_KERNEL);
	if (!priv->rx_skbuff)
		goto err_rx_skbuff;

	priv->tx_skbuff_dma = kmalloc_array(DMA_TX_SIZE,
					    sizeof(*priv->tx_skbuff_dma),
					    GFP_KERNEL);
	if (!priv->tx_skbuff_dma)
		goto err_tx_skbuff_dma;

	priv->tx_skbuff = kmalloc_array(DMA_TX_SIZE, sizeof(struct sk_buff *),
					GFP_KERNEL);
	if (!priv->tx_skbuff)
		goto err_tx_skbuff;

	if (priv->extend_desc) {
		priv->dma_erx = dma_zalloc_coherent(priv->device, DMA_RX_SIZE *
						    sizeof(struct
							   dma_extended_desc),
						    &priv->dma_rx_phy,
						    GFP_KERNEL);
		if (!priv->dma_erx)
			goto err_dma;

		priv->dma_etx = dma_zalloc_coherent(priv->device, DMA_TX_SIZE *
						    sizeof(struct
							   dma_extended_desc),
						    &priv->dma_tx_phy,
						    GFP_KERNEL);
		if (!priv->dma_etx) {
			dma_free_coherent(priv->device, DMA_RX_SIZE *
					  sizeof(struct dma_extended_desc),
					  priv->dma_erx, priv->dma_rx_phy);
			goto err_dma;
		}
	} else {
		priv->dma_rx = dma_zalloc_coherent(priv->device, DMA_RX_SIZE *
						   sizeof(struct dma_desc),
						   &priv->dma_rx_phy,
						   GFP_KERNEL);
		if (!priv->dma_rx)
			goto err_dma;

		priv->dma_tx = dma_zalloc_coherent(priv->device, DMA_TX_SIZE *
						   sizeof(struct dma_desc),
						   &priv->dma_tx_phy,
						   GFP_KERNEL);
		if (!priv->dma_tx) {
			dma_free_coherent(priv->device, DMA_RX_SIZE *
					  sizeof(struct dma_desc),
					  priv->dma_rx, priv->dma_rx_phy);
			goto err_dma;
		}
	}

	return 0;

err_dma:
	kfree(priv->tx_skbuff);
err_tx_skbuff:
	kfree(priv->tx_skbuff_dma);
err_tx_skbuff_dma:
	kfree(priv->rx_skbuff);
err_rx_skbuff:
	kfree(priv->rx_skbuff_dma);
	return ret;
}

static void free_dma_desc_resources(struct stmmac_priv *priv)
{
	/* Release the DMA TX/RX socket buffers */
	dma_free_rx_skbufs(priv);
	dma_free_tx_skbufs(priv);

	/* Free DMA regions of consistent memory previously allocated */
	if (!priv->extend_desc) {
		dma_free_coherent(priv->device,
				  DMA_TX_SIZE * sizeof(struct dma_desc),
				  priv->dma_tx, priv->dma_tx_phy);
		dma_free_coherent(priv->device,
				  DMA_RX_SIZE * sizeof(struct dma_desc),
				  priv->dma_rx, priv->dma_rx_phy);
	} else {
		dma_free_coherent(priv->device, DMA_TX_SIZE *
				  sizeof(struct dma_extended_desc),
				  priv->dma_etx, priv->dma_tx_phy);
		dma_free_coherent(priv->device, DMA_RX_SIZE *
				  sizeof(struct dma_extended_desc),
				  priv->dma_erx, priv->dma_rx_phy);
	}
	kfree(priv->rx_skbuff_dma);
	kfree(priv->rx_skbuff);
	kfree(priv->tx_skbuff_dma);
	kfree(priv->tx_skbuff);
}

/**
 *  stmmac_dma_operation_mode - HW DMA operation mode
 *  @priv: driver private structure
 *  Description: it is used for configuring the DMA operation mode register in
 *  order to program the tx/rx DMA thresholds or Store-And-Forward mode.
 */
static void stmmac_dma_operation_mode(struct stmmac_priv *priv)
{
	int rxfifosz = priv->plat->rx_fifo_size;

	if (priv->plat->force_thresh_dma_mode)
		priv->hw->dma->dma_mode(priv->ioaddr, tc, tc, rxfifosz);
	else if (priv->plat->force_sf_dma_mode || priv->plat->tx_coe) {
		/*
		 * In case of GMAC, SF mode can be enabled
		 * to perform the TX COE in HW. This depends on:
		 * 1) TX COE if actually supported
		 * 2) There is no bugged Jumbo frame support
		 *    that needs to not insert csum in the TDES.
		 */
		priv->hw->dma->dma_mode(priv->ioaddr, SF_DMA_MODE, SF_DMA_MODE,
					rxfifosz);
		priv->xstats.threshold = SF_DMA_MODE;
	} else
		priv->hw->dma->dma_mode(priv->ioaddr, tc, SF_DMA_MODE,
					rxfifosz);
}

/**
 * stmmac_tx_clean - to manage the transmission completion
 * @priv: driver private structure
 * Description: it reclaims the transmit resources after transmission completes.
 */
static void stmmac_tx_clean(struct stmmac_priv *priv)
{
	unsigned int bytes_compl = 0, pkts_compl = 0;
	unsigned int entry = priv->dirty_tx;

	spin_lock(&priv->tx_lock);

	priv->xstats.tx_clean++;

	while (entry != priv->cur_tx) {
		struct sk_buff *skb = priv->tx_skbuff[entry];
		struct dma_desc *p;
		int status;

		if (priv->extend_desc)
			p = (struct dma_desc *)(priv->dma_etx + entry);
		else
			p = priv->dma_tx + entry;

		status = priv->hw->desc->tx_status(&priv->dev->stats,
						      &priv->xstats, p,
						      priv->ioaddr);
		/* Check if the descriptor is owned by the DMA */
		if (unlikely(status & tx_dma_own))
			break;

		/* Make sure descriptor fields are read after reading
		 * the own bit.
		 */
		dma_rmb();

		/* Just consider the last segment and ...*/
		if (likely(!(status & tx_not_ls))) {
			/* ... verify the status error condition */
			if (unlikely(status & tx_err)) {
				priv->dev->stats.tx_errors++;
			} else {
				priv->dev->stats.tx_packets++;
				priv->xstats.tx_pkt_n++;
			}
			stmmac_get_tx_hwtstamp(priv, p, skb);
		}

		if (likely(priv->tx_skbuff_dma[entry].buf)) {
			if (priv->tx_skbuff_dma[entry].map_as_page)
				dma_unmap_page(priv->device,
					       priv->tx_skbuff_dma[entry].buf,
					       priv->tx_skbuff_dma[entry].len,
					       DMA_TO_DEVICE);
			else
				dma_unmap_single(priv->device,
						 priv->tx_skbuff_dma[entry].buf,
						 priv->tx_skbuff_dma[entry].len,
						 DMA_TO_DEVICE);
			priv->tx_skbuff_dma[entry].buf = 0;
			priv->tx_skbuff_dma[entry].len = 0;
			priv->tx_skbuff_dma[entry].map_as_page = false;
		}

		if (priv->hw->mode->clean_desc3)
			priv->hw->mode->clean_desc3(priv, p);

		priv->tx_skbuff_dma[entry].last_segment = false;
		priv->tx_skbuff_dma[entry].is_jumbo = false;

		if (likely(skb != NULL)) {
			pkts_compl++;
			bytes_compl += skb->len;
			dev_consume_skb_any(skb);
			priv->tx_skbuff[entry] = NULL;
		}

		priv->hw->desc->release_tx_desc(p, priv->mode);

		entry = STMMAC_GET_ENTRY(entry, DMA_TX_SIZE);
	}
	priv->dirty_tx = entry;

	netdev_completed_queue(priv->dev, pkts_compl, bytes_compl);

	if (unlikely(netif_queue_stopped(priv->dev) &&
		     stmmac_tx_avail(priv) > STMMAC_TX_THRESH)) {
		netif_tx_lock(priv->dev);
		if (netif_queue_stopped(priv->dev) &&
		    stmmac_tx_avail(priv) > STMMAC_TX_THRESH) {
			if (netif_msg_tx_done(priv))
				pr_debug("%s: restart transmit\n", __func__);
			netif_wake_queue(priv->dev);
		}
		netif_tx_unlock(priv->dev);
	}

	if ((priv->eee_enabled) && (!priv->tx_path_in_lpi_mode)) {
		stmmac_enable_eee_mode(priv);
		mod_timer(&priv->eee_ctrl_timer, STMMAC_LPI_T(eee_timer));
	}
	spin_unlock(&priv->tx_lock);
}

static inline void stmmac_enable_dma_irq(struct stmmac_priv *priv)
{
	priv->hw->dma->enable_dma_irq(priv->ioaddr);
}

static inline void stmmac_disable_dma_irq(struct stmmac_priv *priv)
{
	priv->hw->dma->disable_dma_irq(priv->ioaddr);
}

/**
 * stmmac_tx_err - to manage the tx error
 * @priv: driver private structure
 * Description: it cleans the descriptors and restarts the transmission
 * in case of transmission errors.
 */
static void stmmac_tx_err(struct stmmac_priv *priv)
{
	int i;
	netif_stop_queue(priv->dev);

	priv->hw->dma->stop_tx(priv->ioaddr);
	dma_free_tx_skbufs(priv);
	for (i = 0; i < DMA_TX_SIZE; i++)
		if (priv->extend_desc)
			priv->hw->desc->init_tx_desc(&priv->dma_etx[i].basic,
						     priv->mode,
						     (i == DMA_TX_SIZE - 1));
		else
			priv->hw->desc->init_tx_desc(&priv->dma_tx[i],
						     priv->mode,
						     (i == DMA_TX_SIZE - 1));
	priv->dirty_tx = 0;
	priv->cur_tx = 0;
	netdev_reset_queue(priv->dev);
	priv->hw->dma->start_tx(priv->ioaddr);

	priv->dev->stats.tx_errors++;
	netif_wake_queue(priv->dev);
}

/**
 * stmmac_dma_interrupt - DMA ISR
 * @priv: driver private structure
 * Description: this is the DMA ISR. It is called by the main ISR.
 * It calls the dwmac dma routine and schedule poll method in case of some
 * work can be done.
 */
static void stmmac_dma_interrupt(struct stmmac_priv *priv)
{
	int status;
	int rxfifosz = priv->plat->rx_fifo_size;

	status = priv->hw->dma->dma_interrupt(priv->ioaddr, &priv->xstats);
	if (likely((status & handle_rx)) || (status & handle_tx)) {
		if (likely(napi_schedule_prep(&priv->napi))) {
			stmmac_disable_dma_irq(priv);
			__napi_schedule(&priv->napi);
		}
	}
	if (unlikely(status & tx_hard_error_bump_tc)) {
		/* Try to bump up the dma threshold on this failure */
		if (unlikely(priv->xstats.threshold != SF_DMA_MODE) &&
		    (tc <= 256)) {
			tc += 64;
			if (priv->plat->force_thresh_dma_mode)
				priv->hw->dma->dma_mode(priv->ioaddr, tc, tc,
							rxfifosz);
			else
				priv->hw->dma->dma_mode(priv->ioaddr, tc,
							SF_DMA_MODE, rxfifosz);
			priv->xstats.threshold = tc;
		}
	} else if (unlikely(status == tx_hard_error))
		stmmac_tx_err(priv);
}

/**
 * stmmac_mmc_setup: setup the Mac Management Counters (MMC)
 * @priv: driver private structure
 * Description: this masks the MMC irq, in fact, the counters are managed in SW.
 */
static void stmmac_mmc_setup(struct stmmac_priv *priv)
{
	unsigned int mode = MMC_CNTRL_RESET_ON_READ | MMC_CNTRL_COUNTER_RESET |
			    MMC_CNTRL_PRESET | MMC_CNTRL_FULL_HALF_PRESET;

	if (priv->synopsys_id >= DWMAC_CORE_4_00) {
		priv->ptpaddr = priv->ioaddr + PTP_GMAC4_OFFSET;
		priv->mmcaddr = priv->ioaddr + MMC_GMAC4_OFFSET;
	} else {
		priv->ptpaddr = priv->ioaddr + PTP_GMAC3_X_OFFSET;
		priv->mmcaddr = priv->ioaddr + MMC_GMAC3_X_OFFSET;
	}

	dwmac_mmc_intr_all_mask(priv->mmcaddr);

	if (priv->dma_cap.rmon) {
		dwmac_mmc_ctrl(priv->mmcaddr, mode);
		memset(&priv->mmc, 0, sizeof(struct stmmac_counters));
	} else
		pr_info(" No MAC Management Counters available\n");
}

/**
 * stmmac_selec_desc_mode - to select among: normal/alternate/extend descriptors
 * @priv: driver private structure
 * Description: select the Enhanced/Alternate or Normal descriptors.
 * In case of Enhanced/Alternate, it checks if the extended descriptors are
 * supported by the HW capability register.
 */
static void stmmac_selec_desc_mode(struct stmmac_priv *priv)
{
	if (priv->plat->enh_desc) {
		pr_info(" Enhanced/Alternate descriptors\n");

		/* GMAC older than 3.50 has no extended descriptors */
		if (priv->synopsys_id >= DWMAC_CORE_3_50) {
			pr_info("\tEnabled extended descriptors\n");
			priv->extend_desc = 1;
		} else
			pr_warn("Extended descriptors not supported\n");

		priv->hw->desc = &enh_desc_ops;
	} else {
		pr_info(" Normal descriptors\n");
		priv->hw->desc = &ndesc_ops;
	}
}

/**
 * stmmac_get_hw_features - get MAC capabilities from the HW cap. register.
 * @priv: driver private structure
 * Description:
 *  new GMAC chip generations have a new register to indicate the
 *  presence of the optional feature/functions.
 *  This can be also used to override the value passed through the
 *  platform and necessary for old MAC10/100 and GMAC chips.
 */
static int stmmac_get_hw_features(struct stmmac_priv *priv)
{
	u32 ret = 0;

	if (priv->hw->dma->get_hw_feature) {
		priv->hw->dma->get_hw_feature(priv->ioaddr,
					      &priv->dma_cap);
		ret = 1;
	}

	return ret;
}

/**
 * stmmac_check_ether_addr - check if the MAC addr is valid
 * @priv: driver private structure
 * Description:
 * it is to verify if the MAC address is valid, in case of failures it
 * generates a random MAC address
 */
static void stmmac_check_ether_addr(struct stmmac_priv *priv)
{
	if (!is_valid_ether_addr(priv->dev->dev_addr)) {
		priv->hw->mac->get_umac_addr(priv->hw,
					     priv->dev->dev_addr, 0);
		if (!is_valid_ether_addr(priv->dev->dev_addr))
			eth_hw_addr_random(priv->dev);
		pr_info("%s: device MAC address %pM\n", priv->dev->name,
			priv->dev->dev_addr);
	}
}

/**
 * stmmac_init_dma_engine - DMA init.
 * @priv: driver private structure
 * Description:
 * It inits the DMA invoking the specific MAC/GMAC callback.
 * Some DMA parameters can be passed from the platform;
 * in case of these are not passed a default is kept for the MAC or GMAC.
 */
static int stmmac_init_dma_engine(struct stmmac_priv *priv)
{
	int pbl = DEFAULT_DMA_PBL, fixed_burst = 0, aal = 0;
	int mixed_burst = 0;
	int atds = 0;
	int ret = 0;

	if (priv->plat->dma_cfg) {
		pbl = priv->plat->dma_cfg->pbl;
		fixed_burst = priv->plat->dma_cfg->fixed_burst;
		mixed_burst = priv->plat->dma_cfg->mixed_burst;
		aal = priv->plat->dma_cfg->aal;
	}

	if (priv->extend_desc && (priv->mode == STMMAC_RING_MODE))
		atds = 1;

	ret = priv->hw->dma->reset(priv->ioaddr);
	if (ret) {
		dev_err(priv->device, "Failed to reset the dma\n");
		return ret;
	}

	priv->hw->dma->init(priv->ioaddr, pbl, fixed_burst, mixed_burst,
			    aal, priv->dma_tx_phy, priv->dma_rx_phy, atds);

	if (priv->synopsys_id >= DWMAC_CORE_4_00) {
		priv->rx_tail_addr = priv->dma_rx_phy +
			    (DMA_RX_SIZE * sizeof(struct dma_desc));
		priv->hw->dma->set_rx_tail_ptr(priv->ioaddr, priv->rx_tail_addr,
					       STMMAC_CHAN0);

		priv->tx_tail_addr = priv->dma_tx_phy +
			    (DMA_TX_SIZE * sizeof(struct dma_desc));
		priv->hw->dma->set_tx_tail_ptr(priv->ioaddr, priv->tx_tail_addr,
					       STMMAC_CHAN0);
	}

	if (priv->plat->axi && priv->hw->dma->axi)
		priv->hw->dma->axi(priv->ioaddr, priv->plat->axi);

	return ret;
}

/**
 * stmmac_tx_timer - mitigation sw timer for tx.
 * @data: data pointer
 * Description:
 * This is the timer handler to directly invoke the stmmac_tx_clean.
 */
static void stmmac_tx_timer(unsigned long data)
{
	struct stmmac_priv *priv = (struct stmmac_priv *)data;

	stmmac_tx_clean(priv);
}

/**
 * stmmac_init_tx_coalesce - init tx mitigation options.
 * @priv: driver private structure
 * Description:
 * This inits the transmit coalesce parameters: i.e. timer rate,
 * timer handler and default threshold used for enabling the
 * interrupt on completion bit.
 */
static void stmmac_init_tx_coalesce(struct stmmac_priv *priv)
{
	priv->tx_coal_frames = STMMAC_TX_FRAMES;
	priv->tx_coal_timer = STMMAC_COAL_TX_TIMER;
	init_timer(&priv->txtimer);
	priv->txtimer.expires = STMMAC_COAL_TIMER(priv->tx_coal_timer);
	priv->txtimer.data = (unsigned long)priv;
	priv->txtimer.function = stmmac_tx_timer;
	add_timer(&priv->txtimer);
}

/**
 * stmmac_hw_setup - setup mac in a usable state.
 *  @dev : pointer to the device structure.
 *  Description:
 *  this is the main function to setup the HW in a usable state because the
 *  dma engine is reset, the core registers are configured (e.g. AXI,
 *  Checksum features, timers). The DMA is ready to start receiving and
 *  transmitting.
 *  Return value:
 *  0 on success and an appropriate (-)ve integer as defined in errno.h
 *  file on failure.
 */
static int stmmac_hw_setup(struct net_device *dev, bool init_ptp)
{
	struct stmmac_priv *priv = netdev_priv(dev);
	int ret;

	/* DMA initialization and SW reset */
	ret = stmmac_init_dma_engine(priv);
	if (ret < 0) {
		pr_err("%s: DMA engine initialization failed\n", __func__);
		return ret;
	}

	/* Copy the MAC addr into the HW  */
	priv->hw->mac->set_umac_addr(priv->hw, dev->dev_addr, 0);

	/* If required, perform hw setup of the bus. */
	if (priv->plat->bus_setup)
		priv->plat->bus_setup(priv->ioaddr);

	/* PS and related bits will be programmed according to the speed */
	if (priv->hw->pcs) {
		int speed = priv->plat->mac_port_sel_speed;

		if ((speed == SPEED_10) || (speed == SPEED_100) ||
		    (speed == SPEED_1000)) {
			priv->hw->ps = speed;
		} else {
			dev_warn(priv->device, "invalid port speed\n");
			priv->hw->ps = 0;
		}
	}

	/* Initialize the MAC Core */
	priv->hw->mac->core_init(priv->hw, dev->mtu);

	ret = priv->hw->mac->rx_ipc(priv->hw);
	if (!ret) {
		pr_warn(" RX IPC Checksum Offload disabled\n");
		priv->plat->rx_coe = STMMAC_RX_COE_NONE;
		priv->hw->rx_csum = 0;
	}

	/* Enable the MAC Rx/Tx */
	if (priv->synopsys_id >= DWMAC_CORE_4_00)
		stmmac_dwmac4_set_mac(priv->ioaddr, true);
	else
		stmmac_set_mac(priv->ioaddr, true);

	/* Set the HW DMA mode and the COE */
	stmmac_dma_operation_mode(priv);

	stmmac_mmc_setup(priv);

	if (init_ptp) {
		ret = stmmac_init_ptp(priv);
		if (ret)
			netdev_warn(priv->dev, "fail to init PTP.\n");
	}

#ifdef CONFIG_DEBUG_FS
	ret = stmmac_init_fs(dev);
	if (ret < 0)
		pr_warn("%s: failed debugFS registration\n", __func__);
#endif
	/* Start the ball rolling... */
	pr_debug("%s: DMA RX/TX processes started...\n", dev->name);
	priv->hw->dma->start_tx(priv->ioaddr);
	priv->hw->dma->start_rx(priv->ioaddr);

	/* Dump DMA/MAC registers */
	if (netif_msg_hw(priv)) {
		priv->hw->mac->dump_regs(priv->hw);
		priv->hw->dma->dump_regs(priv->ioaddr);
	}
	priv->tx_lpi_timer = STMMAC_DEFAULT_TWT_LS;

	if ((priv->use_riwt) && (priv->hw->dma->rx_watchdog)) {
		priv->rx_riwt = MAX_DMA_RIWT;
		priv->hw->dma->rx_watchdog(priv->ioaddr, MAX_DMA_RIWT);
	}

	if (priv->hw->pcs && priv->hw->mac->pcs_ctrl_ane)
		priv->hw->mac->pcs_ctrl_ane(priv->hw, 1, priv->hw->ps, 0);

	/*  set TX ring length */
	if (priv->hw->dma->set_tx_ring_len)
		priv->hw->dma->set_tx_ring_len(priv->ioaddr,
					       (DMA_TX_SIZE - 1));
	/*  set RX ring length */
	if (priv->hw->dma->set_rx_ring_len)
		priv->hw->dma->set_rx_ring_len(priv->ioaddr,
					       (DMA_RX_SIZE - 1));
	/* Enable TSO */
	if (priv->tso)
		priv->hw->dma->enable_tso(priv->ioaddr, 1, STMMAC_CHAN0);

	return 0;
}

/**
 *  stmmac_open - open entry point of the driver
 *  @dev : pointer to the device structure.
 *  Description:
 *  This function is the open entry point of the driver.
 *  Return value:
 *  0 on success and an appropriate (-)ve integer as defined in errno.h
 *  file on failure.
 */
static int stmmac_open(struct net_device *dev)
{
	struct stmmac_priv *priv = netdev_priv(dev);
	int ret;

	stmmac_check_ether_addr(priv);

	if (priv->hw->pcs != STMMAC_PCS_RGMII &&
	    priv->hw->pcs != STMMAC_PCS_TBI &&
	    priv->hw->pcs != STMMAC_PCS_RTBI) {
		ret = stmmac_init_phy(dev);
		if (ret) {
			pr_err("%s: Cannot attach to PHY (error: %d)\n",
			       __func__, ret);
			return ret;
		}
	}

	/* Extra statistics */
	memset(&priv->xstats, 0, sizeof(struct stmmac_extra_stats));
	priv->xstats.threshold = tc;

	priv->dma_buf_sz = STMMAC_ALIGN(buf_sz);
	priv->rx_copybreak = STMMAC_RX_COPYBREAK;
	priv->mss = 0;

	ret = alloc_dma_desc_resources(priv);
	if (ret < 0) {
		pr_err("%s: DMA descriptors allocation failed\n", __func__);
		goto dma_desc_error;
	}

	ret = init_dma_desc_rings(dev, GFP_KERNEL);
	if (ret < 0) {
		pr_err("%s: DMA descriptors initialization failed\n", __func__);
		goto init_error;
	}

	ret = stmmac_hw_setup(dev, true);
	if (ret < 0) {
		pr_err("%s: Hw setup failed\n", __func__);
		goto init_error;
	}

	stmmac_init_tx_coalesce(priv);

	if (priv->phydev)
		phy_start(priv->phydev);

	/* Request the IRQ lines */
	ret = request_irq(dev->irq, stmmac_interrupt,
			  IRQF_SHARED, dev->name, dev);
	if (unlikely(ret < 0)) {
		pr_err("%s: ERROR: allocating the IRQ %d (error: %d)\n",
		       __func__, dev->irq, ret);
		goto init_error;
	}

	/* Request the Wake IRQ in case of another line is used for WoL */
	if (priv->wol_irq != dev->irq) {
		ret = request_irq(priv->wol_irq, stmmac_interrupt,
				  IRQF_SHARED, dev->name, dev);
		if (unlikely(ret < 0)) {
			pr_err("%s: ERROR: allocating the WoL IRQ %d (%d)\n",
			       __func__, priv->wol_irq, ret);
			goto wolirq_error;
		}
	}

	/* Request the IRQ lines */
	if (priv->lpi_irq > 0) {
		ret = request_irq(priv->lpi_irq, stmmac_interrupt, IRQF_SHARED,
				  dev->name, dev);
		if (unlikely(ret < 0)) {
			pr_err("%s: ERROR: allocating the LPI IRQ %d (%d)\n",
			       __func__, priv->lpi_irq, ret);
			goto lpiirq_error;
		}
	}

	napi_enable(&priv->napi);
	netif_start_queue(dev);

	return 0;

lpiirq_error:
	if (priv->wol_irq != dev->irq)
		free_irq(priv->wol_irq, dev);
wolirq_error:
	free_irq(dev->irq, dev);

init_error:
	free_dma_desc_resources(priv);
dma_desc_error:
	if (priv->phydev)
		phy_disconnect(priv->phydev);

	return ret;
}

/**
 *  stmmac_release - close entry point of the driver
 *  @dev : device pointer.
 *  Description:
 *  This is the stop entry point of the driver.
 */
static int stmmac_release(struct net_device *dev)
{
	struct stmmac_priv *priv = netdev_priv(dev);

	if (priv->eee_enabled)
		del_timer_sync(&priv->eee_ctrl_timer);

	/* Stop and disconnect the PHY */
	if (priv->phydev) {
		phy_stop(priv->phydev);
		phy_disconnect(priv->phydev);
		priv->phydev = NULL;
	}

	netif_stop_queue(dev);

	napi_disable(&priv->napi);

	del_timer_sync(&priv->txtimer);

	/* Free the IRQ lines */
	free_irq(dev->irq, dev);
	if (priv->wol_irq != dev->irq)
		free_irq(priv->wol_irq, dev);
	if (priv->lpi_irq > 0)
		free_irq(priv->lpi_irq, dev);

	/* Stop TX/RX DMA and clear the descriptors */
	priv->hw->dma->stop_tx(priv->ioaddr);
	priv->hw->dma->stop_rx(priv->ioaddr);

	/* Release and free the Rx/Tx resources */
	free_dma_desc_resources(priv);

	/* Disable the MAC Rx/Tx */
	stmmac_set_mac(priv->ioaddr, false);

	netif_carrier_off(dev);

#ifdef CONFIG_DEBUG_FS
	stmmac_exit_fs(dev);
#endif

	stmmac_release_ptp(priv);

	return 0;
}

/**
 *  stmmac_tso_allocator - close entry point of the driver
 *  @priv: driver private structure
 *  @des: buffer start address
 *  @total_len: total length to fill in descriptors
 *  @last_segmant: condition for the last descriptor
 *  Description:
 *  This function fills descriptor and request new descriptors according to
 *  buffer length to fill
 */
static void stmmac_tso_allocator(struct stmmac_priv *priv, unsigned int des,
				 int total_len, bool last_segment)
{
	struct dma_desc *desc;
	int tmp_len;
	u32 buff_size;

	tmp_len = total_len;

	while (tmp_len > 0) {
		priv->cur_tx = STMMAC_GET_ENTRY(priv->cur_tx, DMA_TX_SIZE);
		desc = priv->dma_tx + priv->cur_tx;

		desc->des0 = des + (total_len - tmp_len);
		buff_size = tmp_len >= TSO_MAX_BUFF_SIZE ?
			    TSO_MAX_BUFF_SIZE : tmp_len;

		priv->hw->desc->prepare_tso_tx_desc(desc, 0, buff_size,
			0, 1,
			(last_segment) && (tmp_len <= TSO_MAX_BUFF_SIZE),
			0, 0);

		tmp_len -= TSO_MAX_BUFF_SIZE;
	}
}

/**
 *  stmmac_tso_xmit - Tx entry point of the driver for oversized frames (TSO)
 *  @skb : the socket buffer
 *  @dev : device pointer
 *  Description: this is the transmit function that is called on TSO frames
 *  (support available on GMAC4 and newer chips).
 *  Diagram below show the ring programming in case of TSO frames:
 *
 *  First Descriptor
 *   --------
 *   | DES0 |---> buffer1 = L2/L3/L4 header
 *   | DES1 |---> TCP Payload (can continue on next descr...)
 *   | DES2 |---> buffer 1 and 2 len
 *   | DES3 |---> must set TSE, TCP hdr len-> [22:19]. TCP payload len [17:0]
 *   --------
 *	|
 *     ...
 *	|
 *   --------
 *   | DES0 | --| Split TCP Payload on Buffers 1 and 2
 *   | DES1 | --|
 *   | DES2 | --> buffer 1 and 2 len
 *   | DES3 |
 *   --------
 *
 * mss is fixed when enable tso, so w/o programming the TDES3 ctx field.
 */
static netdev_tx_t stmmac_tso_xmit(struct sk_buff *skb, struct net_device *dev)
{
	u32 pay_len, mss;
	int tmp_pay_len = 0;
	struct stmmac_priv *priv = netdev_priv(dev);
	int nfrags = skb_shinfo(skb)->nr_frags;
	unsigned int first_entry, des;
	struct dma_desc *desc, *first, *mss_desc = NULL;
	u8 proto_hdr_len;
	int i;

	spin_lock(&priv->tx_lock);

	/* Compute header lengths */
	proto_hdr_len = skb_transport_offset(skb) + tcp_hdrlen(skb);

	/* Desc availability based on threshold should be enough safe */
	if (unlikely(stmmac_tx_avail(priv) <
		(((skb->len - proto_hdr_len) / TSO_MAX_BUFF_SIZE + 1)))) {
		if (!netif_queue_stopped(dev)) {
			netif_stop_queue(dev);
			/* This is a hard error, log it. */
			pr_err("%s: Tx Ring full when queue awake\n", __func__);
		}
		spin_unlock(&priv->tx_lock);
		return NETDEV_TX_BUSY;
	}

	pay_len = skb_headlen(skb) - proto_hdr_len; /* no frags */

	mss = skb_shinfo(skb)->gso_size;

	/* set new MSS value if needed */
	if (mss != priv->mss) {
		mss_desc = priv->dma_tx + priv->cur_tx;
		priv->hw->desc->set_mss(mss_desc, mss);
		priv->mss = mss;
		priv->cur_tx = STMMAC_GET_ENTRY(priv->cur_tx, DMA_TX_SIZE);
	}

	if (netif_msg_tx_queued(priv)) {
		pr_info("%s: tcphdrlen %d, hdr_len %d, pay_len %d, mss %d\n",
			__func__, tcp_hdrlen(skb), proto_hdr_len, pay_len, mss);
		pr_info("\tskb->len %d, skb->data_len %d\n", skb->len,
			skb->data_len);
	}

	first_entry = priv->cur_tx;

	desc = priv->dma_tx + first_entry;
	first = desc;

	/* first descriptor: fill Headers on Buf1 */
	des = dma_map_single(priv->device, skb->data, skb_headlen(skb),
			     DMA_TO_DEVICE);
	if (dma_mapping_error(priv->device, des))
		goto dma_map_err;

	priv->tx_skbuff_dma[first_entry].buf = des;
	priv->tx_skbuff_dma[first_entry].len = skb_headlen(skb);
	priv->tx_skbuff[first_entry] = skb;

	first->des0 = des;

	/* Fill start of payload in buff2 of first descriptor */
	if (pay_len)
		first->des1 =  des + proto_hdr_len;

	/* If needed take extra descriptors to fill the remaining payload */
	tmp_pay_len = pay_len - TSO_MAX_BUFF_SIZE;

	stmmac_tso_allocator(priv, des, tmp_pay_len, (nfrags == 0));

	/* Prepare fragments */
	for (i = 0; i < nfrags; i++) {
		const skb_frag_t *frag = &skb_shinfo(skb)->frags[i];

		des = skb_frag_dma_map(priv->device, frag, 0,
				       skb_frag_size(frag),
				       DMA_TO_DEVICE);

		stmmac_tso_allocator(priv, des, skb_frag_size(frag),
				     (i == nfrags - 1));

		priv->tx_skbuff_dma[priv->cur_tx].buf = des;
		priv->tx_skbuff_dma[priv->cur_tx].len = skb_frag_size(frag);
		priv->tx_skbuff[priv->cur_tx] = NULL;
		priv->tx_skbuff_dma[priv->cur_tx].map_as_page = true;
	}

	priv->tx_skbuff_dma[priv->cur_tx].last_segment = true;

	priv->cur_tx = STMMAC_GET_ENTRY(priv->cur_tx, DMA_TX_SIZE);

	if (unlikely(stmmac_tx_avail(priv) <= (MAX_SKB_FRAGS + 1))) {
		if (netif_msg_hw(priv))
			pr_debug("%s: stop transmitted packets\n", __func__);
		netif_stop_queue(dev);
	}

	dev->stats.tx_bytes += skb->len;
	priv->xstats.tx_tso_frames++;
	priv->xstats.tx_tso_nfrags += nfrags;

	/* Manage tx mitigation */
	priv->tx_count_frames += nfrags + 1;
	if (likely(priv->tx_coal_frames > priv->tx_count_frames)) {
		mod_timer(&priv->txtimer,
			  STMMAC_COAL_TIMER(priv->tx_coal_timer));
	} else {
		priv->tx_count_frames = 0;
		priv->hw->desc->set_tx_ic(desc);
		priv->xstats.tx_set_ic_bit++;
	}

	if (!priv->hwts_tx_en)
		skb_tx_timestamp(skb);

	if (unlikely((skb_shinfo(skb)->tx_flags & SKBTX_HW_TSTAMP) &&
		     priv->hwts_tx_en)) {
		/* declare that device is doing timestamping */
		skb_shinfo(skb)->tx_flags |= SKBTX_IN_PROGRESS;
		priv->hw->desc->enable_tx_timestamp(first);
	}

	/* Complete the first descriptor before granting the DMA */
	priv->hw->desc->prepare_tso_tx_desc(first, 1,
			proto_hdr_len,
			pay_len,
			1, priv->tx_skbuff_dma[first_entry].last_segment,
			tcp_hdrlen(skb) / 4, (skb->len - proto_hdr_len));

	/* If context desc is used to change MSS */
	if (mss_desc) {
		/* Make sure that first descriptor has been completely
		 * written, including its own bit. This is because MSS is
		 * actually before first descriptor, so we need to make
		 * sure that MSS's own bit is the last thing written.
		 */
		dma_wmb();
		priv->hw->desc->set_tx_owner(mss_desc);
	}

	/* The own bit must be the latest setting done when prepare the
	 * descriptor and then barrier is needed to make sure that
	 * all is coherent before granting the DMA engine.
	 */
	smp_wmb();

	if (netif_msg_pktdata(priv)) {
		pr_info("%s: curr=%d dirty=%d f=%d, e=%d, f_p=%p, nfrags %d\n",
			__func__, priv->cur_tx, priv->dirty_tx, first_entry,
			priv->cur_tx, first, nfrags);

		priv->hw->desc->display_ring((void *)priv->dma_tx, DMA_TX_SIZE,
					     0);

		pr_info(">>> frame to be transmitted: ");
		print_pkt(skb->data, skb_headlen(skb));
	}

	netdev_sent_queue(dev, skb->len);

	priv->hw->dma->set_tx_tail_ptr(priv->ioaddr, priv->tx_tail_addr,
				       STMMAC_CHAN0);

	spin_unlock(&priv->tx_lock);
	return NETDEV_TX_OK;

dma_map_err:
	spin_unlock(&priv->tx_lock);
	dev_err(priv->device, "Tx dma map failed\n");
	dev_kfree_skb(skb);
	priv->dev->stats.tx_dropped++;
	return NETDEV_TX_OK;
}

/**
 *  stmmac_xmit - Tx entry point of the driver
 *  @skb : the socket buffer
 *  @dev : device pointer
 *  Description : this is the tx entry point of the driver.
 *  It programs the chain or the ring and supports oversized frames
 *  and SG feature.
 */
static netdev_tx_t stmmac_xmit(struct sk_buff *skb, struct net_device *dev)
{
	struct stmmac_priv *priv = netdev_priv(dev);
	unsigned int nopaged_len = skb_headlen(skb);
	int i, csum_insertion = 0, is_jumbo = 0;
	int nfrags = skb_shinfo(skb)->nr_frags;
	unsigned int entry, first_entry;
	struct dma_desc *desc, *first;
	unsigned int enh_desc;
	unsigned int des;

	/* Manage oversized TCP frames for GMAC4 device */
	if (skb_is_gso(skb) && priv->tso) {
		if (ip_hdr(skb)->protocol == IPPROTO_TCP)
			return stmmac_tso_xmit(skb, dev);
	}

	spin_lock(&priv->tx_lock);

	if (unlikely(stmmac_tx_avail(priv) < nfrags + 1)) {
		spin_unlock(&priv->tx_lock);
		if (!netif_queue_stopped(dev)) {
			netif_stop_queue(dev);
			/* This is a hard error, log it. */
			pr_err("%s: Tx Ring full when queue awake\n", __func__);
		}
		return NETDEV_TX_BUSY;
	}

	if (priv->tx_path_in_lpi_mode)
		stmmac_disable_eee_mode(priv);

	entry = priv->cur_tx;
	first_entry = entry;

	csum_insertion = (skb->ip_summed == CHECKSUM_PARTIAL);

	if (likely(priv->extend_desc))
		desc = (struct dma_desc *)(priv->dma_etx + entry);
	else
		desc = priv->dma_tx + entry;

	first = desc;

	priv->tx_skbuff[first_entry] = skb;

	enh_desc = priv->plat->enh_desc;
	/* To program the descriptors according to the size of the frame */
	if (enh_desc)
		is_jumbo = priv->hw->mode->is_jumbo_frm(skb->len, enh_desc);

	if (unlikely(is_jumbo) && likely(priv->synopsys_id <
					 DWMAC_CORE_4_00)) {
		entry = priv->hw->mode->jumbo_frm(priv, skb, csum_insertion);
		if (unlikely(entry < 0))
			goto dma_map_err;
	}

	for (i = 0; i < nfrags; i++) {
		const skb_frag_t *frag = &skb_shinfo(skb)->frags[i];
		int len = skb_frag_size(frag);
		bool last_segment = (i == (nfrags - 1));

		entry = STMMAC_GET_ENTRY(entry, DMA_TX_SIZE);

		if (likely(priv->extend_desc))
			desc = (struct dma_desc *)(priv->dma_etx + entry);
		else
			desc = priv->dma_tx + entry;

		des = skb_frag_dma_map(priv->device, frag, 0, len,
				       DMA_TO_DEVICE);
		if (dma_mapping_error(priv->device, des))
			goto dma_map_err; /* should reuse desc w/o issues */

		priv->tx_skbuff[entry] = NULL;

		if (unlikely(priv->synopsys_id >= DWMAC_CORE_4_00)) {
			desc->des0 = des;
			priv->tx_skbuff_dma[entry].buf = desc->des0;
		} else {
			desc->des2 = des;
			priv->tx_skbuff_dma[entry].buf = desc->des2;
		}

		priv->tx_skbuff_dma[entry].map_as_page = true;
		priv->tx_skbuff_dma[entry].len = len;
		priv->tx_skbuff_dma[entry].last_segment = last_segment;

		/* Prepare the descriptor and set the own bit too */
		priv->hw->desc->prepare_tx_desc(desc, 0, len, csum_insertion,
						priv->mode, 1, last_segment);
	}

	entry = STMMAC_GET_ENTRY(entry, DMA_TX_SIZE);

	priv->cur_tx = entry;

	if (netif_msg_pktdata(priv)) {
		void *tx_head;

		pr_debug("%s: curr=%d dirty=%d f=%d, e=%d, first=%p, nfrags=%d",
			 __func__, priv->cur_tx, priv->dirty_tx, first_entry,
			 entry, first, nfrags);

		if (priv->extend_desc)
			tx_head = (void *)priv->dma_etx;
		else
			tx_head = (void *)priv->dma_tx;

		priv->hw->desc->display_ring(tx_head, DMA_TX_SIZE, false);

		pr_debug(">>> frame to be transmitted: ");
		print_pkt(skb->data, skb->len);
	}

	if (unlikely(stmmac_tx_avail(priv) <= (MAX_SKB_FRAGS + 1))) {
		if (netif_msg_hw(priv))
			pr_debug("%s: stop transmitted packets\n", __func__);
		netif_stop_queue(dev);
	}

	dev->stats.tx_bytes += skb->len;

	/* According to the coalesce parameter the IC bit for the latest
	 * segment is reset and the timer re-started to clean the tx status.
	 * This approach takes care about the fragments: desc is the first
	 * element in case of no SG.
	 */
	priv->tx_count_frames += nfrags + 1;
	if (likely(priv->tx_coal_frames > priv->tx_count_frames)) {
		mod_timer(&priv->txtimer,
			  STMMAC_COAL_TIMER(priv->tx_coal_timer));
	} else {
		priv->tx_count_frames = 0;
		priv->hw->desc->set_tx_ic(desc);
		priv->xstats.tx_set_ic_bit++;
	}

	if (!priv->hwts_tx_en)
		skb_tx_timestamp(skb);

	/* Ready to fill the first descriptor and set the OWN bit w/o any
	 * problems because all the descriptors are actually ready to be
	 * passed to the DMA engine.
	 */
	if (likely(!is_jumbo)) {
		bool last_segment = (nfrags == 0);

		des = dma_map_single(priv->device, skb->data,
				     nopaged_len, DMA_TO_DEVICE);
		if (dma_mapping_error(priv->device, des))
			goto dma_map_err;

		if (unlikely(priv->synopsys_id >= DWMAC_CORE_4_00)) {
			first->des0 = des;
			priv->tx_skbuff_dma[first_entry].buf = first->des0;
		} else {
			first->des2 = des;
			priv->tx_skbuff_dma[first_entry].buf = first->des2;
		}

		priv->tx_skbuff_dma[first_entry].len = nopaged_len;
		priv->tx_skbuff_dma[first_entry].last_segment = last_segment;

		if (unlikely((skb_shinfo(skb)->tx_flags & SKBTX_HW_TSTAMP) &&
			     priv->hwts_tx_en)) {
			/* declare that device is doing timestamping */
			skb_shinfo(skb)->tx_flags |= SKBTX_IN_PROGRESS;
			priv->hw->desc->enable_tx_timestamp(first);
		}

		/* Prepare the first descriptor setting the OWN bit too */
		priv->hw->desc->prepare_tx_desc(first, 1, nopaged_len,
						csum_insertion, priv->mode, 1,
						last_segment);

		/* The own bit must be the latest setting done when prepare the
		 * descriptor and then barrier is needed to make sure that
		 * all is coherent before granting the DMA engine.
		 */
		smp_wmb();
	}

	netdev_sent_queue(dev, skb->len);

	if (priv->synopsys_id < DWMAC_CORE_4_00)
		priv->hw->dma->enable_dma_transmission(priv->ioaddr);
	else
		priv->hw->dma->set_tx_tail_ptr(priv->ioaddr, priv->tx_tail_addr,
					       STMMAC_CHAN0);

	spin_unlock(&priv->tx_lock);
	return NETDEV_TX_OK;

dma_map_err:
	spin_unlock(&priv->tx_lock);
	dev_err(priv->device, "Tx dma map failed\n");
	dev_kfree_skb(skb);
	priv->dev->stats.tx_dropped++;
	return NETDEV_TX_OK;
}

static void stmmac_rx_vlan(struct net_device *dev, struct sk_buff *skb)
{
	struct ethhdr *ehdr;
	u16 vlanid;

	if ((dev->features & NETIF_F_HW_VLAN_CTAG_RX) ==
	    NETIF_F_HW_VLAN_CTAG_RX &&
	    !__vlan_get_tag(skb, &vlanid)) {
		/* pop the vlan tag */
		ehdr = (struct ethhdr *)skb->data;
		memmove(skb->data + VLAN_HLEN, ehdr, ETH_ALEN * 2);
		skb_pull(skb, VLAN_HLEN);
		__vlan_hwaccel_put_tag(skb, htons(ETH_P_8021Q), vlanid);
	}
}


static inline int stmmac_rx_threshold_count(struct stmmac_priv *priv)
{
	if (priv->rx_zeroc_thresh < STMMAC_RX_THRESH)
		return 0;

	return 1;
}

/**
 * stmmac_rx_refill - refill used skb preallocated buffers
 * @priv: driver private structure
 * Description : this is to reallocate the skb for the reception process
 * that is based on zero-copy.
 */
static inline void stmmac_rx_refill(struct stmmac_priv *priv)
{
	int bfsize = priv->dma_buf_sz;
	unsigned int entry = priv->dirty_rx;
	int dirty = stmmac_rx_dirty(priv);

	while (dirty-- > 0) {
		struct dma_desc *p;

		if (priv->extend_desc)
			p = (struct dma_desc *)(priv->dma_erx + entry);
		else
			p = priv->dma_rx + entry;

		if (likely(priv->rx_skbuff[entry] == NULL)) {
			struct sk_buff *skb;

			skb = netdev_alloc_skb_ip_align(priv->dev, bfsize);
			if (unlikely(!skb)) {
				/* so for a while no zero-copy! */
				priv->rx_zeroc_thresh = STMMAC_RX_THRESH;
				if (unlikely(net_ratelimit()))
					dev_err(priv->device,
						"fail to alloc skb entry %d\n",
						entry);
				break;
			}

			priv->rx_skbuff[entry] = skb;
			priv->rx_skbuff_dma[entry] =
			    dma_map_single(priv->device, skb->data, bfsize,
					   DMA_FROM_DEVICE);
			if (dma_mapping_error(priv->device,
					      priv->rx_skbuff_dma[entry])) {
				dev_err(priv->device, "Rx dma map failed\n");
				dev_kfree_skb(skb);
				break;
			}

			if (unlikely(priv->synopsys_id >= DWMAC_CORE_4_00)) {
				p->des0 = priv->rx_skbuff_dma[entry];
				p->des1 = 0;
			} else {
				p->des2 = priv->rx_skbuff_dma[entry];
			}
			if (priv->hw->mode->refill_desc3)
				priv->hw->mode->refill_desc3(priv, p);

			if (priv->rx_zeroc_thresh > 0)
				priv->rx_zeroc_thresh--;

			if (netif_msg_rx_status(priv))
				pr_debug("\trefill entry #%d\n", entry);
		}
		wmb();

		if (unlikely(priv->synopsys_id >= DWMAC_CORE_4_00))
			priv->hw->desc->init_rx_desc(p, priv->use_riwt, 0, 0);
		else
			priv->hw->desc->set_rx_owner(p);

		wmb();

		entry = STMMAC_GET_ENTRY(entry, DMA_RX_SIZE);
	}
	priv->dirty_rx = entry;
}

/**
 * stmmac_rx - manage the receive process
 * @priv: driver private structure
 * @limit: napi bugget.
 * Description :  this the function called by the napi poll method.
 * It gets all the frames inside the ring.
 */
static int stmmac_rx(struct stmmac_priv *priv, int limit)
{
	unsigned int entry = priv->cur_rx;
	unsigned int next_entry;
	unsigned int count = 0;
	int coe = priv->hw->rx_csum;

	if (netif_msg_rx_status(priv)) {
		void *rx_head;

		pr_info(">>>>>> %s: descriptor ring:\n", __func__);
		if (priv->extend_desc)
			rx_head = (void *)priv->dma_erx;
		else
			rx_head = (void *)priv->dma_rx;

		priv->hw->desc->display_ring(rx_head, DMA_RX_SIZE, true);
	}
	while (count < limit) {
		int status;
		struct dma_desc *p;
		struct dma_desc *np;

		if (priv->extend_desc)
			p = (struct dma_desc *)(priv->dma_erx + entry);
		else
			p = priv->dma_rx + entry;

		/* read the status of the incoming frame */
		status = priv->hw->desc->rx_status(&priv->dev->stats,
						   &priv->xstats, p);
		/* check if managed by the DMA otherwise go ahead */
		if (unlikely(status & dma_own))
			break;

		count++;

		priv->cur_rx = STMMAC_GET_ENTRY(priv->cur_rx, DMA_RX_SIZE);
		next_entry = priv->cur_rx;

		if (priv->extend_desc)
			np = (struct dma_desc *)(priv->dma_erx + next_entry);
		else
			np = priv->dma_rx + next_entry;

		prefetch(np);

		if ((priv->extend_desc) && (priv->hw->desc->rx_extended_status))
			priv->hw->desc->rx_extended_status(&priv->dev->stats,
							   &priv->xstats,
							   priv->dma_erx +
							   entry);
		if (unlikely(status == discard_frame)) {
			priv->dev->stats.rx_errors++;
			if (priv->hwts_rx_en && !priv->extend_desc) {
				/* DESC2 & DESC3 will be overwitten by device
				 * with timestamp value, hence reinitialize
				 * them in stmmac_rx_refill() function so that
				 * device can reuse it.
				 */
				priv->rx_skbuff[entry] = NULL;
				dma_unmap_single(priv->device,
						 priv->rx_skbuff_dma[entry],
						 priv->dma_buf_sz,
						 DMA_FROM_DEVICE);
			}
		} else {
			struct sk_buff *skb;
			int frame_len;
			unsigned int des;

			if (unlikely(priv->synopsys_id >= DWMAC_CORE_4_00))
				des = p->des0;
			else
				des = p->des2;

			frame_len = priv->hw->desc->get_rx_frame_len(p, coe);

			/*  If frame length is greather than skb buffer size
			 *  (preallocated during init) then the packet is
			 *  ignored
			 */
			if (frame_len > priv->dma_buf_sz) {
				pr_err("%s: len %d larger than size (%d)\n",
				       priv->dev->name, frame_len,
				       priv->dma_buf_sz);
				priv->dev->stats.rx_length_errors++;
				break;
			}

			/* ACS is set; GMAC core strips PAD/FCS for IEEE 802.3
			 * Type frames (LLC/LLC-SNAP)
			 */
			if (unlikely(status != llc_snap))
				frame_len -= ETH_FCS_LEN;

			if (netif_msg_rx_status(priv)) {
				pr_info("\tdesc: %p [entry %d] buff=0x%x\n",
					p, entry, des);
				if (frame_len > ETH_FRAME_LEN)
					pr_debug("\tframe size %d, COE: %d\n",
						 frame_len, status);
			}

			/* The zero-copy is always used for all the sizes
			 * in case of GMAC4 because it needs
			 * to refill the used descriptors, always.
			 */
			if (unlikely(!priv->plat->has_gmac4 &&
				     ((frame_len < priv->rx_copybreak) ||
				     stmmac_rx_threshold_count(priv)))) {
				skb = netdev_alloc_skb_ip_align(priv->dev,
								frame_len);
				if (unlikely(!skb)) {
					if (net_ratelimit())
						dev_warn(priv->device,
							 "packet dropped\n");
					priv->dev->stats.rx_dropped++;
					break;
				}

				dma_sync_single_for_cpu(priv->device,
							priv->rx_skbuff_dma
							[entry], frame_len,
							DMA_FROM_DEVICE);
				skb_copy_to_linear_data(skb,
							priv->
							rx_skbuff[entry]->data,
							frame_len);

				skb_put(skb, frame_len);
				dma_sync_single_for_device(priv->device,
							   priv->rx_skbuff_dma
							   [entry], frame_len,
							   DMA_FROM_DEVICE);
			} else {
				skb = priv->rx_skbuff[entry];
				if (unlikely(!skb)) {
					pr_err("%s: Inconsistent Rx chain\n",
					       priv->dev->name);
					priv->dev->stats.rx_dropped++;
					break;
				}
				prefetch(skb->data - NET_IP_ALIGN);
				priv->rx_skbuff[entry] = NULL;
				priv->rx_zeroc_thresh++;

				skb_put(skb, frame_len);
				dma_unmap_single(priv->device,
						 priv->rx_skbuff_dma[entry],
						 priv->dma_buf_sz,
						 DMA_FROM_DEVICE);
			}

			if (netif_msg_pktdata(priv)) {
				pr_debug("frame received (%dbytes)", frame_len);
				print_pkt(skb->data, frame_len);
			}

			stmmac_get_rx_hwtstamp(priv, p, np, skb);

			stmmac_rx_vlan(priv->dev, skb);

			skb->protocol = eth_type_trans(skb, priv->dev);

			if (unlikely(!coe))
				skb_checksum_none_assert(skb);
			else
				skb->ip_summed = CHECKSUM_UNNECESSARY;

			napi_gro_receive(&priv->napi, skb);

			priv->dev->stats.rx_packets++;
			priv->dev->stats.rx_bytes += frame_len;
		}
		entry = next_entry;
	}

	stmmac_rx_refill(priv);

	priv->xstats.rx_pkt_n += count;

	return count;
}

/**
 *  stmmac_poll - stmmac poll method (NAPI)
 *  @napi : pointer to the napi structure.
 *  @budget : maximum number of packets that the current CPU can receive from
 *	      all interfaces.
 *  Description :
 *  To look at the incoming frames and clear the tx resources.
 */
static int stmmac_poll(struct napi_struct *napi, int budget)
{
	struct stmmac_priv *priv = container_of(napi, struct stmmac_priv, napi);
	int work_done = 0;

	priv->xstats.napi_poll++;
	stmmac_tx_clean(priv);

	work_done = stmmac_rx(priv, budget);
	if (work_done < budget) {
		napi_complete(napi);
		stmmac_enable_dma_irq(priv);
	}
	return work_done;
}

/**
 *  stmmac_tx_timeout
 *  @dev : Pointer to net device structure
 *  Description: this function is called when a packet transmission fails to
 *   complete within a reasonable time. The driver will mark the error in the
 *   netdev structure and arrange for the device to be reset to a sane state
 *   in order to transmit a new packet.
 */
static void stmmac_tx_timeout(struct net_device *dev)
{
	struct stmmac_priv *priv = netdev_priv(dev);

	/* Clear Tx resources and restart transmitting again */
	stmmac_tx_err(priv);
}

/**
 *  stmmac_set_rx_mode - entry point for multicast addressing
 *  @dev : pointer to the device structure
 *  Description:
 *  This function is a driver entry point which gets called by the kernel
 *  whenever multicast addresses must be enabled/disabled.
 *  Return value:
 *  void.
 */
static void stmmac_set_rx_mode(struct net_device *dev)
{
	struct stmmac_priv *priv = netdev_priv(dev);

	priv->hw->mac->set_filter(priv->hw, dev);
}

/**
 *  stmmac_change_mtu - entry point to change MTU size for the device.
 *  @dev : device pointer.
 *  @new_mtu : the new MTU size for the device.
 *  Description: the Maximum Transfer Unit (MTU) is used by the network layer
 *  to drive packet transmission. Ethernet has an MTU of 1500 octets
 *  (ETH_DATA_LEN). This value can be changed with ifconfig.
 *  Return value:
 *  0 on success and an appropriate (-)ve integer as defined in errno.h
 *  file on failure.
 */
static int stmmac_change_mtu(struct net_device *dev, int new_mtu)
{
	struct stmmac_priv *priv = netdev_priv(dev);
	int max_mtu;

	if (netif_running(dev)) {
		pr_err("%s: must be stopped to change its MTU\n", dev->name);
		return -EBUSY;
	}

	if ((priv->plat->enh_desc) || (priv->synopsys_id >= DWMAC_CORE_4_00))
		max_mtu = JUMBO_LEN;
	else
		max_mtu = SKB_MAX_HEAD(NET_SKB_PAD + NET_IP_ALIGN);

	if (priv->plat->maxmtu < max_mtu)
		max_mtu = priv->plat->maxmtu;

	if ((new_mtu < 46) || (new_mtu > max_mtu)) {
		pr_err("%s: invalid MTU, max MTU is: %d\n", dev->name, max_mtu);
		return -EINVAL;
	}

	dev->mtu = new_mtu;

	netdev_update_features(dev);

	return 0;
}

static netdev_features_t stmmac_fix_features(struct net_device *dev,
					     netdev_features_t features)
{
	struct stmmac_priv *priv = netdev_priv(dev);

	if (priv->plat->rx_coe == STMMAC_RX_COE_NONE)
		features &= ~NETIF_F_RXCSUM;

	if (!priv->plat->tx_coe)
		features &= ~NETIF_F_CSUM_MASK;

	/* Some GMAC devices have a bugged Jumbo frame support that
	 * needs to have the Tx COE disabled for oversized frames
	 * (due to limited buffer sizes). In this case we disable
	 * the TX csum insertionin the TDES and not use SF.
	 */
	if (priv->plat->bugged_jumbo && (dev->mtu > ETH_DATA_LEN))
		features &= ~NETIF_F_CSUM_MASK;

	/* Disable tso if asked by ethtool */
	if ((priv->plat->tso_en) && (priv->dma_cap.tsoen)) {
		if (features & NETIF_F_TSO)
			priv->tso = true;
		else
			priv->tso = false;
	}

	return features;
}

static int stmmac_set_features(struct net_device *netdev,
			       netdev_features_t features)
{
	struct stmmac_priv *priv = netdev_priv(netdev);

	/* Keep the COE Type in case of csum is supporting */
	if (features & NETIF_F_RXCSUM)
		priv->hw->rx_csum = priv->plat->rx_coe;
	else
		priv->hw->rx_csum = 0;
	/* No check needed because rx_coe has been set before and it will be
	 * fixed in case of issue.
	 */
	priv->hw->mac->rx_ipc(priv->hw);

	return 0;
}

/**
 *  stmmac_interrupt - main ISR
 *  @irq: interrupt number.
 *  @dev_id: to pass the net device pointer.
 *  Description: this is the main driver interrupt service routine.
 *  It can call:
 *  o DMA service routine (to manage incoming frame reception and transmission
 *    status)
 *  o Core interrupts to manage: remote wake-up, management counter, LPI
 *    interrupts.
 */
static irqreturn_t stmmac_interrupt(int irq, void *dev_id)
{
	struct net_device *dev = (struct net_device *)dev_id;
	struct stmmac_priv *priv = netdev_priv(dev);

	if (priv->irq_wake)
		pm_wakeup_event(priv->device, 0);

	if (unlikely(!dev)) {
		pr_err("%s: invalid dev pointer\n", __func__);
		return IRQ_NONE;
	}

	/* To handle GMAC own interrupts */
	if ((priv->plat->has_gmac) || (priv->plat->has_gmac4)) {
		int status = priv->hw->mac->host_irq_status(priv->hw,
							    &priv->xstats);
		if (unlikely(status)) {
			/* For LPI we need to save the tx status */
			if (status & CORE_IRQ_TX_PATH_IN_LPI_MODE)
				priv->tx_path_in_lpi_mode = true;
			if (status & CORE_IRQ_TX_PATH_EXIT_LPI_MODE)
				priv->tx_path_in_lpi_mode = false;
			if (status & CORE_IRQ_MTL_RX_OVERFLOW && priv->hw->dma->set_rx_tail_ptr)
				priv->hw->dma->set_rx_tail_ptr(priv->ioaddr,
							priv->rx_tail_addr,
							STMMAC_CHAN0);
		}

		/* PCS link status */
		if (priv->hw->pcs) {
			if (priv->xstats.pcs_link)
				netif_carrier_on(dev);
			else
				netif_carrier_off(dev);
		}
	}

	/* To handle DMA interrupts */
	stmmac_dma_interrupt(priv);

	return IRQ_HANDLED;
}

#ifdef CONFIG_NET_POLL_CONTROLLER
/* Polling receive - used by NETCONSOLE and other diagnostic tools
 * to allow network I/O with interrupts disabled.
 */
static void stmmac_poll_controller(struct net_device *dev)
{
	disable_irq(dev->irq);
	stmmac_interrupt(dev->irq, dev);
	enable_irq(dev->irq);
}
#endif

/**
 *  stmmac_ioctl - Entry point for the Ioctl
 *  @dev: Device pointer.
 *  @rq: An IOCTL specefic structure, that can contain a pointer to
 *  a proprietary structure used to pass information to the driver.
 *  @cmd: IOCTL command
 *  Description:
 *  Currently it supports the phy_mii_ioctl(...) and HW time stamping.
 */
static int stmmac_ioctl(struct net_device *dev, struct ifreq *rq, int cmd)
{
	struct stmmac_priv *priv = netdev_priv(dev);
	int ret = -EOPNOTSUPP;

	if (!netif_running(dev))
		return -EINVAL;

	switch (cmd) {
	case SIOCGMIIPHY:
	case SIOCGMIIREG:
	case SIOCSMIIREG:
		if (!priv->phydev)
			return -EINVAL;
		ret = phy_mii_ioctl(priv->phydev, rq, cmd);
		break;
	case SIOCSHWTSTAMP:
		ret = stmmac_hwtstamp_ioctl(dev, rq);
		break;
	default:
		break;
	}

	return ret;
}

#ifdef CONFIG_DEBUG_FS
static struct dentry *stmmac_fs_dir;

static void sysfs_display_ring(void *head, int size, int extend_desc,
			       struct seq_file *seq)
{
	int i;
	struct dma_extended_desc *ep = (struct dma_extended_desc *)head;
	struct dma_desc *p = (struct dma_desc *)head;

	for (i = 0; i < size; i++) {
		u64 x;
		if (extend_desc) {
			x = *(u64 *) ep;
			seq_printf(seq, "%d [0x%x]: 0x%x 0x%x 0x%x 0x%x\n",
				   i, (unsigned int)virt_to_phys(ep),
				   ep->basic.des0, ep->basic.des1,
				   ep->basic.des2, ep->basic.des3);
			ep++;
		} else {
			x = *(u64 *) p;
			seq_printf(seq, "%d [0x%x]: 0x%x 0x%x 0x%x 0x%x\n",
				   i, (unsigned int)virt_to_phys(ep),
				   p->des0, p->des1, p->des2, p->des3);
			p++;
		}
		seq_printf(seq, "\n");
	}
}

static int stmmac_sysfs_ring_read(struct seq_file *seq, void *v)
{
	struct net_device *dev = seq->private;
	struct stmmac_priv *priv = netdev_priv(dev);

	if (priv->extend_desc) {
		seq_printf(seq, "Extended RX descriptor ring:\n");
		sysfs_display_ring((void *)priv->dma_erx, DMA_RX_SIZE, 1, seq);
		seq_printf(seq, "Extended TX descriptor ring:\n");
		sysfs_display_ring((void *)priv->dma_etx, DMA_TX_SIZE, 1, seq);
	} else {
		seq_printf(seq, "RX descriptor ring:\n");
		sysfs_display_ring((void *)priv->dma_rx, DMA_RX_SIZE, 0, seq);
		seq_printf(seq, "TX descriptor ring:\n");
		sysfs_display_ring((void *)priv->dma_tx, DMA_TX_SIZE, 0, seq);
	}

	return 0;
}

static int stmmac_sysfs_ring_open(struct inode *inode, struct file *file)
{
	return single_open(file, stmmac_sysfs_ring_read, inode->i_private);
}

static const struct file_operations stmmac_rings_status_fops = {
	.owner = THIS_MODULE,
	.open = stmmac_sysfs_ring_open,
	.read = seq_read,
	.llseek = seq_lseek,
	.release = single_release,
};

static int stmmac_sysfs_dma_cap_read(struct seq_file *seq, void *v)
{
	struct net_device *dev = seq->private;
	struct stmmac_priv *priv = netdev_priv(dev);

	if (!priv->hw_cap_support) {
		seq_printf(seq, "DMA HW features not supported\n");
		return 0;
	}

	seq_printf(seq, "==============================\n");
	seq_printf(seq, "\tDMA HW features\n");
	seq_printf(seq, "==============================\n");

	seq_printf(seq, "\t10/100 Mbps %s\n",
		   (priv->dma_cap.mbps_10_100) ? "Y" : "N");
	seq_printf(seq, "\t1000 Mbps %s\n",
		   (priv->dma_cap.mbps_1000) ? "Y" : "N");
	seq_printf(seq, "\tHalf duple %s\n",
		   (priv->dma_cap.half_duplex) ? "Y" : "N");
	seq_printf(seq, "\tHash Filter: %s\n",
		   (priv->dma_cap.hash_filter) ? "Y" : "N");
	seq_printf(seq, "\tMultiple MAC address registers: %s\n",
		   (priv->dma_cap.multi_addr) ? "Y" : "N");
	seq_printf(seq, "\tPCS (TBI/SGMII/RTBI PHY interfatces): %s\n",
		   (priv->dma_cap.pcs) ? "Y" : "N");
	seq_printf(seq, "\tSMA (MDIO) Interface: %s\n",
		   (priv->dma_cap.sma_mdio) ? "Y" : "N");
	seq_printf(seq, "\tPMT Remote wake up: %s\n",
		   (priv->dma_cap.pmt_remote_wake_up) ? "Y" : "N");
	seq_printf(seq, "\tPMT Magic Frame: %s\n",
		   (priv->dma_cap.pmt_magic_frame) ? "Y" : "N");
	seq_printf(seq, "\tRMON module: %s\n",
		   (priv->dma_cap.rmon) ? "Y" : "N");
	seq_printf(seq, "\tIEEE 1588-2002 Time Stamp: %s\n",
		   (priv->dma_cap.time_stamp) ? "Y" : "N");
	seq_printf(seq, "\tIEEE 1588-2008 Advanced Time Stamp:%s\n",
		   (priv->dma_cap.atime_stamp) ? "Y" : "N");
	seq_printf(seq, "\t802.3az - Energy-Efficient Ethernet (EEE) %s\n",
		   (priv->dma_cap.eee) ? "Y" : "N");
	seq_printf(seq, "\tAV features: %s\n", (priv->dma_cap.av) ? "Y" : "N");
	seq_printf(seq, "\tChecksum Offload in TX: %s\n",
		   (priv->dma_cap.tx_coe) ? "Y" : "N");
	if (priv->synopsys_id >= DWMAC_CORE_4_00) {
		seq_printf(seq, "\tIP Checksum Offload in RX: %s\n",
			   (priv->dma_cap.rx_coe) ? "Y" : "N");
	} else {
		seq_printf(seq, "\tIP Checksum Offload (type1) in RX: %s\n",
			   (priv->dma_cap.rx_coe_type1) ? "Y" : "N");
		seq_printf(seq, "\tIP Checksum Offload (type2) in RX: %s\n",
			   (priv->dma_cap.rx_coe_type2) ? "Y" : "N");
	}
	seq_printf(seq, "\tRXFIFO > 2048bytes: %s\n",
		   (priv->dma_cap.rxfifo_over_2048) ? "Y" : "N");
	seq_printf(seq, "\tNumber of Additional RX channel: %d\n",
		   priv->dma_cap.number_rx_channel);
	seq_printf(seq, "\tNumber of Additional TX channel: %d\n",
		   priv->dma_cap.number_tx_channel);
	seq_printf(seq, "\tEnhanced descriptors: %s\n",
		   (priv->dma_cap.enh_desc) ? "Y" : "N");

	return 0;
}

static int stmmac_sysfs_dma_cap_open(struct inode *inode, struct file *file)
{
	return single_open(file, stmmac_sysfs_dma_cap_read, inode->i_private);
}

static const struct file_operations stmmac_dma_cap_fops = {
	.owner = THIS_MODULE,
	.open = stmmac_sysfs_dma_cap_open,
	.read = seq_read,
	.llseek = seq_lseek,
	.release = single_release,
};

static int stmmac_init_fs(struct net_device *dev)
{
	struct stmmac_priv *priv = netdev_priv(dev);

	/* Create per netdev entries */
	priv->dbgfs_dir = debugfs_create_dir(dev->name, stmmac_fs_dir);

	if (!priv->dbgfs_dir || IS_ERR(priv->dbgfs_dir)) {
		pr_err("ERROR %s/%s, debugfs create directory failed\n",
		       STMMAC_RESOURCE_NAME, dev->name);

		return -ENOMEM;
	}

	/* Entry to report DMA RX/TX rings */
	priv->dbgfs_rings_status =
		debugfs_create_file("descriptors_status", S_IRUGO,
				    priv->dbgfs_dir, dev,
				    &stmmac_rings_status_fops);

	if (!priv->dbgfs_rings_status || IS_ERR(priv->dbgfs_rings_status)) {
		pr_info("ERROR creating stmmac ring debugfs file\n");
		debugfs_remove_recursive(priv->dbgfs_dir);

		return -ENOMEM;
	}

	/* Entry to report the DMA HW features */
	priv->dbgfs_dma_cap = debugfs_create_file("dma_cap", S_IRUGO,
					    priv->dbgfs_dir,
					    dev, &stmmac_dma_cap_fops);

	if (!priv->dbgfs_dma_cap || IS_ERR(priv->dbgfs_dma_cap)) {
		pr_info("ERROR creating stmmac MMC debugfs file\n");
		debugfs_remove_recursive(priv->dbgfs_dir);

		return -ENOMEM;
	}

	return 0;
}

static void stmmac_exit_fs(struct net_device *dev)
{
	struct stmmac_priv *priv = netdev_priv(dev);

	debugfs_remove_recursive(priv->dbgfs_dir);
}
#endif /* CONFIG_DEBUG_FS */

static const struct net_device_ops stmmac_netdev_ops = {
	.ndo_open = stmmac_open,
	.ndo_start_xmit = stmmac_xmit,
	.ndo_stop = stmmac_release,
	.ndo_change_mtu = stmmac_change_mtu,
	.ndo_fix_features = stmmac_fix_features,
	.ndo_set_features = stmmac_set_features,
	.ndo_set_rx_mode = stmmac_set_rx_mode,
	.ndo_tx_timeout = stmmac_tx_timeout,
	.ndo_do_ioctl = stmmac_ioctl,
#ifdef CONFIG_NET_POLL_CONTROLLER
	.ndo_poll_controller = stmmac_poll_controller,
#endif
	.ndo_set_mac_address = eth_mac_addr,
};

/**
 *  stmmac_hw_init - Init the MAC device
 *  @priv: driver private structure
 *  Description: this function is to configure the MAC device according to
 *  some platform parameters or the HW capability register. It prepares the
 *  driver to use either ring or chain modes and to setup either enhanced or
 *  normal descriptors.
 */
static int stmmac_hw_init(struct stmmac_priv *priv)
{
	struct mac_device_info *mac;

	/* Identify the MAC HW device */
	if (priv->plat->has_gmac) {
		priv->dev->priv_flags |= IFF_UNICAST_FLT;
		mac = dwmac1000_setup(priv->ioaddr,
				      priv->plat->multicast_filter_bins,
				      priv->plat->unicast_filter_entries,
				      &priv->synopsys_id);
	} else if (priv->plat->has_gmac4) {
		priv->dev->priv_flags |= IFF_UNICAST_FLT;
		mac = dwmac4_setup(priv->ioaddr,
				   priv->plat->multicast_filter_bins,
				   priv->plat->unicast_filter_entries,
				   &priv->synopsys_id);
	} else {
		mac = dwmac100_setup(priv->ioaddr, &priv->synopsys_id);
	}
	if (!mac)
		return -ENOMEM;

	priv->hw = mac;

	/* To use the chained or ring mode */
	if (priv->synopsys_id >= DWMAC_CORE_4_00) {
		priv->hw->mode = &dwmac4_ring_mode_ops;
	} else {
		if (chain_mode) {
			priv->hw->mode = &chain_mode_ops;
			pr_info(" Chain mode enabled\n");
			priv->mode = STMMAC_CHAIN_MODE;
		} else {
			priv->hw->mode = &ring_mode_ops;
			pr_info(" Ring mode enabled\n");
			priv->mode = STMMAC_RING_MODE;
		}
	}

	/* Get the HW capability (new GMAC newer than 3.50a) */
	priv->hw_cap_support = stmmac_get_hw_features(priv);
	if (priv->hw_cap_support) {
		pr_info(" DMA HW capability register supported");

		/* We can override some gmac/dma configuration fields: e.g.
		 * enh_desc, tx_coe (e.g. that are passed through the
		 * platform) with the values from the HW capability
		 * register (if supported).
		 */
		priv->plat->enh_desc = priv->dma_cap.enh_desc;
		priv->plat->pmt = priv->dma_cap.pmt_remote_wake_up;
		priv->hw->pmt = priv->plat->pmt;

		/* TXCOE doesn't work in thresh DMA mode */
		if (priv->plat->force_thresh_dma_mode)
			priv->plat->tx_coe = 0;
		else
			priv->plat->tx_coe = priv->dma_cap.tx_coe;

		/* In case of GMAC4 rx_coe is from HW cap register. */
		priv->plat->rx_coe = priv->dma_cap.rx_coe;

		if (priv->dma_cap.rx_coe_type2)
			priv->plat->rx_coe = STMMAC_RX_COE_TYPE2;
		else if (priv->dma_cap.rx_coe_type1)
			priv->plat->rx_coe = STMMAC_RX_COE_TYPE1;

	} else
		pr_info(" No HW DMA feature register supported");

	/* To use alternate (extended), normal or GMAC4 descriptor structures */
	if (priv->synopsys_id >= DWMAC_CORE_4_00)
		priv->hw->desc = &dwmac4_desc_ops;
	else
		stmmac_selec_desc_mode(priv);

	if (priv->plat->rx_coe) {
		priv->hw->rx_csum = priv->plat->rx_coe;
		pr_info(" RX Checksum Offload Engine supported\n");
		if (priv->synopsys_id < DWMAC_CORE_4_00)
			pr_info("\tCOE Type %d\n", priv->hw->rx_csum);
	}
	if (priv->plat->tx_coe)
		pr_info(" TX Checksum insertion supported\n");

	if (priv->plat->pmt) {
		pr_info(" Wake-Up On Lan supported\n");
		device_set_wakeup_capable(priv->device, 1);
	}

	if (priv->dma_cap.tsoen)
		pr_info(" TSO supported\n");

	return 0;
}

/**
 * stmmac_dvr_probe
 * @device: device pointer
 * @plat_dat: platform data pointer
 * @res: stmmac resource pointer
 * Description: this is the main probe function used to
 * call the alloc_etherdev, allocate the priv structure.
 * Return:
 * returns 0 on success, otherwise errno.
 */
int stmmac_dvr_probe(struct device *device,
		     struct plat_stmmacenet_data *plat_dat,
		     struct stmmac_resources *res)
{
	int ret = 0;
	struct net_device *ndev = NULL;
	struct stmmac_priv *priv;

	ndev = alloc_etherdev(sizeof(struct stmmac_priv));
	if (!ndev)
		return -ENOMEM;

	SET_NETDEV_DEV(ndev, device);

	priv = netdev_priv(ndev);
	priv->device = device;
	priv->dev = ndev;

	stmmac_set_ethtool_ops(ndev);
	priv->pause = pause;
	priv->plat = plat_dat;
	priv->ioaddr = res->addr;
	priv->dev->base_addr = (unsigned long)res->addr;

	priv->dev->irq = res->irq;
	priv->wol_irq = res->wol_irq;
	priv->lpi_irq = res->lpi_irq;

	if (res->mac)
		memcpy(priv->dev->dev_addr, res->mac, ETH_ALEN);

	dev_set_drvdata(device, priv->dev);

	/* Verify driver arguments */
	stmmac_verify_args();

	/* Override with kernel parameters if supplied XXX CRS XXX
	 * this needs to have multiple instances
	 */
	if ((phyaddr >= 0) && (phyaddr <= 31))
		priv->plat->phy_addr = phyaddr;

	priv->stmmac_clk = devm_clk_get(priv->device, STMMAC_RESOURCE_NAME);
	if (IS_ERR(priv->stmmac_clk)) {
		dev_warn(priv->device, "%s: warning: cannot get CSR clock\n",
			 __func__);
		/* If failed to obtain stmmac_clk and specific clk_csr value
		 * is NOT passed from the platform, probe fail.
		 */
		if (!priv->plat->clk_csr) {
			ret = PTR_ERR(priv->stmmac_clk);
			goto error_clk_get;
		} else {
			priv->stmmac_clk = NULL;
		}
	}
	clk_prepare_enable(priv->stmmac_clk);

	priv->pclk = devm_clk_get(priv->device, "pclk");
	if (IS_ERR(priv->pclk)) {
		if (PTR_ERR(priv->pclk) == -EPROBE_DEFER) {
			ret = -EPROBE_DEFER;
			goto error_pclk_get;
		}
		priv->pclk = NULL;
	}
	clk_prepare_enable(priv->pclk);

	priv->stmmac_rst = devm_reset_control_get(priv->device,
						  STMMAC_RESOURCE_NAME);
	if (IS_ERR(priv->stmmac_rst)) {
		if (PTR_ERR(priv->stmmac_rst) == -EPROBE_DEFER) {
			ret = -EPROBE_DEFER;
			goto error_hw_init;
		}
		dev_info(priv->device, "no reset control found\n");
		priv->stmmac_rst = NULL;
	}
	if (priv->stmmac_rst)
		reset_control_deassert(priv->stmmac_rst);

	/* Init MAC and get the capabilities */
	ret = stmmac_hw_init(priv);
	if (ret)
		goto error_hw_init;

	ndev->netdev_ops = &stmmac_netdev_ops;

	ndev->hw_features = NETIF_F_SG | NETIF_F_IP_CSUM | NETIF_F_IPV6_CSUM |
			    NETIF_F_RXCSUM;

	if ((priv->plat->tso_en) && (priv->dma_cap.tsoen)) {
		ndev->hw_features |= NETIF_F_TSO;
		priv->tso = true;
		pr_info(" TSO feature enabled\n");
	}
	ndev->features |= ndev->hw_features | NETIF_F_HIGHDMA;
	ndev->watchdog_timeo = msecs_to_jiffies(watchdog);
#ifdef STMMAC_VLAN_TAG_USED
	/* Both mac100 and gmac support receive VLAN tag detection */
	ndev->features |= NETIF_F_HW_VLAN_CTAG_RX;
#endif
	priv->msg_enable = netif_msg_init(debug, default_msg_level);

	if (flow_ctrl)
		priv->flow_ctrl = FLOW_AUTO;	/* RX/TX pause on */

	/* Rx Watchdog is available in the COREs newer than the 3.40.
	 * In some case, for example on bugged HW this feature
	 * has to be disable and this can be done by passing the
	 * riwt_off field from the platform.
	 */
	if ((priv->synopsys_id >= DWMAC_CORE_3_50) && (!priv->plat->riwt_off)) {
		priv->use_riwt = 1;
		pr_info(" Enable RX Mitigation via HW Watchdog Timer\n");
	}

	netif_napi_add(ndev, &priv->napi, stmmac_poll, 64);

	spin_lock_init(&priv->lock);
	spin_lock_init(&priv->tx_lock);

	/* If a specific clk_csr value is passed from the platform
	 * this means that the CSR Clock Range selection cannot be
	 * changed at run-time and it is fixed. Viceversa the driver'll try to
	 * set the MDC clock dynamically according to the csr actual
	 * clock input.
	 */
	if (!priv->plat->clk_csr)
		stmmac_clk_csr_set(priv);
	else
		priv->clk_csr = priv->plat->clk_csr;

	stmmac_check_pcs_mode(priv);

	if (priv->hw->pcs != STMMAC_PCS_RGMII  &&
	    priv->hw->pcs != STMMAC_PCS_TBI &&
	    priv->hw->pcs != STMMAC_PCS_RTBI) {
		/* MDIO bus Registration */
		ret = stmmac_mdio_register(ndev);
		if (ret < 0) {
			pr_debug("%s: MDIO bus (id: %d) registration failed",
				 __func__, priv->plat->bus_id);
			goto error_napi_register;
		}
	}

	ret = register_netdev(ndev);
	if (ret) {
		pr_err("%s: ERROR %i registering the device\n", __func__, ret);
		goto error_netdev_register;
	}

#ifdef CONFIG_DWMAC_MESON
	ret = gmac_create_sysfs(
		mdiobus_get_phy(priv->mii, priv->plat->phy_addr), priv->ioaddr);
#endif
	return ret;

error_netdev_register:
	if (priv->hw->pcs != STMMAC_PCS_RGMII &&
	    priv->hw->pcs != STMMAC_PCS_TBI &&
	    priv->hw->pcs != STMMAC_PCS_RTBI)
		stmmac_mdio_unregister(ndev);
error_napi_register:
	netif_napi_del(&priv->napi);
error_hw_init:
	clk_disable_unprepare(priv->pclk);
error_pclk_get:
	clk_disable_unprepare(priv->stmmac_clk);
error_clk_get:
	free_netdev(ndev);

	return ret;
}
EXPORT_SYMBOL_GPL(stmmac_dvr_probe);

/**
 * stmmac_dvr_remove
 * @dev: device pointer
 * Description: this function resets the TX/RX processes, disables the MAC RX/TX
 * changes the link status, releases the DMA descriptor rings.
 */
int stmmac_dvr_remove(struct device *dev)
{
	struct net_device *ndev = dev_get_drvdata(dev);
	struct stmmac_priv *priv = netdev_priv(ndev);

	pr_info("%s:\n\tremoving driver", __func__);

	priv->hw->dma->stop_rx(priv->ioaddr);
	priv->hw->dma->stop_tx(priv->ioaddr);

#ifdef CONFIG_DWMAC_MESON
	gmac_remove_sysfs(priv->phydev);
#endif

	stmmac_set_mac(priv->ioaddr, false);
	netif_carrier_off(ndev);
	unregister_netdev(ndev);
	if (priv->stmmac_rst)
		reset_control_assert(priv->stmmac_rst);
	clk_disable_unprepare(priv->pclk);
	clk_disable_unprepare(priv->stmmac_clk);
	if (priv->hw->pcs != STMMAC_PCS_RGMII &&
	    priv->hw->pcs != STMMAC_PCS_TBI &&
	    priv->hw->pcs != STMMAC_PCS_RTBI)
		stmmac_mdio_unregister(ndev);
	free_netdev(ndev);

	return 0;
}
EXPORT_SYMBOL_GPL(stmmac_dvr_remove);

/**
 * stmmac_suspend - suspend callback
 * @dev: device pointer
 * Description: this is the function to suspend the device and it is called
 * by the platform driver to stop the network queue, release the resources,
 * program the PMT register (for WoL), clean and release driver resources.
 */
int stmmac_suspend(struct device *dev)
{
	struct net_device *ndev = dev_get_drvdata(dev);
	struct stmmac_priv *priv = netdev_priv(ndev);
	unsigned long flags;

	if (!ndev || !netif_running(ndev))
		return 0;

	if (priv->phydev)
		phy_stop(priv->phydev);

	spin_lock_irqsave(&priv->lock, flags);

	netif_device_detach(ndev);
	netif_stop_queue(ndev);

	/**
	 *napi_disable call might_sleep,if not irq restore
	 *It will warning bug
	 */
	spin_unlock_irqrestore(&priv->lock, flags);
	napi_disable(&priv->napi);
	spin_lock_irqsave(&priv->lock, flags);

#ifdef CONFIG_AMLOGIC_ETH_PRIVE
	del_timer_sync(&priv->txtimer);
#endif
	/* Stop TX/RX DMA */
	priv->hw->dma->stop_tx(priv->ioaddr);
	priv->hw->dma->stop_rx(priv->ioaddr);

	/* Enable Power down mode by programming the PMT regs */
	if (device_may_wakeup(priv->device)) {
		//priv->hw->mac->pmt(priv->hw, priv->wolopts);
		priv->hw->mac->pmt(priv->hw, 0x1 << 5);
		priv->irq_wake = 1;
	} else {
		stmmac_set_mac(priv->ioaddr, false);
		pinctrl_pm_select_sleep_state(priv->device);
		/* Disable clock in case of PWM is off */
		clk_disable(priv->pclk);
		clk_disable(priv->stmmac_clk);
	}
	spin_unlock_irqrestore(&priv->lock, flags);

	priv->oldlink = 0;
	priv->speed = 0;
	priv->oldduplex = -1;
	return 0;
}
EXPORT_SYMBOL_GPL(stmmac_suspend);

/**
 * stmmac_resume - resume callback
 * @dev: device pointer
 * Description: when resume this function is invoked to setup the DMA and CORE
 * in a usable state.
 */
int stmmac_resume(struct device *dev)
{
	struct net_device *ndev = dev_get_drvdata(dev);
	struct stmmac_priv *priv = netdev_priv(ndev);
	unsigned long flags;

	if (!netif_running(ndev))
		return 0;

	/* Power Down bit, into the PM register, is cleared
	 * automatically as soon as a magic packet or a Wake-up frame
	 * is received. Anyway, it's better to manually clear
	 * this bit because it can generate problems while resuming
	 * from another devices (e.g. serial console).
	 */
	if (device_may_wakeup(priv->device)) {
		spin_lock_irqsave(&priv->lock, flags);
		priv->hw->mac->pmt(priv->hw, 0);
		spin_unlock_irqrestore(&priv->lock, flags);
		priv->irq_wake = 0;
	} else {
		pinctrl_pm_select_default_state(priv->device);
		/* enable the clk prevously disabled */
		clk_enable(priv->stmmac_clk);
		clk_enable(priv->pclk);
		/* reset the phy so that it's ready */
		if (priv->mii)
			stmmac_mdio_reset(priv->mii);
	}

#ifndef CONFIG_AMLOGIC_ETH_PRIVE
	netif_device_attach(ndev);
#endif
	spin_lock_irqsave(&priv->lock, flags);

	priv->cur_rx = 0;
	priv->dirty_rx = 0;
	priv->dirty_tx = 0;
	priv->cur_tx = 0;
	/* reset private mss value to force mss context settings at
	 * next tso xmit (only used for gmac4).
	 */
	priv->mss = 0;

	stmmac_clear_descriptors(priv);

	spin_unlock_irqrestore(&priv->lock, flags);
	stmmac_hw_setup(ndev, false);
	spin_lock_irqsave(&priv->lock, flags);

	stmmac_init_tx_coalesce(priv);
	stmmac_set_rx_mode(ndev);

#ifdef CONFIG_AMLOGIC_ETH_PRIVE
	netif_device_attach(ndev);
#endif
	napi_enable(&priv->napi);

	netif_start_queue(ndev);

	spin_unlock_irqrestore(&priv->lock, flags);

	if (priv->phydev)
		phy_start(priv->phydev);

	return 0;
}
EXPORT_SYMBOL_GPL(stmmac_resume);

#ifndef MODULE
static int __init stmmac_cmdline_opt(char *str)
{
	char *opt;

	if (!str || !*str)
		return -EINVAL;
	while ((opt = strsep(&str, ",")) != NULL) {
		if (!strncmp(opt, "debug:", 6)) {
			if (kstrtoint(opt + 6, 0, &debug))
				goto err;
		} else if (!strncmp(opt, "phyaddr:", 8)) {
			if (kstrtoint(opt + 8, 0, &phyaddr))
				goto err;
		} else if (!strncmp(opt, "buf_sz:", 7)) {
			if (kstrtoint(opt + 7, 0, &buf_sz))
				goto err;
		} else if (!strncmp(opt, "tc:", 3)) {
			if (kstrtoint(opt + 3, 0, &tc))
				goto err;
		} else if (!strncmp(opt, "watchdog:", 9)) {
			if (kstrtoint(opt + 9, 0, &watchdog))
				goto err;
		} else if (!strncmp(opt, "flow_ctrl:", 10)) {
			if (kstrtoint(opt + 10, 0, &flow_ctrl))
				goto err;
		} else if (!strncmp(opt, "pause:", 6)) {
			if (kstrtoint(opt + 6, 0, &pause))
				goto err;
		} else if (!strncmp(opt, "eee_timer:", 10)) {
			if (kstrtoint(opt + 10, 0, &eee_timer))
				goto err;
		} else if (!strncmp(opt, "chain_mode:", 11)) {
			if (kstrtoint(opt + 11, 0, &chain_mode))
				goto err;
		}
	}
	return 0;

err:
	pr_err("%s: ERROR broken module parameter conversion", __func__);
	return -EINVAL;
}

__setup("stmmaceth=", stmmac_cmdline_opt);
#endif /* MODULE */

static int __init stmmac_init(void)
{
#ifdef CONFIG_DEBUG_FS
	/* Create debugfs main directory if it doesn't exist yet */
	if (!stmmac_fs_dir) {
		stmmac_fs_dir = debugfs_create_dir(STMMAC_RESOURCE_NAME, NULL);

		if (!stmmac_fs_dir || IS_ERR(stmmac_fs_dir)) {
			pr_err("ERROR %s, debugfs create directory failed\n",
			       STMMAC_RESOURCE_NAME);

			return -ENOMEM;
		}
	}
#endif

	return 0;
}

static void __exit stmmac_exit(void)
{
#ifdef CONFIG_DEBUG_FS
	debugfs_remove_recursive(stmmac_fs_dir);
#endif
}

module_init(stmmac_init)
module_exit(stmmac_exit)

MODULE_DESCRIPTION("STMMAC 10/100/1000 Ethernet device driver");
MODULE_AUTHOR("Giuseppe Cavallaro <peppe.cavallaro@st.com>");
MODULE_LICENSE("GPL");<|MERGE_RESOLUTION|>--- conflicted
+++ resolved
@@ -55,14 +55,10 @@
 #include <linux/of_mdio.h>
 #include "dwmac1000.h"
 
-<<<<<<< HEAD
 #ifdef CONFIG_DWMAC_MESON
 #include <phy_debug.h>
 #endif
-#define STMMAC_ALIGN(x)	L1_CACHE_ALIGN(x)
-=======
 #define	STMMAC_ALIGN(x)		__ALIGN_KERNEL(x, SMP_CACHE_BYTES)
->>>>>>> e01202b3
 #define	TSO_MAX_BUFF_SIZE	(SZ_16K - 1)
 
 /* Module parameters */
