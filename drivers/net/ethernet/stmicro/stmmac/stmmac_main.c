/*******************************************************************************
  This is the driver for the ST MAC 10/100/1000 on-chip Ethernet controllers.
  ST Ethernet IPs are built around a Synopsys IP Core.

	Copyright(C) 2007-2011 STMicroelectronics Ltd

  This program is free software; you can redistribute it and/or modify it
  under the terms and conditions of the GNU General Public License,
  version 2, as published by the Free Software Foundation.

  This program is distributed in the hope it will be useful, but WITHOUT
  ANY WARRANTY; without even the implied warranty of MERCHANTABILITY or
  FITNESS FOR A PARTICULAR PURPOSE.  See the GNU General Public License for
  more details.

  You should have received a copy of the GNU General Public License along with
  this program; if not, write to the Free Software Foundation, Inc.,
  51 Franklin St - Fifth Floor, Boston, MA 02110-1301 USA.

  The full GNU General Public License is included in this distribution in
  the file called "COPYING".

  Author: Giuseppe Cavallaro <peppe.cavallaro@st.com>

  Documentation available at:
	http://www.stlinux.com
  Support available at:
	https://bugzilla.stlinux.com/
*******************************************************************************/

#include <linux/clk.h>
#include <linux/kernel.h>
#include <linux/interrupt.h>
#include <linux/ip.h>
#include <linux/tcp.h>
#include <linux/skbuff.h>
#include <linux/ethtool.h>
#include <linux/if_ether.h>
#include <linux/crc32.h>
#include <linux/mii.h>
#include <linux/if.h>
#include <linux/if_vlan.h>
#include <linux/dma-mapping.h>
#include <linux/slab.h>
#include <linux/prefetch.h>
#include <linux/pinctrl/consumer.h>
#ifdef CONFIG_DEBUG_FS
#include <linux/debugfs.h>
#include <linux/seq_file.h>
#endif /* CONFIG_DEBUG_FS */
#include <linux/net_tstamp.h>
#include "stmmac_ptp.h"
#include "stmmac.h"
#include <linux/reset.h>
#include <linux/of_mdio.h>
#include "dwmac1000.h"
#ifdef CONFIG_AMLOGIC_ETH_PRIVE
#include "stmmac_platform.h"
#endif
#ifdef CONFIG_DWMAC_MESON
#include <phy_debug.h>
#endif

#include <linux/suspend.h>
#define PM_SUSPEND_PREPARE      0x0003 /* Going to suspend the system */

#define	STMMAC_ALIGN(x)		ALIGN(ALIGN(x, SMP_CACHE_BYTES), 16)
#define	TSO_MAX_BUFF_SIZE	(SZ_16K - 1)

/* Module parameters */
#define TX_TIMEO	5000
static int watchdog = TX_TIMEO;
module_param(watchdog, int, S_IRUGO | S_IWUSR);
MODULE_PARM_DESC(watchdog, "Transmit timeout in milliseconds (default 5s)");

static int debug = -1;
module_param(debug, int, S_IRUGO | S_IWUSR);
MODULE_PARM_DESC(debug, "Message Level (-1: default, 0: no output, 16: all)");

static int phyaddr = -1;
module_param(phyaddr, int, S_IRUGO);
MODULE_PARM_DESC(phyaddr, "Physical device address");

#define STMMAC_TX_THRESH	(DMA_TX_SIZE / 4)
#define STMMAC_RX_THRESH	(DMA_RX_SIZE / 4)

static int flow_ctrl = FLOW_OFF;
module_param(flow_ctrl, int, S_IRUGO | S_IWUSR);
MODULE_PARM_DESC(flow_ctrl, "Flow control ability [on/off]");

static int pause = PAUSE_TIME;
module_param(pause, int, S_IRUGO | S_IWUSR);
MODULE_PARM_DESC(pause, "Flow Control Pause Time");

#define TC_DEFAULT 64
static int tc = TC_DEFAULT;
module_param(tc, int, S_IRUGO | S_IWUSR);
MODULE_PARM_DESC(tc, "DMA threshold control value");

#define	DEFAULT_BUFSIZE	1536
static int buf_sz = DEFAULT_BUFSIZE;
module_param(buf_sz, int, S_IRUGO | S_IWUSR);
MODULE_PARM_DESC(buf_sz, "DMA buffer size");

#define	STMMAC_RX_COPYBREAK	256

static const u32 default_msg_level = (NETIF_MSG_DRV | NETIF_MSG_PROBE |
				      NETIF_MSG_LINK | NETIF_MSG_IFUP |
				      NETIF_MSG_IFDOWN | NETIF_MSG_TIMER);

#define STMMAC_DEFAULT_LPI_TIMER	1000
static int eee_timer = STMMAC_DEFAULT_LPI_TIMER;
module_param(eee_timer, int, S_IRUGO | S_IWUSR);
MODULE_PARM_DESC(eee_timer, "LPI tx expiration time in msec");
#define STMMAC_LPI_T(x) (jiffies + msecs_to_jiffies(x))

/* By default the driver will use the ring mode to manage tx and rx descriptors
 * but passing this value so user can force to use the chain instead of the ring
 */
static unsigned int chain_mode;
module_param(chain_mode, int, S_IRUGO);
MODULE_PARM_DESC(chain_mode, "To use chain instead of ring mode");

static irqreturn_t stmmac_interrupt(int irq, void *dev_id);

#ifdef CONFIG_DEBUG_FS
static int stmmac_init_fs(struct net_device *dev);
static void stmmac_exit_fs(struct net_device *dev);
#endif

#define STMMAC_COAL_TIMER(x) (jiffies + usecs_to_jiffies(x))

/*won't be valid unless enable amlogic priv code*/
#ifdef CONFIG_AMLOGIC_ETH_PRIVE
#define TX_MONITOR
#endif

#ifdef TX_MONITOR
static struct workqueue_struct *moniter_tx_wq;
static struct delayed_work moniter_tx_worker;
#endif
/**
 * stmmac_verify_args - verify the driver parameters.
 * Description: it checks the driver parameters and set a default in case of
 * errors.
 */
static void stmmac_verify_args(void)
{
	if (unlikely(watchdog < 0))
		watchdog = TX_TIMEO;
	if (unlikely((buf_sz < DEFAULT_BUFSIZE) || (buf_sz > BUF_SIZE_16KiB)))
		buf_sz = DEFAULT_BUFSIZE;
	if (unlikely(flow_ctrl > 1))
		flow_ctrl = FLOW_AUTO;
	else if (likely(flow_ctrl < 0))
		flow_ctrl = FLOW_OFF;
	if (unlikely((pause < 0) || (pause > 0xffff)))
		pause = PAUSE_TIME;
	if (eee_timer < 0)
		eee_timer = STMMAC_DEFAULT_LPI_TIMER;
}

/**
 * stmmac_clk_csr_set - dynamically set the MDC clock
 * @priv: driver private structure
 * Description: this is to dynamically set the MDC clock according to the csr
 * clock input.
 * Note:
 *	If a specific clk_csr value is passed from the platform
 *	this means that the CSR Clock Range selection cannot be
 *	changed at run-time and it is fixed (as reported in the driver
 *	documentation). Viceversa the driver will try to set the MDC
 *	clock dynamically according to the actual clock input.
 */
static void stmmac_clk_csr_set(struct stmmac_priv *priv)
{
	u32 clk_rate;

	clk_rate = clk_get_rate(priv->stmmac_clk);

	/* Platform provided default clk_csr would be assumed valid
	 * for all other cases except for the below mentioned ones.
	 * For values higher than the IEEE 802.3 specified frequency
	 * we can not estimate the proper divider as it is not known
	 * the frequency of clk_csr_i. So we do not change the default
	 * divider.
	 */
	if (!(priv->clk_csr & MAC_CSR_H_FRQ_MASK)) {
		if (clk_rate < CSR_F_35M)
			priv->clk_csr = STMMAC_CSR_20_35M;
		else if ((clk_rate >= CSR_F_35M) && (clk_rate < CSR_F_60M))
			priv->clk_csr = STMMAC_CSR_35_60M;
		else if ((clk_rate >= CSR_F_60M) && (clk_rate < CSR_F_100M))
			priv->clk_csr = STMMAC_CSR_60_100M;
		else if ((clk_rate >= CSR_F_100M) && (clk_rate < CSR_F_150M))
			priv->clk_csr = STMMAC_CSR_100_150M;
		else if ((clk_rate >= CSR_F_150M) && (clk_rate < CSR_F_250M))
			priv->clk_csr = STMMAC_CSR_150_250M;
		else if ((clk_rate >= CSR_F_250M) && (clk_rate < CSR_F_300M))
			priv->clk_csr = STMMAC_CSR_250_300M;
	}
}

static void print_pkt(unsigned char *buf, int len)
{
	pr_debug("len = %d byte, buf addr: 0x%p\n", len, buf);
	print_hex_dump_bytes("", DUMP_PREFIX_OFFSET, buf, len);
}

static inline u32 stmmac_tx_avail(struct stmmac_priv *priv)
{
	unsigned avail;

	if (priv->dirty_tx > priv->cur_tx)
		avail = priv->dirty_tx - priv->cur_tx - 1;
	else
		avail = DMA_TX_SIZE - priv->cur_tx + priv->dirty_tx - 1;

	return avail;
}

static inline u32 stmmac_rx_dirty(struct stmmac_priv *priv)
{
	unsigned dirty;

	if (priv->dirty_rx <= priv->cur_rx)
		dirty = priv->cur_rx - priv->dirty_rx;
	else
		dirty = DMA_RX_SIZE - priv->dirty_rx + priv->cur_rx;

	return dirty;
}

/**
 * stmmac_hw_fix_mac_speed - callback for speed selection
 * @priv: driver private structure
 * Description: on some platforms (e.g. ST), some HW system configuraton
 * registers have to be set according to the link speed negotiated.
 */
static inline void stmmac_hw_fix_mac_speed(struct stmmac_priv *priv)
{
	struct phy_device *phydev = priv->phydev;

	if (likely(priv->plat->fix_mac_speed))
		priv->plat->fix_mac_speed(priv->plat->bsp_priv, phydev->speed);
}

/**
 * stmmac_enable_eee_mode - check and enter in LPI mode
 * @priv: driver private structure
 * Description: this function is to verify and enter in LPI mode in case of
 * EEE.
 */
static void stmmac_enable_eee_mode(struct stmmac_priv *priv)
{
	/* Check and enter in LPI mode */
	if ((priv->dirty_tx == priv->cur_tx) &&
	    (priv->tx_path_in_lpi_mode == false))
		priv->hw->mac->set_eee_mode(priv->hw);
}

/**
 * stmmac_disable_eee_mode - disable and exit from LPI mode
 * @priv: driver private structure
 * Description: this function is to exit and disable EEE in case of
 * LPI state is true. This is called by the xmit.
 */
void stmmac_disable_eee_mode(struct stmmac_priv *priv)
{
	priv->hw->mac->reset_eee_mode(priv->hw);
	del_timer_sync(&priv->eee_ctrl_timer);
	priv->tx_path_in_lpi_mode = false;
}

/**
 * stmmac_eee_ctrl_timer - EEE TX SW timer.
 * @arg : data hook
 * Description:
 *  if there is no data transfer and if we are not in LPI state,
 *  then MAC Transmitter can be moved to LPI state.
 */
static void stmmac_eee_ctrl_timer(unsigned long arg)
{
	struct stmmac_priv *priv = (struct stmmac_priv *)arg;

	stmmac_enable_eee_mode(priv);
	mod_timer(&priv->eee_ctrl_timer, STMMAC_LPI_T(eee_timer));
}

/**
 * stmmac_eee_init - init EEE
 * @priv: driver private structure
 * Description:
 *  if the GMAC supports the EEE (from the HW cap reg) and the phy device
 *  can also manage EEE, this function enable the LPI state and start related
 *  timer.
 */
bool stmmac_eee_init(struct stmmac_priv *priv)
{
	unsigned long flags;
	int interface = priv->plat->interface;
	bool ret = false;

	if ((interface != PHY_INTERFACE_MODE_MII) &&
	    (interface != PHY_INTERFACE_MODE_GMII) &&
	    !phy_interface_mode_is_rgmii(interface))
		goto out;

	/* Using PCS we cannot dial with the phy registers at this stage
	 * so we do not support extra feature like EEE.
	 */
	if ((priv->hw->pcs == STMMAC_PCS_RGMII) ||
	    (priv->hw->pcs == STMMAC_PCS_TBI) ||
	    (priv->hw->pcs == STMMAC_PCS_RTBI))
		goto out;

	/* MAC core supports the EEE feature. */
	if (priv->dma_cap.eee) {
		int tx_lpi_timer = priv->tx_lpi_timer;

		/* Check if the PHY supports EEE */
		if (phy_init_eee(priv->phydev, 1)) {
			/* To manage at run-time if the EEE cannot be supported
			 * anymore (for example because the lp caps have been
			 * changed).
			 * In that case the driver disable own timers.
			 */
			spin_lock_irqsave(&priv->lock, flags);
			if (priv->eee_active) {
				pr_debug("stmmac: disable EEE\n");
				del_timer_sync(&priv->eee_ctrl_timer);
				priv->hw->mac->set_eee_timer(priv->hw, 0,
							     tx_lpi_timer);
			}
			priv->eee_active = 0;
			spin_unlock_irqrestore(&priv->lock, flags);
			goto out;
		}
		/* Activate the EEE and start timers */
		spin_lock_irqsave(&priv->lock, flags);
		if (!priv->eee_active) {
			priv->eee_active = 1;
			setup_timer(&priv->eee_ctrl_timer,
				    stmmac_eee_ctrl_timer,
				    (unsigned long)priv);
			mod_timer(&priv->eee_ctrl_timer,
				  STMMAC_LPI_T(eee_timer));

			priv->hw->mac->set_eee_timer(priv->hw,
						     STMMAC_DEFAULT_LIT_LS,
						     tx_lpi_timer);
		}
		/* Set HW EEE according to the speed */
		priv->hw->mac->set_eee_pls(priv->hw, priv->phydev->link);

		ret = true;
		spin_unlock_irqrestore(&priv->lock, flags);

		pr_debug("stmmac: Energy-Efficient Ethernet initialized\n");
	}
out:
	return ret;
}

/* stmmac_get_tx_hwtstamp - get HW TX timestamps
 * @priv: driver private structure
 * @p : descriptor pointer
 * @skb : the socket buffer
 * Description :
 * This function will read timestamp from the descriptor & pass it to stack.
 * and also perform some sanity checks.
 */
static void stmmac_get_tx_hwtstamp(struct stmmac_priv *priv,
				   struct dma_desc *p, struct sk_buff *skb)
{
	struct skb_shared_hwtstamps shhwtstamp;
	u64 ns;

	if (!priv->hwts_tx_en)
		return;

	/* exit if skb doesn't support hw tstamp */
	if (likely(!skb || !(skb_shinfo(skb)->tx_flags & SKBTX_IN_PROGRESS)))
		return;

	/* check tx tstamp status */
	if (!priv->hw->desc->get_tx_timestamp_status(p)) {
		/* get the valid tstamp */
		ns = priv->hw->desc->get_timestamp(p, priv->adv_ts);

		memset(&shhwtstamp, 0, sizeof(struct skb_shared_hwtstamps));
		shhwtstamp.hwtstamp = ns_to_ktime(ns);

		netdev_info(priv->dev, "get valid TX hw timestamp %llu\n", ns);
		/* pass tstamp to stack */
		skb_tstamp_tx(skb, &shhwtstamp);
	}

	return;
}

/* stmmac_get_rx_hwtstamp - get HW RX timestamps
 * @priv: driver private structure
 * @p : descriptor pointer
 * @np : next descriptor pointer
 * @skb : the socket buffer
 * Description :
 * This function will read received packet's timestamp from the descriptor
 * and pass it to stack. It also perform some sanity checks.
 */
static void stmmac_get_rx_hwtstamp(struct stmmac_priv *priv, struct dma_desc *p,
				   struct dma_desc *np, struct sk_buff *skb)
{
	struct skb_shared_hwtstamps *shhwtstamp = NULL;
	u64 ns;

	if (!priv->hwts_rx_en)
		return;

	/* Check if timestamp is available */
	if (!priv->hw->desc->get_rx_timestamp_status(p, priv->adv_ts)) {
		/* For GMAC4, the valid timestamp is from CTX next desc. */
		if (priv->plat->has_gmac4)
			ns = priv->hw->desc->get_timestamp(np, priv->adv_ts);
		else
			ns = priv->hw->desc->get_timestamp(p, priv->adv_ts);

		netdev_info(priv->dev, "get valid RX hw timestamp %llu\n", ns);
		shhwtstamp = skb_hwtstamps(skb);
		memset(shhwtstamp, 0, sizeof(struct skb_shared_hwtstamps));
		shhwtstamp->hwtstamp = ns_to_ktime(ns);
	} else  {
		netdev_err(priv->dev, "cannot get RX hw timestamp\n");
	}
}

/**
 *  stmmac_hwtstamp_ioctl - control hardware timestamping.
 *  @dev: device pointer.
 *  @ifr: An IOCTL specefic structure, that can contain a pointer to
 *  a proprietary structure used to pass information to the driver.
 *  Description:
 *  This function configures the MAC to enable/disable both outgoing(TX)
 *  and incoming(RX) packets time stamping based on user input.
 *  Return Value:
 *  0 on success and an appropriate -ve integer on failure.
 */
static int stmmac_hwtstamp_ioctl(struct net_device *dev, struct ifreq *ifr)
{
	struct stmmac_priv *priv = netdev_priv(dev);
	struct hwtstamp_config config;
	struct timespec64 now;
	u64 temp = 0;
	u32 ptp_v2 = 0;
	u32 tstamp_all = 0;
	u32 ptp_over_ipv4_udp = 0;
	u32 ptp_over_ipv6_udp = 0;
	u32 ptp_over_ethernet = 0;
	u32 snap_type_sel = 0;
	u32 ts_master_en = 0;
	u32 ts_event_en = 0;
	u32 value = 0;
	u32 sec_inc;

	if (!(priv->dma_cap.time_stamp || priv->adv_ts)) {
		netdev_alert(priv->dev, "No support for HW time stamping\n");
		priv->hwts_tx_en = 0;
		priv->hwts_rx_en = 0;

		return -EOPNOTSUPP;
	}

	if (copy_from_user(&config, ifr->ifr_data,
			   sizeof(struct hwtstamp_config)))
		return -EFAULT;

	pr_debug("%s config flags:0x%x, tx_type:0x%x, rx_filter:0x%x\n",
		 __func__, config.flags, config.tx_type, config.rx_filter);

	/* reserved for future extensions */
	if (config.flags)
		return -EINVAL;

	if (config.tx_type != HWTSTAMP_TX_OFF &&
	    config.tx_type != HWTSTAMP_TX_ON)
		return -ERANGE;

	if (priv->adv_ts) {
		switch (config.rx_filter) {
		case HWTSTAMP_FILTER_NONE:
			/* time stamp no incoming packet at all */
			config.rx_filter = HWTSTAMP_FILTER_NONE;
			break;

		case HWTSTAMP_FILTER_PTP_V1_L4_EVENT:
			/* PTP v1, UDP, any kind of event packet */
			config.rx_filter = HWTSTAMP_FILTER_PTP_V1_L4_EVENT;
			/* take time stamp for all event messages */
			if (priv->plat->has_gmac4)
				snap_type_sel = PTP_GMAC4_TCR_SNAPTYPSEL_1;
			else
				snap_type_sel = PTP_TCR_SNAPTYPSEL_1;

			ptp_over_ipv4_udp = PTP_TCR_TSIPV4ENA;
			ptp_over_ipv6_udp = PTP_TCR_TSIPV6ENA;
			break;

		case HWTSTAMP_FILTER_PTP_V1_L4_SYNC:
			/* PTP v1, UDP, Sync packet */
			config.rx_filter = HWTSTAMP_FILTER_PTP_V1_L4_SYNC;
			/* take time stamp for SYNC messages only */
			ts_event_en = PTP_TCR_TSEVNTENA;

			ptp_over_ipv4_udp = PTP_TCR_TSIPV4ENA;
			ptp_over_ipv6_udp = PTP_TCR_TSIPV6ENA;
			break;

		case HWTSTAMP_FILTER_PTP_V1_L4_DELAY_REQ:
			/* PTP v1, UDP, Delay_req packet */
			config.rx_filter = HWTSTAMP_FILTER_PTP_V1_L4_DELAY_REQ;
			/* take time stamp for Delay_Req messages only */
			ts_master_en = PTP_TCR_TSMSTRENA;
			ts_event_en = PTP_TCR_TSEVNTENA;

			ptp_over_ipv4_udp = PTP_TCR_TSIPV4ENA;
			ptp_over_ipv6_udp = PTP_TCR_TSIPV6ENA;
			break;

		case HWTSTAMP_FILTER_PTP_V2_L4_EVENT:
			/* PTP v2, UDP, any kind of event packet */
			config.rx_filter = HWTSTAMP_FILTER_PTP_V2_L4_EVENT;
			ptp_v2 = PTP_TCR_TSVER2ENA;
			/* take time stamp for all event messages */
			if (priv->plat->has_gmac4)
				snap_type_sel = PTP_GMAC4_TCR_SNAPTYPSEL_1;
			else
				snap_type_sel = PTP_TCR_SNAPTYPSEL_1;

			ptp_over_ipv4_udp = PTP_TCR_TSIPV4ENA;
			ptp_over_ipv6_udp = PTP_TCR_TSIPV6ENA;
			break;

		case HWTSTAMP_FILTER_PTP_V2_L4_SYNC:
			/* PTP v2, UDP, Sync packet */
			config.rx_filter = HWTSTAMP_FILTER_PTP_V2_L4_SYNC;
			ptp_v2 = PTP_TCR_TSVER2ENA;
			/* take time stamp for SYNC messages only */
			ts_event_en = PTP_TCR_TSEVNTENA;

			ptp_over_ipv4_udp = PTP_TCR_TSIPV4ENA;
			ptp_over_ipv6_udp = PTP_TCR_TSIPV6ENA;
			break;

		case HWTSTAMP_FILTER_PTP_V2_L4_DELAY_REQ:
			/* PTP v2, UDP, Delay_req packet */
			config.rx_filter = HWTSTAMP_FILTER_PTP_V2_L4_DELAY_REQ;
			ptp_v2 = PTP_TCR_TSVER2ENA;
			/* take time stamp for Delay_Req messages only */
			ts_master_en = PTP_TCR_TSMSTRENA;
			ts_event_en = PTP_TCR_TSEVNTENA;

			ptp_over_ipv4_udp = PTP_TCR_TSIPV4ENA;
			ptp_over_ipv6_udp = PTP_TCR_TSIPV6ENA;
			break;

		case HWTSTAMP_FILTER_PTP_V2_EVENT:
			/* PTP v2/802.AS1 any layer, any kind of event packet */
			config.rx_filter = HWTSTAMP_FILTER_PTP_V2_EVENT;
			ptp_v2 = PTP_TCR_TSVER2ENA;
			/* take time stamp for all event messages */
			if (priv->plat->has_gmac4)
				snap_type_sel = PTP_GMAC4_TCR_SNAPTYPSEL_1;
			else
				snap_type_sel = PTP_TCR_SNAPTYPSEL_1;

			ptp_over_ipv4_udp = PTP_TCR_TSIPV4ENA;
			ptp_over_ipv6_udp = PTP_TCR_TSIPV6ENA;
			ptp_over_ethernet = PTP_TCR_TSIPENA;
			break;

		case HWTSTAMP_FILTER_PTP_V2_SYNC:
			/* PTP v2/802.AS1, any layer, Sync packet */
			config.rx_filter = HWTSTAMP_FILTER_PTP_V2_SYNC;
			ptp_v2 = PTP_TCR_TSVER2ENA;
			/* take time stamp for SYNC messages only */
			ts_event_en = PTP_TCR_TSEVNTENA;

			ptp_over_ipv4_udp = PTP_TCR_TSIPV4ENA;
			ptp_over_ipv6_udp = PTP_TCR_TSIPV6ENA;
			ptp_over_ethernet = PTP_TCR_TSIPENA;
			break;

		case HWTSTAMP_FILTER_PTP_V2_DELAY_REQ:
			/* PTP v2/802.AS1, any layer, Delay_req packet */
			config.rx_filter = HWTSTAMP_FILTER_PTP_V2_DELAY_REQ;
			ptp_v2 = PTP_TCR_TSVER2ENA;
			/* take time stamp for Delay_Req messages only */
			ts_master_en = PTP_TCR_TSMSTRENA;
			ts_event_en = PTP_TCR_TSEVNTENA;

			ptp_over_ipv4_udp = PTP_TCR_TSIPV4ENA;
			ptp_over_ipv6_udp = PTP_TCR_TSIPV6ENA;
			ptp_over_ethernet = PTP_TCR_TSIPENA;
			break;

		case HWTSTAMP_FILTER_ALL:
			/* time stamp any incoming packet */
			config.rx_filter = HWTSTAMP_FILTER_ALL;
			tstamp_all = PTP_TCR_TSENALL;
			break;

		default:
			return -ERANGE;
		}
	} else {
		switch (config.rx_filter) {
		case HWTSTAMP_FILTER_NONE:
			config.rx_filter = HWTSTAMP_FILTER_NONE;
			break;
		default:
			/* PTP v1, UDP, any kind of event packet */
			config.rx_filter = HWTSTAMP_FILTER_PTP_V1_L4_EVENT;
			break;
		}
	}
	priv->hwts_rx_en = ((config.rx_filter == HWTSTAMP_FILTER_NONE) ? 0 : 1);
	priv->hwts_tx_en = config.tx_type == HWTSTAMP_TX_ON;

	if (!priv->hwts_tx_en && !priv->hwts_rx_en)
		priv->hw->ptp->config_hw_tstamping(priv->ptpaddr, 0);
	else {
		value = (PTP_TCR_TSENA | PTP_TCR_TSCFUPDT | PTP_TCR_TSCTRLSSR |
			 tstamp_all | ptp_v2 | ptp_over_ethernet |
			 ptp_over_ipv6_udp | ptp_over_ipv4_udp | ts_event_en |
			 ts_master_en | snap_type_sel);
		priv->hw->ptp->config_hw_tstamping(priv->ptpaddr, value);

		/* program Sub Second Increment reg */
		sec_inc = priv->hw->ptp->config_sub_second_increment(
			priv->ptpaddr, priv->clk_ptp_rate,
			priv->plat->has_gmac4);
		temp = div_u64(1000000000ULL, sec_inc);

		/* calculate default added value:
		 * formula is :
		 * addend = (2^32)/freq_div_ratio;
		 * where, freq_div_ratio = 1e9ns/sec_inc
		 */
		temp = (u64)(temp << 32);
		priv->default_addend = div_u64(temp, priv->clk_ptp_rate);
		priv->hw->ptp->config_addend(priv->ptpaddr,
					     priv->default_addend);

		/* initialize system time */
		ktime_get_real_ts64(&now);

		/* lower 32 bits of tv_sec are safe until y2106 */
		priv->hw->ptp->init_systime(priv->ptpaddr, (u32)now.tv_sec,
					    now.tv_nsec);
	}

	return copy_to_user(ifr->ifr_data, &config,
			    sizeof(struct hwtstamp_config)) ? -EFAULT : 0;
}

/**
 * stmmac_init_ptp - init PTP
 * @priv: driver private structure
 * Description: this is to verify if the HW supports the PTPv1 or PTPv2.
 * This is done by looking at the HW cap. register.
 * This function also registers the ptp driver.
 */
static int stmmac_init_ptp(struct stmmac_priv *priv)
{
	if (!(priv->dma_cap.time_stamp || priv->dma_cap.atime_stamp))
		return -EOPNOTSUPP;

	/* Fall-back to main clock in case of no PTP ref is passed */
	priv->clk_ptp_ref = devm_clk_get(priv->device, "clk_ptp_ref");
	if (IS_ERR(priv->clk_ptp_ref)) {
		priv->clk_ptp_rate = clk_get_rate(priv->stmmac_clk);
		priv->clk_ptp_ref = NULL;
		netdev_dbg(priv->dev, "PTP uses main clock\n");
	} else {
		clk_prepare_enable(priv->clk_ptp_ref);
		priv->clk_ptp_rate = clk_get_rate(priv->clk_ptp_ref);
		netdev_dbg(priv->dev, "PTP rate %d\n", priv->clk_ptp_rate);
	}

	priv->adv_ts = 0;
	/* Check if adv_ts can be enabled for dwmac 4.x core */
	if (priv->plat->has_gmac4 && priv->dma_cap.atime_stamp)
		priv->adv_ts = 1;
	/* Dwmac 3.x core with extend_desc can support adv_ts */
	else if (priv->extend_desc && priv->dma_cap.atime_stamp)
		priv->adv_ts = 1;

	if (priv->dma_cap.time_stamp)
		netdev_info(priv->dev, "IEEE 1588-2002 Timestamp supported\n");

	if (priv->adv_ts)
		netdev_info(priv->dev,
			    "IEEE 1588-2008 Advanced Timestamp supported\n");

	priv->hw->ptp = &stmmac_ptp;
	priv->hwts_tx_en = 0;
	priv->hwts_rx_en = 0;

	stmmac_ptp_register(priv);

	return 0;
}

static void stmmac_release_ptp(struct stmmac_priv *priv)
{
	if (priv->clk_ptp_ref)
		clk_disable_unprepare(priv->clk_ptp_ref);
	stmmac_ptp_unregister(priv);
}

/**
 * stmmac_adjust_link - adjusts the link parameters
 * @dev: net device structure
 * Description: this is the helper called by the physical abstraction layer
 * drivers to communicate the phy link status. According the speed and duplex
 * this driver can invoke registered glue-logic as well.
 * It also invoke the eee initialization because it could happen when switch
 * on different networks (that are eee capable).
 */
static void stmmac_adjust_link(struct net_device *dev)
{
	struct stmmac_priv *priv = netdev_priv(dev);
	struct phy_device *phydev = priv->phydev;
	unsigned long flags;
	int new_state = 0;
	unsigned int fc = priv->flow_ctrl, pause_time = priv->pause;

	if (phydev == NULL)
		return;

	spin_lock_irqsave(&priv->lock, flags);

	if (phydev->link) {
		u32 ctrl = readl(priv->ioaddr + MAC_CTRL_REG);

		/* Now we make sure that we can be in full duplex mode.
		 * If not, we operate in half-duplex mode. */
		if (phydev->duplex != priv->oldduplex) {
			new_state = 1;
			if (!(phydev->duplex))
				ctrl &= ~priv->hw->link.duplex;
			else
				ctrl |= priv->hw->link.duplex;
			priv->oldduplex = phydev->duplex;
		}
		/* Flow Control operation */
		if (phydev->pause)
			priv->hw->mac->flow_ctrl(priv->hw, phydev->duplex,
						 fc, pause_time);

		if (phydev->speed != priv->speed) {
			new_state = 1;
			switch (phydev->speed) {
			case 1000:
				if (likely((priv->plat->has_gmac) ||
					   (priv->plat->has_gmac4)))
					ctrl &= ~priv->hw->link.port;
				stmmac_hw_fix_mac_speed(priv);
				break;
			case 100:
			case 10:
				if (likely((priv->plat->has_gmac) ||
					   (priv->plat->has_gmac4))) {
					ctrl |= priv->hw->link.port;
					if (phydev->speed == SPEED_100) {
						ctrl |= priv->hw->link.speed;
					} else {
						ctrl &= ~(priv->hw->link.speed);
					}
				} else {
					ctrl &= ~priv->hw->link.port;
				}
				stmmac_hw_fix_mac_speed(priv);
				break;
			default:
				if (netif_msg_link(priv))
					pr_warn("%s: Speed (%d) not 10/100\n",
						dev->name, phydev->speed);
				break;
			}

			priv->speed = phydev->speed;
		}

		writel(ctrl, priv->ioaddr + MAC_CTRL_REG);

		if (!priv->oldlink) {
			new_state = 1;
			priv->oldlink = 1;
		}
	} else if (priv->oldlink) {
		new_state = 1;
		priv->oldlink = 0;
		priv->speed = 0;
		priv->oldduplex = -1;
	}

	if (new_state && netif_msg_link(priv))
		phy_print_status(phydev);

	spin_unlock_irqrestore(&priv->lock, flags);

	if (phydev->is_pseudo_fixed_link)
		/* Stop PHY layer to call the hook to adjust the link in case
		 * of a switch is attached to the stmmac driver.
		 */
		phydev->irq = PHY_IGNORE_INTERRUPT;
	else
		/* At this stage, init the EEE if supported.
		 * Never called in case of fixed_link.
		 */
		priv->eee_enabled = stmmac_eee_init(priv);
}

/**
 * stmmac_check_pcs_mode - verify if RGMII/SGMII is supported
 * @priv: driver private structure
 * Description: this is to verify if the HW supports the PCS.
 * Physical Coding Sublayer (PCS) interface that can be used when the MAC is
 * configured for the TBI, RTBI, or SGMII PHY interface.
 */
static void stmmac_check_pcs_mode(struct stmmac_priv *priv)
{
	int interface = priv->plat->interface;

	if (priv->dma_cap.pcs) {
		if ((interface == PHY_INTERFACE_MODE_RGMII) ||
		    (interface == PHY_INTERFACE_MODE_RGMII_ID) ||
		    (interface == PHY_INTERFACE_MODE_RGMII_RXID) ||
		    (interface == PHY_INTERFACE_MODE_RGMII_TXID)) {
			pr_debug("STMMAC: PCS RGMII support enable\n");
			priv->hw->pcs = STMMAC_PCS_RGMII;
		} else if (interface == PHY_INTERFACE_MODE_SGMII) {
			pr_debug("STMMAC: PCS SGMII support enable\n");
			priv->hw->pcs = STMMAC_PCS_SGMII;
		}
	}
}

/**
 * stmmac_init_phy - PHY initialization
 * @dev: net device structure
 * Description: it initializes the driver's PHY state, and attaches the PHY
 * to the mac driver.
 *  Return value:
 *  0 on success
 */
static int stmmac_init_phy(struct net_device *dev)
{
	struct stmmac_priv *priv = netdev_priv(dev);
	struct phy_device *phydev;
	char phy_id_fmt[MII_BUS_ID_SIZE + 3];
	char bus_id[MII_BUS_ID_SIZE];
	int interface = priv->plat->interface;
	int max_speed = priv->plat->max_speed;
	priv->oldlink = 0;
	priv->speed = 0;
	priv->oldduplex = -1;

	if (priv->plat->phy_node) {
		phydev = of_phy_connect(dev, priv->plat->phy_node,
					&stmmac_adjust_link, 0, interface);
	} else {
		snprintf(bus_id, MII_BUS_ID_SIZE, "stmmac-%x",
			 priv->plat->bus_id);

		snprintf(phy_id_fmt, MII_BUS_ID_SIZE + 3, PHY_ID_FMT, bus_id,
			 priv->plat->phy_addr);
		pr_debug("stmmac_init_phy:  trying to attach to %s\n",
			 phy_id_fmt);

		phydev = phy_connect(dev, phy_id_fmt, &stmmac_adjust_link,
				     interface);
	}

	if (IS_ERR_OR_NULL(phydev)) {
		pr_err("%s: Could not attach to PHY\n", dev->name);
		if (!phydev)
			return -ENODEV;

		return PTR_ERR(phydev);
	}

	/* Stop Advertising 1000BASE Capability if interface is not GMII */
	if ((interface == PHY_INTERFACE_MODE_MII) ||
	    (interface == PHY_INTERFACE_MODE_RMII) ||
		(max_speed < 1000 && max_speed > 0))
		phydev->advertising &= ~(SUPPORTED_1000baseT_Half |
					 SUPPORTED_1000baseT_Full);

	/*
	 * Broken HW is sometimes missing the pull-up resistor on the
	 * MDIO line, which results in reads to non-existent devices returning
	 * 0 rather than 0xffff. Catch this here and treat 0 as a non-existent
	 * device as well.
	 * Note: phydev->phy_id is the result of reading the UID PHY registers.
	 */
	if (!priv->plat->phy_node && phydev->phy_id == 0) {
		phy_disconnect(phydev);
		return -ENODEV;
	}

	/* stmmac_adjust_link will change this to PHY_IGNORE_INTERRUPT to avoid
	 * subsequent PHY polling, make sure we force a link transition if
	 * we have a UP/DOWN/UP transition
	 */
	if (phydev->is_pseudo_fixed_link)
		phydev->irq = PHY_POLL;

	pr_debug("stmmac_init_phy:  %s: attached to PHY (UID 0x%x)"
		 " Link = %d\n", dev->name, phydev->phy_id, phydev->link);

	priv->phydev = phydev;

	return 0;
}

static void stmmac_display_rings(struct stmmac_priv *priv)
{
	void *head_rx, *head_tx;

	if (priv->extend_desc) {
		head_rx = (void *)priv->dma_erx;
		head_tx = (void *)priv->dma_etx;
	} else {
		head_rx = (void *)priv->dma_rx;
		head_tx = (void *)priv->dma_tx;
	}

	/* Display Rx ring */
	priv->hw->desc->display_ring(head_rx, DMA_RX_SIZE, true);
	/* Display Tx ring */
	priv->hw->desc->display_ring(head_tx, DMA_TX_SIZE, false);
}

static int stmmac_set_bfsize(int mtu, int bufsize)
{
	int ret = bufsize;

	if (mtu >= BUF_SIZE_8KiB)
		ret = BUF_SIZE_16KiB;
	else if (mtu >= BUF_SIZE_4KiB)
		ret = BUF_SIZE_8KiB;
	else if (mtu >= BUF_SIZE_2KiB)
		ret = BUF_SIZE_4KiB;
	else if (mtu > DEFAULT_BUFSIZE)
		ret = BUF_SIZE_2KiB;
	else
		ret = DEFAULT_BUFSIZE;

	return ret;
}

/**
 * stmmac_clear_descriptors - clear descriptors
 * @priv: driver private structure
 * Description: this function is called to clear the tx and rx descriptors
 * in case of both basic and extended descriptors are used.
 */
static void stmmac_clear_descriptors(struct stmmac_priv *priv)
{
	int i;

	/* Clear the Rx/Tx descriptors */
	for (i = 0; i < DMA_RX_SIZE; i++)
		if (priv->extend_desc)
			priv->hw->desc->init_rx_desc(&priv->dma_erx[i].basic,
						     priv->use_riwt, priv->mode,
						     (i == DMA_RX_SIZE - 1), priv->dma_buf_sz);
		else
			priv->hw->desc->init_rx_desc(&priv->dma_rx[i],
						     priv->use_riwt, priv->mode,
						     (i == DMA_RX_SIZE - 1), priv->dma_buf_sz);
	for (i = 0; i < DMA_TX_SIZE; i++)
		if (priv->extend_desc)
			priv->hw->desc->init_tx_desc(&priv->dma_etx[i].basic,
						     priv->mode,
						     (i == DMA_TX_SIZE - 1));
		else
			priv->hw->desc->init_tx_desc(&priv->dma_tx[i],
						     priv->mode,
						     (i == DMA_TX_SIZE - 1));
}

/**
 * stmmac_init_rx_buffers - init the RX descriptor buffer.
 * @priv: driver private structure
 * @p: descriptor pointer
 * @i: descriptor index
 * @flags: gfp flag.
 * Description: this function is called to allocate a receive buffer, perform
 * the DMA mapping and init the descriptor.
 */
static int stmmac_init_rx_buffers(struct stmmac_priv *priv, struct dma_desc *p,
				  int i, gfp_t flags)
{
	struct sk_buff *skb;

	skb = __netdev_alloc_skb_ip_align(priv->dev, priv->dma_buf_sz, flags);
	if (!skb) {
		pr_err("%s: Rx init fails; skb is NULL\n", __func__);
		return -ENOMEM;
	}
	priv->rx_skbuff[i] = skb;
	priv->rx_skbuff_dma[i] = dma_map_single(priv->device, skb->data,
						priv->dma_buf_sz,
						DMA_FROM_DEVICE);
	if (dma_mapping_error(priv->device, priv->rx_skbuff_dma[i])) {
		pr_err("%s: DMA mapping error\n", __func__);
		dev_kfree_skb_any(skb);
		return -EINVAL;
	}

	if (priv->synopsys_id >= DWMAC_CORE_4_00)
		p->des0 = cpu_to_le32(priv->rx_skbuff_dma[i]);
	else
		p->des2 = cpu_to_le32(priv->rx_skbuff_dma[i]);

	if ((priv->hw->mode->init_desc3) &&
	    (priv->dma_buf_sz == BUF_SIZE_16KiB))
		priv->hw->mode->init_desc3(p);

	return 0;
}

static void stmmac_free_rx_buffers(struct stmmac_priv *priv, int i)
{
	if (priv->rx_skbuff[i]) {
		dma_unmap_single(priv->device, priv->rx_skbuff_dma[i],
				 priv->dma_buf_sz, DMA_FROM_DEVICE);
		dev_kfree_skb_any(priv->rx_skbuff[i]);
	}
	priv->rx_skbuff[i] = NULL;
}

/**
 * init_dma_desc_rings - init the RX/TX descriptor rings
 * @dev: net device structure
 * @flags: gfp flag.
 * Description: this function initializes the DMA RX/TX descriptors
 * and allocates the socket buffers. It suppors the chained and ring
 * modes.
 */
static int init_dma_desc_rings(struct net_device *dev, gfp_t flags)
{
	int i;
	struct stmmac_priv *priv = netdev_priv(dev);
	unsigned int bfsize = 0;
	int ret = -ENOMEM;

	if (priv->hw->mode->set_16kib_bfsize)
		bfsize = priv->hw->mode->set_16kib_bfsize(dev->mtu);

	if (bfsize < BUF_SIZE_16KiB)
		bfsize = stmmac_set_bfsize(dev->mtu, priv->dma_buf_sz);

	priv->dma_buf_sz = bfsize;

	if (netif_msg_probe(priv)) {
		pr_debug("(%s) dma_rx_phy=0x%08x dma_tx_phy=0x%08x\n", __func__,
			 (u32) priv->dma_rx_phy, (u32) priv->dma_tx_phy);

		/* RX INITIALIZATION */
		pr_debug("\tSKB addresses:\nskb\t\tskb data\tdma data\n");
	}
	for (i = 0; i < DMA_RX_SIZE; i++) {
		struct dma_desc *p;
		if (priv->extend_desc)
			p = &((priv->dma_erx + i)->basic);
		else
			p = priv->dma_rx + i;

		ret = stmmac_init_rx_buffers(priv, p, i, flags);
		if (ret)
			goto err_init_rx_buffers;

		if (netif_msg_probe(priv))
			pr_debug("[%p]\t[%p]\t[%x]\n", priv->rx_skbuff[i],
				 priv->rx_skbuff[i]->data,
				 (unsigned int)priv->rx_skbuff_dma[i]);
	}
	priv->cur_rx = 0;
	priv->dirty_rx = (unsigned int)(i - DMA_RX_SIZE);
	buf_sz = bfsize;

	/* Setup the chained descriptor addresses */
	if (priv->mode == STMMAC_CHAIN_MODE) {
		if (priv->extend_desc) {
			priv->hw->mode->init(priv->dma_erx, priv->dma_rx_phy,
					     DMA_RX_SIZE, 1);
			priv->hw->mode->init(priv->dma_etx, priv->dma_tx_phy,
					     DMA_TX_SIZE, 1);
		} else {
			priv->hw->mode->init(priv->dma_rx, priv->dma_rx_phy,
					     DMA_RX_SIZE, 0);
			priv->hw->mode->init(priv->dma_tx, priv->dma_tx_phy,
					     DMA_TX_SIZE, 0);
		}
	}

	/* TX INITIALIZATION */
	for (i = 0; i < DMA_TX_SIZE; i++) {
		struct dma_desc *p;
		if (priv->extend_desc)
			p = &((priv->dma_etx + i)->basic);
		else
			p = priv->dma_tx + i;

		if (priv->synopsys_id >= DWMAC_CORE_4_00) {
			p->des0 = 0;
			p->des1 = 0;
			p->des2 = 0;
			p->des3 = 0;
		} else {
			p->des2 = 0;
		}

		priv->tx_skbuff_dma[i].buf = 0;
		priv->tx_skbuff_dma[i].map_as_page = false;
		priv->tx_skbuff_dma[i].len = 0;
		priv->tx_skbuff_dma[i].last_segment = false;
		priv->tx_skbuff[i] = NULL;
	}

	priv->dirty_tx = 0;
	priv->cur_tx = 0;
	netdev_reset_queue(priv->dev);

	stmmac_clear_descriptors(priv);

	if (netif_msg_hw(priv))
		stmmac_display_rings(priv);

	return 0;
err_init_rx_buffers:
	while (--i >= 0)
		stmmac_free_rx_buffers(priv, i);
	return ret;
}

static void dma_free_rx_skbufs(struct stmmac_priv *priv)
{
	int i;

	for (i = 0; i < DMA_RX_SIZE; i++)
		stmmac_free_rx_buffers(priv, i);
}

static void dma_free_tx_skbufs(struct stmmac_priv *priv)
{
	int i;

	for (i = 0; i < DMA_TX_SIZE; i++) {
		struct dma_desc *p;

		if (priv->extend_desc)
			p = &((priv->dma_etx + i)->basic);
		else
			p = priv->dma_tx + i;

		if (priv->tx_skbuff_dma[i].buf) {
			if (priv->tx_skbuff_dma[i].map_as_page)
				dma_unmap_page(priv->device,
					       priv->tx_skbuff_dma[i].buf,
					       priv->tx_skbuff_dma[i].len,
					       DMA_TO_DEVICE);
			else
				dma_unmap_single(priv->device,
						 priv->tx_skbuff_dma[i].buf,
						 priv->tx_skbuff_dma[i].len,
						 DMA_TO_DEVICE);
		}

		if (priv->tx_skbuff[i] != NULL) {
			dev_kfree_skb_any(priv->tx_skbuff[i]);
			priv->tx_skbuff[i] = NULL;
			priv->tx_skbuff_dma[i].buf = 0;
			priv->tx_skbuff_dma[i].map_as_page = false;
		}
	}
}

/**
 * alloc_dma_desc_resources - alloc TX/RX resources.
 * @priv: private structure
 * Description: according to which descriptor can be used (extend or basic)
 * this function allocates the resources for TX and RX paths. In case of
 * reception, for example, it pre-allocated the RX socket buffer in order to
 * allow zero-copy mechanism.
 */
static int alloc_dma_desc_resources(struct stmmac_priv *priv)
{
	int ret = -ENOMEM;

	priv->rx_skbuff_dma = kmalloc_array(DMA_RX_SIZE, sizeof(dma_addr_t),
					    GFP_KERNEL);
	if (!priv->rx_skbuff_dma)
		return -ENOMEM;

	priv->rx_skbuff = kmalloc_array(DMA_RX_SIZE, sizeof(struct sk_buff *),
					GFP_KERNEL);
	if (!priv->rx_skbuff)
		goto err_rx_skbuff;

	priv->tx_skbuff_dma = kmalloc_array(DMA_TX_SIZE,
					    sizeof(*priv->tx_skbuff_dma),
					    GFP_KERNEL);
	if (!priv->tx_skbuff_dma)
		goto err_tx_skbuff_dma;

	priv->tx_skbuff = kmalloc_array(DMA_TX_SIZE, sizeof(struct sk_buff *),
					GFP_KERNEL);
	if (!priv->tx_skbuff)
		goto err_tx_skbuff;

	if (priv->extend_desc) {
		priv->dma_erx = dma_zalloc_coherent(priv->device, DMA_RX_SIZE *
						    sizeof(struct
							   dma_extended_desc),
						    &priv->dma_rx_phy,
						    GFP_KERNEL);
		if (!priv->dma_erx)
			goto err_dma;

		priv->dma_etx = dma_zalloc_coherent(priv->device, DMA_TX_SIZE *
						    sizeof(struct
							   dma_extended_desc),
						    &priv->dma_tx_phy,
						    GFP_KERNEL);
		if (!priv->dma_etx) {
			dma_free_coherent(priv->device, DMA_RX_SIZE *
					  sizeof(struct dma_extended_desc),
					  priv->dma_erx, priv->dma_rx_phy);
			goto err_dma;
		}
	} else {
		priv->dma_rx = dma_zalloc_coherent(priv->device, DMA_RX_SIZE *
						   sizeof(struct dma_desc),
						   &priv->dma_rx_phy,
						   GFP_KERNEL);
		if (!priv->dma_rx)
			goto err_dma;

		priv->dma_tx = dma_zalloc_coherent(priv->device, DMA_TX_SIZE *
						   sizeof(struct dma_desc),
						   &priv->dma_tx_phy,
						   GFP_KERNEL);
		if (!priv->dma_tx) {
			dma_free_coherent(priv->device, DMA_RX_SIZE *
					  sizeof(struct dma_desc),
					  priv->dma_rx, priv->dma_rx_phy);
			goto err_dma;
		}
	}

	return 0;

err_dma:
	kfree(priv->tx_skbuff);
err_tx_skbuff:
	kfree(priv->tx_skbuff_dma);
err_tx_skbuff_dma:
	kfree(priv->rx_skbuff);
err_rx_skbuff:
	kfree(priv->rx_skbuff_dma);
	return ret;
}

static void free_dma_desc_resources(struct stmmac_priv *priv)
{
	/* Release the DMA TX/RX socket buffers */
	dma_free_rx_skbufs(priv);
	dma_free_tx_skbufs(priv);

	/* Free DMA regions of consistent memory previously allocated */
	if (!priv->extend_desc) {
		dma_free_coherent(priv->device,
				  DMA_TX_SIZE * sizeof(struct dma_desc),
				  priv->dma_tx, priv->dma_tx_phy);
		dma_free_coherent(priv->device,
				  DMA_RX_SIZE * sizeof(struct dma_desc),
				  priv->dma_rx, priv->dma_rx_phy);
	} else {
		dma_free_coherent(priv->device, DMA_TX_SIZE *
				  sizeof(struct dma_extended_desc),
				  priv->dma_etx, priv->dma_tx_phy);
		dma_free_coherent(priv->device, DMA_RX_SIZE *
				  sizeof(struct dma_extended_desc),
				  priv->dma_erx, priv->dma_rx_phy);
	}
	kfree(priv->rx_skbuff_dma);
	kfree(priv->rx_skbuff);
	kfree(priv->tx_skbuff_dma);
	kfree(priv->tx_skbuff);
}

/**
 *  stmmac_dma_operation_mode - HW DMA operation mode
 *  @priv: driver private structure
 *  Description: it is used for configuring the DMA operation mode register in
 *  order to program the tx/rx DMA thresholds or Store-And-Forward mode.
 */
static void stmmac_dma_operation_mode(struct stmmac_priv *priv)
{
	int rxfifosz = priv->plat->rx_fifo_size;

	if (priv->plat->force_thresh_dma_mode)
		priv->hw->dma->dma_mode(priv->ioaddr, tc, tc, rxfifosz);
	else if (priv->plat->force_sf_dma_mode || priv->plat->tx_coe) {
		/*
		 * In case of GMAC, SF mode can be enabled
		 * to perform the TX COE in HW. This depends on:
		 * 1) TX COE if actually supported
		 * 2) There is no bugged Jumbo frame support
		 *    that needs to not insert csum in the TDES.
		 */
		priv->hw->dma->dma_mode(priv->ioaddr, SF_DMA_MODE, SF_DMA_MODE,
					rxfifosz);
		priv->xstats.threshold = SF_DMA_MODE;
	} else
		priv->hw->dma->dma_mode(priv->ioaddr, tc, SF_DMA_MODE,
					rxfifosz);
}

/**
 * stmmac_tx_clean - to manage the transmission completion
 * @priv: driver private structure
 * Description: it reclaims the transmit resources after transmission completes.
 */
static void stmmac_tx_clean(struct stmmac_priv *priv)
{
	unsigned int bytes_compl = 0, pkts_compl = 0;
	unsigned int entry = priv->dirty_tx;

	spin_lock(&priv->tx_lock);

	priv->xstats.tx_clean++;

	while (entry != priv->cur_tx) {
		struct sk_buff *skb = priv->tx_skbuff[entry];
		struct dma_desc *p;
		int status;

		if (priv->extend_desc)
			p = (struct dma_desc *)(priv->dma_etx + entry);
		else
			p = priv->dma_tx + entry;

		status = priv->hw->desc->tx_status(&priv->dev->stats,
						      &priv->xstats, p,
						      priv->ioaddr);
		/* Check if the descriptor is owned by the DMA */
		if (unlikely(status & tx_dma_own))
			break;

		/* Make sure descriptor fields are read after reading
		 * the own bit.
		 */
		dma_rmb();

		/* Just consider the last segment and ...*/
		if (likely(!(status & tx_not_ls))) {
			/* ... verify the status error condition */
			if (unlikely(status & tx_err)) {
				priv->dev->stats.tx_errors++;
			} else {
				priv->dev->stats.tx_packets++;
				priv->xstats.tx_pkt_n++;
			}
			stmmac_get_tx_hwtstamp(priv, p, skb);
		}

		if (likely(priv->tx_skbuff_dma[entry].buf)) {
			if (priv->tx_skbuff_dma[entry].map_as_page)
				dma_unmap_page(priv->device,
					       priv->tx_skbuff_dma[entry].buf,
					       priv->tx_skbuff_dma[entry].len,
					       DMA_TO_DEVICE);
			else
				dma_unmap_single(priv->device,
						 priv->tx_skbuff_dma[entry].buf,
						 priv->tx_skbuff_dma[entry].len,
						 DMA_TO_DEVICE);
			priv->tx_skbuff_dma[entry].buf = 0;
			priv->tx_skbuff_dma[entry].len = 0;
			priv->tx_skbuff_dma[entry].map_as_page = false;
		}

		if (priv->hw->mode->clean_desc3)
			priv->hw->mode->clean_desc3(priv, p);

		priv->tx_skbuff_dma[entry].last_segment = false;
		priv->tx_skbuff_dma[entry].is_jumbo = false;

		if (likely(skb != NULL)) {
			pkts_compl++;
			bytes_compl += skb->len;
			dev_consume_skb_any(skb);
			priv->tx_skbuff[entry] = NULL;
		}

		priv->hw->desc->release_tx_desc(p, priv->mode);

		entry = STMMAC_GET_ENTRY(entry, DMA_TX_SIZE);
	}
	priv->dirty_tx = entry;

	netdev_completed_queue(priv->dev, pkts_compl, bytes_compl);

	if (unlikely(netif_queue_stopped(priv->dev) &&
		     stmmac_tx_avail(priv) > STMMAC_TX_THRESH)) {
		netif_tx_lock(priv->dev);
		if (netif_queue_stopped(priv->dev) &&
		    stmmac_tx_avail(priv) > STMMAC_TX_THRESH) {
			if (netif_msg_tx_done(priv))
				pr_debug("%s: restart transmit\n", __func__);
			netif_wake_queue(priv->dev);
		}
		netif_tx_unlock(priv->dev);
	}

	if ((priv->eee_enabled) && (!priv->tx_path_in_lpi_mode)) {
		stmmac_enable_eee_mode(priv);
		mod_timer(&priv->eee_ctrl_timer, STMMAC_LPI_T(eee_timer));
	}
	spin_unlock(&priv->tx_lock);
}

static inline void stmmac_enable_dma_irq(struct stmmac_priv *priv)
{
	priv->hw->dma->enable_dma_irq(priv->ioaddr);
}

static inline void stmmac_disable_dma_irq(struct stmmac_priv *priv)
{
	priv->hw->dma->disable_dma_irq(priv->ioaddr);
}

/**
 * stmmac_tx_err - to manage the tx error
 * @priv: driver private structure
 * Description: it cleans the descriptors and restarts the transmission
 * in case of transmission errors.
 */
static void stmmac_tx_err(struct stmmac_priv *priv)
{
	int i;
	netif_stop_queue(priv->dev);

	priv->hw->dma->stop_tx(priv->ioaddr);
	dma_free_tx_skbufs(priv);
	for (i = 0; i < DMA_TX_SIZE; i++)
		if (priv->extend_desc)
			priv->hw->desc->init_tx_desc(&priv->dma_etx[i].basic,
						     priv->mode,
						     (i == DMA_TX_SIZE - 1));
		else
			priv->hw->desc->init_tx_desc(&priv->dma_tx[i],
						     priv->mode,
						     (i == DMA_TX_SIZE - 1));
	priv->dirty_tx = 0;
	priv->cur_tx = 0;
	netdev_reset_queue(priv->dev);
	priv->hw->dma->start_tx(priv->ioaddr);

	priv->dev->stats.tx_errors++;
	netif_wake_queue(priv->dev);
}

/**
 * stmmac_dma_interrupt - DMA ISR
 * @priv: driver private structure
 * Description: this is the DMA ISR. It is called by the main ISR.
 * It calls the dwmac dma routine and schedule poll method in case of some
 * work can be done.
 */
static void stmmac_dma_interrupt(struct stmmac_priv *priv)
{
	int status;
	int rxfifosz = priv->plat->rx_fifo_size;

	status = priv->hw->dma->dma_interrupt(priv->ioaddr, &priv->xstats);
	if (likely((status & handle_rx)) || (status & handle_tx)) {
		if (likely(napi_schedule_prep(&priv->napi))) {
			stmmac_disable_dma_irq(priv);
			__napi_schedule(&priv->napi);
		}
	}
	if (unlikely(status & tx_hard_error_bump_tc)) {
		/* Try to bump up the dma threshold on this failure */
		if (unlikely(priv->xstats.threshold != SF_DMA_MODE) &&
		    (tc <= 256)) {
			tc += 64;
			if (priv->plat->force_thresh_dma_mode)
				priv->hw->dma->dma_mode(priv->ioaddr, tc, tc,
							rxfifosz);
			else
				priv->hw->dma->dma_mode(priv->ioaddr, tc,
							SF_DMA_MODE, rxfifosz);
			priv->xstats.threshold = tc;
		}
	} else if (unlikely(status == tx_hard_error))
		stmmac_tx_err(priv);
}

/**
 * stmmac_mmc_setup: setup the Mac Management Counters (MMC)
 * @priv: driver private structure
 * Description: this masks the MMC irq, in fact, the counters are managed in SW.
 */
static void stmmac_mmc_setup(struct stmmac_priv *priv)
{
	unsigned int mode = MMC_CNTRL_RESET_ON_READ | MMC_CNTRL_COUNTER_RESET |
			    MMC_CNTRL_PRESET | MMC_CNTRL_FULL_HALF_PRESET;

	if (priv->synopsys_id >= DWMAC_CORE_4_00) {
		priv->ptpaddr = priv->ioaddr + PTP_GMAC4_OFFSET;
		priv->mmcaddr = priv->ioaddr + MMC_GMAC4_OFFSET;
	} else {
		priv->ptpaddr = priv->ioaddr + PTP_GMAC3_X_OFFSET;
		priv->mmcaddr = priv->ioaddr + MMC_GMAC3_X_OFFSET;
	}

	dwmac_mmc_intr_all_mask(priv->mmcaddr);

	if (priv->dma_cap.rmon) {
		dwmac_mmc_ctrl(priv->mmcaddr, mode);
		memset(&priv->mmc, 0, sizeof(struct stmmac_counters));
	} else
		pr_info(" No MAC Management Counters available\n");
}

/**
 * stmmac_selec_desc_mode - to select among: normal/alternate/extend descriptors
 * @priv: driver private structure
 * Description: select the Enhanced/Alternate or Normal descriptors.
 * In case of Enhanced/Alternate, it checks if the extended descriptors are
 * supported by the HW capability register.
 */
static void stmmac_selec_desc_mode(struct stmmac_priv *priv)
{
	if (priv->plat->enh_desc) {
		pr_info(" Enhanced/Alternate descriptors\n");

		/* GMAC older than 3.50 has no extended descriptors */
		if (priv->synopsys_id >= DWMAC_CORE_3_50) {
			pr_info("\tEnabled extended descriptors\n");
			priv->extend_desc = 1;
		} else
			pr_warn("Extended descriptors not supported\n");

		priv->hw->desc = &enh_desc_ops;
	} else {
		pr_info(" Normal descriptors\n");
		priv->hw->desc = &ndesc_ops;
	}
}

/**
 * stmmac_get_hw_features - get MAC capabilities from the HW cap. register.
 * @priv: driver private structure
 * Description:
 *  new GMAC chip generations have a new register to indicate the
 *  presence of the optional feature/functions.
 *  This can be also used to override the value passed through the
 *  platform and necessary for old MAC10/100 and GMAC chips.
 */
static int stmmac_get_hw_features(struct stmmac_priv *priv)
{
	u32 ret = 0;

	if (priv->hw->dma->get_hw_feature) {
		priv->hw->dma->get_hw_feature(priv->ioaddr,
					      &priv->dma_cap);
		ret = 1;
	}

	return ret;
}

/**
 * stmmac_check_ether_addr - check if the MAC addr is valid
 * @priv: driver private structure
 * Description:
 * it is to verify if the MAC address is valid, in case of failures it
 * generates a random MAC address
 */
static void stmmac_check_ether_addr(struct stmmac_priv *priv)
{
	if (!is_valid_ether_addr(priv->dev->dev_addr)) {
		priv->hw->mac->get_umac_addr(priv->hw,
					     priv->dev->dev_addr, 0);
		if (!is_valid_ether_addr(priv->dev->dev_addr))
			eth_hw_addr_random(priv->dev);
		pr_info("%s: device MAC address %pM\n", priv->dev->name,
			priv->dev->dev_addr);
	}
}

/**
 * stmmac_init_dma_engine - DMA init.
 * @priv: driver private structure
 * Description:
 * It inits the DMA invoking the specific MAC/GMAC callback.
 * Some DMA parameters can be passed from the platform;
 * in case of these are not passed a default is kept for the MAC or GMAC.
 */
static int stmmac_init_dma_engine(struct stmmac_priv *priv)
{
	int pbl = DEFAULT_DMA_PBL, fixed_burst = 0, aal = 0;
	int mixed_burst = 0;
	int atds = 0;
	int ret = 0;

	if (priv->plat->dma_cfg) {
		pbl = priv->plat->dma_cfg->pbl;
		fixed_burst = priv->plat->dma_cfg->fixed_burst;
		mixed_burst = priv->plat->dma_cfg->mixed_burst;
		aal = priv->plat->dma_cfg->aal;
	}

	if (priv->extend_desc && (priv->mode == STMMAC_RING_MODE))
		atds = 1;

	ret = priv->hw->dma->reset(priv->ioaddr);
	if (ret) {
		dev_err(priv->device, "Failed to reset the dma\n");
		return ret;
	}

	priv->hw->dma->init(priv->ioaddr, pbl, fixed_burst, mixed_burst,
			    aal, priv->dma_tx_phy, priv->dma_rx_phy, atds);

	if (priv->synopsys_id >= DWMAC_CORE_4_00) {
		priv->rx_tail_addr = priv->dma_rx_phy +
			    (DMA_RX_SIZE * sizeof(struct dma_desc));
		priv->hw->dma->set_rx_tail_ptr(priv->ioaddr, priv->rx_tail_addr,
					       STMMAC_CHAN0);

		priv->tx_tail_addr = priv->dma_tx_phy +
			    (DMA_TX_SIZE * sizeof(struct dma_desc));
		priv->hw->dma->set_tx_tail_ptr(priv->ioaddr, priv->tx_tail_addr,
					       STMMAC_CHAN0);
	}

	if (priv->plat->axi && priv->hw->dma->axi)
		priv->hw->dma->axi(priv->ioaddr, priv->plat->axi);

	return ret;
}

/**
 * stmmac_tx_timer - mitigation sw timer for tx.
 * @data: data pointer
 * Description:
 * This is the timer handler to directly invoke the stmmac_tx_clean.
 */
static void stmmac_tx_timer(unsigned long data)
{
	struct stmmac_priv *priv = (struct stmmac_priv *)data;

	stmmac_tx_clean(priv);
}

/**
 * stmmac_init_tx_coalesce - init tx mitigation options.
 * @priv: driver private structure
 * Description:
 * This inits the transmit coalesce parameters: i.e. timer rate,
 * timer handler and default threshold used for enabling the
 * interrupt on completion bit.
 */
static void stmmac_init_tx_coalesce(struct stmmac_priv *priv)
{
	priv->tx_coal_frames = STMMAC_TX_FRAMES;
	priv->tx_coal_timer = STMMAC_COAL_TX_TIMER;
	init_timer(&priv->txtimer);
	priv->txtimer.expires = STMMAC_COAL_TIMER(priv->tx_coal_timer);
	priv->txtimer.data = (unsigned long)priv;
	priv->txtimer.function = stmmac_tx_timer;
	add_timer(&priv->txtimer);
}

/**
 * stmmac_hw_setup - setup mac in a usable state.
 *  @dev : pointer to the device structure.
 *  Description:
 *  this is the main function to setup the HW in a usable state because the
 *  dma engine is reset, the core registers are configured (e.g. AXI,
 *  Checksum features, timers). The DMA is ready to start receiving and
 *  transmitting.
 *  Return value:
 *  0 on success and an appropriate (-)ve integer as defined in errno.h
 *  file on failure.
 */
static int stmmac_hw_setup(struct net_device *dev, bool init_ptp)
{
	struct stmmac_priv *priv = netdev_priv(dev);
	int ret;

	/* DMA initialization and SW reset */
	ret = stmmac_init_dma_engine(priv);
	if (ret < 0) {
		pr_err("%s: DMA engine initialization failed\n", __func__);
		return ret;
	}

	/* Copy the MAC addr into the HW  */
	priv->hw->mac->set_umac_addr(priv->hw, dev->dev_addr, 0);

	/* If required, perform hw setup of the bus. */
	if (priv->plat->bus_setup)
		priv->plat->bus_setup(priv->ioaddr);

	/* PS and related bits will be programmed according to the speed */
	if (priv->hw->pcs) {
		int speed = priv->plat->mac_port_sel_speed;

		if ((speed == SPEED_10) || (speed == SPEED_100) ||
		    (speed == SPEED_1000)) {
			priv->hw->ps = speed;
		} else {
			dev_warn(priv->device, "invalid port speed\n");
			priv->hw->ps = 0;
		}
	}

	/* Initialize the MAC Core */
	priv->hw->mac->core_init(priv->hw, dev->mtu);

	ret = priv->hw->mac->rx_ipc(priv->hw);
	if (!ret) {
		pr_warn(" RX IPC Checksum Offload disabled\n");
		priv->plat->rx_coe = STMMAC_RX_COE_NONE;
		priv->hw->rx_csum = 0;
	}

	/* Enable the MAC Rx/Tx */
	if (priv->synopsys_id >= DWMAC_CORE_4_00)
		stmmac_dwmac4_set_mac(priv->ioaddr, true);
	else
		stmmac_set_mac(priv->ioaddr, true);

	/* Set the HW DMA mode and the COE */
	stmmac_dma_operation_mode(priv);

	stmmac_mmc_setup(priv);

	if (init_ptp) {
		ret = stmmac_init_ptp(priv);
		if (ret)
			netdev_warn(priv->dev, "fail to init PTP.\n");
	}

#ifdef CONFIG_DEBUG_FS
	ret = stmmac_init_fs(dev);
	if (ret < 0)
		pr_warn("%s: failed debugFS registration\n", __func__);
#endif
	/* Dump DMA/MAC registers */
	if (netif_msg_hw(priv)) {
		priv->hw->mac->dump_regs(priv->hw);
		priv->hw->dma->dump_regs(priv->ioaddr);
	}
	priv->tx_lpi_timer = STMMAC_DEFAULT_TWT_LS;

	if ((priv->use_riwt) && (priv->hw->dma->rx_watchdog)) {
		priv->rx_riwt = MAX_DMA_RIWT;
		priv->hw->dma->rx_watchdog(priv->ioaddr, MAX_DMA_RIWT);
	}

	if (priv->hw->pcs && priv->hw->mac->pcs_ctrl_ane)
		priv->hw->mac->pcs_ctrl_ane(priv->hw, 1, priv->hw->ps, 0);

	/*  set TX ring length */
	if (priv->hw->dma->set_tx_ring_len)
		priv->hw->dma->set_tx_ring_len(priv->ioaddr,
					       (DMA_TX_SIZE - 1));
	/*  set RX ring length */
	if (priv->hw->dma->set_rx_ring_len)
		priv->hw->dma->set_rx_ring_len(priv->ioaddr,
					       (DMA_RX_SIZE - 1));
	/* Enable TSO */
	if (priv->tso)
		priv->hw->dma->enable_tso(priv->ioaddr, 1, STMMAC_CHAN0);

	/* Start the ball rolling... */
	pr_debug("%s: DMA RX/TX processes started...\n", dev->name);
	priv->hw->dma->start_tx(priv->ioaddr);
	priv->hw->dma->start_rx(priv->ioaddr);

	return 0;
}

#ifdef TX_MONITOR
static int suspend_pm_notify(struct notifier_block *nb,
			     unsigned long mode, void *_unused)
{
	switch (mode) {
	case PM_SUSPEND_PREPARE:
		cancel_delayed_work_sync(&moniter_tx_worker);
		flush_scheduled_work();
		pr_info("receive suspend notify\n");
		break;
	default:
		break;
	}
	return 0;
}

static struct notifier_block suspend_pm_nb = {
	.notifier_call = suspend_pm_notify,
};
#endif
/**
 *  stmmac_open - open entry point of the driver
 *  @dev : pointer to the device structure.
 *  Description:
 *  This function is the open entry point of the driver.
 *  Return value:
 *  0 on success and an appropriate (-)ve integer as defined in errno.h
 *  file on failure.
 */
static int stmmac_open(struct net_device *dev)
{
	struct stmmac_priv *priv = netdev_priv(dev);
	int ret;

	if (priv->hw->pcs != STMMAC_PCS_RGMII &&
	    priv->hw->pcs != STMMAC_PCS_TBI &&
	    priv->hw->pcs != STMMAC_PCS_RTBI) {
		ret = stmmac_init_phy(dev);
		if (ret) {
			pr_err("%s: Cannot attach to PHY (error: %d)\n",
			       __func__, ret);
			return ret;
		}
	}

	/* Extra statistics */
	memset(&priv->xstats, 0, sizeof(struct stmmac_extra_stats));
	priv->xstats.threshold = tc;

	priv->dma_buf_sz = STMMAC_ALIGN(buf_sz);
	priv->rx_copybreak = STMMAC_RX_COPYBREAK;
	priv->mss = 0;

	ret = alloc_dma_desc_resources(priv);
	if (ret < 0) {
		pr_err("%s: DMA descriptors allocation failed\n", __func__);
		goto dma_desc_error;
	}

	ret = init_dma_desc_rings(dev, GFP_KERNEL);
	if (ret < 0) {
		pr_err("%s: DMA descriptors initialization failed\n", __func__);
		goto init_error;
	}

	ret = stmmac_hw_setup(dev, true);
	if (ret < 0) {
		pr_err("%s: Hw setup failed\n", __func__);
		goto init_error;
	}

	stmmac_init_tx_coalesce(priv);

	if (priv->phydev)
		phy_start(priv->phydev);

	/* Request the IRQ lines */
	ret = request_irq(dev->irq, stmmac_interrupt,
			  IRQF_SHARED, dev->name, dev);
	if (unlikely(ret < 0)) {
		pr_err("%s: ERROR: allocating the IRQ %d (error: %d)\n",
		       __func__, dev->irq, ret);
		goto init_error;
	}

	/* Request the Wake IRQ in case of another line is used for WoL */
	if (priv->wol_irq != dev->irq) {
		ret = request_irq(priv->wol_irq, stmmac_interrupt,
				  IRQF_SHARED, dev->name, dev);
		if (unlikely(ret < 0)) {
			pr_err("%s: ERROR: allocating the WoL IRQ %d (%d)\n",
			       __func__, priv->wol_irq, ret);
			goto wolirq_error;
		}
	}

	/* Request the IRQ lines */
	if (priv->lpi_irq > 0) {
		ret = request_irq(priv->lpi_irq, stmmac_interrupt, IRQF_SHARED,
				  dev->name, dev);
		if (unlikely(ret < 0)) {
			pr_err("%s: ERROR: allocating the LPI IRQ %d (%d)\n",
			       __func__, priv->lpi_irq, ret);
			goto lpiirq_error;
		}
	}

	napi_enable(&priv->napi);
	netif_start_queue(dev);
#ifdef TX_MONITOR
	queue_delayed_work(moniter_tx_wq, &moniter_tx_worker, HZ);
#endif
	return 0;

lpiirq_error:
	if (priv->wol_irq != dev->irq)
		free_irq(priv->wol_irq, dev);
wolirq_error:
	free_irq(dev->irq, dev);

init_error:
	free_dma_desc_resources(priv);
dma_desc_error:
	if (priv->phydev)
		phy_disconnect(priv->phydev);

	return ret;
}

/**
 *  stmmac_release - close entry point of the driver
 *  @dev : device pointer.
 *  Description:
 *  This is the stop entry point of the driver.
 */
static int stmmac_release(struct net_device *dev)
{
	struct stmmac_priv *priv = netdev_priv(dev);

	/* Stop and disconnect the PHY */
	if (priv->phydev) {
		phy_stop(priv->phydev);
		phy_disconnect(priv->phydev);
		priv->phydev = NULL;
	}

	netif_stop_queue(dev);

	napi_disable(&priv->napi);

	del_timer_sync(&priv->txtimer);

	/* Free the IRQ lines */
	free_irq(dev->irq, dev);
	if (priv->wol_irq != dev->irq)
		free_irq(priv->wol_irq, dev);
	if (priv->lpi_irq > 0)
		free_irq(priv->lpi_irq, dev);

	if (priv->eee_enabled) {
		priv->tx_path_in_lpi_mode = false;
		del_timer_sync(&priv->eee_ctrl_timer);
	}

	/* Stop TX/RX DMA and clear the descriptors */
	priv->hw->dma->stop_tx(priv->ioaddr);
	priv->hw->dma->stop_rx(priv->ioaddr);

	/* Release and free the Rx/Tx resources */
	free_dma_desc_resources(priv);

	/* Disable the MAC Rx/Tx */
	stmmac_set_mac(priv->ioaddr, false);

	netif_carrier_off(dev);

#ifdef CONFIG_DEBUG_FS
	stmmac_exit_fs(dev);
#endif

	stmmac_release_ptp(priv);

	return 0;
}

/**
 *  stmmac_tso_allocator - close entry point of the driver
 *  @priv: driver private structure
 *  @des: buffer start address
 *  @total_len: total length to fill in descriptors
 *  @last_segmant: condition for the last descriptor
 *  Description:
 *  This function fills descriptor and request new descriptors according to
 *  buffer length to fill
 */
static void stmmac_tso_allocator(struct stmmac_priv *priv, unsigned int des,
				 int total_len, bool last_segment)
{
	struct dma_desc *desc;
	int tmp_len;
	u32 buff_size;

	tmp_len = total_len;

	while (tmp_len > 0) {
		priv->cur_tx = STMMAC_GET_ENTRY(priv->cur_tx, DMA_TX_SIZE);
		desc = priv->dma_tx + priv->cur_tx;

		desc->des0 = cpu_to_le32(des + (total_len - tmp_len));
		buff_size = tmp_len >= TSO_MAX_BUFF_SIZE ?
			    TSO_MAX_BUFF_SIZE : tmp_len;

		priv->hw->desc->prepare_tso_tx_desc(desc, 0, buff_size,
			0, 1,
			(last_segment) && (tmp_len <= TSO_MAX_BUFF_SIZE),
			0, 0);

		tmp_len -= TSO_MAX_BUFF_SIZE;
	}
}

/**
 *  stmmac_tso_xmit - Tx entry point of the driver for oversized frames (TSO)
 *  @skb : the socket buffer
 *  @dev : device pointer
 *  Description: this is the transmit function that is called on TSO frames
 *  (support available on GMAC4 and newer chips).
 *  Diagram below show the ring programming in case of TSO frames:
 *
 *  First Descriptor
 *   --------
 *   | DES0 |---> buffer1 = L2/L3/L4 header
 *   | DES1 |---> TCP Payload (can continue on next descr...)
 *   | DES2 |---> buffer 1 and 2 len
 *   | DES3 |---> must set TSE, TCP hdr len-> [22:19]. TCP payload len [17:0]
 *   --------
 *	|
 *     ...
 *	|
 *   --------
 *   | DES0 | --| Split TCP Payload on Buffers 1 and 2
 *   | DES1 | --|
 *   | DES2 | --> buffer 1 and 2 len
 *   | DES3 |
 *   --------
 *
 * mss is fixed when enable tso, so w/o programming the TDES3 ctx field.
 */
static netdev_tx_t stmmac_tso_xmit(struct sk_buff *skb, struct net_device *dev)
{
	u32 pay_len, mss;
	int tmp_pay_len = 0;
	struct stmmac_priv *priv = netdev_priv(dev);
	int nfrags = skb_shinfo(skb)->nr_frags;
	unsigned int first_entry, des;
	struct dma_desc *desc, *first, *mss_desc = NULL;
	u8 proto_hdr_len;
	int i;

	spin_lock(&priv->tx_lock);

	/* Compute header lengths */
	proto_hdr_len = skb_transport_offset(skb) + tcp_hdrlen(skb);

	/* Desc availability based on threshold should be enough safe */
	if (unlikely(stmmac_tx_avail(priv) <
		(((skb->len - proto_hdr_len) / TSO_MAX_BUFF_SIZE + 1)))) {
		if (!netif_queue_stopped(dev)) {
			netif_stop_queue(dev);
			/* This is a hard error, log it. */
			pr_err("%s: Tx Ring full when queue awake\n", __func__);
		}
		spin_unlock(&priv->tx_lock);
		return NETDEV_TX_BUSY;
	}

	pay_len = skb_headlen(skb) - proto_hdr_len; /* no frags */

	mss = skb_shinfo(skb)->gso_size;

	/* set new MSS value if needed */
	if (mss != priv->mss) {
		mss_desc = priv->dma_tx + priv->cur_tx;
		priv->hw->desc->set_mss(mss_desc, mss);
		priv->mss = mss;
		priv->cur_tx = STMMAC_GET_ENTRY(priv->cur_tx, DMA_TX_SIZE);
	}

	if (netif_msg_tx_queued(priv)) {
		pr_info("%s: tcphdrlen %d, hdr_len %d, pay_len %d, mss %d\n",
			__func__, tcp_hdrlen(skb), proto_hdr_len, pay_len, mss);
		pr_info("\tskb->len %d, skb->data_len %d\n", skb->len,
			skb->data_len);
	}

	first_entry = priv->cur_tx;

	desc = priv->dma_tx + first_entry;
	first = desc;

	/* first descriptor: fill Headers on Buf1 */
	des = dma_map_single(priv->device, skb->data, skb_headlen(skb),
			     DMA_TO_DEVICE);
	if (dma_mapping_error(priv->device, des))
		goto dma_map_err;

	priv->tx_skbuff_dma[first_entry].buf = des;
	priv->tx_skbuff_dma[first_entry].len = skb_headlen(skb);
	priv->tx_skbuff[first_entry] = skb;

	first->des0 = cpu_to_le32(des);

	/* Fill start of payload in buff2 of first descriptor */
	if (pay_len)
		first->des1 = cpu_to_le32(des + proto_hdr_len);

	/* If needed take extra descriptors to fill the remaining payload */
	tmp_pay_len = pay_len - TSO_MAX_BUFF_SIZE;

	stmmac_tso_allocator(priv, des, tmp_pay_len, (nfrags == 0));

	/* Prepare fragments */
	for (i = 0; i < nfrags; i++) {
		const skb_frag_t *frag = &skb_shinfo(skb)->frags[i];

		des = skb_frag_dma_map(priv->device, frag, 0,
				       skb_frag_size(frag),
				       DMA_TO_DEVICE);

		stmmac_tso_allocator(priv, des, skb_frag_size(frag),
				     (i == nfrags - 1));

		priv->tx_skbuff_dma[priv->cur_tx].buf = des;
		priv->tx_skbuff_dma[priv->cur_tx].len = skb_frag_size(frag);
		priv->tx_skbuff[priv->cur_tx] = NULL;
		priv->tx_skbuff_dma[priv->cur_tx].map_as_page = true;
	}

	priv->tx_skbuff_dma[priv->cur_tx].last_segment = true;

	priv->cur_tx = STMMAC_GET_ENTRY(priv->cur_tx, DMA_TX_SIZE);

	if (unlikely(stmmac_tx_avail(priv) <= (MAX_SKB_FRAGS + 1))) {
		if (netif_msg_hw(priv))
			pr_debug("%s: stop transmitted packets\n", __func__);
		netif_stop_queue(dev);
	}

	dev->stats.tx_bytes += skb->len;
	priv->xstats.tx_tso_frames++;
	priv->xstats.tx_tso_nfrags += nfrags;

	/* Manage tx mitigation */
	priv->tx_count_frames += nfrags + 1;
	if (likely(priv->tx_coal_frames > priv->tx_count_frames)) {
		mod_timer(&priv->txtimer,
			  STMMAC_COAL_TIMER(priv->tx_coal_timer));
	} else {
		priv->tx_count_frames = 0;
		priv->hw->desc->set_tx_ic(desc);
		priv->xstats.tx_set_ic_bit++;
	}

	if (!priv->hwts_tx_en)
		skb_tx_timestamp(skb);

	if (unlikely((skb_shinfo(skb)->tx_flags & SKBTX_HW_TSTAMP) &&
		     priv->hwts_tx_en)) {
		/* declare that device is doing timestamping */
		skb_shinfo(skb)->tx_flags |= SKBTX_IN_PROGRESS;
		priv->hw->desc->enable_tx_timestamp(first);
	}

	/* Complete the first descriptor before granting the DMA */
	priv->hw->desc->prepare_tso_tx_desc(first, 1,
			proto_hdr_len,
			pay_len,
			1, priv->tx_skbuff_dma[first_entry].last_segment,
			tcp_hdrlen(skb) / 4, (skb->len - proto_hdr_len));

	/* If context desc is used to change MSS */
	if (mss_desc) {
		/* Make sure that first descriptor has been completely
		 * written, including its own bit. This is because MSS is
		 * actually before first descriptor, so we need to make
		 * sure that MSS's own bit is the last thing written.
		 */
		dma_wmb();
		priv->hw->desc->set_tx_owner(mss_desc);
	}

	/* The own bit must be the latest setting done when prepare the
	 * descriptor and then barrier is needed to make sure that
	 * all is coherent before granting the DMA engine.
	 */
	smp_wmb();

	if (netif_msg_pktdata(priv)) {
		pr_info("%s: curr=%d dirty=%d f=%d, e=%d, f_p=%p, nfrags %d\n",
			__func__, priv->cur_tx, priv->dirty_tx, first_entry,
			priv->cur_tx, first, nfrags);

		priv->hw->desc->display_ring((void *)priv->dma_tx, DMA_TX_SIZE,
					     0);

		pr_info(">>> frame to be transmitted: ");
		print_pkt(skb->data, skb_headlen(skb));
	}

	netdev_sent_queue(dev, skb->len);

	priv->hw->dma->set_tx_tail_ptr(priv->ioaddr, priv->tx_tail_addr,
				       STMMAC_CHAN0);

	spin_unlock(&priv->tx_lock);
	return NETDEV_TX_OK;

dma_map_err:
	spin_unlock(&priv->tx_lock);
	dev_err(priv->device, "Tx dma map failed\n");
	dev_kfree_skb(skb);
	priv->dev->stats.tx_dropped++;
	return NETDEV_TX_OK;
}

/**
 *  stmmac_xmit - Tx entry point of the driver
 *  @skb : the socket buffer
 *  @dev : device pointer
 *  Description : this is the tx entry point of the driver.
 *  It programs the chain or the ring and supports oversized frames
 *  and SG feature.
 */
static netdev_tx_t stmmac_xmit(struct sk_buff *skb, struct net_device *dev)
{
	struct stmmac_priv *priv = netdev_priv(dev);
	unsigned int nopaged_len = skb_headlen(skb);
	int i, csum_insertion = 0, is_jumbo = 0;
	int nfrags = skb_shinfo(skb)->nr_frags;
	int entry;
	unsigned int first_entry;
	struct dma_desc *desc, *first;
	unsigned int enh_desc;
	unsigned int des;

	/* Manage oversized TCP frames for GMAC4 device */
	if (skb_is_gso(skb) && priv->tso) {
		if (ip_hdr(skb)->protocol == IPPROTO_TCP)
			return stmmac_tso_xmit(skb, dev);
	}

	spin_lock(&priv->tx_lock);

	if (unlikely(stmmac_tx_avail(priv) < nfrags + 1)) {
		spin_unlock(&priv->tx_lock);
		if (!netif_queue_stopped(dev)) {
			netif_stop_queue(dev);
			/* This is a hard error, log it. */
			pr_err("%s: Tx Ring full when queue awake\n", __func__);
		}
		return NETDEV_TX_BUSY;
	}

	if (priv->tx_path_in_lpi_mode)
		stmmac_disable_eee_mode(priv);

	entry = priv->cur_tx;
	first_entry = entry;

	csum_insertion = (skb->ip_summed == CHECKSUM_PARTIAL);

	if (likely(priv->extend_desc))
		desc = (struct dma_desc *)(priv->dma_etx + entry);
	else
		desc = priv->dma_tx + entry;

	first = desc;

	priv->tx_skbuff[first_entry] = skb;

	enh_desc = priv->plat->enh_desc;
	/* To program the descriptors according to the size of the frame */
	if (enh_desc)
		is_jumbo = priv->hw->mode->is_jumbo_frm(skb->len, enh_desc);

	if (unlikely(is_jumbo) && likely(priv->synopsys_id <
					 DWMAC_CORE_4_00)) {
		entry = priv->hw->mode->jumbo_frm(priv, skb, csum_insertion);
		if (unlikely(entry < 0))
			goto dma_map_err;
	}

	for (i = 0; i < nfrags; i++) {
		const skb_frag_t *frag = &skb_shinfo(skb)->frags[i];
		int len = skb_frag_size(frag);
		bool last_segment = (i == (nfrags - 1));

		entry = STMMAC_GET_ENTRY(entry, DMA_TX_SIZE);

		if (likely(priv->extend_desc))
			desc = (struct dma_desc *)(priv->dma_etx + entry);
		else
			desc = priv->dma_tx + entry;

		des = skb_frag_dma_map(priv->device, frag, 0, len,
				       DMA_TO_DEVICE);
		if (dma_mapping_error(priv->device, des))
			goto dma_map_err; /* should reuse desc w/o issues */

		priv->tx_skbuff[entry] = NULL;

		priv->tx_skbuff_dma[entry].buf = des;
		if (unlikely(priv->synopsys_id >= DWMAC_CORE_4_00))
			desc->des0 = cpu_to_le32(des);
		else
			desc->des2 = cpu_to_le32(des);

		priv->tx_skbuff_dma[entry].map_as_page = true;
		priv->tx_skbuff_dma[entry].len = len;
		priv->tx_skbuff_dma[entry].last_segment = last_segment;

		/* Prepare the descriptor and set the own bit too */
		priv->hw->desc->prepare_tx_desc(desc, 0, len, csum_insertion,
						priv->mode, 1, last_segment);
	}

	entry = STMMAC_GET_ENTRY(entry, DMA_TX_SIZE);

	priv->cur_tx = entry;

	if (netif_msg_pktdata(priv)) {
		void *tx_head;

		pr_debug("%s: curr=%d dirty=%d f=%d, e=%d, first=%p, nfrags=%d",
			 __func__, priv->cur_tx, priv->dirty_tx, first_entry,
			 entry, first, nfrags);

		if (priv->extend_desc)
			tx_head = (void *)priv->dma_etx;
		else
			tx_head = (void *)priv->dma_tx;

		priv->hw->desc->display_ring(tx_head, DMA_TX_SIZE, false);

		pr_debug(">>> frame to be transmitted: ");
		print_pkt(skb->data, skb->len);
	}

	if (unlikely(stmmac_tx_avail(priv) <= (MAX_SKB_FRAGS + 1))) {
		if (netif_msg_hw(priv))
			pr_debug("%s: stop transmitted packets\n", __func__);
		netif_stop_queue(dev);
	}

	dev->stats.tx_bytes += skb->len;

	/* According to the coalesce parameter the IC bit for the latest
	 * segment is reset and the timer re-started to clean the tx status.
	 * This approach takes care about the fragments: desc is the first
	 * element in case of no SG.
	 */
	priv->tx_count_frames += nfrags + 1;
	if (likely(priv->tx_coal_frames > priv->tx_count_frames)) {
		mod_timer(&priv->txtimer,
			  STMMAC_COAL_TIMER(priv->tx_coal_timer));
	} else {
		priv->tx_count_frames = 0;
		priv->hw->desc->set_tx_ic(desc);
		priv->xstats.tx_set_ic_bit++;
	}

	if (!priv->hwts_tx_en)
		skb_tx_timestamp(skb);

	/* Ready to fill the first descriptor and set the OWN bit w/o any
	 * problems because all the descriptors are actually ready to be
	 * passed to the DMA engine.
	 */
	if (likely(!is_jumbo)) {
		bool last_segment = (nfrags == 0);

		des = dma_map_single(priv->device, skb->data,
				     nopaged_len, DMA_TO_DEVICE);
		if (dma_mapping_error(priv->device, des))
			goto dma_map_err;

		priv->tx_skbuff_dma[first_entry].buf = des;
		if (unlikely(priv->synopsys_id >= DWMAC_CORE_4_00))
			first->des0 = cpu_to_le32(des);
		else
			first->des2 = cpu_to_le32(des);

		priv->tx_skbuff_dma[first_entry].len = nopaged_len;
		priv->tx_skbuff_dma[first_entry].last_segment = last_segment;

		if (unlikely((skb_shinfo(skb)->tx_flags & SKBTX_HW_TSTAMP) &&
			     priv->hwts_tx_en)) {
			/* declare that device is doing timestamping */
			skb_shinfo(skb)->tx_flags |= SKBTX_IN_PROGRESS;
			priv->hw->desc->enable_tx_timestamp(first);
		}

		/* Prepare the first descriptor setting the OWN bit too */
		priv->hw->desc->prepare_tx_desc(first, 1, nopaged_len,
						csum_insertion, priv->mode, 1,
						last_segment);

		/* The own bit must be the latest setting done when prepare the
		 * descriptor and then barrier is needed to make sure that
		 * all is coherent before granting the DMA engine.
		 */
		smp_wmb();
	}

	netdev_sent_queue(dev, skb->len);

	if (priv->synopsys_id < DWMAC_CORE_4_00)
		priv->hw->dma->enable_dma_transmission(priv->ioaddr);
	else
		priv->hw->dma->set_tx_tail_ptr(priv->ioaddr, priv->tx_tail_addr,
					       STMMAC_CHAN0);

	spin_unlock(&priv->tx_lock);
	return NETDEV_TX_OK;

dma_map_err:
	spin_unlock(&priv->tx_lock);
	dev_err(priv->device, "Tx dma map failed\n");
	dev_kfree_skb(skb);
	priv->dev->stats.tx_dropped++;
	return NETDEV_TX_OK;
}

static void stmmac_rx_vlan(struct net_device *dev, struct sk_buff *skb)
{
	struct ethhdr *ehdr;
	u16 vlanid;

	if ((dev->features & NETIF_F_HW_VLAN_CTAG_RX) ==
	    NETIF_F_HW_VLAN_CTAG_RX &&
	    !__vlan_get_tag(skb, &vlanid)) {
		/* pop the vlan tag */
		ehdr = (struct ethhdr *)skb->data;
		memmove(skb->data + VLAN_HLEN, ehdr, ETH_ALEN * 2);
		skb_pull(skb, VLAN_HLEN);
		__vlan_hwaccel_put_tag(skb, htons(ETH_P_8021Q), vlanid);
	}
}


static inline int stmmac_rx_threshold_count(struct stmmac_priv *priv)
{
	if (priv->rx_zeroc_thresh < STMMAC_RX_THRESH)
		return 0;

	return 1;
}

/**
 * stmmac_rx_refill - refill used skb preallocated buffers
 * @priv: driver private structure
 * Description : this is to reallocate the skb for the reception process
 * that is based on zero-copy.
 */
static inline void stmmac_rx_refill(struct stmmac_priv *priv)
{
	int bfsize = priv->dma_buf_sz;
	unsigned int entry = priv->dirty_rx;
	int dirty = stmmac_rx_dirty(priv);

	while (dirty-- > 0) {
		struct dma_desc *p;

		if (priv->extend_desc)
			p = (struct dma_desc *)(priv->dma_erx + entry);
		else
			p = priv->dma_rx + entry;

		if (likely(priv->rx_skbuff[entry] == NULL)) {
			struct sk_buff *skb;

			skb = netdev_alloc_skb_ip_align(priv->dev, bfsize);
			if (unlikely(!skb)) {
				/* so for a while no zero-copy! */
				priv->rx_zeroc_thresh = STMMAC_RX_THRESH;
				if (unlikely(net_ratelimit()))
					dev_err(priv->device,
						"fail to alloc skb entry %d\n",
						entry);
				break;
			}

			priv->rx_skbuff[entry] = skb;
			priv->rx_skbuff_dma[entry] =
			    dma_map_single(priv->device, skb->data, bfsize,
					   DMA_FROM_DEVICE);
			if (dma_mapping_error(priv->device,
					      priv->rx_skbuff_dma[entry])) {
				dev_err(priv->device, "Rx dma map failed\n");
				dev_kfree_skb(skb);
				break;
			}

			if (unlikely(priv->synopsys_id >= DWMAC_CORE_4_00)) {
				p->des0 = cpu_to_le32(priv->rx_skbuff_dma[entry]);
				p->des1 = 0;
			} else {
				p->des2 = cpu_to_le32(priv->rx_skbuff_dma[entry]);
			}
			if (priv->hw->mode->refill_desc3)
				priv->hw->mode->refill_desc3(priv, p);

			if (priv->rx_zeroc_thresh > 0)
				priv->rx_zeroc_thresh--;

			if (netif_msg_rx_status(priv))
				pr_debug("\trefill entry #%d\n", entry);
		}
		wmb();

		if (unlikely(priv->synopsys_id >= DWMAC_CORE_4_00))
			priv->hw->desc->init_rx_desc(p, priv->use_riwt, 0, 0, priv->dma_buf_sz);
		else
			priv->hw->desc->set_rx_owner(p);

		wmb();

		entry = STMMAC_GET_ENTRY(entry, DMA_RX_SIZE);
	}
	priv->dirty_rx = entry;
}

/**
 * stmmac_rx - manage the receive process
 * @priv: driver private structure
 * @limit: napi bugget.
 * Description :  this the function called by the napi poll method.
 * It gets all the frames inside the ring.
 */
static int stmmac_rx(struct stmmac_priv *priv, int limit)
{
	unsigned int next_entry = priv->cur_rx;
	unsigned int count = 0;
	int coe = priv->hw->rx_csum;

	if (netif_msg_rx_status(priv)) {
		void *rx_head;

		pr_info(">>>>>> %s: descriptor ring:\n", __func__);
		if (priv->extend_desc)
			rx_head = (void *)priv->dma_erx;
		else
			rx_head = (void *)priv->dma_rx;

		priv->hw->desc->display_ring(rx_head, DMA_RX_SIZE, true);
	}
	while (count < limit) {
		int entry, status;
		struct dma_desc *p;
		struct dma_desc *np;

		entry = next_entry;

		if (priv->extend_desc)
			p = (struct dma_desc *)(priv->dma_erx + entry);
		else
			p = priv->dma_rx + entry;

		/* read the status of the incoming frame */
		status = priv->hw->desc->rx_status(&priv->dev->stats,
						   &priv->xstats, p);
		/* check if managed by the DMA otherwise go ahead */
		if (unlikely(status & dma_own))
			break;

		count++;

		priv->cur_rx = STMMAC_GET_ENTRY(priv->cur_rx, DMA_RX_SIZE);
		next_entry = priv->cur_rx;

		if (priv->extend_desc)
			np = (struct dma_desc *)(priv->dma_erx + next_entry);
		else
			np = priv->dma_rx + next_entry;

		prefetch(np);

		if ((priv->extend_desc) && (priv->hw->desc->rx_extended_status))
			priv->hw->desc->rx_extended_status(&priv->dev->stats,
							   &priv->xstats,
							   priv->dma_erx +
							   entry);
		if (unlikely(status == discard_frame)) {
			priv->dev->stats.rx_errors++;
			if (priv->hwts_rx_en && !priv->extend_desc) {
				/* DESC2 & DESC3 will be overwitten by device
				 * with timestamp value, hence reinitialize
				 * them in stmmac_rx_refill() function so that
				 * device can reuse it.
				 */
				priv->rx_skbuff[entry] = NULL;
				dma_unmap_single(priv->device,
						 priv->rx_skbuff_dma[entry],
						 priv->dma_buf_sz,
						 DMA_FROM_DEVICE);
			}
		} else {
			struct sk_buff *skb;
			int frame_len;
			unsigned int des;

			if (unlikely(priv->synopsys_id >= DWMAC_CORE_4_00))
				des = le32_to_cpu(p->des0);
			else
				des = le32_to_cpu(p->des2);

			frame_len = priv->hw->desc->get_rx_frame_len(p, coe);

			/*  If frame length is greather than skb buffer size
			 *  (preallocated during init) then the packet is
			 *  ignored
			 */
			if (frame_len > priv->dma_buf_sz) {
				pr_err("%s: len %d larger than size (%d)\n",
				       priv->dev->name, frame_len,
				       priv->dma_buf_sz);
				priv->dev->stats.rx_length_errors++;
				continue;
			}

			/* ACS is set; GMAC core strips PAD/FCS for IEEE 802.3
			 * Type frames (LLC/LLC-SNAP)
			 */
			if (unlikely(status != llc_snap))
				frame_len -= ETH_FCS_LEN;

			if (netif_msg_rx_status(priv)) {
				pr_info("\tdesc: %p [entry %d] buff=0x%x\n",
					p, entry, des);
				if (frame_len > ETH_FRAME_LEN)
					pr_debug("\tframe size %d, COE: %d\n",
						 frame_len, status);
			}

			/* The zero-copy is always used for all the sizes
			 * in case of GMAC4 because it needs
			 * to refill the used descriptors, always.
			 */
			if (unlikely(!priv->plat->has_gmac4 &&
				     ((frame_len < priv->rx_copybreak) ||
				     stmmac_rx_threshold_count(priv)))) {
				skb = netdev_alloc_skb_ip_align(priv->dev,
								frame_len);
				if (unlikely(!skb)) {
					if (net_ratelimit())
						dev_warn(priv->device,
							 "packet dropped\n");
					priv->dev->stats.rx_dropped++;
					continue;
				}

				dma_sync_single_for_cpu(priv->device,
							priv->rx_skbuff_dma
							[entry], frame_len,
							DMA_FROM_DEVICE);
				skb_copy_to_linear_data(skb,
							priv->
							rx_skbuff[entry]->data,
							frame_len);

				skb_put(skb, frame_len);
				dma_sync_single_for_device(priv->device,
							   priv->rx_skbuff_dma
							   [entry], frame_len,
							   DMA_FROM_DEVICE);
			} else {
				skb = priv->rx_skbuff[entry];
				if (unlikely(!skb)) {
					pr_err("%s: Inconsistent Rx chain\n",
					       priv->dev->name);
					priv->dev->stats.rx_dropped++;
					continue;
				}
				prefetch(skb->data - NET_IP_ALIGN);
				priv->rx_skbuff[entry] = NULL;
				priv->rx_zeroc_thresh++;

				skb_put(skb, frame_len);
				dma_unmap_single(priv->device,
						 priv->rx_skbuff_dma[entry],
						 priv->dma_buf_sz,
						 DMA_FROM_DEVICE);
			}

			if (netif_msg_pktdata(priv)) {
				pr_debug("frame received (%dbytes)", frame_len);
				print_pkt(skb->data, frame_len);
			}

			stmmac_get_rx_hwtstamp(priv, p, np, skb);

			stmmac_rx_vlan(priv->dev, skb);

			skb->protocol = eth_type_trans(skb, priv->dev);

			if (unlikely(!coe))
				skb_checksum_none_assert(skb);
			else
				skb->ip_summed = CHECKSUM_UNNECESSARY;

			napi_gro_receive(&priv->napi, skb);

			priv->dev->stats.rx_packets++;
			priv->dev->stats.rx_bytes += frame_len;
		}
	}

	stmmac_rx_refill(priv);

	priv->xstats.rx_pkt_n += count;

	return count;
}

/**
 *  stmmac_poll - stmmac poll method (NAPI)
 *  @napi : pointer to the napi structure.
 *  @budget : maximum number of packets that the current CPU can receive from
 *	      all interfaces.
 *  Description :
 *  To look at the incoming frames and clear the tx resources.
 */
static int stmmac_poll(struct napi_struct *napi, int budget)
{
	struct stmmac_priv *priv = container_of(napi, struct stmmac_priv, napi);
	int work_done = 0;

	priv->xstats.napi_poll++;
	stmmac_tx_clean(priv);

	work_done = stmmac_rx(priv, budget);
	if (work_done < budget) {
		napi_complete(napi);
		stmmac_enable_dma_irq(priv);
	}
	return work_done;
}

/**
 *  stmmac_tx_timeout
 *  @dev : Pointer to net device structure
 *  Description: this function is called when a packet transmission fails to
 *   complete within a reasonable time. The driver will mark the error in the
 *   netdev structure and arrange for the device to be reset to a sane state
 *   in order to transmit a new packet.
 */
#ifdef TX_MONITOR
unsigned int timeout_err;
#endif
static void stmmac_tx_timeout(struct net_device *dev)
{
	struct stmmac_priv *priv = netdev_priv(dev);

	/* Clear Tx resources and restart transmitting again */
	stmmac_tx_err(priv);
}

/**
 *  stmmac_set_rx_mode - entry point for multicast addressing
 *  @dev : pointer to the device structure
 *  Description:
 *  This function is a driver entry point which gets called by the kernel
 *  whenever multicast addresses must be enabled/disabled.
 *  Return value:
 *  void.
 */
static void stmmac_set_rx_mode(struct net_device *dev)
{
	struct stmmac_priv *priv = netdev_priv(dev);

	priv->hw->mac->set_filter(priv->hw, dev);
}

/**
 *  stmmac_change_mtu - entry point to change MTU size for the device.
 *  @dev : device pointer.
 *  @new_mtu : the new MTU size for the device.
 *  Description: the Maximum Transfer Unit (MTU) is used by the network layer
 *  to drive packet transmission. Ethernet has an MTU of 1500 octets
 *  (ETH_DATA_LEN). This value can be changed with ifconfig.
 *  Return value:
 *  0 on success and an appropriate (-)ve integer as defined in errno.h
 *  file on failure.
 */
static int stmmac_change_mtu(struct net_device *dev, int new_mtu)
{
	struct stmmac_priv *priv = netdev_priv(dev);
	int max_mtu;

	if (netif_running(dev)) {
		pr_err("%s: must be stopped to change its MTU\n", dev->name);
		return -EBUSY;
	}

	if ((priv->plat->enh_desc) || (priv->synopsys_id >= DWMAC_CORE_4_00))
		max_mtu = JUMBO_LEN;
	else
		max_mtu = SKB_MAX_HEAD(NET_SKB_PAD + NET_IP_ALIGN);

	if (priv->plat->maxmtu < max_mtu)
		max_mtu = priv->plat->maxmtu;

	if ((new_mtu < 46) || (new_mtu > max_mtu)) {
		pr_err("%s: invalid MTU, max MTU is: %d\n", dev->name, max_mtu);
		return -EINVAL;
	}

	dev->mtu = new_mtu;

	netdev_update_features(dev);

	return 0;
}

static netdev_features_t stmmac_fix_features(struct net_device *dev,
					     netdev_features_t features)
{
	struct stmmac_priv *priv = netdev_priv(dev);

	if (priv->plat->rx_coe == STMMAC_RX_COE_NONE)
		features &= ~NETIF_F_RXCSUM;

	if (!priv->plat->tx_coe)
		features &= ~NETIF_F_CSUM_MASK;

	/* Some GMAC devices have a bugged Jumbo frame support that
	 * needs to have the Tx COE disabled for oversized frames
	 * (due to limited buffer sizes). In this case we disable
	 * the TX csum insertionin the TDES and not use SF.
	 */
	if (priv->plat->bugged_jumbo && (dev->mtu > ETH_DATA_LEN))
		features &= ~NETIF_F_CSUM_MASK;

	/* Disable tso if asked by ethtool */
	if ((priv->plat->tso_en) && (priv->dma_cap.tsoen)) {
		if (features & NETIF_F_TSO)
			priv->tso = true;
		else
			priv->tso = false;
	}

	return features;
}

static int stmmac_set_features(struct net_device *netdev,
			       netdev_features_t features)
{
	struct stmmac_priv *priv = netdev_priv(netdev);

	/* Keep the COE Type in case of csum is supporting */
	if (features & NETIF_F_RXCSUM)
		priv->hw->rx_csum = priv->plat->rx_coe;
	else
		priv->hw->rx_csum = 0;
	/* No check needed because rx_coe has been set before and it will be
	 * fixed in case of issue.
	 */
	priv->hw->mac->rx_ipc(priv->hw);

	return 0;
}

/**
 *  stmmac_interrupt - main ISR
 *  @irq: interrupt number.
 *  @dev_id: to pass the net device pointer.
 *  Description: this is the main driver interrupt service routine.
 *  It can call:
 *  o DMA service routine (to manage incoming frame reception and transmission
 *    status)
 *  o Core interrupts to manage: remote wake-up, management counter, LPI
 *    interrupts.
 */
static irqreturn_t stmmac_interrupt(int irq, void *dev_id)
{
	struct net_device *dev = (struct net_device *)dev_id;
	struct stmmac_priv *priv = netdev_priv(dev);

	if (priv->irq_wake)
		pm_wakeup_event(priv->device, 0);

	if (unlikely(!dev)) {
		pr_err("%s: invalid dev pointer\n", __func__);
		return IRQ_NONE;
	}

	/* To handle GMAC own interrupts */
	if ((priv->plat->has_gmac) || (priv->plat->has_gmac4)) {
		int status = priv->hw->mac->host_irq_status(priv->hw,
							    &priv->xstats);
		if (unlikely(status)) {
			/* For LPI we need to save the tx status */
			if (status & CORE_IRQ_TX_PATH_IN_LPI_MODE)
				priv->tx_path_in_lpi_mode = true;
			if (status & CORE_IRQ_TX_PATH_EXIT_LPI_MODE)
				priv->tx_path_in_lpi_mode = false;
			if (status & CORE_IRQ_MTL_RX_OVERFLOW && priv->hw->dma->set_rx_tail_ptr)
				priv->hw->dma->set_rx_tail_ptr(priv->ioaddr,
							priv->rx_tail_addr,
							STMMAC_CHAN0);
		}

		/* PCS link status */
		if (priv->hw->pcs) {
			if (priv->xstats.pcs_link)
				netif_carrier_on(dev);
			else
				netif_carrier_off(dev);
		}
	}

	/* To handle DMA interrupts */
	stmmac_dma_interrupt(priv);

	return IRQ_HANDLED;
}

#ifdef CONFIG_NET_POLL_CONTROLLER
/* Polling receive - used by NETCONSOLE and other diagnostic tools
 * to allow network I/O with interrupts disabled.
 */
static void stmmac_poll_controller(struct net_device *dev)
{
	disable_irq(dev->irq);
	stmmac_interrupt(dev->irq, dev);
	enable_irq(dev->irq);
}
#endif

/**
 *  stmmac_ioctl - Entry point for the Ioctl
 *  @dev: Device pointer.
 *  @rq: An IOCTL specefic structure, that can contain a pointer to
 *  a proprietary structure used to pass information to the driver.
 *  @cmd: IOCTL command
 *  Description:
 *  Currently it supports the phy_mii_ioctl(...) and HW time stamping.
 */
static int stmmac_ioctl(struct net_device *dev, struct ifreq *rq, int cmd)
{
	struct stmmac_priv *priv = netdev_priv(dev);
	int ret = -EOPNOTSUPP;

	if (!netif_running(dev))
		return -EINVAL;

	switch (cmd) {
	case SIOCGMIIPHY:
	case SIOCGMIIREG:
	case SIOCSMIIREG:
		if (!priv->phydev)
			return -EINVAL;
		ret = phy_mii_ioctl(priv->phydev, rq, cmd);
		break;
	case SIOCSHWTSTAMP:
		ret = stmmac_hwtstamp_ioctl(dev, rq);
		break;
	default:
		break;
	}

	return ret;
}

static int stmmac_set_mac_address(struct net_device *ndev, void *addr)
{
	struct stmmac_priv *priv = netdev_priv(ndev);
	int ret = 0;

	ret = eth_mac_addr(ndev, addr);
	if (ret)
		return ret;

	priv->hw->mac->set_umac_addr(priv->hw, ndev->dev_addr, 0);

	return ret;
}

#ifdef CONFIG_DEBUG_FS
static struct dentry *stmmac_fs_dir;

static void sysfs_display_ring(void *head, int size, int extend_desc,
			       struct seq_file *seq)
{
	int i;
	struct dma_extended_desc *ep = (struct dma_extended_desc *)head;
	struct dma_desc *p = (struct dma_desc *)head;

	for (i = 0; i < size; i++) {
		u64 x;
		if (extend_desc) {
			x = *(u64 *) ep;
			seq_printf(seq, "%d [0x%x]: 0x%x 0x%x 0x%x 0x%x\n",
				   i, (unsigned int)virt_to_phys(ep),
				   le32_to_cpu(ep->basic.des0),
				   le32_to_cpu(ep->basic.des1),
				   le32_to_cpu(ep->basic.des2),
				   le32_to_cpu(ep->basic.des3));
			ep++;
		} else {
			x = *(u64 *) p;
			seq_printf(seq, "%d [0x%x]: 0x%x 0x%x 0x%x 0x%x\n",
				   i, (unsigned int)virt_to_phys(ep),
				   le32_to_cpu(p->des0), le32_to_cpu(p->des1),
				   le32_to_cpu(p->des2), le32_to_cpu(p->des3));
			p++;
		}
		seq_printf(seq, "\n");
	}
}

static int stmmac_sysfs_ring_read(struct seq_file *seq, void *v)
{
	struct net_device *dev = seq->private;
	struct stmmac_priv *priv = netdev_priv(dev);

	if (priv->extend_desc) {
		seq_printf(seq, "Extended RX descriptor ring:\n");
		sysfs_display_ring((void *)priv->dma_erx, DMA_RX_SIZE, 1, seq);
		seq_printf(seq, "Extended TX descriptor ring:\n");
		sysfs_display_ring((void *)priv->dma_etx, DMA_TX_SIZE, 1, seq);
	} else {
		seq_printf(seq, "RX descriptor ring:\n");
		sysfs_display_ring((void *)priv->dma_rx, DMA_RX_SIZE, 0, seq);
		seq_printf(seq, "TX descriptor ring:\n");
		sysfs_display_ring((void *)priv->dma_tx, DMA_TX_SIZE, 0, seq);
	}

	return 0;
}

static int stmmac_sysfs_ring_open(struct inode *inode, struct file *file)
{
	return single_open(file, stmmac_sysfs_ring_read, inode->i_private);
}

static const struct file_operations stmmac_rings_status_fops = {
	.owner = THIS_MODULE,
	.open = stmmac_sysfs_ring_open,
	.read = seq_read,
	.llseek = seq_lseek,
	.release = single_release,
};

static int stmmac_sysfs_dma_cap_read(struct seq_file *seq, void *v)
{
	struct net_device *dev = seq->private;
	struct stmmac_priv *priv = netdev_priv(dev);

	if (!priv->hw_cap_support) {
		seq_printf(seq, "DMA HW features not supported\n");
		return 0;
	}

	seq_printf(seq, "==============================\n");
	seq_printf(seq, "\tDMA HW features\n");
	seq_printf(seq, "==============================\n");

	seq_printf(seq, "\t10/100 Mbps %s\n",
		   (priv->dma_cap.mbps_10_100) ? "Y" : "N");
	seq_printf(seq, "\t1000 Mbps %s\n",
		   (priv->dma_cap.mbps_1000) ? "Y" : "N");
	seq_printf(seq, "\tHalf duple %s\n",
		   (priv->dma_cap.half_duplex) ? "Y" : "N");
	seq_printf(seq, "\tHash Filter: %s\n",
		   (priv->dma_cap.hash_filter) ? "Y" : "N");
	seq_printf(seq, "\tMultiple MAC address registers: %s\n",
		   (priv->dma_cap.multi_addr) ? "Y" : "N");
	seq_printf(seq, "\tPCS (TBI/SGMII/RTBI PHY interfatces): %s\n",
		   (priv->dma_cap.pcs) ? "Y" : "N");
	seq_printf(seq, "\tSMA (MDIO) Interface: %s\n",
		   (priv->dma_cap.sma_mdio) ? "Y" : "N");
	seq_printf(seq, "\tPMT Remote wake up: %s\n",
		   (priv->dma_cap.pmt_remote_wake_up) ? "Y" : "N");
	seq_printf(seq, "\tPMT Magic Frame: %s\n",
		   (priv->dma_cap.pmt_magic_frame) ? "Y" : "N");
	seq_printf(seq, "\tRMON module: %s\n",
		   (priv->dma_cap.rmon) ? "Y" : "N");
	seq_printf(seq, "\tIEEE 1588-2002 Time Stamp: %s\n",
		   (priv->dma_cap.time_stamp) ? "Y" : "N");
	seq_printf(seq, "\tIEEE 1588-2008 Advanced Time Stamp:%s\n",
		   (priv->dma_cap.atime_stamp) ? "Y" : "N");
	seq_printf(seq, "\t802.3az - Energy-Efficient Ethernet (EEE) %s\n",
		   (priv->dma_cap.eee) ? "Y" : "N");
	seq_printf(seq, "\tAV features: %s\n", (priv->dma_cap.av) ? "Y" : "N");
	seq_printf(seq, "\tChecksum Offload in TX: %s\n",
		   (priv->dma_cap.tx_coe) ? "Y" : "N");
	if (priv->synopsys_id >= DWMAC_CORE_4_00) {
		seq_printf(seq, "\tIP Checksum Offload in RX: %s\n",
			   (priv->dma_cap.rx_coe) ? "Y" : "N");
	} else {
		seq_printf(seq, "\tIP Checksum Offload (type1) in RX: %s\n",
			   (priv->dma_cap.rx_coe_type1) ? "Y" : "N");
		seq_printf(seq, "\tIP Checksum Offload (type2) in RX: %s\n",
			   (priv->dma_cap.rx_coe_type2) ? "Y" : "N");
	}
	seq_printf(seq, "\tRXFIFO > 2048bytes: %s\n",
		   (priv->dma_cap.rxfifo_over_2048) ? "Y" : "N");
	seq_printf(seq, "\tNumber of Additional RX channel: %d\n",
		   priv->dma_cap.number_rx_channel);
	seq_printf(seq, "\tNumber of Additional TX channel: %d\n",
		   priv->dma_cap.number_tx_channel);
	seq_printf(seq, "\tEnhanced descriptors: %s\n",
		   (priv->dma_cap.enh_desc) ? "Y" : "N");

	return 0;
}

static int stmmac_sysfs_dma_cap_open(struct inode *inode, struct file *file)
{
	return single_open(file, stmmac_sysfs_dma_cap_read, inode->i_private);
}

static const struct file_operations stmmac_dma_cap_fops = {
	.owner = THIS_MODULE,
	.open = stmmac_sysfs_dma_cap_open,
	.read = seq_read,
	.llseek = seq_lseek,
	.release = single_release,
};

static int stmmac_init_fs(struct net_device *dev)
{
	struct stmmac_priv *priv = netdev_priv(dev);

	/* Create per netdev entries */
	priv->dbgfs_dir = debugfs_create_dir(dev->name, stmmac_fs_dir);

	if (!priv->dbgfs_dir || IS_ERR(priv->dbgfs_dir)) {
		pr_err("ERROR %s/%s, debugfs create directory failed\n",
		       STMMAC_RESOURCE_NAME, dev->name);

		return -ENOMEM;
	}

	/* Entry to report DMA RX/TX rings */
	priv->dbgfs_rings_status =
		debugfs_create_file("descriptors_status", S_IRUGO,
				    priv->dbgfs_dir, dev,
				    &stmmac_rings_status_fops);

	if (!priv->dbgfs_rings_status || IS_ERR(priv->dbgfs_rings_status)) {
		pr_info("ERROR creating stmmac ring debugfs file\n");
		debugfs_remove_recursive(priv->dbgfs_dir);

		return -ENOMEM;
	}

	/* Entry to report the DMA HW features */
	priv->dbgfs_dma_cap = debugfs_create_file("dma_cap", S_IRUGO,
					    priv->dbgfs_dir,
					    dev, &stmmac_dma_cap_fops);

	if (!priv->dbgfs_dma_cap || IS_ERR(priv->dbgfs_dma_cap)) {
		pr_info("ERROR creating stmmac MMC debugfs file\n");
		debugfs_remove_recursive(priv->dbgfs_dir);

		return -ENOMEM;
	}

	return 0;
}

static void stmmac_exit_fs(struct net_device *dev)
{
	struct stmmac_priv *priv = netdev_priv(dev);

	debugfs_remove_recursive(priv->dbgfs_dir);
}
#endif /* CONFIG_DEBUG_FS */

static const struct net_device_ops stmmac_netdev_ops = {
	.ndo_open = stmmac_open,
	.ndo_start_xmit = stmmac_xmit,
	.ndo_stop = stmmac_release,
	.ndo_change_mtu = stmmac_change_mtu,
	.ndo_fix_features = stmmac_fix_features,
	.ndo_set_features = stmmac_set_features,
	.ndo_set_rx_mode = stmmac_set_rx_mode,
	.ndo_tx_timeout = stmmac_tx_timeout,
	.ndo_do_ioctl = stmmac_ioctl,
#ifdef CONFIG_NET_POLL_CONTROLLER
	.ndo_poll_controller = stmmac_poll_controller,
#endif
	.ndo_set_mac_address = stmmac_set_mac_address,
};

/**
 *  stmmac_hw_init - Init the MAC device
 *  @priv: driver private structure
 *  Description: this function is to configure the MAC device according to
 *  some platform parameters or the HW capability register. It prepares the
 *  driver to use either ring or chain modes and to setup either enhanced or
 *  normal descriptors.
 */
static int stmmac_hw_init(struct stmmac_priv *priv)
{
	struct mac_device_info *mac;

	/* Identify the MAC HW device */
	if (priv->plat->has_gmac) {
		priv->dev->priv_flags |= IFF_UNICAST_FLT;
		mac = dwmac1000_setup(priv->ioaddr,
				      priv->plat->multicast_filter_bins,
				      priv->plat->unicast_filter_entries,
				      &priv->synopsys_id);
	} else if (priv->plat->has_gmac4) {
		priv->dev->priv_flags |= IFF_UNICAST_FLT;
		mac = dwmac4_setup(priv->ioaddr,
				   priv->plat->multicast_filter_bins,
				   priv->plat->unicast_filter_entries,
				   &priv->synopsys_id);
	} else {
		mac = dwmac100_setup(priv->ioaddr, &priv->synopsys_id);
	}
	if (!mac)
		return -ENOMEM;

	priv->hw = mac;

	/* To use the chained or ring mode */
	if (priv->synopsys_id >= DWMAC_CORE_4_00) {
		priv->hw->mode = &dwmac4_ring_mode_ops;
	} else {
		if (chain_mode) {
			priv->hw->mode = &chain_mode_ops;
			pr_info(" Chain mode enabled\n");
			priv->mode = STMMAC_CHAIN_MODE;
		} else {
			priv->hw->mode = &ring_mode_ops;
			pr_info(" Ring mode enabled\n");
			priv->mode = STMMAC_RING_MODE;
		}
	}

	/* Get the HW capability (new GMAC newer than 3.50a) */
	priv->hw_cap_support = stmmac_get_hw_features(priv);
	if (priv->hw_cap_support) {
		pr_info(" DMA HW capability register supported");

		/* We can override some gmac/dma configuration fields: e.g.
		 * enh_desc, tx_coe (e.g. that are passed through the
		 * platform) with the values from the HW capability
		 * register (if supported).
		 */
		priv->plat->enh_desc = priv->dma_cap.enh_desc;
		priv->plat->pmt = priv->dma_cap.pmt_remote_wake_up;
		priv->hw->pmt = priv->plat->pmt;

		/* TXCOE doesn't work in thresh DMA mode */
		if (priv->plat->force_thresh_dma_mode)
			priv->plat->tx_coe = 0;
		else
			priv->plat->tx_coe = priv->dma_cap.tx_coe;

		/* In case of GMAC4 rx_coe is from HW cap register. */
		priv->plat->rx_coe = priv->dma_cap.rx_coe;

		if (priv->dma_cap.rx_coe_type2)
			priv->plat->rx_coe = STMMAC_RX_COE_TYPE2;
		else if (priv->dma_cap.rx_coe_type1)
			priv->plat->rx_coe = STMMAC_RX_COE_TYPE1;

	} else
		pr_info(" No HW DMA feature register supported");

	/* To use alternate (extended), normal or GMAC4 descriptor structures */
	if (priv->synopsys_id >= DWMAC_CORE_4_00)
		priv->hw->desc = &dwmac4_desc_ops;
	else
		stmmac_selec_desc_mode(priv);

	if (priv->plat->rx_coe) {
		priv->hw->rx_csum = priv->plat->rx_coe;
		pr_info(" RX Checksum Offload Engine supported\n");
		if (priv->synopsys_id < DWMAC_CORE_4_00)
			pr_info("\tCOE Type %d\n", priv->hw->rx_csum);
	}
	if (priv->plat->tx_coe)
		pr_info(" TX Checksum insertion supported\n");

	if (priv->plat->pmt) {
		pr_info(" Wake-Up On Lan supported\n");
		device_set_wakeup_capable(priv->device, 1);
	}

	if (priv->dma_cap.tsoen)
		pr_info(" TSO supported\n");

	return 0;
}

#ifdef TX_MONITOR
struct stmmac_priv *priv_monitor;
static void moniter_tx_handler(struct work_struct *work)
{
	if (priv_monitor) {
		if (timeout_err) {
			pr_info("reset eth\n");
			stmmac_release(priv_monitor->dev);
			stmmac_open(priv_monitor->dev);
			timeout_err = 0;
		}
	} else {
		pr_info("device not init yet!\n");
	}
//	queue_delayed_work(moniter_tx_wq, &moniter_tx_worker, HZ);
}
#endif
/**
 * stmmac_dvr_probe
 * @device: device pointer
 * @plat_dat: platform data pointer
 * @res: stmmac resource pointer
 * Description: this is the main probe function used to
 * call the alloc_etherdev, allocate the priv structure.
 * Return:
 * returns 0 on success, otherwise errno.
 */
int stmmac_dvr_probe(struct device *device,
		     struct plat_stmmacenet_data *plat_dat,
		     struct stmmac_resources *res)
{
	int ret = 0;
	struct net_device *ndev = NULL;
	struct stmmac_priv *priv;

#ifdef TX_MONITOR
	int result = 0;
	moniter_tx_wq = create_singlethread_workqueue("eth_moniter_tx_wq");
	INIT_DELAYED_WORK(&moniter_tx_worker, moniter_tx_handler);
	/*register pm notify callback*/
	result = register_pm_notifier(&suspend_pm_nb);
	if (result) {
		unregister_pm_notifier(&suspend_pm_nb);
		pr_info("register suspend notifier failed return %d\n", result);
	}
#endif
	ndev = alloc_etherdev(sizeof(struct stmmac_priv));
	if (!ndev)
		return -ENOMEM;

	SET_NETDEV_DEV(ndev, device);

	priv = netdev_priv(ndev);
	priv->device = device;
	priv->dev = ndev;

	stmmac_set_ethtool_ops(ndev);
	priv->pause = pause;
	priv->plat = plat_dat;
	priv->ioaddr = res->addr;
	priv->dev->base_addr = (unsigned long)res->addr;

	priv->dev->irq = res->irq;
	priv->wol_irq = res->wol_irq;
	priv->lpi_irq = res->lpi_irq;

	if (res->mac)
		memcpy(priv->dev->dev_addr, res->mac, ETH_ALEN);

	dev_set_drvdata(device, priv->dev);

	/* Verify driver arguments */
	stmmac_verify_args();

	/* Override with kernel parameters if supplied XXX CRS XXX
	 * this needs to have multiple instances
	 */
	if ((phyaddr >= 0) && (phyaddr <= 31))
		priv->plat->phy_addr = phyaddr;

	priv->stmmac_clk = devm_clk_get(priv->device, STMMAC_RESOURCE_NAME);
	if (IS_ERR(priv->stmmac_clk)) {
		dev_warn(priv->device, "%s: warning: cannot get CSR clock\n",
			 __func__);
		/* If failed to obtain stmmac_clk and specific clk_csr value
		 * is NOT passed from the platform, probe fail.
		 */
		if (!priv->plat->clk_csr) {
			ret = PTR_ERR(priv->stmmac_clk);
			goto error_clk_get;
		} else {
			priv->stmmac_clk = NULL;
		}
	}
	clk_prepare_enable(priv->stmmac_clk);

	priv->pclk = devm_clk_get(priv->device, "pclk");
	if (IS_ERR(priv->pclk)) {
		if (PTR_ERR(priv->pclk) == -EPROBE_DEFER) {
			ret = -EPROBE_DEFER;
			goto error_pclk_get;
		}
		priv->pclk = NULL;
	}
	clk_prepare_enable(priv->pclk);

	priv->stmmac_rst = devm_reset_control_get(priv->device,
						  STMMAC_RESOURCE_NAME);
	if (IS_ERR(priv->stmmac_rst)) {
		if (PTR_ERR(priv->stmmac_rst) == -EPROBE_DEFER) {
			ret = -EPROBE_DEFER;
			goto error_hw_init;
		}
		dev_info(priv->device, "no reset control found\n");
		priv->stmmac_rst = NULL;
	}
	if (priv->stmmac_rst)
		reset_control_deassert(priv->stmmac_rst);

	/* Init MAC and get the capabilities */
	ret = stmmac_hw_init(priv);
	if (ret)
		goto error_hw_init;

	stmmac_check_ether_addr(priv);

	ndev->netdev_ops = &stmmac_netdev_ops;

	ndev->hw_features = NETIF_F_SG | NETIF_F_IP_CSUM | NETIF_F_IPV6_CSUM |
			    NETIF_F_RXCSUM;

	if ((priv->plat->tso_en) && (priv->dma_cap.tsoen)) {
		ndev->hw_features |= NETIF_F_TSO;
		priv->tso = true;
		pr_info(" TSO feature enabled\n");
	}
	ndev->features |= ndev->hw_features | NETIF_F_HIGHDMA;
	ndev->watchdog_timeo = msecs_to_jiffies(watchdog);
#ifdef STMMAC_VLAN_TAG_USED
	/* Both mac100 and gmac support receive VLAN tag detection */
	ndev->features |= NETIF_F_HW_VLAN_CTAG_RX;
#endif
	priv->msg_enable = netif_msg_init(debug, default_msg_level);

	if (flow_ctrl)
		priv->flow_ctrl = FLOW_AUTO;	/* RX/TX pause on */

	/* Rx Watchdog is available in the COREs newer than the 3.40.
	 * In some case, for example on bugged HW this feature
	 * has to be disable and this can be done by passing the
	 * riwt_off field from the platform.
	 */
	if ((priv->synopsys_id >= DWMAC_CORE_3_50) && (!priv->plat->riwt_off)) {
		priv->use_riwt = 1;
		pr_info(" Enable RX Mitigation via HW Watchdog Timer\n");
	}

	netif_napi_add(ndev, &priv->napi, stmmac_poll, 64);

	spin_lock_init(&priv->lock);
	spin_lock_init(&priv->tx_lock);

	/* If a specific clk_csr value is passed from the platform
	 * this means that the CSR Clock Range selection cannot be
	 * changed at run-time and it is fixed. Viceversa the driver'll try to
	 * set the MDC clock dynamically according to the csr actual
	 * clock input.
	 */
	if (!priv->plat->clk_csr)
		stmmac_clk_csr_set(priv);
	else
		priv->clk_csr = priv->plat->clk_csr;

	stmmac_check_pcs_mode(priv);

	if (priv->hw->pcs != STMMAC_PCS_RGMII  &&
	    priv->hw->pcs != STMMAC_PCS_TBI &&
	    priv->hw->pcs != STMMAC_PCS_RTBI) {
		/* MDIO bus Registration */
		ret = stmmac_mdio_register(ndev);
		if (ret < 0) {
			pr_debug("%s: MDIO bus (id: %d) registration failed",
				 __func__, priv->plat->bus_id);
			goto error_napi_register;
		}
	}

	ret = register_netdev(ndev);
	if (ret) {
		pr_err("%s: ERROR %i registering the device\n", __func__, ret);
		goto error_netdev_register;
	}

#ifdef CONFIG_DWMAC_MESON
	ret = gmac_create_sysfs(
		mdiobus_get_phy(priv->mii, priv->plat->phy_addr), priv->ioaddr);
#endif
#ifdef TX_MONITOR
	priv_monitor = priv;
#endif
	return ret;

error_netdev_register:
	if (priv->hw->pcs != STMMAC_PCS_RGMII &&
	    priv->hw->pcs != STMMAC_PCS_TBI &&
	    priv->hw->pcs != STMMAC_PCS_RTBI)
		stmmac_mdio_unregister(ndev);
error_napi_register:
	netif_napi_del(&priv->napi);
error_hw_init:
	clk_disable_unprepare(priv->pclk);
error_pclk_get:
	clk_disable_unprepare(priv->stmmac_clk);
error_clk_get:
	free_netdev(ndev);

	return ret;
}
EXPORT_SYMBOL_GPL(stmmac_dvr_probe);

/**
 * stmmac_dvr_remove
 * @dev: device pointer
 * Description: this function resets the TX/RX processes, disables the MAC RX/TX
 * changes the link status, releases the DMA descriptor rings.
 */
int stmmac_dvr_remove(struct device *dev)
{
	struct net_device *ndev = dev_get_drvdata(dev);
	struct stmmac_priv *priv = netdev_priv(ndev);

	pr_info("%s:\n\tremoving driver", __func__);

	priv->hw->dma->stop_rx(priv->ioaddr);
	priv->hw->dma->stop_tx(priv->ioaddr);

#ifdef CONFIG_DWMAC_MESON
	gmac_remove_sysfs(priv->phydev);
#endif

	stmmac_set_mac(priv->ioaddr, false);
	netif_carrier_off(ndev);
	unregister_netdev(ndev);
	if (priv->stmmac_rst)
		reset_control_assert(priv->stmmac_rst);
	clk_disable_unprepare(priv->pclk);
	clk_disable_unprepare(priv->stmmac_clk);
	if (priv->hw->pcs != STMMAC_PCS_RGMII &&
	    priv->hw->pcs != STMMAC_PCS_TBI &&
	    priv->hw->pcs != STMMAC_PCS_RTBI)
		stmmac_mdio_unregister(ndev);
	free_netdev(ndev);

	return 0;
}
EXPORT_SYMBOL_GPL(stmmac_dvr_remove);

/**
 * stmmac_suspend - suspend callback
 * @dev: device pointer
 * Description: this is the function to suspend the device and it is called
 * by the platform driver to stop the network queue, release the resources,
 * program the PMT register (for WoL), clean and release driver resources.
 */
int stmmac_suspend(struct device *dev)
{
	struct net_device *ndev = dev_get_drvdata(dev);
	struct stmmac_priv *priv = netdev_priv(ndev);
	unsigned long flags;

	if (!ndev || !netif_running(ndev))
		return 0;

	if (priv->phydev)
		phy_stop(priv->phydev);

	spin_lock_irqsave(&priv->lock, flags);

	netif_device_detach(ndev);
	netif_stop_queue(ndev);

	/**
	 *napi_disable call might_sleep,if not irq restore
	 *It will warning bug
	 */
	spin_unlock_irqrestore(&priv->lock, flags);
	napi_disable(&priv->napi);
	spin_lock_irqsave(&priv->lock, flags);

<<<<<<< HEAD
#ifdef CONFIG_AMLOGIC_ETH_PRIVE
	del_timer_sync(&priv->txtimer);
#endif
=======
	if (priv->eee_enabled) {
		priv->tx_path_in_lpi_mode = false;
		del_timer_sync(&priv->eee_ctrl_timer);
	}

>>>>>>> e6374a1f
	/* Stop TX/RX DMA */
	priv->hw->dma->stop_tx(priv->ioaddr);
	priv->hw->dma->stop_rx(priv->ioaddr);

	/* Enable Power down mode by programming the PMT regs */
	if (device_may_wakeup(priv->device)) {
		//priv->hw->mac->pmt(priv->hw, priv->wolopts);
		priv->hw->mac->pmt(priv->hw, 0x1 << 5);
		priv->irq_wake = 1;
	} else {
		stmmac_set_mac(priv->ioaddr, false);
		pinctrl_pm_select_sleep_state(priv->device);
		/* Disable clock in case of PWM is off */
		clk_disable(priv->pclk);
		clk_disable(priv->stmmac_clk);
	}
	spin_unlock_irqrestore(&priv->lock, flags);

	priv->oldlink = 0;
	priv->speed = 0;
	priv->oldduplex = -1;
	return 0;
}
EXPORT_SYMBOL_GPL(stmmac_suspend);

/**
 * stmmac_resume - resume callback
 * @dev: device pointer
 * Description: when resume this function is invoked to setup the DMA and CORE
 * in a usable state.
 */
int stmmac_resume(struct device *dev)
{
	struct net_device *ndev = dev_get_drvdata(dev);
	struct stmmac_priv *priv = netdev_priv(ndev);
	unsigned long flags;

	if (!netif_running(ndev))
		return 0;

	/* Power Down bit, into the PM register, is cleared
	 * automatically as soon as a magic packet or a Wake-up frame
	 * is received. Anyway, it's better to manually clear
	 * this bit because it can generate problems while resuming
	 * from another devices (e.g. serial console).
	 */
	if (device_may_wakeup(priv->device)) {
		spin_lock_irqsave(&priv->lock, flags);
		priv->hw->mac->pmt(priv->hw, 0);
		spin_unlock_irqrestore(&priv->lock, flags);
		priv->irq_wake = 0;
	} else {
		pinctrl_pm_select_default_state(priv->device);
		/* enable the clk prevously disabled */
		clk_enable(priv->stmmac_clk);
		clk_enable(priv->pclk);
		/* reset the phy so that it's ready */
		if (priv->mii)
			stmmac_mdio_reset(priv->mii);
	}

#ifndef CONFIG_AMLOGIC_ETH_PRIVE
	netif_device_attach(ndev);
#endif
	spin_lock_irqsave(&priv->lock, flags);

	priv->cur_rx = 0;
	priv->dirty_rx = 0;
	priv->dirty_tx = 0;
	priv->cur_tx = 0;
	/* reset private mss value to force mss context settings at
	 * next tso xmit (only used for gmac4).
	 */
	priv->mss = 0;

	stmmac_clear_descriptors(priv);

	spin_unlock_irqrestore(&priv->lock, flags);
	stmmac_hw_setup(ndev, false);
	spin_lock_irqsave(&priv->lock, flags);

	stmmac_init_tx_coalesce(priv);
	stmmac_set_rx_mode(ndev);
#ifdef CONFIG_AMLOGIC_ETH_PRIVE
	netif_device_attach(ndev);
#endif
	napi_enable(&priv->napi);

	netif_start_queue(ndev);

	spin_unlock_irqrestore(&priv->lock, flags);

	if (priv->phydev)
		phy_start(priv->phydev);

	return 0;
}
EXPORT_SYMBOL_GPL(stmmac_resume);

#ifndef MODULE
static int __init stmmac_cmdline_opt(char *str)
{
	char *opt;

	if (!str || !*str)
		return -EINVAL;
	while ((opt = strsep(&str, ",")) != NULL) {
		if (!strncmp(opt, "debug:", 6)) {
			if (kstrtoint(opt + 6, 0, &debug))
				goto err;
		} else if (!strncmp(opt, "phyaddr:", 8)) {
			if (kstrtoint(opt + 8, 0, &phyaddr))
				goto err;
		} else if (!strncmp(opt, "buf_sz:", 7)) {
			if (kstrtoint(opt + 7, 0, &buf_sz))
				goto err;
		} else if (!strncmp(opt, "tc:", 3)) {
			if (kstrtoint(opt + 3, 0, &tc))
				goto err;
		} else if (!strncmp(opt, "watchdog:", 9)) {
			if (kstrtoint(opt + 9, 0, &watchdog))
				goto err;
		} else if (!strncmp(opt, "flow_ctrl:", 10)) {
			if (kstrtoint(opt + 10, 0, &flow_ctrl))
				goto err;
		} else if (!strncmp(opt, "pause:", 6)) {
			if (kstrtoint(opt + 6, 0, &pause))
				goto err;
		} else if (!strncmp(opt, "eee_timer:", 10)) {
			if (kstrtoint(opt + 10, 0, &eee_timer))
				goto err;
		} else if (!strncmp(opt, "chain_mode:", 11)) {
			if (kstrtoint(opt + 11, 0, &chain_mode))
				goto err;
		}
	}
	return 0;

err:
	pr_err("%s: ERROR broken module parameter conversion", __func__);
	return -EINVAL;
}

__setup("stmmaceth=", stmmac_cmdline_opt);
#endif /* MODULE */

static int __init stmmac_init(void)
{
#ifdef CONFIG_DEBUG_FS
	/* Create debugfs main directory if it doesn't exist yet */
	if (!stmmac_fs_dir) {
		stmmac_fs_dir = debugfs_create_dir(STMMAC_RESOURCE_NAME, NULL);

		if (!stmmac_fs_dir || IS_ERR(stmmac_fs_dir)) {
			pr_err("ERROR %s, debugfs create directory failed\n",
			       STMMAC_RESOURCE_NAME);

			return -ENOMEM;
		}
	}
#endif

	return 0;
}

static void __exit stmmac_exit(void)
{
#ifdef CONFIG_DEBUG_FS
	debugfs_remove_recursive(stmmac_fs_dir);
#endif
}

module_init(stmmac_init)
module_exit(stmmac_exit)

MODULE_DESCRIPTION("STMMAC 10/100/1000 Ethernet device driver");
MODULE_AUTHOR("Giuseppe Cavallaro <peppe.cavallaro@st.com>");
MODULE_LICENSE("GPL");<|MERGE_RESOLUTION|>--- conflicted
+++ resolved
@@ -3593,17 +3593,9 @@
 	napi_disable(&priv->napi);
 	spin_lock_irqsave(&priv->lock, flags);
 
-<<<<<<< HEAD
 #ifdef CONFIG_AMLOGIC_ETH_PRIVE
 	del_timer_sync(&priv->txtimer);
 #endif
-=======
-	if (priv->eee_enabled) {
-		priv->tx_path_in_lpi_mode = false;
-		del_timer_sync(&priv->eee_ctrl_timer);
-	}
-
->>>>>>> e6374a1f
 	/* Stop TX/RX DMA */
 	priv->hw->dma->stop_tx(priv->ioaddr);
 	priv->hw->dma->stop_rx(priv->ioaddr);
