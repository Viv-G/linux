/*
 * drivers/net/phy/mdio_bus.c
 *
 * MDIO Bus interface
 *
 * Author: Andy Fleming
 *
 * Copyright (c) 2004 Freescale Semiconductor, Inc.
 *
 * This program is free software; you can redistribute  it and/or modify it
 * under  the terms of  the GNU General  Public License as published by the
 * Free Software Foundation;  either version 2 of the  License, or (at your
 * option) any later version.
 *
 */
#include <linux/kernel.h>
#include <linux/string.h>
#include <linux/errno.h>
#include <linux/unistd.h>
#include <linux/slab.h>
#include <linux/interrupt.h>
#include <linux/init.h>
#include <linux/delay.h>
#include <linux/netdevice.h>
#include <linux/etherdevice.h>
#include <linux/skbuff.h>
#include <linux/spinlock.h>
#include <linux/mm.h>
#include <linux/module.h>
#include <linux/mii.h>
#include <linux/ethtool.h>
#include <linux/phy.h>

#include <asm/io.h>
#include <asm/irq.h>
#include <asm/uaccess.h>

/**
 * mdiobus_alloc - allocate a mii_bus structure
 *
 * Description: called by a bus driver to allocate an mii_bus
 * structure to fill in.
 */
struct mii_bus *mdiobus_alloc(void)
{
	struct mii_bus *bus;

	bus = kzalloc(sizeof(*bus), GFP_KERNEL);
	if (bus != NULL)
		bus->state = MDIOBUS_ALLOCATED;

	return bus;
}
EXPORT_SYMBOL(mdiobus_alloc);

/**
 * mdiobus_release - mii_bus device release callback
 * @d: the target struct device that contains the mii_bus
 *
 * Description: called when the last reference to an mii_bus is
 * dropped, to free the underlying memory.
 */
static void mdiobus_release(struct device *d)
{
	struct mii_bus *bus = to_mii_bus(d);
	BUG_ON(bus->state != MDIOBUS_RELEASED);
	kfree(bus);
}

static struct class mdio_bus_class = {
	.name		= "mdio_bus",
	.dev_release	= mdiobus_release,
};

/**
 * mdiobus_register - bring up all the PHYs on a given bus and attach them to bus
 * @bus: target mii_bus
 *
 * Description: Called by a bus driver to bring up all the PHYs
 *   on a given bus, and attach them to the bus.
 *
 * Returns 0 on success or < 0 on error.
 */
int mdiobus_register(struct mii_bus *bus)
{
	int i;
	int err = 0;

	if (NULL == bus || NULL == bus->name ||
			NULL == bus->read ||
			NULL == bus->write)
		return -EINVAL;

	BUG_ON(bus->state != MDIOBUS_ALLOCATED &&
	       bus->state != MDIOBUS_UNREGISTERED);

	bus->dev.parent = bus->parent;
	bus->dev.class = &mdio_bus_class;
	bus->dev.groups = NULL;
	memcpy(bus->dev.bus_id, bus->id, MII_BUS_ID_SIZE);

	err = device_register(&bus->dev);
	if (err) {
		printk(KERN_ERR "mii_bus %s failed to register\n", bus->id);
		return -EINVAL;
	}

	bus->state = MDIOBUS_REGISTERED;

	mutex_init(&bus->mdio_lock);

	if (bus->reset)
		bus->reset(bus);

	for (i = 0; i < PHY_MAX_ADDR; i++) {
		bus->phy_map[i] = NULL;
		if ((bus->phy_mask & (1 << i)) == 0) {
			struct phy_device *phydev;

			phydev = mdiobus_scan(bus, i);
			if (IS_ERR(phydev))
				err = PTR_ERR(phydev);
		}
	}

	pr_info("%s: probed\n", bus->name);

	return err;
}
EXPORT_SYMBOL(mdiobus_register);

void mdiobus_unregister(struct mii_bus *bus)
{
	int i;

	BUG_ON(bus->state != MDIOBUS_REGISTERED);
	bus->state = MDIOBUS_UNREGISTERED;

<<<<<<< HEAD
	device_unregister(&bus->dev);
=======
	device_del(&bus->dev);
>>>>>>> c07f62e5
	for (i = 0; i < PHY_MAX_ADDR; i++) {
		if (bus->phy_map[i])
			device_unregister(&bus->phy_map[i]->dev);
	}
}
EXPORT_SYMBOL(mdiobus_unregister);

/**
 * mdiobus_free - free a struct mii_bus
 * @bus: mii_bus to free
 *
 * This function releases the reference to the underlying device
 * object in the mii_bus.  If this is the last reference, the mii_bus
 * will be freed.
 */
void mdiobus_free(struct mii_bus *bus)
{
	/*
	 * For compatibility with error handling in drivers.
	 */
	if (bus->state == MDIOBUS_ALLOCATED) {
		kfree(bus);
		return;
	}

	BUG_ON(bus->state != MDIOBUS_UNREGISTERED);
	bus->state = MDIOBUS_RELEASED;

	put_device(&bus->dev);
}
EXPORT_SYMBOL(mdiobus_free);

struct phy_device *mdiobus_scan(struct mii_bus *bus, int addr)
{
	struct phy_device *phydev;
	int err;

	phydev = get_phy_device(bus, addr);
	if (IS_ERR(phydev) || phydev == NULL)
		return phydev;

	/* There's a PHY at this address
	 * We need to set:
	 * 1) IRQ
	 * 2) bus_id
	 * 3) parent
	 * 4) bus
	 * 5) mii_bus
	 * And, we need to register it */

	phydev->irq = bus->irq != NULL ? bus->irq[addr] : PHY_POLL;

	phydev->dev.parent = bus->parent;
	phydev->dev.bus = &mdio_bus_type;
	snprintf(phydev->dev.bus_id, BUS_ID_SIZE, PHY_ID_FMT, bus->id, addr);

	phydev->bus = bus;

	/* Run all of the fixups for this PHY */
	phy_scan_fixups(phydev);

	err = device_register(&phydev->dev);
	if (err) {
		printk(KERN_ERR "phy %d failed to register\n", addr);
		phy_device_free(phydev);
		phydev = NULL;
	}

	bus->phy_map[addr] = phydev;

	return phydev;
}
EXPORT_SYMBOL(mdiobus_scan);

/**
 * mdiobus_read - Convenience function for reading a given MII mgmt register
 * @bus: the mii_bus struct
 * @addr: the phy address
 * @regnum: register number to read
 *
 * NOTE: MUST NOT be called from interrupt context,
 * because the bus read/write functions may wait for an interrupt
 * to conclude the operation.
 */
int mdiobus_read(struct mii_bus *bus, int addr, u16 regnum)
{
	int retval;

	BUG_ON(in_interrupt());

	mutex_lock(&bus->mdio_lock);
	retval = bus->read(bus, addr, regnum);
	mutex_unlock(&bus->mdio_lock);

	return retval;
}
EXPORT_SYMBOL(mdiobus_read);

/**
 * mdiobus_write - Convenience function for writing a given MII mgmt register
 * @bus: the mii_bus struct
 * @addr: the phy address
 * @regnum: register number to write
 * @val: value to write to @regnum
 *
 * NOTE: MUST NOT be called from interrupt context,
 * because the bus read/write functions may wait for an interrupt
 * to conclude the operation.
 */
int mdiobus_write(struct mii_bus *bus, int addr, u16 regnum, u16 val)
{
	int err;

	BUG_ON(in_interrupt());

	mutex_lock(&bus->mdio_lock);
	err = bus->write(bus, addr, regnum, val);
	mutex_unlock(&bus->mdio_lock);

	return err;
}
EXPORT_SYMBOL(mdiobus_write);

/**
 * mdio_bus_match - determine if given PHY driver supports the given PHY device
 * @dev: target PHY device
 * @drv: given PHY driver
 *
 * Description: Given a PHY device, and a PHY driver, return 1 if
 *   the driver supports the device.  Otherwise, return 0.
 */
static int mdio_bus_match(struct device *dev, struct device_driver *drv)
{
	struct phy_device *phydev = to_phy_device(dev);
	struct phy_driver *phydrv = to_phy_driver(drv);

	return ((phydrv->phy_id & phydrv->phy_id_mask) ==
		(phydev->phy_id & phydrv->phy_id_mask));
}

/* Suspend and resume.  Copied from platform_suspend and
 * platform_resume
 */
static int mdio_bus_suspend(struct device * dev, pm_message_t state)
{
	int ret = 0;
	struct device_driver *drv = dev->driver;

	if (drv && drv->suspend)
		ret = drv->suspend(dev, state);

	return ret;
}

static int mdio_bus_resume(struct device * dev)
{
	int ret = 0;
	struct device_driver *drv = dev->driver;

	if (drv && drv->resume)
		ret = drv->resume(dev);

	return ret;
}

struct bus_type mdio_bus_type = {
	.name		= "mdio_bus",
	.match		= mdio_bus_match,
	.suspend	= mdio_bus_suspend,
	.resume		= mdio_bus_resume,
};
EXPORT_SYMBOL(mdio_bus_type);

int __init mdio_bus_init(void)
{
	int ret;

	ret = class_register(&mdio_bus_class);
	if (!ret) {
		ret = bus_register(&mdio_bus_type);
		if (ret)
			class_unregister(&mdio_bus_class);
	}

	return ret;
}

void mdio_bus_exit(void)
{
	class_unregister(&mdio_bus_class);
	bus_unregister(&mdio_bus_type);
}<|MERGE_RESOLUTION|>--- conflicted
+++ resolved
@@ -136,11 +136,7 @@
 	BUG_ON(bus->state != MDIOBUS_REGISTERED);
 	bus->state = MDIOBUS_UNREGISTERED;
 
-<<<<<<< HEAD
-	device_unregister(&bus->dev);
-=======
 	device_del(&bus->dev);
->>>>>>> c07f62e5
 	for (i = 0; i < PHY_MAX_ADDR; i++) {
 		if (bus->phy_map[i])
 			device_unregister(&bus->phy_map[i]->dev);
