--- conflicted
+++ resolved
@@ -137,11 +137,7 @@
 	struct phy_device *phydev = to_phy_device(dev);
 	int ret;
 
-<<<<<<< HEAD
 	if (!phydev->suspended)
-=======
-	if (!mdio_bus_phy_may_suspend(phydev, false))
->>>>>>> 6f8dc956
 		goto no_resume;
 
 	ret = phy_resume(phydev);
