--- conflicted
+++ resolved
@@ -139,11 +139,7 @@
 	struct phy_device *phydev = to_phy_device(dev);
 	int ret;
 
-<<<<<<< HEAD
-	if (!phydev->suspended)
-=======
 	if (!phydev->suspended_by_mdio_bus)
->>>>>>> 10a20903
 		goto no_resume;
 
 	phydev->suspended_by_mdio_bus = false;
