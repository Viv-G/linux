--- conflicted
+++ resolved
@@ -158,11 +158,8 @@
 			| (1 << 13) | (1 << 14));	// LED2 - AMBER (1000Mbps)
 #else
 	phy_write(phydev, RTL821x_LCR, 0XC171); /*led configuration*/
-<<<<<<< HEAD
-#endif
-=======
+#endif
 	phy_write(phydev, RTL821x_EEELCR, 0); /*disable eee led indication*/
->>>>>>> 36c152e6
 
 	/* restore to default page 0 */
 	phy_write(phydev, RTL8211F_PAGE_SELECT, 0x0);
