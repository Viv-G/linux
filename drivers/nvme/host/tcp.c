// SPDX-License-Identifier: GPL-2.0
/*
 * NVMe over Fabrics TCP host.
 * Copyright (c) 2018 Lightbits Labs. All rights reserved.
 */
#define pr_fmt(fmt) KBUILD_MODNAME ": " fmt
#include <linux/module.h>
#include <linux/init.h>
#include <linux/slab.h>
#include <linux/err.h>
#include <linux/nvme-tcp.h>
#include <net/sock.h>
#include <net/tcp.h>
#include <linux/blk-mq.h>
#include <crypto/hash.h>
#include <net/busy_poll.h>

#include "nvme.h"
#include "fabrics.h"

struct nvme_tcp_queue;

/* Define the socket priority to use for connections were it is desirable
 * that the NIC consider performing optimized packet processing or filtering.
 * A non-zero value being sufficient to indicate general consideration of any
 * possible optimization.  Making it a module param allows for alternative
 * values that may be unique for some NIC implementations.
 */
static int so_priority;
module_param(so_priority, int, 0644);
MODULE_PARM_DESC(so_priority, "nvme tcp socket optimize priority");

enum nvme_tcp_send_state {
	NVME_TCP_SEND_CMD_PDU = 0,
	NVME_TCP_SEND_H2C_PDU,
	NVME_TCP_SEND_DATA,
	NVME_TCP_SEND_DDGST,
};

struct nvme_tcp_request {
	struct nvme_request	req;
	void			*pdu;
	struct nvme_tcp_queue	*queue;
	u32			data_len;
	u32			pdu_len;
	u32			pdu_sent;
	u16			ttag;
	struct list_head	entry;
	__le32			ddgst;

	struct bio		*curr_bio;
	struct iov_iter		iter;

	/* send state */
	size_t			offset;
	size_t			data_sent;
	enum nvme_tcp_send_state state;
};

enum nvme_tcp_queue_flags {
	NVME_TCP_Q_ALLOCATED	= 0,
	NVME_TCP_Q_LIVE		= 1,
	NVME_TCP_Q_POLLING	= 2,
};

enum nvme_tcp_recv_state {
	NVME_TCP_RECV_PDU = 0,
	NVME_TCP_RECV_DATA,
	NVME_TCP_RECV_DDGST,
};

struct nvme_tcp_ctrl;
struct nvme_tcp_queue {
	struct socket		*sock;
	struct work_struct	io_work;
	int			io_cpu;

	spinlock_t		lock;
	struct mutex		send_mutex;
	struct list_head	send_list;

	/* recv state */
	void			*pdu;
	int			pdu_remaining;
	int			pdu_offset;
	size_t			data_remaining;
	size_t			ddgst_remaining;
	unsigned int		nr_cqe;

	/* send state */
	struct nvme_tcp_request *request;

	int			queue_size;
	size_t			cmnd_capsule_len;
	struct nvme_tcp_ctrl	*ctrl;
	unsigned long		flags;
	bool			rd_enabled;

	bool			hdr_digest;
	bool			data_digest;
	struct ahash_request	*rcv_hash;
	struct ahash_request	*snd_hash;
	__le32			exp_ddgst;
	__le32			recv_ddgst;

	struct page_frag_cache	pf_cache;

	void (*state_change)(struct sock *);
	void (*data_ready)(struct sock *);
	void (*write_space)(struct sock *);
};

struct nvme_tcp_ctrl {
	/* read only in the hot path */
	struct nvme_tcp_queue	*queues;
	struct blk_mq_tag_set	tag_set;

	/* other member variables */
	struct list_head	list;
	struct blk_mq_tag_set	admin_tag_set;
	struct sockaddr_storage addr;
	struct sockaddr_storage src_addr;
	struct nvme_ctrl	ctrl;

	struct work_struct	err_work;
	struct delayed_work	connect_work;
	struct nvme_tcp_request async_req;
	u32			io_queues[HCTX_MAX_TYPES];
};

static LIST_HEAD(nvme_tcp_ctrl_list);
static DEFINE_MUTEX(nvme_tcp_ctrl_mutex);
static struct workqueue_struct *nvme_tcp_wq;
static const struct blk_mq_ops nvme_tcp_mq_ops;
static const struct blk_mq_ops nvme_tcp_admin_mq_ops;
static int nvme_tcp_try_send(struct nvme_tcp_queue *queue);

static inline struct nvme_tcp_ctrl *to_tcp_ctrl(struct nvme_ctrl *ctrl)
{
	return container_of(ctrl, struct nvme_tcp_ctrl, ctrl);
}

static inline int nvme_tcp_queue_id(struct nvme_tcp_queue *queue)
{
	return queue - queue->ctrl->queues;
}

static inline struct blk_mq_tags *nvme_tcp_tagset(struct nvme_tcp_queue *queue)
{
	u32 queue_idx = nvme_tcp_queue_id(queue);

	if (queue_idx == 0)
		return queue->ctrl->admin_tag_set.tags[queue_idx];
	return queue->ctrl->tag_set.tags[queue_idx - 1];
}

static inline u8 nvme_tcp_hdgst_len(struct nvme_tcp_queue *queue)
{
	return queue->hdr_digest ? NVME_TCP_DIGEST_LENGTH : 0;
}

static inline u8 nvme_tcp_ddgst_len(struct nvme_tcp_queue *queue)
{
	return queue->data_digest ? NVME_TCP_DIGEST_LENGTH : 0;
}

static inline size_t nvme_tcp_inline_data_size(struct nvme_tcp_queue *queue)
{
	return queue->cmnd_capsule_len - sizeof(struct nvme_command);
}

static inline bool nvme_tcp_async_req(struct nvme_tcp_request *req)
{
	return req == &req->queue->ctrl->async_req;
}

static inline bool nvme_tcp_has_inline_data(struct nvme_tcp_request *req)
{
	struct request *rq;

	if (unlikely(nvme_tcp_async_req(req)))
		return false; /* async events don't have a request */

	rq = blk_mq_rq_from_pdu(req);

	return rq_data_dir(rq) == WRITE && req->data_len &&
		req->data_len <= nvme_tcp_inline_data_size(req->queue);
}

static inline struct page *nvme_tcp_req_cur_page(struct nvme_tcp_request *req)
{
	return req->iter.bvec->bv_page;
}

static inline size_t nvme_tcp_req_cur_offset(struct nvme_tcp_request *req)
{
	return req->iter.bvec->bv_offset + req->iter.iov_offset;
}

static inline size_t nvme_tcp_req_cur_length(struct nvme_tcp_request *req)
{
	return min_t(size_t, req->iter.bvec->bv_len - req->iter.iov_offset,
			req->pdu_len - req->pdu_sent);
}

static inline size_t nvme_tcp_req_offset(struct nvme_tcp_request *req)
{
	return req->iter.iov_offset;
}

static inline size_t nvme_tcp_pdu_data_left(struct nvme_tcp_request *req)
{
	return rq_data_dir(blk_mq_rq_from_pdu(req)) == WRITE ?
			req->pdu_len - req->pdu_sent : 0;
}

static inline size_t nvme_tcp_pdu_last_send(struct nvme_tcp_request *req,
		int len)
{
	return nvme_tcp_pdu_data_left(req) <= len;
}

static void nvme_tcp_init_iter(struct nvme_tcp_request *req,
		unsigned int dir)
{
	struct request *rq = blk_mq_rq_from_pdu(req);
	struct bio_vec *vec;
	unsigned int size;
	int nsegs;
	size_t offset;

	if (rq->rq_flags & RQF_SPECIAL_PAYLOAD) {
		vec = &rq->special_vec;
		nsegs = 1;
		size = blk_rq_payload_bytes(rq);
		offset = 0;
	} else {
		struct bio *bio = req->curr_bio;

		vec = __bvec_iter_bvec(bio->bi_io_vec, bio->bi_iter);
		nsegs = bio_segments(bio);
		size = bio->bi_iter.bi_size;
		offset = bio->bi_iter.bi_bvec_done;
	}

	iov_iter_bvec(&req->iter, dir, vec, nsegs, size);
	req->iter.iov_offset = offset;
}

static inline void nvme_tcp_advance_req(struct nvme_tcp_request *req,
		int len)
{
	req->data_sent += len;
	req->pdu_sent += len;
	iov_iter_advance(&req->iter, len);
	if (!iov_iter_count(&req->iter) &&
	    req->data_sent < req->data_len) {
		req->curr_bio = req->curr_bio->bi_next;
		nvme_tcp_init_iter(req, WRITE);
	}
}

static inline void nvme_tcp_queue_request(struct nvme_tcp_request *req,
		bool sync)
{
	struct nvme_tcp_queue *queue = req->queue;
	bool empty;

	spin_lock(&queue->lock);
	empty = list_empty(&queue->send_list) && !queue->request;
	list_add_tail(&req->entry, &queue->send_list);
	spin_unlock(&queue->lock);

	/*
	 * if we're the first on the send_list and we can try to send
	 * directly, otherwise queue io_work. Also, only do that if we
	 * are on the same cpu, so we don't introduce contention.
	 */
	if (queue->io_cpu == smp_processor_id() &&
	    sync && empty && mutex_trylock(&queue->send_mutex)) {
		nvme_tcp_try_send(queue);
		mutex_unlock(&queue->send_mutex);
	} else {
		queue_work_on(queue->io_cpu, nvme_tcp_wq, &queue->io_work);
	}
}

static inline struct nvme_tcp_request *
nvme_tcp_fetch_request(struct nvme_tcp_queue *queue)
{
	struct nvme_tcp_request *req;

	spin_lock(&queue->lock);
	req = list_first_entry_or_null(&queue->send_list,
			struct nvme_tcp_request, entry);
	if (req)
		list_del(&req->entry);
	spin_unlock(&queue->lock);

	return req;
}

static inline void nvme_tcp_ddgst_final(struct ahash_request *hash,
		__le32 *dgst)
{
	ahash_request_set_crypt(hash, NULL, (u8 *)dgst, 0);
	crypto_ahash_final(hash);
}

static inline void nvme_tcp_ddgst_update(struct ahash_request *hash,
		struct page *page, off_t off, size_t len)
{
	struct scatterlist sg;

	sg_init_marker(&sg, 1);
	sg_set_page(&sg, page, len, off);
	ahash_request_set_crypt(hash, &sg, NULL, len);
	crypto_ahash_update(hash);
}

static inline void nvme_tcp_hdgst(struct ahash_request *hash,
		void *pdu, size_t len)
{
	struct scatterlist sg;

	sg_init_one(&sg, pdu, len);
	ahash_request_set_crypt(hash, &sg, pdu + len, len);
	crypto_ahash_digest(hash);
}

static int nvme_tcp_verify_hdgst(struct nvme_tcp_queue *queue,
		void *pdu, size_t pdu_len)
{
	struct nvme_tcp_hdr *hdr = pdu;
	__le32 recv_digest;
	__le32 exp_digest;

	if (unlikely(!(hdr->flags & NVME_TCP_F_HDGST))) {
		dev_err(queue->ctrl->ctrl.device,
			"queue %d: header digest flag is cleared\n",
			nvme_tcp_queue_id(queue));
		return -EPROTO;
	}

	recv_digest = *(__le32 *)(pdu + hdr->hlen);
	nvme_tcp_hdgst(queue->rcv_hash, pdu, pdu_len);
	exp_digest = *(__le32 *)(pdu + hdr->hlen);
	if (recv_digest != exp_digest) {
		dev_err(queue->ctrl->ctrl.device,
			"header digest error: recv %#x expected %#x\n",
			le32_to_cpu(recv_digest), le32_to_cpu(exp_digest));
		return -EIO;
	}

	return 0;
}

static int nvme_tcp_check_ddgst(struct nvme_tcp_queue *queue, void *pdu)
{
	struct nvme_tcp_hdr *hdr = pdu;
	u8 digest_len = nvme_tcp_hdgst_len(queue);
	u32 len;

	len = le32_to_cpu(hdr->plen) - hdr->hlen -
		((hdr->flags & NVME_TCP_F_HDGST) ? digest_len : 0);

	if (unlikely(len && !(hdr->flags & NVME_TCP_F_DDGST))) {
		dev_err(queue->ctrl->ctrl.device,
			"queue %d: data digest flag is cleared\n",
		nvme_tcp_queue_id(queue));
		return -EPROTO;
	}
	crypto_ahash_init(queue->rcv_hash);

	return 0;
}

static void nvme_tcp_exit_request(struct blk_mq_tag_set *set,
		struct request *rq, unsigned int hctx_idx)
{
	struct nvme_tcp_request *req = blk_mq_rq_to_pdu(rq);

	page_frag_free(req->pdu);
}

static int nvme_tcp_init_request(struct blk_mq_tag_set *set,
		struct request *rq, unsigned int hctx_idx,
		unsigned int numa_node)
{
	struct nvme_tcp_ctrl *ctrl = set->driver_data;
	struct nvme_tcp_request *req = blk_mq_rq_to_pdu(rq);
	int queue_idx = (set == &ctrl->tag_set) ? hctx_idx + 1 : 0;
	struct nvme_tcp_queue *queue = &ctrl->queues[queue_idx];
	u8 hdgst = nvme_tcp_hdgst_len(queue);

	req->pdu = page_frag_alloc(&queue->pf_cache,
		sizeof(struct nvme_tcp_cmd_pdu) + hdgst,
		GFP_KERNEL | __GFP_ZERO);
	if (!req->pdu)
		return -ENOMEM;

	req->queue = queue;
	nvme_req(rq)->ctrl = &ctrl->ctrl;

	return 0;
}

static int nvme_tcp_init_hctx(struct blk_mq_hw_ctx *hctx, void *data,
		unsigned int hctx_idx)
{
	struct nvme_tcp_ctrl *ctrl = data;
	struct nvme_tcp_queue *queue = &ctrl->queues[hctx_idx + 1];

	hctx->driver_data = queue;
	return 0;
}

static int nvme_tcp_init_admin_hctx(struct blk_mq_hw_ctx *hctx, void *data,
		unsigned int hctx_idx)
{
	struct nvme_tcp_ctrl *ctrl = data;
	struct nvme_tcp_queue *queue = &ctrl->queues[0];

	hctx->driver_data = queue;
	return 0;
}

static enum nvme_tcp_recv_state
nvme_tcp_recv_state(struct nvme_tcp_queue *queue)
{
	return  (queue->pdu_remaining) ? NVME_TCP_RECV_PDU :
		(queue->ddgst_remaining) ? NVME_TCP_RECV_DDGST :
		NVME_TCP_RECV_DATA;
}

static void nvme_tcp_init_recv_ctx(struct nvme_tcp_queue *queue)
{
	queue->pdu_remaining = sizeof(struct nvme_tcp_rsp_pdu) +
				nvme_tcp_hdgst_len(queue);
	queue->pdu_offset = 0;
	queue->data_remaining = -1;
	queue->ddgst_remaining = 0;
}

static void nvme_tcp_error_recovery(struct nvme_ctrl *ctrl)
{
	if (!nvme_change_ctrl_state(ctrl, NVME_CTRL_RESETTING))
		return;

	queue_work(nvme_reset_wq, &to_tcp_ctrl(ctrl)->err_work);
}

static int nvme_tcp_process_nvme_cqe(struct nvme_tcp_queue *queue,
		struct nvme_completion *cqe)
{
	struct request *rq;

	rq = blk_mq_tag_to_rq(nvme_tcp_tagset(queue), cqe->command_id);
	if (!rq) {
		dev_err(queue->ctrl->ctrl.device,
			"queue %d tag 0x%x not found\n",
			nvme_tcp_queue_id(queue), cqe->command_id);
		nvme_tcp_error_recovery(&queue->ctrl->ctrl);
		return -EINVAL;
	}

	nvme_end_request(rq, cqe->status, cqe->result);
	queue->nr_cqe++;

	return 0;
}

static int nvme_tcp_handle_c2h_data(struct nvme_tcp_queue *queue,
		struct nvme_tcp_data_pdu *pdu)
{
	struct request *rq;

	rq = blk_mq_tag_to_rq(nvme_tcp_tagset(queue), pdu->command_id);
	if (!rq) {
		dev_err(queue->ctrl->ctrl.device,
			"queue %d tag %#x not found\n",
			nvme_tcp_queue_id(queue), pdu->command_id);
		return -ENOENT;
	}

	if (!blk_rq_payload_bytes(rq)) {
		dev_err(queue->ctrl->ctrl.device,
			"queue %d tag %#x unexpected data\n",
			nvme_tcp_queue_id(queue), rq->tag);
		return -EIO;
	}

	queue->data_remaining = le32_to_cpu(pdu->data_length);

	if (pdu->hdr.flags & NVME_TCP_F_DATA_SUCCESS &&
	    unlikely(!(pdu->hdr.flags & NVME_TCP_F_DATA_LAST))) {
		dev_err(queue->ctrl->ctrl.device,
			"queue %d tag %#x SUCCESS set but not last PDU\n",
			nvme_tcp_queue_id(queue), rq->tag);
		nvme_tcp_error_recovery(&queue->ctrl->ctrl);
		return -EPROTO;
	}

	return 0;
}

static int nvme_tcp_handle_comp(struct nvme_tcp_queue *queue,
		struct nvme_tcp_rsp_pdu *pdu)
{
	struct nvme_completion *cqe = &pdu->cqe;
	int ret = 0;

	/*
	 * AEN requests are special as they don't time out and can
	 * survive any kind of queue freeze and often don't respond to
	 * aborts.  We don't even bother to allocate a struct request
	 * for them but rather special case them here.
	 */
	if (unlikely(nvme_is_aen_req(nvme_tcp_queue_id(queue),
				     cqe->command_id)))
		nvme_complete_async_event(&queue->ctrl->ctrl, cqe->status,
				&cqe->result);
	else
		ret = nvme_tcp_process_nvme_cqe(queue, cqe);

	return ret;
}

static int nvme_tcp_setup_h2c_data_pdu(struct nvme_tcp_request *req,
		struct nvme_tcp_r2t_pdu *pdu)
{
	struct nvme_tcp_data_pdu *data = req->pdu;
	struct nvme_tcp_queue *queue = req->queue;
	struct request *rq = blk_mq_rq_from_pdu(req);
	u8 hdgst = nvme_tcp_hdgst_len(queue);
	u8 ddgst = nvme_tcp_ddgst_len(queue);

	req->pdu_len = le32_to_cpu(pdu->r2t_length);
	req->pdu_sent = 0;

	if (unlikely(req->data_sent + req->pdu_len > req->data_len)) {
		dev_err(queue->ctrl->ctrl.device,
			"req %d r2t len %u exceeded data len %u (%zu sent)\n",
			rq->tag, req->pdu_len, req->data_len,
			req->data_sent);
		return -EPROTO;
	}

	if (unlikely(le32_to_cpu(pdu->r2t_offset) < req->data_sent)) {
		dev_err(queue->ctrl->ctrl.device,
			"req %d unexpected r2t offset %u (expected %zu)\n",
			rq->tag, le32_to_cpu(pdu->r2t_offset),
			req->data_sent);
		return -EPROTO;
	}

	memset(data, 0, sizeof(*data));
	data->hdr.type = nvme_tcp_h2c_data;
	data->hdr.flags = NVME_TCP_F_DATA_LAST;
	if (queue->hdr_digest)
		data->hdr.flags |= NVME_TCP_F_HDGST;
	if (queue->data_digest)
		data->hdr.flags |= NVME_TCP_F_DDGST;
	data->hdr.hlen = sizeof(*data);
	data->hdr.pdo = data->hdr.hlen + hdgst;
	data->hdr.plen =
		cpu_to_le32(data->hdr.hlen + hdgst + req->pdu_len + ddgst);
	data->ttag = pdu->ttag;
	data->command_id = rq->tag;
	data->data_offset = cpu_to_le32(req->data_sent);
	data->data_length = cpu_to_le32(req->pdu_len);
	return 0;
}

static int nvme_tcp_handle_r2t(struct nvme_tcp_queue *queue,
		struct nvme_tcp_r2t_pdu *pdu)
{
	struct nvme_tcp_request *req;
	struct request *rq;
	int ret;

	rq = blk_mq_tag_to_rq(nvme_tcp_tagset(queue), pdu->command_id);
	if (!rq) {
		dev_err(queue->ctrl->ctrl.device,
			"queue %d tag %#x not found\n",
			nvme_tcp_queue_id(queue), pdu->command_id);
		return -ENOENT;
	}
	req = blk_mq_rq_to_pdu(rq);

	ret = nvme_tcp_setup_h2c_data_pdu(req, pdu);
	if (unlikely(ret))
		return ret;

	req->state = NVME_TCP_SEND_H2C_PDU;
	req->offset = 0;

	nvme_tcp_queue_request(req, false);

	return 0;
}

static int nvme_tcp_recv_pdu(struct nvme_tcp_queue *queue, struct sk_buff *skb,
		unsigned int *offset, size_t *len)
{
	struct nvme_tcp_hdr *hdr;
	char *pdu = queue->pdu;
	size_t rcv_len = min_t(size_t, *len, queue->pdu_remaining);
	int ret;

	ret = skb_copy_bits(skb, *offset,
		&pdu[queue->pdu_offset], rcv_len);
	if (unlikely(ret))
		return ret;

	queue->pdu_remaining -= rcv_len;
	queue->pdu_offset += rcv_len;
	*offset += rcv_len;
	*len -= rcv_len;
	if (queue->pdu_remaining)
		return 0;

	hdr = queue->pdu;
	if (queue->hdr_digest) {
		ret = nvme_tcp_verify_hdgst(queue, queue->pdu, hdr->hlen);
		if (unlikely(ret))
			return ret;
	}


	if (queue->data_digest) {
		ret = nvme_tcp_check_ddgst(queue, queue->pdu);
		if (unlikely(ret))
			return ret;
	}

	switch (hdr->type) {
	case nvme_tcp_c2h_data:
		return nvme_tcp_handle_c2h_data(queue, (void *)queue->pdu);
	case nvme_tcp_rsp:
		nvme_tcp_init_recv_ctx(queue);
		return nvme_tcp_handle_comp(queue, (void *)queue->pdu);
	case nvme_tcp_r2t:
		nvme_tcp_init_recv_ctx(queue);
		return nvme_tcp_handle_r2t(queue, (void *)queue->pdu);
	default:
		dev_err(queue->ctrl->ctrl.device,
			"unsupported pdu type (%d)\n", hdr->type);
		return -EINVAL;
	}
}

static inline void nvme_tcp_end_request(struct request *rq, u16 status)
{
	union nvme_result res = {};

	nvme_end_request(rq, cpu_to_le16(status << 1), res);
}

static int nvme_tcp_recv_data(struct nvme_tcp_queue *queue, struct sk_buff *skb,
			      unsigned int *offset, size_t *len)
{
	struct nvme_tcp_data_pdu *pdu = (void *)queue->pdu;
	struct nvme_tcp_request *req;
	struct request *rq;

	rq = blk_mq_tag_to_rq(nvme_tcp_tagset(queue), pdu->command_id);
	if (!rq) {
		dev_err(queue->ctrl->ctrl.device,
			"queue %d tag %#x not found\n",
			nvme_tcp_queue_id(queue), pdu->command_id);
		return -ENOENT;
	}
	req = blk_mq_rq_to_pdu(rq);

	while (true) {
		int recv_len, ret;

		recv_len = min_t(size_t, *len, queue->data_remaining);
		if (!recv_len)
			break;

		if (!iov_iter_count(&req->iter)) {
			req->curr_bio = req->curr_bio->bi_next;

			/*
			 * If we don`t have any bios it means that controller
			 * sent more data than we requested, hence error
			 */
			if (!req->curr_bio) {
				dev_err(queue->ctrl->ctrl.device,
					"queue %d no space in request %#x",
					nvme_tcp_queue_id(queue), rq->tag);
				nvme_tcp_init_recv_ctx(queue);
				return -EIO;
			}
			nvme_tcp_init_iter(req, READ);
		}

		/* we can read only from what is left in this bio */
		recv_len = min_t(size_t, recv_len,
				iov_iter_count(&req->iter));

		if (queue->data_digest)
			ret = skb_copy_and_hash_datagram_iter(skb, *offset,
				&req->iter, recv_len, queue->rcv_hash);
		else
			ret = skb_copy_datagram_iter(skb, *offset,
					&req->iter, recv_len);
		if (ret) {
			dev_err(queue->ctrl->ctrl.device,
				"queue %d failed to copy request %#x data",
				nvme_tcp_queue_id(queue), rq->tag);
			return ret;
		}

		*len -= recv_len;
		*offset += recv_len;
		queue->data_remaining -= recv_len;
	}

	if (!queue->data_remaining) {
		if (queue->data_digest) {
			nvme_tcp_ddgst_final(queue->rcv_hash, &queue->exp_ddgst);
			queue->ddgst_remaining = NVME_TCP_DIGEST_LENGTH;
		} else {
			if (pdu->hdr.flags & NVME_TCP_F_DATA_SUCCESS) {
				nvme_tcp_end_request(rq, NVME_SC_SUCCESS);
				queue->nr_cqe++;
			}
			nvme_tcp_init_recv_ctx(queue);
		}
	}

	return 0;
}

static int nvme_tcp_recv_ddgst(struct nvme_tcp_queue *queue,
		struct sk_buff *skb, unsigned int *offset, size_t *len)
{
	struct nvme_tcp_data_pdu *pdu = (void *)queue->pdu;
	char *ddgst = (char *)&queue->recv_ddgst;
	size_t recv_len = min_t(size_t, *len, queue->ddgst_remaining);
	off_t off = NVME_TCP_DIGEST_LENGTH - queue->ddgst_remaining;
	int ret;

	ret = skb_copy_bits(skb, *offset, &ddgst[off], recv_len);
	if (unlikely(ret))
		return ret;

	queue->ddgst_remaining -= recv_len;
	*offset += recv_len;
	*len -= recv_len;
	if (queue->ddgst_remaining)
		return 0;

	if (queue->recv_ddgst != queue->exp_ddgst) {
		dev_err(queue->ctrl->ctrl.device,
			"data digest error: recv %#x expected %#x\n",
			le32_to_cpu(queue->recv_ddgst),
			le32_to_cpu(queue->exp_ddgst));
		return -EIO;
	}

	if (pdu->hdr.flags & NVME_TCP_F_DATA_SUCCESS) {
		struct request *rq = blk_mq_tag_to_rq(nvme_tcp_tagset(queue),
						pdu->command_id);

		nvme_tcp_end_request(rq, NVME_SC_SUCCESS);
		queue->nr_cqe++;
	}

	nvme_tcp_init_recv_ctx(queue);
	return 0;
}

static int nvme_tcp_recv_skb(read_descriptor_t *desc, struct sk_buff *skb,
			     unsigned int offset, size_t len)
{
	struct nvme_tcp_queue *queue = desc->arg.data;
	size_t consumed = len;
	int result;

	while (len) {
		switch (nvme_tcp_recv_state(queue)) {
		case NVME_TCP_RECV_PDU:
			result = nvme_tcp_recv_pdu(queue, skb, &offset, &len);
			break;
		case NVME_TCP_RECV_DATA:
			result = nvme_tcp_recv_data(queue, skb, &offset, &len);
			break;
		case NVME_TCP_RECV_DDGST:
			result = nvme_tcp_recv_ddgst(queue, skb, &offset, &len);
			break;
		default:
			result = -EFAULT;
		}
		if (result) {
			dev_err(queue->ctrl->ctrl.device,
				"receive failed:  %d\n", result);
			queue->rd_enabled = false;
			nvme_tcp_error_recovery(&queue->ctrl->ctrl);
			return result;
		}
	}

	return consumed;
}

static void nvme_tcp_data_ready(struct sock *sk)
{
	struct nvme_tcp_queue *queue;

	read_lock_bh(&sk->sk_callback_lock);
	queue = sk->sk_user_data;
	if (likely(queue && queue->rd_enabled) &&
	    !test_bit(NVME_TCP_Q_POLLING, &queue->flags))
		queue_work_on(queue->io_cpu, nvme_tcp_wq, &queue->io_work);
	read_unlock_bh(&sk->sk_callback_lock);
}

static void nvme_tcp_write_space(struct sock *sk)
{
	struct nvme_tcp_queue *queue;

	read_lock_bh(&sk->sk_callback_lock);
	queue = sk->sk_user_data;
	if (likely(queue && sk_stream_is_writeable(sk))) {
		clear_bit(SOCK_NOSPACE, &sk->sk_socket->flags);
		queue_work_on(queue->io_cpu, nvme_tcp_wq, &queue->io_work);
	}
	read_unlock_bh(&sk->sk_callback_lock);
}

static void nvme_tcp_state_change(struct sock *sk)
{
	struct nvme_tcp_queue *queue;

	read_lock(&sk->sk_callback_lock);
	queue = sk->sk_user_data;
	if (!queue)
		goto done;

	switch (sk->sk_state) {
	case TCP_CLOSE:
	case TCP_CLOSE_WAIT:
	case TCP_LAST_ACK:
	case TCP_FIN_WAIT1:
	case TCP_FIN_WAIT2:
		/* fallthrough */
		nvme_tcp_error_recovery(&queue->ctrl->ctrl);
		break;
	default:
		dev_info(queue->ctrl->ctrl.device,
			"queue %d socket state %d\n",
			nvme_tcp_queue_id(queue), sk->sk_state);
	}

	queue->state_change(sk);
done:
	read_unlock(&sk->sk_callback_lock);
}

static inline void nvme_tcp_done_send_req(struct nvme_tcp_queue *queue)
{
	queue->request = NULL;
}

static void nvme_tcp_fail_request(struct nvme_tcp_request *req)
{
	nvme_tcp_end_request(blk_mq_rq_from_pdu(req), NVME_SC_HOST_PATH_ERROR);
}

static int nvme_tcp_try_send_data(struct nvme_tcp_request *req)
{
	struct nvme_tcp_queue *queue = req->queue;

	while (true) {
		struct page *page = nvme_tcp_req_cur_page(req);
		size_t offset = nvme_tcp_req_cur_offset(req);
		size_t len = nvme_tcp_req_cur_length(req);
		bool last = nvme_tcp_pdu_last_send(req, len);
		int ret, flags = MSG_DONTWAIT;

		if (last && !queue->data_digest)
			flags |= MSG_EOR;
		else
			flags |= MSG_MORE | MSG_SENDPAGE_NOTLAST;

		/* can't zcopy slab pages */
		if (unlikely(PageSlab(page))) {
			ret = sock_no_sendpage(queue->sock, page, offset, len,
					flags);
		} else {
			ret = kernel_sendpage(queue->sock, page, offset, len,
					flags);
		}
		if (ret <= 0)
			return ret;

		nvme_tcp_advance_req(req, ret);
		if (queue->data_digest)
			nvme_tcp_ddgst_update(queue->snd_hash, page,
					offset, ret);

		/* fully successful last write*/
		if (last && ret == len) {
			if (queue->data_digest) {
				nvme_tcp_ddgst_final(queue->snd_hash,
					&req->ddgst);
				req->state = NVME_TCP_SEND_DDGST;
				req->offset = 0;
			} else {
				nvme_tcp_done_send_req(queue);
			}
			return 1;
		}
	}
	return -EAGAIN;
}

static int nvme_tcp_try_send_cmd_pdu(struct nvme_tcp_request *req)
{
	struct nvme_tcp_queue *queue = req->queue;
	struct nvme_tcp_cmd_pdu *pdu = req->pdu;
	bool inline_data = nvme_tcp_has_inline_data(req);
	u8 hdgst = nvme_tcp_hdgst_len(queue);
	int len = sizeof(*pdu) + hdgst - req->offset;
	int flags = MSG_DONTWAIT;
	int ret;

	if (inline_data)
		flags |= MSG_MORE | MSG_SENDPAGE_NOTLAST;
	else
		flags |= MSG_EOR;

	if (queue->hdr_digest && !req->offset)
		nvme_tcp_hdgst(queue->snd_hash, pdu, sizeof(*pdu));

	ret = kernel_sendpage(queue->sock, virt_to_page(pdu),
			offset_in_page(pdu) + req->offset, len,  flags);
	if (unlikely(ret <= 0))
		return ret;

	len -= ret;
	if (!len) {
		if (inline_data) {
			req->state = NVME_TCP_SEND_DATA;
			if (queue->data_digest)
				crypto_ahash_init(queue->snd_hash);
			nvme_tcp_init_iter(req, WRITE);
		} else {
			nvme_tcp_done_send_req(queue);
		}
		return 1;
	}
	req->offset += ret;

	return -EAGAIN;
}

static int nvme_tcp_try_send_data_pdu(struct nvme_tcp_request *req)
{
	struct nvme_tcp_queue *queue = req->queue;
	struct nvme_tcp_data_pdu *pdu = req->pdu;
	u8 hdgst = nvme_tcp_hdgst_len(queue);
	int len = sizeof(*pdu) - req->offset + hdgst;
	int ret;

	if (queue->hdr_digest && !req->offset)
		nvme_tcp_hdgst(queue->snd_hash, pdu, sizeof(*pdu));

	ret = kernel_sendpage(queue->sock, virt_to_page(pdu),
			offset_in_page(pdu) + req->offset, len,
			MSG_DONTWAIT | MSG_MORE | MSG_SENDPAGE_NOTLAST);
	if (unlikely(ret <= 0))
		return ret;

	len -= ret;
	if (!len) {
		req->state = NVME_TCP_SEND_DATA;
		if (queue->data_digest)
			crypto_ahash_init(queue->snd_hash);
		if (!req->data_sent)
			nvme_tcp_init_iter(req, WRITE);
		return 1;
	}
	req->offset += ret;

	return -EAGAIN;
}

static int nvme_tcp_try_send_ddgst(struct nvme_tcp_request *req)
{
	struct nvme_tcp_queue *queue = req->queue;
	int ret;
	struct msghdr msg = { .msg_flags = MSG_DONTWAIT | MSG_EOR };
	struct kvec iov = {
		.iov_base = &req->ddgst + req->offset,
		.iov_len = NVME_TCP_DIGEST_LENGTH - req->offset
	};

	ret = kernel_sendmsg(queue->sock, &msg, &iov, 1, iov.iov_len);
	if (unlikely(ret <= 0))
		return ret;

	if (req->offset + ret == NVME_TCP_DIGEST_LENGTH) {
		nvme_tcp_done_send_req(queue);
		return 1;
	}

	req->offset += ret;
	return -EAGAIN;
}

static int nvme_tcp_try_send(struct nvme_tcp_queue *queue)
{
	struct nvme_tcp_request *req;
	int ret = 1;

	if (!queue->request) {
		queue->request = nvme_tcp_fetch_request(queue);
		if (!queue->request)
			return 0;
	}
	req = queue->request;

	if (req->state == NVME_TCP_SEND_CMD_PDU) {
		ret = nvme_tcp_try_send_cmd_pdu(req);
		if (ret <= 0)
			goto done;
		if (!nvme_tcp_has_inline_data(req))
			return ret;
	}

	if (req->state == NVME_TCP_SEND_H2C_PDU) {
		ret = nvme_tcp_try_send_data_pdu(req);
		if (ret <= 0)
			goto done;
	}

	if (req->state == NVME_TCP_SEND_DATA) {
		ret = nvme_tcp_try_send_data(req);
		if (ret <= 0)
			goto done;
	}

	if (req->state == NVME_TCP_SEND_DDGST)
		ret = nvme_tcp_try_send_ddgst(req);
done:
	if (ret == -EAGAIN) {
		ret = 0;
	} else if (ret < 0) {
		dev_err(queue->ctrl->ctrl.device,
			"failed to send request %d\n", ret);
		if (ret != -EPIPE && ret != -ECONNRESET)
			nvme_tcp_fail_request(queue->request);
		nvme_tcp_done_send_req(queue);
	}
	return ret;
}

static int nvme_tcp_try_recv(struct nvme_tcp_queue *queue)
{
	struct socket *sock = queue->sock;
	struct sock *sk = sock->sk;
	read_descriptor_t rd_desc;
	int consumed;

	rd_desc.arg.data = queue;
	rd_desc.count = 1;
	lock_sock(sk);
	queue->nr_cqe = 0;
	consumed = sock->ops->read_sock(sk, &rd_desc, nvme_tcp_recv_skb);
	release_sock(sk);
	return consumed;
}

static void nvme_tcp_io_work(struct work_struct *w)
{
	struct nvme_tcp_queue *queue =
		container_of(w, struct nvme_tcp_queue, io_work);
	unsigned long deadline = jiffies + msecs_to_jiffies(1);

	do {
		bool pending = false;
		int result;

		if (mutex_trylock(&queue->send_mutex)) {
			result = nvme_tcp_try_send(queue);
			mutex_unlock(&queue->send_mutex);
			if (result > 0)
				pending = true;
			else if (unlikely(result < 0))
				break;
		}

		result = nvme_tcp_try_recv(queue);
		if (result > 0)
			pending = true;
		else if (unlikely(result < 0))
			return;

		if (!pending)
			return;

	} while (!time_after(jiffies, deadline)); /* quota is exhausted */

	queue_work_on(queue->io_cpu, nvme_tcp_wq, &queue->io_work);
}

static void nvme_tcp_free_crypto(struct nvme_tcp_queue *queue)
{
	struct crypto_ahash *tfm = crypto_ahash_reqtfm(queue->rcv_hash);

	ahash_request_free(queue->rcv_hash);
	ahash_request_free(queue->snd_hash);
	crypto_free_ahash(tfm);
}

static int nvme_tcp_alloc_crypto(struct nvme_tcp_queue *queue)
{
	struct crypto_ahash *tfm;

	tfm = crypto_alloc_ahash("crc32c", 0, CRYPTO_ALG_ASYNC);
	if (IS_ERR(tfm))
		return PTR_ERR(tfm);

	queue->snd_hash = ahash_request_alloc(tfm, GFP_KERNEL);
	if (!queue->snd_hash)
		goto free_tfm;
	ahash_request_set_callback(queue->snd_hash, 0, NULL, NULL);

	queue->rcv_hash = ahash_request_alloc(tfm, GFP_KERNEL);
	if (!queue->rcv_hash)
		goto free_snd_hash;
	ahash_request_set_callback(queue->rcv_hash, 0, NULL, NULL);

	return 0;
free_snd_hash:
	ahash_request_free(queue->snd_hash);
free_tfm:
	crypto_free_ahash(tfm);
	return -ENOMEM;
}

static void nvme_tcp_free_async_req(struct nvme_tcp_ctrl *ctrl)
{
	struct nvme_tcp_request *async = &ctrl->async_req;

	page_frag_free(async->pdu);
}

static int nvme_tcp_alloc_async_req(struct nvme_tcp_ctrl *ctrl)
{
	struct nvme_tcp_queue *queue = &ctrl->queues[0];
	struct nvme_tcp_request *async = &ctrl->async_req;
	u8 hdgst = nvme_tcp_hdgst_len(queue);

	async->pdu = page_frag_alloc(&queue->pf_cache,
		sizeof(struct nvme_tcp_cmd_pdu) + hdgst,
		GFP_KERNEL | __GFP_ZERO);
	if (!async->pdu)
		return -ENOMEM;

	async->queue = &ctrl->queues[0];
	return 0;
}

static void nvme_tcp_free_queue(struct nvme_ctrl *nctrl, int qid)
{
	struct nvme_tcp_ctrl *ctrl = to_tcp_ctrl(nctrl);
	struct nvme_tcp_queue *queue = &ctrl->queues[qid];

	if (!test_and_clear_bit(NVME_TCP_Q_ALLOCATED, &queue->flags))
		return;

	if (queue->hdr_digest || queue->data_digest)
		nvme_tcp_free_crypto(queue);

	sock_release(queue->sock);
	kfree(queue->pdu);
}

static int nvme_tcp_init_connection(struct nvme_tcp_queue *queue)
{
	struct nvme_tcp_icreq_pdu *icreq;
	struct nvme_tcp_icresp_pdu *icresp;
	struct msghdr msg = {};
	struct kvec iov;
	bool ctrl_hdgst, ctrl_ddgst;
	int ret;

	icreq = kzalloc(sizeof(*icreq), GFP_KERNEL);
	if (!icreq)
		return -ENOMEM;

	icresp = kzalloc(sizeof(*icresp), GFP_KERNEL);
	if (!icresp) {
		ret = -ENOMEM;
		goto free_icreq;
	}

	icreq->hdr.type = nvme_tcp_icreq;
	icreq->hdr.hlen = sizeof(*icreq);
	icreq->hdr.pdo = 0;
	icreq->hdr.plen = cpu_to_le32(icreq->hdr.hlen);
	icreq->pfv = cpu_to_le16(NVME_TCP_PFV_1_0);
	icreq->maxr2t = 0; /* single inflight r2t supported */
	icreq->hpda = 0; /* no alignment constraint */
	if (queue->hdr_digest)
		icreq->digest |= NVME_TCP_HDR_DIGEST_ENABLE;
	if (queue->data_digest)
		icreq->digest |= NVME_TCP_DATA_DIGEST_ENABLE;

	iov.iov_base = icreq;
	iov.iov_len = sizeof(*icreq);
	ret = kernel_sendmsg(queue->sock, &msg, &iov, 1, iov.iov_len);
	if (ret < 0)
		goto free_icresp;

	memset(&msg, 0, sizeof(msg));
	iov.iov_base = icresp;
	iov.iov_len = sizeof(*icresp);
	ret = kernel_recvmsg(queue->sock, &msg, &iov, 1,
			iov.iov_len, msg.msg_flags);
	if (ret < 0)
		goto free_icresp;

	ret = -EINVAL;
	if (icresp->hdr.type != nvme_tcp_icresp) {
		pr_err("queue %d: bad type returned %d\n",
			nvme_tcp_queue_id(queue), icresp->hdr.type);
		goto free_icresp;
	}

	if (le32_to_cpu(icresp->hdr.plen) != sizeof(*icresp)) {
		pr_err("queue %d: bad pdu length returned %d\n",
			nvme_tcp_queue_id(queue), icresp->hdr.plen);
		goto free_icresp;
	}

	if (icresp->pfv != NVME_TCP_PFV_1_0) {
		pr_err("queue %d: bad pfv returned %d\n",
			nvme_tcp_queue_id(queue), icresp->pfv);
		goto free_icresp;
	}

	ctrl_ddgst = !!(icresp->digest & NVME_TCP_DATA_DIGEST_ENABLE);
	if ((queue->data_digest && !ctrl_ddgst) ||
	    (!queue->data_digest && ctrl_ddgst)) {
		pr_err("queue %d: data digest mismatch host: %s ctrl: %s\n",
			nvme_tcp_queue_id(queue),
			queue->data_digest ? "enabled" : "disabled",
			ctrl_ddgst ? "enabled" : "disabled");
		goto free_icresp;
	}

	ctrl_hdgst = !!(icresp->digest & NVME_TCP_HDR_DIGEST_ENABLE);
	if ((queue->hdr_digest && !ctrl_hdgst) ||
	    (!queue->hdr_digest && ctrl_hdgst)) {
		pr_err("queue %d: header digest mismatch host: %s ctrl: %s\n",
			nvme_tcp_queue_id(queue),
			queue->hdr_digest ? "enabled" : "disabled",
			ctrl_hdgst ? "enabled" : "disabled");
		goto free_icresp;
	}

	if (icresp->cpda != 0) {
		pr_err("queue %d: unsupported cpda returned %d\n",
			nvme_tcp_queue_id(queue), icresp->cpda);
		goto free_icresp;
	}

	ret = 0;
free_icresp:
	kfree(icresp);
free_icreq:
	kfree(icreq);
	return ret;
}

static bool nvme_tcp_admin_queue(struct nvme_tcp_queue *queue)
{
	return nvme_tcp_queue_id(queue) == 0;
}

static bool nvme_tcp_default_queue(struct nvme_tcp_queue *queue)
{
	struct nvme_tcp_ctrl *ctrl = queue->ctrl;
	int qid = nvme_tcp_queue_id(queue);

	return !nvme_tcp_admin_queue(queue) &&
		qid < 1 + ctrl->io_queues[HCTX_TYPE_DEFAULT];
}

static bool nvme_tcp_read_queue(struct nvme_tcp_queue *queue)
{
	struct nvme_tcp_ctrl *ctrl = queue->ctrl;
	int qid = nvme_tcp_queue_id(queue);

	return !nvme_tcp_admin_queue(queue) &&
		!nvme_tcp_default_queue(queue) &&
		qid < 1 + ctrl->io_queues[HCTX_TYPE_DEFAULT] +
			  ctrl->io_queues[HCTX_TYPE_READ];
}

static bool nvme_tcp_poll_queue(struct nvme_tcp_queue *queue)
{
	struct nvme_tcp_ctrl *ctrl = queue->ctrl;
	int qid = nvme_tcp_queue_id(queue);

	return !nvme_tcp_admin_queue(queue) &&
		!nvme_tcp_default_queue(queue) &&
		!nvme_tcp_read_queue(queue) &&
		qid < 1 + ctrl->io_queues[HCTX_TYPE_DEFAULT] +
			  ctrl->io_queues[HCTX_TYPE_READ] +
			  ctrl->io_queues[HCTX_TYPE_POLL];
}

static void nvme_tcp_set_queue_io_cpu(struct nvme_tcp_queue *queue)
{
	struct nvme_tcp_ctrl *ctrl = queue->ctrl;
	int qid = nvme_tcp_queue_id(queue);
	int n = 0;

	if (nvme_tcp_default_queue(queue))
		n = qid - 1;
	else if (nvme_tcp_read_queue(queue))
		n = qid - ctrl->io_queues[HCTX_TYPE_DEFAULT] - 1;
	else if (nvme_tcp_poll_queue(queue))
		n = qid - ctrl->io_queues[HCTX_TYPE_DEFAULT] -
				ctrl->io_queues[HCTX_TYPE_READ] - 1;
	queue->io_cpu = cpumask_next_wrap(n - 1, cpu_online_mask, -1, false);
}

static int nvme_tcp_alloc_queue(struct nvme_ctrl *nctrl,
		int qid, size_t queue_size)
{
	struct nvme_tcp_ctrl *ctrl = to_tcp_ctrl(nctrl);
	struct nvme_tcp_queue *queue = &ctrl->queues[qid];
	int ret, rcv_pdu_size;

	queue->ctrl = ctrl;
	INIT_LIST_HEAD(&queue->send_list);
	spin_lock_init(&queue->lock);
	mutex_init(&queue->send_mutex);
	INIT_WORK(&queue->io_work, nvme_tcp_io_work);
	queue->queue_size = queue_size;

	if (qid > 0)
		queue->cmnd_capsule_len = nctrl->ioccsz * 16;
	else
		queue->cmnd_capsule_len = sizeof(struct nvme_command) +
						NVME_TCP_ADMIN_CCSZ;

	ret = sock_create(ctrl->addr.ss_family, SOCK_STREAM,
			IPPROTO_TCP, &queue->sock);
	if (ret) {
		dev_err(nctrl->device,
			"failed to create socket: %d\n", ret);
		return ret;
	}

	/* Single syn retry */
	tcp_sock_set_syncnt(queue->sock->sk, 1);

	/* Set TCP no delay */
	tcp_sock_set_nodelay(queue->sock->sk);

	/*
	 * Cleanup whatever is sitting in the TCP transmit queue on socket
	 * close. This is done to prevent stale data from being sent should
	 * the network connection be restored before TCP times out.
	 */
	sock_no_linger(queue->sock->sk);

	if (so_priority > 0)
		sock_set_priority(queue->sock->sk, so_priority);

	/* Set socket type of service */
	if (nctrl->opts->tos >= 0)
		ip_sock_set_tos(queue->sock->sk, nctrl->opts->tos);

	queue->sock->sk->sk_allocation = GFP_ATOMIC;
	nvme_tcp_set_queue_io_cpu(queue);
	queue->request = NULL;
	queue->data_remaining = 0;
	queue->ddgst_remaining = 0;
	queue->pdu_remaining = 0;
	queue->pdu_offset = 0;
	sk_set_memalloc(queue->sock->sk);

	if (nctrl->opts->mask & NVMF_OPT_HOST_TRADDR) {
		ret = kernel_bind(queue->sock, (struct sockaddr *)&ctrl->src_addr,
			sizeof(ctrl->src_addr));
		if (ret) {
			dev_err(nctrl->device,
				"failed to bind queue %d socket %d\n",
				qid, ret);
			goto err_sock;
		}
	}

	queue->hdr_digest = nctrl->opts->hdr_digest;
	queue->data_digest = nctrl->opts->data_digest;
	if (queue->hdr_digest || queue->data_digest) {
		ret = nvme_tcp_alloc_crypto(queue);
		if (ret) {
			dev_err(nctrl->device,
				"failed to allocate queue %d crypto\n", qid);
			goto err_sock;
		}
	}

	rcv_pdu_size = sizeof(struct nvme_tcp_rsp_pdu) +
			nvme_tcp_hdgst_len(queue);
	queue->pdu = kmalloc(rcv_pdu_size, GFP_KERNEL);
	if (!queue->pdu) {
		ret = -ENOMEM;
		goto err_crypto;
	}

	dev_dbg(nctrl->device, "connecting queue %d\n",
			nvme_tcp_queue_id(queue));

	ret = kernel_connect(queue->sock, (struct sockaddr *)&ctrl->addr,
		sizeof(ctrl->addr), 0);
	if (ret) {
		dev_err(nctrl->device,
			"failed to connect socket: %d\n", ret);
		goto err_rcv_pdu;
	}

	ret = nvme_tcp_init_connection(queue);
	if (ret)
		goto err_init_connect;

	queue->rd_enabled = true;
	set_bit(NVME_TCP_Q_ALLOCATED, &queue->flags);
	nvme_tcp_init_recv_ctx(queue);

	write_lock_bh(&queue->sock->sk->sk_callback_lock);
	queue->sock->sk->sk_user_data = queue;
	queue->state_change = queue->sock->sk->sk_state_change;
	queue->data_ready = queue->sock->sk->sk_data_ready;
	queue->write_space = queue->sock->sk->sk_write_space;
	queue->sock->sk->sk_data_ready = nvme_tcp_data_ready;
	queue->sock->sk->sk_state_change = nvme_tcp_state_change;
	queue->sock->sk->sk_write_space = nvme_tcp_write_space;
#ifdef CONFIG_NET_RX_BUSY_POLL
	queue->sock->sk->sk_ll_usec = 1;
#endif
	write_unlock_bh(&queue->sock->sk->sk_callback_lock);

	return 0;

err_init_connect:
	kernel_sock_shutdown(queue->sock, SHUT_RDWR);
err_rcv_pdu:
	kfree(queue->pdu);
err_crypto:
	if (queue->hdr_digest || queue->data_digest)
		nvme_tcp_free_crypto(queue);
err_sock:
	sock_release(queue->sock);
	queue->sock = NULL;
	return ret;
}

static void nvme_tcp_restore_sock_calls(struct nvme_tcp_queue *queue)
{
	struct socket *sock = queue->sock;

	write_lock_bh(&sock->sk->sk_callback_lock);
	sock->sk->sk_user_data  = NULL;
	sock->sk->sk_data_ready = queue->data_ready;
	sock->sk->sk_state_change = queue->state_change;
	sock->sk->sk_write_space  = queue->write_space;
	write_unlock_bh(&sock->sk->sk_callback_lock);
}

static void __nvme_tcp_stop_queue(struct nvme_tcp_queue *queue)
{
	kernel_sock_shutdown(queue->sock, SHUT_RDWR);
	nvme_tcp_restore_sock_calls(queue);
	cancel_work_sync(&queue->io_work);
}

static void nvme_tcp_stop_queue(struct nvme_ctrl *nctrl, int qid)
{
	struct nvme_tcp_ctrl *ctrl = to_tcp_ctrl(nctrl);
	struct nvme_tcp_queue *queue = &ctrl->queues[qid];

	if (!test_and_clear_bit(NVME_TCP_Q_LIVE, &queue->flags))
		return;

	__nvme_tcp_stop_queue(queue);
}

static int nvme_tcp_start_queue(struct nvme_ctrl *nctrl, int idx)
{
	struct nvme_tcp_ctrl *ctrl = to_tcp_ctrl(nctrl);
	int ret;

	if (idx)
		ret = nvmf_connect_io_queue(nctrl, idx, false);
	else
		ret = nvmf_connect_admin_queue(nctrl);

	if (!ret) {
		set_bit(NVME_TCP_Q_LIVE, &ctrl->queues[idx].flags);
	} else {
		if (test_bit(NVME_TCP_Q_ALLOCATED, &ctrl->queues[idx].flags))
			__nvme_tcp_stop_queue(&ctrl->queues[idx]);
		dev_err(nctrl->device,
			"failed to connect queue: %d ret=%d\n", idx, ret);
	}
	return ret;
}

static struct blk_mq_tag_set *nvme_tcp_alloc_tagset(struct nvme_ctrl *nctrl,
		bool admin)
{
	struct nvme_tcp_ctrl *ctrl = to_tcp_ctrl(nctrl);
	struct blk_mq_tag_set *set;
	int ret;

	if (admin) {
		set = &ctrl->admin_tag_set;
		memset(set, 0, sizeof(*set));
		set->ops = &nvme_tcp_admin_mq_ops;
		set->queue_depth = NVME_AQ_MQ_TAG_DEPTH;
		set->reserved_tags = 2; /* connect + keep-alive */
<<<<<<< HEAD
		set->numa_node = NUMA_NO_NODE;
=======
		set->numa_node = nctrl->numa_node;
>>>>>>> 84569f32
		set->flags = BLK_MQ_F_BLOCKING;
		set->cmd_size = sizeof(struct nvme_tcp_request);
		set->driver_data = ctrl;
		set->nr_hw_queues = 1;
		set->timeout = ADMIN_TIMEOUT;
	} else {
		set = &ctrl->tag_set;
		memset(set, 0, sizeof(*set));
		set->ops = &nvme_tcp_mq_ops;
		set->queue_depth = nctrl->sqsize + 1;
		set->reserved_tags = 1; /* fabric connect */
<<<<<<< HEAD
		set->numa_node = NUMA_NO_NODE;
=======
		set->numa_node = nctrl->numa_node;
>>>>>>> 84569f32
		set->flags = BLK_MQ_F_SHOULD_MERGE | BLK_MQ_F_BLOCKING;
		set->cmd_size = sizeof(struct nvme_tcp_request);
		set->driver_data = ctrl;
		set->nr_hw_queues = nctrl->queue_count - 1;
		set->timeout = NVME_IO_TIMEOUT;
		set->nr_maps = nctrl->opts->nr_poll_queues ? HCTX_MAX_TYPES : 2;
	}

	ret = blk_mq_alloc_tag_set(set);
	if (ret)
		return ERR_PTR(ret);

	return set;
}

static void nvme_tcp_free_admin_queue(struct nvme_ctrl *ctrl)
{
	if (to_tcp_ctrl(ctrl)->async_req.pdu) {
		nvme_tcp_free_async_req(to_tcp_ctrl(ctrl));
		to_tcp_ctrl(ctrl)->async_req.pdu = NULL;
	}

	nvme_tcp_free_queue(ctrl, 0);
}

static void nvme_tcp_free_io_queues(struct nvme_ctrl *ctrl)
{
	int i;

	for (i = 1; i < ctrl->queue_count; i++)
		nvme_tcp_free_queue(ctrl, i);
}

static void nvme_tcp_stop_io_queues(struct nvme_ctrl *ctrl)
{
	int i;

	for (i = 1; i < ctrl->queue_count; i++)
		nvme_tcp_stop_queue(ctrl, i);
}

static int nvme_tcp_start_io_queues(struct nvme_ctrl *ctrl)
{
	int i, ret = 0;

	for (i = 1; i < ctrl->queue_count; i++) {
		ret = nvme_tcp_start_queue(ctrl, i);
		if (ret)
			goto out_stop_queues;
	}

	return 0;

out_stop_queues:
	for (i--; i >= 1; i--)
		nvme_tcp_stop_queue(ctrl, i);
	return ret;
}

static int nvme_tcp_alloc_admin_queue(struct nvme_ctrl *ctrl)
{
	int ret;

	ret = nvme_tcp_alloc_queue(ctrl, 0, NVME_AQ_DEPTH);
	if (ret)
		return ret;

	ret = nvme_tcp_alloc_async_req(to_tcp_ctrl(ctrl));
	if (ret)
		goto out_free_queue;

	return 0;

out_free_queue:
	nvme_tcp_free_queue(ctrl, 0);
	return ret;
}

static int __nvme_tcp_alloc_io_queues(struct nvme_ctrl *ctrl)
{
	int i, ret;

	for (i = 1; i < ctrl->queue_count; i++) {
		ret = nvme_tcp_alloc_queue(ctrl, i,
				ctrl->sqsize + 1);
		if (ret)
			goto out_free_queues;
	}

	return 0;

out_free_queues:
	for (i--; i >= 1; i--)
		nvme_tcp_free_queue(ctrl, i);

	return ret;
}

static unsigned int nvme_tcp_nr_io_queues(struct nvme_ctrl *ctrl)
{
	unsigned int nr_io_queues;

	nr_io_queues = min(ctrl->opts->nr_io_queues, num_online_cpus());
	nr_io_queues += min(ctrl->opts->nr_write_queues, num_online_cpus());
	nr_io_queues += min(ctrl->opts->nr_poll_queues, num_online_cpus());

	return nr_io_queues;
}

static void nvme_tcp_set_io_queues(struct nvme_ctrl *nctrl,
		unsigned int nr_io_queues)
{
	struct nvme_tcp_ctrl *ctrl = to_tcp_ctrl(nctrl);
	struct nvmf_ctrl_options *opts = nctrl->opts;

	if (opts->nr_write_queues && opts->nr_io_queues < nr_io_queues) {
		/*
		 * separate read/write queues
		 * hand out dedicated default queues only after we have
		 * sufficient read queues.
		 */
		ctrl->io_queues[HCTX_TYPE_READ] = opts->nr_io_queues;
		nr_io_queues -= ctrl->io_queues[HCTX_TYPE_READ];
		ctrl->io_queues[HCTX_TYPE_DEFAULT] =
			min(opts->nr_write_queues, nr_io_queues);
		nr_io_queues -= ctrl->io_queues[HCTX_TYPE_DEFAULT];
	} else {
		/*
		 * shared read/write queues
		 * either no write queues were requested, or we don't have
		 * sufficient queue count to have dedicated default queues.
		 */
		ctrl->io_queues[HCTX_TYPE_DEFAULT] =
			min(opts->nr_io_queues, nr_io_queues);
		nr_io_queues -= ctrl->io_queues[HCTX_TYPE_DEFAULT];
	}

	if (opts->nr_poll_queues && nr_io_queues) {
		/* map dedicated poll queues only if we have queues left */
		ctrl->io_queues[HCTX_TYPE_POLL] =
			min(opts->nr_poll_queues, nr_io_queues);
	}
}

static int nvme_tcp_alloc_io_queues(struct nvme_ctrl *ctrl)
{
	unsigned int nr_io_queues;
	int ret;

	nr_io_queues = nvme_tcp_nr_io_queues(ctrl);
	ret = nvme_set_queue_count(ctrl, &nr_io_queues);
	if (ret)
		return ret;

	ctrl->queue_count = nr_io_queues + 1;
	if (ctrl->queue_count < 2)
		return 0;

	dev_info(ctrl->device,
		"creating %d I/O queues.\n", nr_io_queues);

	nvme_tcp_set_io_queues(ctrl, nr_io_queues);

	return __nvme_tcp_alloc_io_queues(ctrl);
}

static void nvme_tcp_destroy_io_queues(struct nvme_ctrl *ctrl, bool remove)
{
	nvme_tcp_stop_io_queues(ctrl);
	if (remove) {
		blk_cleanup_queue(ctrl->connect_q);
		blk_mq_free_tag_set(ctrl->tagset);
	}
	nvme_tcp_free_io_queues(ctrl);
}

static int nvme_tcp_configure_io_queues(struct nvme_ctrl *ctrl, bool new)
{
	int ret;

	ret = nvme_tcp_alloc_io_queues(ctrl);
	if (ret)
		return ret;

	if (new) {
		ctrl->tagset = nvme_tcp_alloc_tagset(ctrl, false);
		if (IS_ERR(ctrl->tagset)) {
			ret = PTR_ERR(ctrl->tagset);
			goto out_free_io_queues;
		}

		ctrl->connect_q = blk_mq_init_queue(ctrl->tagset);
		if (IS_ERR(ctrl->connect_q)) {
			ret = PTR_ERR(ctrl->connect_q);
			goto out_free_tag_set;
		}
	} else {
		blk_mq_update_nr_hw_queues(ctrl->tagset,
			ctrl->queue_count - 1);
	}

	ret = nvme_tcp_start_io_queues(ctrl);
	if (ret)
		goto out_cleanup_connect_q;

	return 0;

out_cleanup_connect_q:
	if (new)
		blk_cleanup_queue(ctrl->connect_q);
out_free_tag_set:
	if (new)
		blk_mq_free_tag_set(ctrl->tagset);
out_free_io_queues:
	nvme_tcp_free_io_queues(ctrl);
	return ret;
}

static void nvme_tcp_destroy_admin_queue(struct nvme_ctrl *ctrl, bool remove)
{
	nvme_tcp_stop_queue(ctrl, 0);
	if (remove) {
		blk_cleanup_queue(ctrl->admin_q);
		blk_cleanup_queue(ctrl->fabrics_q);
		blk_mq_free_tag_set(ctrl->admin_tagset);
	}
	nvme_tcp_free_admin_queue(ctrl);
}

static int nvme_tcp_configure_admin_queue(struct nvme_ctrl *ctrl, bool new)
{
	int error;

	error = nvme_tcp_alloc_admin_queue(ctrl);
	if (error)
		return error;

	if (new) {
		ctrl->admin_tagset = nvme_tcp_alloc_tagset(ctrl, true);
		if (IS_ERR(ctrl->admin_tagset)) {
			error = PTR_ERR(ctrl->admin_tagset);
			goto out_free_queue;
		}

		ctrl->fabrics_q = blk_mq_init_queue(ctrl->admin_tagset);
		if (IS_ERR(ctrl->fabrics_q)) {
			error = PTR_ERR(ctrl->fabrics_q);
			goto out_free_tagset;
		}

		ctrl->admin_q = blk_mq_init_queue(ctrl->admin_tagset);
		if (IS_ERR(ctrl->admin_q)) {
			error = PTR_ERR(ctrl->admin_q);
			goto out_cleanup_fabrics_q;
		}
	}

	error = nvme_tcp_start_queue(ctrl, 0);
	if (error)
		goto out_cleanup_queue;

	error = nvme_enable_ctrl(ctrl);
	if (error)
		goto out_stop_queue;

	blk_mq_unquiesce_queue(ctrl->admin_q);

	error = nvme_init_identify(ctrl);
	if (error)
		goto out_stop_queue;

	return 0;

out_stop_queue:
	nvme_tcp_stop_queue(ctrl, 0);
out_cleanup_queue:
	if (new)
		blk_cleanup_queue(ctrl->admin_q);
out_cleanup_fabrics_q:
	if (new)
		blk_cleanup_queue(ctrl->fabrics_q);
out_free_tagset:
	if (new)
		blk_mq_free_tag_set(ctrl->admin_tagset);
out_free_queue:
	nvme_tcp_free_admin_queue(ctrl);
	return error;
}

static void nvme_tcp_teardown_admin_queue(struct nvme_ctrl *ctrl,
		bool remove)
{
	blk_mq_quiesce_queue(ctrl->admin_q);
	nvme_tcp_stop_queue(ctrl, 0);
	if (ctrl->admin_tagset) {
		blk_mq_tagset_busy_iter(ctrl->admin_tagset,
			nvme_cancel_request, ctrl);
		blk_mq_tagset_wait_completed_request(ctrl->admin_tagset);
	}
	if (remove)
		blk_mq_unquiesce_queue(ctrl->admin_q);
	nvme_tcp_destroy_admin_queue(ctrl, remove);
}

static void nvme_tcp_teardown_io_queues(struct nvme_ctrl *ctrl,
		bool remove)
{
	if (ctrl->queue_count <= 1)
		return;
	nvme_stop_queues(ctrl);
	nvme_tcp_stop_io_queues(ctrl);
	if (ctrl->tagset) {
		blk_mq_tagset_busy_iter(ctrl->tagset,
			nvme_cancel_request, ctrl);
		blk_mq_tagset_wait_completed_request(ctrl->tagset);
	}
	if (remove)
		nvme_start_queues(ctrl);
	nvme_tcp_destroy_io_queues(ctrl, remove);
}

static void nvme_tcp_reconnect_or_remove(struct nvme_ctrl *ctrl)
{
	/* If we are resetting/deleting then do nothing */
	if (ctrl->state != NVME_CTRL_CONNECTING) {
		WARN_ON_ONCE(ctrl->state == NVME_CTRL_NEW ||
			ctrl->state == NVME_CTRL_LIVE);
		return;
	}

	if (nvmf_should_reconnect(ctrl)) {
		dev_info(ctrl->device, "Reconnecting in %d seconds...\n",
			ctrl->opts->reconnect_delay);
		queue_delayed_work(nvme_wq, &to_tcp_ctrl(ctrl)->connect_work,
				ctrl->opts->reconnect_delay * HZ);
	} else {
		dev_info(ctrl->device, "Removing controller...\n");
		nvme_delete_ctrl(ctrl);
	}
}

static int nvme_tcp_setup_ctrl(struct nvme_ctrl *ctrl, bool new)
{
	struct nvmf_ctrl_options *opts = ctrl->opts;
	int ret;

	ret = nvme_tcp_configure_admin_queue(ctrl, new);
	if (ret)
		return ret;

	if (ctrl->icdoff) {
		dev_err(ctrl->device, "icdoff is not supported!\n");
		goto destroy_admin;
	}

	if (opts->queue_size > ctrl->sqsize + 1)
		dev_warn(ctrl->device,
			"queue_size %zu > ctrl sqsize %u, clamping down\n",
			opts->queue_size, ctrl->sqsize + 1);

	if (ctrl->sqsize + 1 > ctrl->maxcmd) {
		dev_warn(ctrl->device,
			"sqsize %u > ctrl maxcmd %u, clamping down\n",
			ctrl->sqsize + 1, ctrl->maxcmd);
		ctrl->sqsize = ctrl->maxcmd - 1;
	}

	if (ctrl->queue_count > 1) {
		ret = nvme_tcp_configure_io_queues(ctrl, new);
		if (ret)
			goto destroy_admin;
	}

	if (!nvme_change_ctrl_state(ctrl, NVME_CTRL_LIVE)) {
		/*
		 * state change failure is ok if we're in DELETING state,
		 * unless we're during creation of a new controller to
		 * avoid races with teardown flow.
		 */
		WARN_ON_ONCE(ctrl->state != NVME_CTRL_DELETING);
		WARN_ON_ONCE(new);
		ret = -EINVAL;
		goto destroy_io;
	}

	nvme_start_ctrl(ctrl);
	return 0;

destroy_io:
	if (ctrl->queue_count > 1)
		nvme_tcp_destroy_io_queues(ctrl, new);
destroy_admin:
	nvme_tcp_stop_queue(ctrl, 0);
	nvme_tcp_destroy_admin_queue(ctrl, new);
	return ret;
}

static void nvme_tcp_reconnect_ctrl_work(struct work_struct *work)
{
	struct nvme_tcp_ctrl *tcp_ctrl = container_of(to_delayed_work(work),
			struct nvme_tcp_ctrl, connect_work);
	struct nvme_ctrl *ctrl = &tcp_ctrl->ctrl;

	++ctrl->nr_reconnects;

	if (nvme_tcp_setup_ctrl(ctrl, false))
		goto requeue;

	dev_info(ctrl->device, "Successfully reconnected (%d attempt)\n",
			ctrl->nr_reconnects);

	ctrl->nr_reconnects = 0;

	return;

requeue:
	dev_info(ctrl->device, "Failed reconnect attempt %d\n",
			ctrl->nr_reconnects);
	nvme_tcp_reconnect_or_remove(ctrl);
}

static void nvme_tcp_error_recovery_work(struct work_struct *work)
{
	struct nvme_tcp_ctrl *tcp_ctrl = container_of(work,
				struct nvme_tcp_ctrl, err_work);
	struct nvme_ctrl *ctrl = &tcp_ctrl->ctrl;

	nvme_stop_keep_alive(ctrl);
	nvme_tcp_teardown_io_queues(ctrl, false);
	/* unquiesce to fail fast pending requests */
	nvme_start_queues(ctrl);
	nvme_tcp_teardown_admin_queue(ctrl, false);
	blk_mq_unquiesce_queue(ctrl->admin_q);

	if (!nvme_change_ctrl_state(ctrl, NVME_CTRL_CONNECTING)) {
		/* state change failure is ok if we're in DELETING state */
		WARN_ON_ONCE(ctrl->state != NVME_CTRL_DELETING);
		return;
	}

	nvme_tcp_reconnect_or_remove(ctrl);
}

static void nvme_tcp_teardown_ctrl(struct nvme_ctrl *ctrl, bool shutdown)
{
	cancel_work_sync(&to_tcp_ctrl(ctrl)->err_work);
	cancel_delayed_work_sync(&to_tcp_ctrl(ctrl)->connect_work);

	nvme_tcp_teardown_io_queues(ctrl, shutdown);
	blk_mq_quiesce_queue(ctrl->admin_q);
	if (shutdown)
		nvme_shutdown_ctrl(ctrl);
	else
		nvme_disable_ctrl(ctrl);
	nvme_tcp_teardown_admin_queue(ctrl, shutdown);
}

static void nvme_tcp_delete_ctrl(struct nvme_ctrl *ctrl)
{
	nvme_tcp_teardown_ctrl(ctrl, true);
}

static void nvme_reset_ctrl_work(struct work_struct *work)
{
	struct nvme_ctrl *ctrl =
		container_of(work, struct nvme_ctrl, reset_work);

	nvme_stop_ctrl(ctrl);
	nvme_tcp_teardown_ctrl(ctrl, false);

	if (!nvme_change_ctrl_state(ctrl, NVME_CTRL_CONNECTING)) {
		/* state change failure is ok if we're in DELETING state */
		WARN_ON_ONCE(ctrl->state != NVME_CTRL_DELETING);
		return;
	}

	if (nvme_tcp_setup_ctrl(ctrl, false))
		goto out_fail;

	return;

out_fail:
	++ctrl->nr_reconnects;
	nvme_tcp_reconnect_or_remove(ctrl);
}

static void nvme_tcp_free_ctrl(struct nvme_ctrl *nctrl)
{
	struct nvme_tcp_ctrl *ctrl = to_tcp_ctrl(nctrl);

	if (list_empty(&ctrl->list))
		goto free_ctrl;

	mutex_lock(&nvme_tcp_ctrl_mutex);
	list_del(&ctrl->list);
	mutex_unlock(&nvme_tcp_ctrl_mutex);

	nvmf_free_options(nctrl->opts);
free_ctrl:
	kfree(ctrl->queues);
	kfree(ctrl);
}

static void nvme_tcp_set_sg_null(struct nvme_command *c)
{
	struct nvme_sgl_desc *sg = &c->common.dptr.sgl;

	sg->addr = 0;
	sg->length = 0;
	sg->type = (NVME_TRANSPORT_SGL_DATA_DESC << 4) |
			NVME_SGL_FMT_TRANSPORT_A;
}

static void nvme_tcp_set_sg_inline(struct nvme_tcp_queue *queue,
		struct nvme_command *c, u32 data_len)
{
	struct nvme_sgl_desc *sg = &c->common.dptr.sgl;

	sg->addr = cpu_to_le64(queue->ctrl->ctrl.icdoff);
	sg->length = cpu_to_le32(data_len);
	sg->type = (NVME_SGL_FMT_DATA_DESC << 4) | NVME_SGL_FMT_OFFSET;
}

static void nvme_tcp_set_sg_host_data(struct nvme_command *c,
		u32 data_len)
{
	struct nvme_sgl_desc *sg = &c->common.dptr.sgl;

	sg->addr = 0;
	sg->length = cpu_to_le32(data_len);
	sg->type = (NVME_TRANSPORT_SGL_DATA_DESC << 4) |
			NVME_SGL_FMT_TRANSPORT_A;
}

static void nvme_tcp_submit_async_event(struct nvme_ctrl *arg)
{
	struct nvme_tcp_ctrl *ctrl = to_tcp_ctrl(arg);
	struct nvme_tcp_queue *queue = &ctrl->queues[0];
	struct nvme_tcp_cmd_pdu *pdu = ctrl->async_req.pdu;
	struct nvme_command *cmd = &pdu->cmd;
	u8 hdgst = nvme_tcp_hdgst_len(queue);

	memset(pdu, 0, sizeof(*pdu));
	pdu->hdr.type = nvme_tcp_cmd;
	if (queue->hdr_digest)
		pdu->hdr.flags |= NVME_TCP_F_HDGST;
	pdu->hdr.hlen = sizeof(*pdu);
	pdu->hdr.plen = cpu_to_le32(pdu->hdr.hlen + hdgst);

	cmd->common.opcode = nvme_admin_async_event;
	cmd->common.command_id = NVME_AQ_BLK_MQ_DEPTH;
	cmd->common.flags |= NVME_CMD_SGL_METABUF;
	nvme_tcp_set_sg_null(cmd);

	ctrl->async_req.state = NVME_TCP_SEND_CMD_PDU;
	ctrl->async_req.offset = 0;
	ctrl->async_req.curr_bio = NULL;
	ctrl->async_req.data_len = 0;

	nvme_tcp_queue_request(&ctrl->async_req, true);
}

static enum blk_eh_timer_return
nvme_tcp_timeout(struct request *rq, bool reserved)
{
	struct nvme_tcp_request *req = blk_mq_rq_to_pdu(rq);
	struct nvme_tcp_ctrl *ctrl = req->queue->ctrl;
	struct nvme_tcp_cmd_pdu *pdu = req->pdu;

	/*
	 * Restart the timer if a controller reset is already scheduled. Any
	 * timed out commands would be handled before entering the connecting
	 * state.
	 */
	if (ctrl->ctrl.state == NVME_CTRL_RESETTING)
		return BLK_EH_RESET_TIMER;

	dev_warn(ctrl->ctrl.device,
		"queue %d: timeout request %#x type %d\n",
		nvme_tcp_queue_id(req->queue), rq->tag, pdu->hdr.type);

	if (ctrl->ctrl.state != NVME_CTRL_LIVE) {
		/*
		 * Teardown immediately if controller times out while starting
		 * or we are already started error recovery. all outstanding
		 * requests are completed on shutdown, so we return BLK_EH_DONE.
		 */
		flush_work(&ctrl->err_work);
		nvme_tcp_teardown_io_queues(&ctrl->ctrl, false);
		nvme_tcp_teardown_admin_queue(&ctrl->ctrl, false);
		return BLK_EH_DONE;
	}

	dev_warn(ctrl->ctrl.device, "starting error recovery\n");
	nvme_tcp_error_recovery(&ctrl->ctrl);

	return BLK_EH_RESET_TIMER;
}

static blk_status_t nvme_tcp_map_data(struct nvme_tcp_queue *queue,
			struct request *rq)
{
	struct nvme_tcp_request *req = blk_mq_rq_to_pdu(rq);
	struct nvme_tcp_cmd_pdu *pdu = req->pdu;
	struct nvme_command *c = &pdu->cmd;

	c->common.flags |= NVME_CMD_SGL_METABUF;

	if (!blk_rq_nr_phys_segments(rq))
		nvme_tcp_set_sg_null(c);
	else if (rq_data_dir(rq) == WRITE &&
	    req->data_len <= nvme_tcp_inline_data_size(queue))
		nvme_tcp_set_sg_inline(queue, c, req->data_len);
	else
		nvme_tcp_set_sg_host_data(c, req->data_len);

	return 0;
}

static blk_status_t nvme_tcp_setup_cmd_pdu(struct nvme_ns *ns,
		struct request *rq)
{
	struct nvme_tcp_request *req = blk_mq_rq_to_pdu(rq);
	struct nvme_tcp_cmd_pdu *pdu = req->pdu;
	struct nvme_tcp_queue *queue = req->queue;
	u8 hdgst = nvme_tcp_hdgst_len(queue), ddgst = 0;
	blk_status_t ret;

	ret = nvme_setup_cmd(ns, rq, &pdu->cmd);
	if (ret)
		return ret;

	req->state = NVME_TCP_SEND_CMD_PDU;
	req->offset = 0;
	req->data_sent = 0;
	req->pdu_len = 0;
	req->pdu_sent = 0;
	req->data_len = blk_rq_nr_phys_segments(rq) ?
				blk_rq_payload_bytes(rq) : 0;
	req->curr_bio = rq->bio;

	if (rq_data_dir(rq) == WRITE &&
	    req->data_len <= nvme_tcp_inline_data_size(queue))
		req->pdu_len = req->data_len;
	else if (req->curr_bio)
		nvme_tcp_init_iter(req, READ);

	pdu->hdr.type = nvme_tcp_cmd;
	pdu->hdr.flags = 0;
	if (queue->hdr_digest)
		pdu->hdr.flags |= NVME_TCP_F_HDGST;
	if (queue->data_digest && req->pdu_len) {
		pdu->hdr.flags |= NVME_TCP_F_DDGST;
		ddgst = nvme_tcp_ddgst_len(queue);
	}
	pdu->hdr.hlen = sizeof(*pdu);
	pdu->hdr.pdo = req->pdu_len ? pdu->hdr.hlen + hdgst : 0;
	pdu->hdr.plen =
		cpu_to_le32(pdu->hdr.hlen + hdgst + req->pdu_len + ddgst);

	ret = nvme_tcp_map_data(queue, rq);
	if (unlikely(ret)) {
		nvme_cleanup_cmd(rq);
		dev_err(queue->ctrl->ctrl.device,
			"Failed to map data (%d)\n", ret);
		return ret;
	}

	return 0;
}

static blk_status_t nvme_tcp_queue_rq(struct blk_mq_hw_ctx *hctx,
		const struct blk_mq_queue_data *bd)
{
	struct nvme_ns *ns = hctx->queue->queuedata;
	struct nvme_tcp_queue *queue = hctx->driver_data;
	struct request *rq = bd->rq;
	struct nvme_tcp_request *req = blk_mq_rq_to_pdu(rq);
	bool queue_ready = test_bit(NVME_TCP_Q_LIVE, &queue->flags);
	blk_status_t ret;

	if (!nvmf_check_ready(&queue->ctrl->ctrl, rq, queue_ready))
		return nvmf_fail_nonready_command(&queue->ctrl->ctrl, rq);

	ret = nvme_tcp_setup_cmd_pdu(ns, rq);
	if (unlikely(ret))
		return ret;

	blk_mq_start_request(rq);

	nvme_tcp_queue_request(req, true);

	return BLK_STS_OK;
}

static int nvme_tcp_map_queues(struct blk_mq_tag_set *set)
{
	struct nvme_tcp_ctrl *ctrl = set->driver_data;
	struct nvmf_ctrl_options *opts = ctrl->ctrl.opts;

	if (opts->nr_write_queues && ctrl->io_queues[HCTX_TYPE_READ]) {
		/* separate read/write queues */
		set->map[HCTX_TYPE_DEFAULT].nr_queues =
			ctrl->io_queues[HCTX_TYPE_DEFAULT];
		set->map[HCTX_TYPE_DEFAULT].queue_offset = 0;
		set->map[HCTX_TYPE_READ].nr_queues =
			ctrl->io_queues[HCTX_TYPE_READ];
		set->map[HCTX_TYPE_READ].queue_offset =
			ctrl->io_queues[HCTX_TYPE_DEFAULT];
	} else {
		/* shared read/write queues */
		set->map[HCTX_TYPE_DEFAULT].nr_queues =
			ctrl->io_queues[HCTX_TYPE_DEFAULT];
		set->map[HCTX_TYPE_DEFAULT].queue_offset = 0;
		set->map[HCTX_TYPE_READ].nr_queues =
			ctrl->io_queues[HCTX_TYPE_DEFAULT];
		set->map[HCTX_TYPE_READ].queue_offset = 0;
	}
	blk_mq_map_queues(&set->map[HCTX_TYPE_DEFAULT]);
	blk_mq_map_queues(&set->map[HCTX_TYPE_READ]);

	if (opts->nr_poll_queues && ctrl->io_queues[HCTX_TYPE_POLL]) {
		/* map dedicated poll queues only if we have queues left */
		set->map[HCTX_TYPE_POLL].nr_queues =
				ctrl->io_queues[HCTX_TYPE_POLL];
		set->map[HCTX_TYPE_POLL].queue_offset =
			ctrl->io_queues[HCTX_TYPE_DEFAULT] +
			ctrl->io_queues[HCTX_TYPE_READ];
		blk_mq_map_queues(&set->map[HCTX_TYPE_POLL]);
	}

	dev_info(ctrl->ctrl.device,
		"mapped %d/%d/%d default/read/poll queues.\n",
		ctrl->io_queues[HCTX_TYPE_DEFAULT],
		ctrl->io_queues[HCTX_TYPE_READ],
		ctrl->io_queues[HCTX_TYPE_POLL]);

	return 0;
}

static int nvme_tcp_poll(struct blk_mq_hw_ctx *hctx)
{
	struct nvme_tcp_queue *queue = hctx->driver_data;
	struct sock *sk = queue->sock->sk;

	if (!test_bit(NVME_TCP_Q_LIVE, &queue->flags))
		return 0;

	set_bit(NVME_TCP_Q_POLLING, &queue->flags);
	if (sk_can_busy_loop(sk) && skb_queue_empty_lockless(&sk->sk_receive_queue))
		sk_busy_loop(sk, true);
	nvme_tcp_try_recv(queue);
	clear_bit(NVME_TCP_Q_POLLING, &queue->flags);
	return queue->nr_cqe;
}

static const struct blk_mq_ops nvme_tcp_mq_ops = {
	.queue_rq	= nvme_tcp_queue_rq,
	.complete	= nvme_complete_rq,
	.init_request	= nvme_tcp_init_request,
	.exit_request	= nvme_tcp_exit_request,
	.init_hctx	= nvme_tcp_init_hctx,
	.timeout	= nvme_tcp_timeout,
	.map_queues	= nvme_tcp_map_queues,
	.poll		= nvme_tcp_poll,
};

static const struct blk_mq_ops nvme_tcp_admin_mq_ops = {
	.queue_rq	= nvme_tcp_queue_rq,
	.complete	= nvme_complete_rq,
	.init_request	= nvme_tcp_init_request,
	.exit_request	= nvme_tcp_exit_request,
	.init_hctx	= nvme_tcp_init_admin_hctx,
	.timeout	= nvme_tcp_timeout,
};

static const struct nvme_ctrl_ops nvme_tcp_ctrl_ops = {
	.name			= "tcp",
	.module			= THIS_MODULE,
	.flags			= NVME_F_FABRICS,
	.reg_read32		= nvmf_reg_read32,
	.reg_read64		= nvmf_reg_read64,
	.reg_write32		= nvmf_reg_write32,
	.free_ctrl		= nvme_tcp_free_ctrl,
	.submit_async_event	= nvme_tcp_submit_async_event,
	.delete_ctrl		= nvme_tcp_delete_ctrl,
	.get_address		= nvmf_get_address,
};

static bool
nvme_tcp_existing_controller(struct nvmf_ctrl_options *opts)
{
	struct nvme_tcp_ctrl *ctrl;
	bool found = false;

	mutex_lock(&nvme_tcp_ctrl_mutex);
	list_for_each_entry(ctrl, &nvme_tcp_ctrl_list, list) {
		found = nvmf_ip_options_match(&ctrl->ctrl, opts);
		if (found)
			break;
	}
	mutex_unlock(&nvme_tcp_ctrl_mutex);

	return found;
}

static struct nvme_ctrl *nvme_tcp_create_ctrl(struct device *dev,
		struct nvmf_ctrl_options *opts)
{
	struct nvme_tcp_ctrl *ctrl;
	int ret;

	ctrl = kzalloc(sizeof(*ctrl), GFP_KERNEL);
	if (!ctrl)
		return ERR_PTR(-ENOMEM);

	INIT_LIST_HEAD(&ctrl->list);
	ctrl->ctrl.opts = opts;
	ctrl->ctrl.queue_count = opts->nr_io_queues + opts->nr_write_queues +
				opts->nr_poll_queues + 1;
	ctrl->ctrl.sqsize = opts->queue_size - 1;
	ctrl->ctrl.kato = opts->kato;

	INIT_DELAYED_WORK(&ctrl->connect_work,
			nvme_tcp_reconnect_ctrl_work);
	INIT_WORK(&ctrl->err_work, nvme_tcp_error_recovery_work);
	INIT_WORK(&ctrl->ctrl.reset_work, nvme_reset_ctrl_work);

	if (!(opts->mask & NVMF_OPT_TRSVCID)) {
		opts->trsvcid =
			kstrdup(__stringify(NVME_TCP_DISC_PORT), GFP_KERNEL);
		if (!opts->trsvcid) {
			ret = -ENOMEM;
			goto out_free_ctrl;
		}
		opts->mask |= NVMF_OPT_TRSVCID;
	}

	ret = inet_pton_with_scope(&init_net, AF_UNSPEC,
			opts->traddr, opts->trsvcid, &ctrl->addr);
	if (ret) {
		pr_err("malformed address passed: %s:%s\n",
			opts->traddr, opts->trsvcid);
		goto out_free_ctrl;
	}

	if (opts->mask & NVMF_OPT_HOST_TRADDR) {
		ret = inet_pton_with_scope(&init_net, AF_UNSPEC,
			opts->host_traddr, NULL, &ctrl->src_addr);
		if (ret) {
			pr_err("malformed src address passed: %s\n",
			       opts->host_traddr);
			goto out_free_ctrl;
		}
	}

	if (!opts->duplicate_connect && nvme_tcp_existing_controller(opts)) {
		ret = -EALREADY;
		goto out_free_ctrl;
	}

	ctrl->queues = kcalloc(ctrl->ctrl.queue_count, sizeof(*ctrl->queues),
				GFP_KERNEL);
	if (!ctrl->queues) {
		ret = -ENOMEM;
		goto out_free_ctrl;
	}

	ret = nvme_init_ctrl(&ctrl->ctrl, dev, &nvme_tcp_ctrl_ops, 0);
	if (ret)
		goto out_kfree_queues;

	if (!nvme_change_ctrl_state(&ctrl->ctrl, NVME_CTRL_CONNECTING)) {
		WARN_ON_ONCE(1);
		ret = -EINTR;
		goto out_uninit_ctrl;
	}

	ret = nvme_tcp_setup_ctrl(&ctrl->ctrl, true);
	if (ret)
		goto out_uninit_ctrl;

	dev_info(ctrl->ctrl.device, "new ctrl: NQN \"%s\", addr %pISp\n",
		ctrl->ctrl.opts->subsysnqn, &ctrl->addr);

	mutex_lock(&nvme_tcp_ctrl_mutex);
	list_add_tail(&ctrl->list, &nvme_tcp_ctrl_list);
	mutex_unlock(&nvme_tcp_ctrl_mutex);

	return &ctrl->ctrl;

out_uninit_ctrl:
	nvme_uninit_ctrl(&ctrl->ctrl);
	nvme_put_ctrl(&ctrl->ctrl);
	if (ret > 0)
		ret = -EIO;
	return ERR_PTR(ret);
out_kfree_queues:
	kfree(ctrl->queues);
out_free_ctrl:
	kfree(ctrl);
	return ERR_PTR(ret);
}

static struct nvmf_transport_ops nvme_tcp_transport = {
	.name		= "tcp",
	.module		= THIS_MODULE,
	.required_opts	= NVMF_OPT_TRADDR,
	.allowed_opts	= NVMF_OPT_TRSVCID | NVMF_OPT_RECONNECT_DELAY |
			  NVMF_OPT_HOST_TRADDR | NVMF_OPT_CTRL_LOSS_TMO |
			  NVMF_OPT_HDR_DIGEST | NVMF_OPT_DATA_DIGEST |
			  NVMF_OPT_NR_WRITE_QUEUES | NVMF_OPT_NR_POLL_QUEUES |
			  NVMF_OPT_TOS,
	.create_ctrl	= nvme_tcp_create_ctrl,
};

static int __init nvme_tcp_init_module(void)
{
	nvme_tcp_wq = alloc_workqueue("nvme_tcp_wq",
			WQ_MEM_RECLAIM | WQ_HIGHPRI, 0);
	if (!nvme_tcp_wq)
		return -ENOMEM;

	nvmf_register_transport(&nvme_tcp_transport);
	return 0;
}

static void __exit nvme_tcp_cleanup_module(void)
{
	struct nvme_tcp_ctrl *ctrl;

	nvmf_unregister_transport(&nvme_tcp_transport);

	mutex_lock(&nvme_tcp_ctrl_mutex);
	list_for_each_entry(ctrl, &nvme_tcp_ctrl_list, list)
		nvme_delete_ctrl(&ctrl->ctrl);
	mutex_unlock(&nvme_tcp_ctrl_mutex);
	flush_workqueue(nvme_delete_wq);

	destroy_workqueue(nvme_tcp_wq);
}

module_init(nvme_tcp_init_module);
module_exit(nvme_tcp_cleanup_module);

MODULE_LICENSE("GPL v2");<|MERGE_RESOLUTION|>--- conflicted
+++ resolved
@@ -1532,11 +1532,7 @@
 		set->ops = &nvme_tcp_admin_mq_ops;
 		set->queue_depth = NVME_AQ_MQ_TAG_DEPTH;
 		set->reserved_tags = 2; /* connect + keep-alive */
-<<<<<<< HEAD
-		set->numa_node = NUMA_NO_NODE;
-=======
 		set->numa_node = nctrl->numa_node;
->>>>>>> 84569f32
 		set->flags = BLK_MQ_F_BLOCKING;
 		set->cmd_size = sizeof(struct nvme_tcp_request);
 		set->driver_data = ctrl;
@@ -1548,11 +1544,7 @@
 		set->ops = &nvme_tcp_mq_ops;
 		set->queue_depth = nctrl->sqsize + 1;
 		set->reserved_tags = 1; /* fabric connect */
-<<<<<<< HEAD
-		set->numa_node = NUMA_NO_NODE;
-=======
 		set->numa_node = nctrl->numa_node;
->>>>>>> 84569f32
 		set->flags = BLK_MQ_F_SHOULD_MERGE | BLK_MQ_F_BLOCKING;
 		set->cmd_size = sizeof(struct nvme_tcp_request);
 		set->driver_data = ctrl;
