--- conflicted
+++ resolved
@@ -607,7 +607,6 @@
 
 		if (size &&
 		    early_init_dt_reserve_memory_arch(base, size, nomap) == 0)
-<<<<<<< HEAD
 		#ifdef CONFIG_AMLOGIC_MODIFY
 			pr_emerg("\t%08lx - %08lx, %8ld KB, %s\n",
 				 (unsigned long)base,
@@ -618,10 +617,6 @@
 			pr_debug("Reserved memory: reserved region for node '%s': base %pa, size %ld MiB\n",
 				uname, &base, (unsigned long)size / SZ_1M);
 		#endif
-=======
-			pr_debug("Reserved memory: reserved region for node '%s': base %pa, size %lu MiB\n",
-				uname, &base, (unsigned long)(size / SZ_1M));
->>>>>>> 0db822f6
 		else
 			pr_info("Reserved memory: failed to reserve memory for node '%s': base %pa, size %lu MiB\n",
 				uname, &base, (unsigned long)(size / SZ_1M));
