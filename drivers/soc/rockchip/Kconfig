if ARCH_ROCKCHIP || COMPILE_TEST

source "drivers/soc/rockchip/Kconfig.cpu"

#
# Rockchip Soc drivers
#

config ANDROID_VERSION
	hex "Android Version"
	depends on ANDROID
	default "0x08010000"
	help
	  The version of Android kernel supported.
	  The value is 0xAABBCCRR, corresponding to Android A.B.C release R

config ROCKCHIP_AMP
	tristate "Rockchip AMP support"
	help
	  Say y here to enable Rockchip AMP support.
	  This option protects resources used by AMP.

config ROCKCHIP_CPUINFO
	tristate "Rockchip cpuinfo support"
	depends on (ROCKCHIP_EFUSE || ROCKCHIP_OTP) && (ARM64 || ARM)
	default y
	help
	  Say y here to enable Rockchip cpuinfo support.
	  Set system_serial_low/high from eFuse ID.
	  Serial can read from /proc/cpuinfo.

	  If unsure, say N.

config ROCKCHIP_GRF
<<<<<<< HEAD
	tristate "Rockchip GRF"
	default y
=======
	bool "Rockchip General Register Files support" if COMPILE_TEST
	default y if ARCH_ROCKCHIP
>>>>>>> d8aa9b09
	help
	  The General Register Files are a central component providing
	  special additional settings registers for a lot of soc-components.
	  In a lot of cases there also need to be default settings initialized
	  to make some of them conform to expectations of the kernel.

config ROCKCHIP_HW_DECOMPRESS
	bool "Rockchip HardWare Decompress Support"
	help
	  This driver support Decompress IP built-in Rockchip SoC, support
	  LZ4, GZIP, ZLIB.

config ROCKCHIP_IPA
	tristate "Rockchip IPA support"
	depends on THERMAL && OF
	default y
	help
	  Say y here to enable rockchip IPA.
	  Add a simple power model for ipa to calculate static power and
	  dynamic power.

	  If unsure, say N.

config ROCKCHIP_OPP
	tristate "Rockchip OPP select support"
	depends on PM_DEVFREQ
	default y
	help
	  Say y here to enable rockchip OPP support.

config ROCKCHIP_PM_DOMAINS
        tristate "Rockchip generic power domain"
        depends on PM
        select PM_GENERIC_DOMAINS
        help
          Say y here to enable power domain support.
          In order to meet high performance and low power requirements, a power
          management unit is designed or saving power when RK3288 in low power
          mode. The RK3288 PMU is dedicated for managing the power of the whole chip.

          If unsure, say N.

config ROCKCHIP_PVTM
	tristate "Rockchip PVTM support"
	help
	  Say y here to enable pvtm support.
	  The Process-Voltage-Temperature Monitor (PVTM) is used to monitor
	  the chip performance variance caused by chip process, voltage and
	  temperature.

config ROCKCHIP_RAMDISK
	bool "Rockchip RAM disk support"
	help
	  Saying Y here will allow you to use reserved RAM memory as a block
	  device.

config ROCKCHIP_SUSPEND_MODE
	tristate "Rockchip suspend mode config"
	depends on ROCKCHIP_SIP
	help
	  Say Y here if you want to set the suspend mode to the ATF.

config ROCKCHIP_SYSTEM_MONITOR
	tristate "Rockchip system monitor support"
	default y
	help
	  Say y here to enable rockchip system monitor support.

config ROCKCHIP_MTD_VENDOR_STORAGE
	bool "Rockchip mtd vendor storage support"
	depends on MTD
	default y
	help
	  Say y here to enable rockchip mtd vendor storage support.

config ROCKCHIP_VENDOR_STORAGE_UPDATE_LOADER
	bool "Rockchip vendor storage update loader support"
	default n
	help
	  Say y here to enable rockchip vendor storage update loader support.
	  The /dev/vendor_storage must set root user access only.

config ROCKCHIP_DEBUG
	tristate "Rockchip DEBUG"
	default y
	help
	  Print dbgpcsr for every cpu when panic.

config ROCKCHIP_LOW_PERFORMANCE
	bool "Rockchip low performance support"
	help
	  Say y here to enable Rockchip low performance support.
	  This option make the SoC low power.

config ROCKCHIP_THUNDER_BOOT
	bool "Rockchip Thunder Boot support"
	help
	  Say y here to enable Rockchip thunder boot support.
	  This option make the kernel boot faster.

config ROCKCHIP_THUNDER_BOOT_MMC
	bool "Rockchip Thunder Boot from MMC"
	depends on ROCKCHIP_THUNDER_BOOT
	help
	  Say y if boot from MMC.

config ROCKCHIP_THUNDER_BOOT_SFC
	bool "Rockchip Thunder Boot from SFC"
	depends on ROCKCHIP_THUNDER_BOOT
	help
	  Say y if boot from SPI Flash from SFC controller.

config ROCKCHIP_THUNDER_BOOT_CRYPTO
	bool "Rockchip Thunder Boot support hardware crypto"
	depends on ROCKCHIP_THUNDER_BOOT
	help
	  Say y if boot need hardware crypto.

config ROCKCHIP_SCHED_PERFORMANCE_BIAS
	bool "Rockchip task scheduler optimization"
	depends on SMP && CPU_FREQ_GOV_INTERACTIVE
	default y
	help
	  Say y here to enable rockchip optimize task scheduler for performance bias,
	  this would cause a little more power consumption.

endif<|MERGE_RESOLUTION|>--- conflicted
+++ resolved
@@ -32,13 +32,8 @@
 	  If unsure, say N.
 
 config ROCKCHIP_GRF
-<<<<<<< HEAD
-	tristate "Rockchip GRF"
+	tristate "Rockchip General Register Files support"
 	default y
-=======
-	bool "Rockchip General Register Files support" if COMPILE_TEST
-	default y if ARCH_ROCKCHIP
->>>>>>> d8aa9b09
 	help
 	  The General Register Files are a central component providing
 	  special additional settings registers for a lot of soc-components.
