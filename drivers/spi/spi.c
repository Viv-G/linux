/*
 * SPI init/core code
 *
 * Copyright (C) 2005 David Brownell
 * Copyright (C) 2008 Secret Lab Technologies Ltd.
 *
 * This program is free software; you can redistribute it and/or modify
 * it under the terms of the GNU General Public License as published by
 * the Free Software Foundation; either version 2 of the License, or
 * (at your option) any later version.
 *
 * This program is distributed in the hope that it will be useful,
 * but WITHOUT ANY WARRANTY; without even the implied warranty of
 * MERCHANTABILITY or FITNESS FOR A PARTICULAR PURPOSE.  See the
 * GNU General Public License for more details.
 */

#include <linux/kernel.h>
#include <linux/device.h>
#include <linux/init.h>
#include <linux/cache.h>
#include <linux/dma-mapping.h>
#include <linux/dmaengine.h>
#include <linux/mutex.h>
#include <linux/of_device.h>
#include <linux/of_irq.h>
#include <linux/clk/clk-conf.h>
#include <linux/slab.h>
#include <linux/mod_devicetable.h>
#include <linux/spi/spi.h>
#include <linux/of_gpio.h>
#include <linux/pm_runtime.h>
#include <linux/pm_domain.h>
#include <linux/property.h>
#include <linux/export.h>
#include <linux/sched/rt.h>
#include <uapi/linux/sched/types.h>
#include <linux/delay.h>
#include <linux/kthread.h>
#include <linux/ioport.h>
#include <linux/acpi.h>
#include <linux/highmem.h>
#include <linux/idr.h>
#include <linux/platform_data/x86/apple.h>

#define CREATE_TRACE_POINTS
#include <trace/events/spi.h>

static DEFINE_IDR(spi_master_idr);

static void spidev_release(struct device *dev)
{
	struct spi_device	*spi = to_spi_device(dev);

	/* spi controllers may cleanup for released devices */
	if (spi->controller->cleanup)
		spi->controller->cleanup(spi);

	spi_controller_put(spi->controller);
	kfree(spi);
}

static ssize_t
modalias_show(struct device *dev, struct device_attribute *a, char *buf)
{
	const struct spi_device	*spi = to_spi_device(dev);
	int len;

	len = acpi_device_modalias(dev, buf, PAGE_SIZE - 1);
	if (len != -ENODEV)
		return len;

	return sprintf(buf, "%s%s\n", SPI_MODULE_PREFIX, spi->modalias);
}
static DEVICE_ATTR_RO(modalias);

#define SPI_STATISTICS_ATTRS(field, file)				\
static ssize_t spi_controller_##field##_show(struct device *dev,	\
					     struct device_attribute *attr, \
					     char *buf)			\
{									\
	struct spi_controller *ctlr = container_of(dev,			\
					 struct spi_controller, dev);	\
	return spi_statistics_##field##_show(&ctlr->statistics, buf);	\
}									\
static struct device_attribute dev_attr_spi_controller_##field = {	\
	.attr = { .name = file, .mode = 0444 },				\
	.show = spi_controller_##field##_show,				\
};									\
static ssize_t spi_device_##field##_show(struct device *dev,		\
					 struct device_attribute *attr,	\
					char *buf)			\
{									\
	struct spi_device *spi = to_spi_device(dev);			\
	return spi_statistics_##field##_show(&spi->statistics, buf);	\
}									\
static struct device_attribute dev_attr_spi_device_##field = {		\
	.attr = { .name = file, .mode = 0444 },				\
	.show = spi_device_##field##_show,				\
}

#define SPI_STATISTICS_SHOW_NAME(name, file, field, format_string)	\
static ssize_t spi_statistics_##name##_show(struct spi_statistics *stat, \
					    char *buf)			\
{									\
	unsigned long flags;						\
	ssize_t len;							\
	spin_lock_irqsave(&stat->lock, flags);				\
	len = sprintf(buf, format_string, stat->field);			\
	spin_unlock_irqrestore(&stat->lock, flags);			\
	return len;							\
}									\
SPI_STATISTICS_ATTRS(name, file)

#define SPI_STATISTICS_SHOW(field, format_string)			\
	SPI_STATISTICS_SHOW_NAME(field, __stringify(field),		\
				 field, format_string)

SPI_STATISTICS_SHOW(messages, "%lu");
SPI_STATISTICS_SHOW(transfers, "%lu");
SPI_STATISTICS_SHOW(errors, "%lu");
SPI_STATISTICS_SHOW(timedout, "%lu");

SPI_STATISTICS_SHOW(spi_sync, "%lu");
SPI_STATISTICS_SHOW(spi_sync_immediate, "%lu");
SPI_STATISTICS_SHOW(spi_async, "%lu");

SPI_STATISTICS_SHOW(bytes, "%llu");
SPI_STATISTICS_SHOW(bytes_rx, "%llu");
SPI_STATISTICS_SHOW(bytes_tx, "%llu");

#define SPI_STATISTICS_TRANSFER_BYTES_HISTO(index, number)		\
	SPI_STATISTICS_SHOW_NAME(transfer_bytes_histo##index,		\
				 "transfer_bytes_histo_" number,	\
				 transfer_bytes_histo[index],  "%lu")
SPI_STATISTICS_TRANSFER_BYTES_HISTO(0,  "0-1");
SPI_STATISTICS_TRANSFER_BYTES_HISTO(1,  "2-3");
SPI_STATISTICS_TRANSFER_BYTES_HISTO(2,  "4-7");
SPI_STATISTICS_TRANSFER_BYTES_HISTO(3,  "8-15");
SPI_STATISTICS_TRANSFER_BYTES_HISTO(4,  "16-31");
SPI_STATISTICS_TRANSFER_BYTES_HISTO(5,  "32-63");
SPI_STATISTICS_TRANSFER_BYTES_HISTO(6,  "64-127");
SPI_STATISTICS_TRANSFER_BYTES_HISTO(7,  "128-255");
SPI_STATISTICS_TRANSFER_BYTES_HISTO(8,  "256-511");
SPI_STATISTICS_TRANSFER_BYTES_HISTO(9,  "512-1023");
SPI_STATISTICS_TRANSFER_BYTES_HISTO(10, "1024-2047");
SPI_STATISTICS_TRANSFER_BYTES_HISTO(11, "2048-4095");
SPI_STATISTICS_TRANSFER_BYTES_HISTO(12, "4096-8191");
SPI_STATISTICS_TRANSFER_BYTES_HISTO(13, "8192-16383");
SPI_STATISTICS_TRANSFER_BYTES_HISTO(14, "16384-32767");
SPI_STATISTICS_TRANSFER_BYTES_HISTO(15, "32768-65535");
SPI_STATISTICS_TRANSFER_BYTES_HISTO(16, "65536+");

SPI_STATISTICS_SHOW(transfers_split_maxsize, "%lu");

static struct attribute *spi_dev_attrs[] = {
	&dev_attr_modalias.attr,
	NULL,
};

static const struct attribute_group spi_dev_group = {
	.attrs  = spi_dev_attrs,
};

static struct attribute *spi_device_statistics_attrs[] = {
	&dev_attr_spi_device_messages.attr,
	&dev_attr_spi_device_transfers.attr,
	&dev_attr_spi_device_errors.attr,
	&dev_attr_spi_device_timedout.attr,
	&dev_attr_spi_device_spi_sync.attr,
	&dev_attr_spi_device_spi_sync_immediate.attr,
	&dev_attr_spi_device_spi_async.attr,
	&dev_attr_spi_device_bytes.attr,
	&dev_attr_spi_device_bytes_rx.attr,
	&dev_attr_spi_device_bytes_tx.attr,
	&dev_attr_spi_device_transfer_bytes_histo0.attr,
	&dev_attr_spi_device_transfer_bytes_histo1.attr,
	&dev_attr_spi_device_transfer_bytes_histo2.attr,
	&dev_attr_spi_device_transfer_bytes_histo3.attr,
	&dev_attr_spi_device_transfer_bytes_histo4.attr,
	&dev_attr_spi_device_transfer_bytes_histo5.attr,
	&dev_attr_spi_device_transfer_bytes_histo6.attr,
	&dev_attr_spi_device_transfer_bytes_histo7.attr,
	&dev_attr_spi_device_transfer_bytes_histo8.attr,
	&dev_attr_spi_device_transfer_bytes_histo9.attr,
	&dev_attr_spi_device_transfer_bytes_histo10.attr,
	&dev_attr_spi_device_transfer_bytes_histo11.attr,
	&dev_attr_spi_device_transfer_bytes_histo12.attr,
	&dev_attr_spi_device_transfer_bytes_histo13.attr,
	&dev_attr_spi_device_transfer_bytes_histo14.attr,
	&dev_attr_spi_device_transfer_bytes_histo15.attr,
	&dev_attr_spi_device_transfer_bytes_histo16.attr,
	&dev_attr_spi_device_transfers_split_maxsize.attr,
	NULL,
};

static const struct attribute_group spi_device_statistics_group = {
	.name  = "statistics",
	.attrs  = spi_device_statistics_attrs,
};

static const struct attribute_group *spi_dev_groups[] = {
	&spi_dev_group,
	&spi_device_statistics_group,
	NULL,
};

static struct attribute *spi_controller_statistics_attrs[] = {
	&dev_attr_spi_controller_messages.attr,
	&dev_attr_spi_controller_transfers.attr,
	&dev_attr_spi_controller_errors.attr,
	&dev_attr_spi_controller_timedout.attr,
	&dev_attr_spi_controller_spi_sync.attr,
	&dev_attr_spi_controller_spi_sync_immediate.attr,
	&dev_attr_spi_controller_spi_async.attr,
	&dev_attr_spi_controller_bytes.attr,
	&dev_attr_spi_controller_bytes_rx.attr,
	&dev_attr_spi_controller_bytes_tx.attr,
	&dev_attr_spi_controller_transfer_bytes_histo0.attr,
	&dev_attr_spi_controller_transfer_bytes_histo1.attr,
	&dev_attr_spi_controller_transfer_bytes_histo2.attr,
	&dev_attr_spi_controller_transfer_bytes_histo3.attr,
	&dev_attr_spi_controller_transfer_bytes_histo4.attr,
	&dev_attr_spi_controller_transfer_bytes_histo5.attr,
	&dev_attr_spi_controller_transfer_bytes_histo6.attr,
	&dev_attr_spi_controller_transfer_bytes_histo7.attr,
	&dev_attr_spi_controller_transfer_bytes_histo8.attr,
	&dev_attr_spi_controller_transfer_bytes_histo9.attr,
	&dev_attr_spi_controller_transfer_bytes_histo10.attr,
	&dev_attr_spi_controller_transfer_bytes_histo11.attr,
	&dev_attr_spi_controller_transfer_bytes_histo12.attr,
	&dev_attr_spi_controller_transfer_bytes_histo13.attr,
	&dev_attr_spi_controller_transfer_bytes_histo14.attr,
	&dev_attr_spi_controller_transfer_bytes_histo15.attr,
	&dev_attr_spi_controller_transfer_bytes_histo16.attr,
	&dev_attr_spi_controller_transfers_split_maxsize.attr,
	NULL,
};

static const struct attribute_group spi_controller_statistics_group = {
	.name  = "statistics",
	.attrs  = spi_controller_statistics_attrs,
};

static const struct attribute_group *spi_master_groups[] = {
	&spi_controller_statistics_group,
	NULL,
};

void spi_statistics_add_transfer_stats(struct spi_statistics *stats,
				       struct spi_transfer *xfer,
				       struct spi_controller *ctlr)
{
	unsigned long flags;
	int l2len = min(fls(xfer->len), SPI_STATISTICS_HISTO_SIZE) - 1;

	if (l2len < 0)
		l2len = 0;

	spin_lock_irqsave(&stats->lock, flags);

	stats->transfers++;
	stats->transfer_bytes_histo[l2len]++;

	stats->bytes += xfer->len;
	if ((xfer->tx_buf) &&
	    (xfer->tx_buf != ctlr->dummy_tx))
		stats->bytes_tx += xfer->len;
	if ((xfer->rx_buf) &&
	    (xfer->rx_buf != ctlr->dummy_rx))
		stats->bytes_rx += xfer->len;

	spin_unlock_irqrestore(&stats->lock, flags);
}
EXPORT_SYMBOL_GPL(spi_statistics_add_transfer_stats);

/* modalias support makes "modprobe $MODALIAS" new-style hotplug work,
 * and the sysfs version makes coldplug work too.
 */

static const struct spi_device_id *spi_match_id(const struct spi_device_id *id,
						const struct spi_device *sdev)
{
	while (id->name[0]) {
		if (!strcmp(sdev->modalias, id->name))
			return id;
		id++;
	}
	return NULL;
}

const struct spi_device_id *spi_get_device_id(const struct spi_device *sdev)
{
	const struct spi_driver *sdrv = to_spi_driver(sdev->dev.driver);

	return spi_match_id(sdrv->id_table, sdev);
}
EXPORT_SYMBOL_GPL(spi_get_device_id);

static int spi_match_device(struct device *dev, struct device_driver *drv)
{
	const struct spi_device	*spi = to_spi_device(dev);
	const struct spi_driver	*sdrv = to_spi_driver(drv);

	/* Attempt an OF style match */
	if (of_driver_match_device(dev, drv))
		return 1;

	/* Then try ACPI */
	if (acpi_driver_match_device(dev, drv))
		return 1;

	if (sdrv->id_table)
		return !!spi_match_id(sdrv->id_table, spi);

	return strcmp(spi->modalias, drv->name) == 0;
}

static int spi_uevent(struct device *dev, struct kobj_uevent_env *env)
{
	const struct spi_device		*spi = to_spi_device(dev);
	int rc;

	rc = acpi_device_uevent_modalias(dev, env);
	if (rc != -ENODEV)
		return rc;

	return add_uevent_var(env, "MODALIAS=%s%s", SPI_MODULE_PREFIX, spi->modalias);
}

struct bus_type spi_bus_type = {
	.name		= "spi",
	.dev_groups	= spi_dev_groups,
	.match		= spi_match_device,
	.uevent		= spi_uevent,
};
EXPORT_SYMBOL_GPL(spi_bus_type);


static int spi_drv_probe(struct device *dev)
{
	const struct spi_driver		*sdrv = to_spi_driver(dev->driver);
	struct spi_device		*spi = to_spi_device(dev);
	int ret;

	ret = of_clk_set_defaults(dev->of_node, false);
	if (ret)
		return ret;

	if (dev->of_node) {
		spi->irq = of_irq_get(dev->of_node, 0);
		if (spi->irq == -EPROBE_DEFER)
			return -EPROBE_DEFER;
		if (spi->irq < 0)
			spi->irq = 0;
	}

	ret = dev_pm_domain_attach(dev, true);
	if (ret != -EPROBE_DEFER) {
		ret = sdrv->probe(spi);
		if (ret)
			dev_pm_domain_detach(dev, true);
	}

	return ret;
}

static int spi_drv_remove(struct device *dev)
{
	const struct spi_driver		*sdrv = to_spi_driver(dev->driver);
	int ret;

	ret = sdrv->remove(to_spi_device(dev));
	dev_pm_domain_detach(dev, true);

	return ret;
}

static void spi_drv_shutdown(struct device *dev)
{
	const struct spi_driver		*sdrv = to_spi_driver(dev->driver);

	sdrv->shutdown(to_spi_device(dev));
}

/**
 * __spi_register_driver - register a SPI driver
 * @owner: owner module of the driver to register
 * @sdrv: the driver to register
 * Context: can sleep
 *
 * Return: zero on success, else a negative error code.
 */
int __spi_register_driver(struct module *owner, struct spi_driver *sdrv)
{
	sdrv->driver.owner = owner;
	sdrv->driver.bus = &spi_bus_type;
	if (sdrv->probe)
		sdrv->driver.probe = spi_drv_probe;
	if (sdrv->remove)
		sdrv->driver.remove = spi_drv_remove;
	if (sdrv->shutdown)
		sdrv->driver.shutdown = spi_drv_shutdown;
	return driver_register(&sdrv->driver);
}
EXPORT_SYMBOL_GPL(__spi_register_driver);

/*-------------------------------------------------------------------------*/

/* SPI devices should normally not be created by SPI device drivers; that
 * would make them board-specific.  Similarly with SPI controller drivers.
 * Device registration normally goes into like arch/.../mach.../board-YYY.c
 * with other readonly (flashable) information about mainboard devices.
 */

struct boardinfo {
	struct list_head	list;
	struct spi_board_info	board_info;
};

static LIST_HEAD(board_list);
static LIST_HEAD(spi_controller_list);

/*
 * Used to protect add/del opertion for board_info list and
 * spi_controller list, and their matching process
 * also used to protect object of type struct idr
 */
static DEFINE_MUTEX(board_lock);

/**
 * spi_alloc_device - Allocate a new SPI device
 * @ctlr: Controller to which device is connected
 * Context: can sleep
 *
 * Allows a driver to allocate and initialize a spi_device without
 * registering it immediately.  This allows a driver to directly
 * fill the spi_device with device parameters before calling
 * spi_add_device() on it.
 *
 * Caller is responsible to call spi_add_device() on the returned
 * spi_device structure to add it to the SPI controller.  If the caller
 * needs to discard the spi_device without adding it, then it should
 * call spi_dev_put() on it.
 *
 * Return: a pointer to the new device, or NULL.
 */
struct spi_device *spi_alloc_device(struct spi_controller *ctlr)
{
	struct spi_device	*spi;

	if (!spi_controller_get(ctlr))
		return NULL;

	spi = kzalloc(sizeof(*spi), GFP_KERNEL);
	if (!spi) {
		spi_controller_put(ctlr);
		return NULL;
	}

	spi->master = spi->controller = ctlr;
	spi->dev.parent = &ctlr->dev;
	spi->dev.bus = &spi_bus_type;
	spi->dev.release = spidev_release;
	spi->cs_gpio = -ENOENT;

	spin_lock_init(&spi->statistics.lock);

	device_initialize(&spi->dev);
	return spi;
}
EXPORT_SYMBOL_GPL(spi_alloc_device);

static void spi_dev_set_name(struct spi_device *spi)
{
	struct acpi_device *adev = ACPI_COMPANION(&spi->dev);

	if (adev) {
		dev_set_name(&spi->dev, "spi-%s", acpi_dev_name(adev));
		return;
	}

	dev_set_name(&spi->dev, "%s.%u", dev_name(&spi->controller->dev),
		     spi->chip_select);
}

static int spi_dev_check(struct device *dev, void *data)
{
	struct spi_device *spi = to_spi_device(dev);
	struct spi_device *new_spi = data;

	if (spi->controller == new_spi->controller &&
	    spi->chip_select == new_spi->chip_select)
		return -EBUSY;
	return 0;
}

/**
 * spi_add_device - Add spi_device allocated with spi_alloc_device
 * @spi: spi_device to register
 *
 * Companion function to spi_alloc_device.  Devices allocated with
 * spi_alloc_device can be added onto the spi bus with this function.
 *
 * Return: 0 on success; negative errno on failure
 */
int spi_add_device(struct spi_device *spi)
{
	static DEFINE_MUTEX(spi_add_lock);
	struct spi_controller *ctlr = spi->controller;
	struct device *dev = ctlr->dev.parent;
	int status;

	/* Chipselects are numbered 0..max; validate. */
	if (spi->chip_select >= ctlr->num_chipselect) {
		dev_err(dev, "cs%d >= max %d\n", spi->chip_select,
			ctlr->num_chipselect);
		return -EINVAL;
	}

	/* Set the bus ID string */
	spi_dev_set_name(spi);

	/* We need to make sure there's no other device with this
	 * chipselect **BEFORE** we call setup(), else we'll trash
	 * its configuration.  Lock against concurrent add() calls.
	 */
	mutex_lock(&spi_add_lock);

	status = bus_for_each_dev(&spi_bus_type, NULL, spi, spi_dev_check);
	if (status) {
		dev_err(dev, "chipselect %d already in use\n",
				spi->chip_select);
		goto done;
	}

	if (ctlr->cs_gpios)
		spi->cs_gpio = ctlr->cs_gpios[spi->chip_select];

	/* Drivers may modify this initial i/o setup, but will
	 * normally rely on the device being setup.  Devices
	 * using SPI_CS_HIGH can't coexist well otherwise...
	 */
	status = spi_setup(spi);
	if (status < 0) {
		dev_err(dev, "can't setup %s, status %d\n",
				dev_name(&spi->dev), status);
		goto done;
	}

	/* Device may be bound to an active driver when this returns */
	status = device_add(&spi->dev);
	if (status < 0)
		dev_err(dev, "can't add %s, status %d\n",
				dev_name(&spi->dev), status);
	else
		dev_dbg(dev, "registered child %s\n", dev_name(&spi->dev));

done:
	mutex_unlock(&spi_add_lock);
	return status;
}
EXPORT_SYMBOL_GPL(spi_add_device);

/**
 * spi_new_device - instantiate one new SPI device
 * @ctlr: Controller to which device is connected
 * @chip: Describes the SPI device
 * Context: can sleep
 *
 * On typical mainboards, this is purely internal; and it's not needed
 * after board init creates the hard-wired devices.  Some development
 * platforms may not be able to use spi_register_board_info though, and
 * this is exported so that for example a USB or parport based adapter
 * driver could add devices (which it would learn about out-of-band).
 *
 * Return: the new device, or NULL.
 */
struct spi_device *spi_new_device(struct spi_controller *ctlr,
				  struct spi_board_info *chip)
{
	struct spi_device	*proxy;
	int			status;

	/* NOTE:  caller did any chip->bus_num checks necessary.
	 *
	 * Also, unless we change the return value convention to use
	 * error-or-pointer (not NULL-or-pointer), troubleshootability
	 * suggests syslogged diagnostics are best here (ugh).
	 */

	proxy = spi_alloc_device(ctlr);
	if (!proxy)
		return NULL;

	WARN_ON(strlen(chip->modalias) >= sizeof(proxy->modalias));

	proxy->chip_select = chip->chip_select;
	proxy->max_speed_hz = chip->max_speed_hz;
	proxy->mode = chip->mode;
	proxy->irq = chip->irq;
	strlcpy(proxy->modalias, chip->modalias, sizeof(proxy->modalias));
	proxy->dev.platform_data = (void *) chip->platform_data;
	proxy->controller_data = chip->controller_data;
	proxy->controller_state = NULL;

	if (chip->properties) {
		status = device_add_properties(&proxy->dev, chip->properties);
		if (status) {
			dev_err(&ctlr->dev,
				"failed to add properties to '%s': %d\n",
				chip->modalias, status);
			goto err_dev_put;
		}
	}

	status = spi_add_device(proxy);
	if (status < 0)
		goto err_remove_props;

	return proxy;

err_remove_props:
	if (chip->properties)
		device_remove_properties(&proxy->dev);
err_dev_put:
	spi_dev_put(proxy);
	return NULL;
}
EXPORT_SYMBOL_GPL(spi_new_device);

/**
 * spi_unregister_device - unregister a single SPI device
 * @spi: spi_device to unregister
 *
 * Start making the passed SPI device vanish. Normally this would be handled
 * by spi_unregister_controller().
 */
void spi_unregister_device(struct spi_device *spi)
{
	if (!spi)
		return;

	if (spi->dev.of_node) {
		of_node_clear_flag(spi->dev.of_node, OF_POPULATED);
		of_node_put(spi->dev.of_node);
	}
	if (ACPI_COMPANION(&spi->dev))
		acpi_device_clear_enumerated(ACPI_COMPANION(&spi->dev));
	device_unregister(&spi->dev);
}
EXPORT_SYMBOL_GPL(spi_unregister_device);

static void spi_match_controller_to_boardinfo(struct spi_controller *ctlr,
					      struct spi_board_info *bi)
{
	struct spi_device *dev;

	if (ctlr->bus_num != bi->bus_num)
		return;

	dev = spi_new_device(ctlr, bi);
	if (!dev)
		dev_err(ctlr->dev.parent, "can't create new device for %s\n",
			bi->modalias);
}

/**
 * spi_register_board_info - register SPI devices for a given board
 * @info: array of chip descriptors
 * @n: how many descriptors are provided
 * Context: can sleep
 *
 * Board-specific early init code calls this (probably during arch_initcall)
 * with segments of the SPI device table.  Any device nodes are created later,
 * after the relevant parent SPI controller (bus_num) is defined.  We keep
 * this table of devices forever, so that reloading a controller driver will
 * not make Linux forget about these hard-wired devices.
 *
 * Other code can also call this, e.g. a particular add-on board might provide
 * SPI devices through its expansion connector, so code initializing that board
 * would naturally declare its SPI devices.
 *
 * The board info passed can safely be __initdata ... but be careful of
 * any embedded pointers (platform_data, etc), they're copied as-is.
 * Device properties are deep-copied though.
 *
 * Return: zero on success, else a negative error code.
 */
int spi_register_board_info(struct spi_board_info const *info, unsigned n)
{
	struct boardinfo *bi;
	int i;

	if (!n)
		return 0;

	bi = kcalloc(n, sizeof(*bi), GFP_KERNEL);
	if (!bi)
		return -ENOMEM;

	for (i = 0; i < n; i++, bi++, info++) {
		struct spi_controller *ctlr;

		memcpy(&bi->board_info, info, sizeof(*info));
		if (info->properties) {
			bi->board_info.properties =
					property_entries_dup(info->properties);
			if (IS_ERR(bi->board_info.properties))
				return PTR_ERR(bi->board_info.properties);
		}

		mutex_lock(&board_lock);
		list_add_tail(&bi->list, &board_list);
		list_for_each_entry(ctlr, &spi_controller_list, list)
			spi_match_controller_to_boardinfo(ctlr,
							  &bi->board_info);
		mutex_unlock(&board_lock);
	}

	return 0;
}

/*-------------------------------------------------------------------------*/

static void spi_set_cs(struct spi_device *spi, bool enable)
{
	if (spi->mode & SPI_CS_HIGH)
		enable = !enable;

	if (gpio_is_valid(spi->cs_gpio)) {
		gpio_set_value(spi->cs_gpio, !enable);
		/* Some SPI masters need both GPIO CS & slave_select */
		if ((spi->controller->flags & SPI_MASTER_GPIO_SS) &&
		    spi->controller->set_cs)
			spi->controller->set_cs(spi, !enable);
	} else if (spi->controller->set_cs) {
		spi->controller->set_cs(spi, !enable);
	}
}

#ifdef CONFIG_HAS_DMA
static int spi_map_buf(struct spi_controller *ctlr, struct device *dev,
		       struct sg_table *sgt, void *buf, size_t len,
		       enum dma_data_direction dir)
{
	const bool vmalloced_buf = is_vmalloc_addr(buf);
	unsigned int max_seg_size = dma_get_max_seg_size(dev);
#ifdef CONFIG_HIGHMEM
	const bool kmap_buf = ((unsigned long)buf >= PKMAP_BASE &&
				(unsigned long)buf < (PKMAP_BASE +
					(LAST_PKMAP * PAGE_SIZE)));
#else
	const bool kmap_buf = false;
#endif
	int desc_len;
	int sgs;
	struct page *vm_page;
	struct scatterlist *sg;
	void *sg_buf;
	size_t min;
	int i, ret;

	if (vmalloced_buf || kmap_buf) {
		desc_len = min_t(int, max_seg_size, PAGE_SIZE);
		sgs = DIV_ROUND_UP(len + offset_in_page(buf), desc_len);
	} else if (virt_addr_valid(buf)) {
		desc_len = min_t(int, max_seg_size, ctlr->max_dma_len);
		sgs = DIV_ROUND_UP(len, desc_len);
	} else {
		return -EINVAL;
	}

	ret = sg_alloc_table(sgt, sgs, GFP_KERNEL);
	if (ret != 0)
		return ret;

	sg = &sgt->sgl[0];
	for (i = 0; i < sgs; i++) {

		if (vmalloced_buf || kmap_buf) {
			/*
			 * Next scatterlist entry size is the minimum between
			 * the desc_len and the remaining buffer length that
			 * fits in a page.
			 */
			min = min_t(size_t, desc_len,
				    min_t(size_t, len,
					  PAGE_SIZE - offset_in_page(buf)));
			if (vmalloced_buf)
				vm_page = vmalloc_to_page(buf);
			else
				vm_page = kmap_to_page(buf);
			if (!vm_page) {
				sg_free_table(sgt);
				return -ENOMEM;
			}
			sg_set_page(sg, vm_page,
				    min, offset_in_page(buf));
		} else {
			min = min_t(size_t, len, desc_len);
			sg_buf = buf;
			sg_set_buf(sg, sg_buf, min);
		}

		buf += min;
		len -= min;
		sg = sg_next(sg);
	}

	ret = dma_map_sg(dev, sgt->sgl, sgt->nents, dir);
	if (!ret)
		ret = -ENOMEM;
	if (ret < 0) {
		sg_free_table(sgt);
		return ret;
	}

	sgt->nents = ret;

	return 0;
}

static void spi_unmap_buf(struct spi_controller *ctlr, struct device *dev,
			  struct sg_table *sgt, enum dma_data_direction dir)
{
	if (sgt->orig_nents) {
		dma_unmap_sg(dev, sgt->sgl, sgt->orig_nents, dir);
		sg_free_table(sgt);
	}
}

static int __spi_map_msg(struct spi_controller *ctlr, struct spi_message *msg)
{
	struct device *tx_dev, *rx_dev;
	struct spi_transfer *xfer;
	int ret;

	if (!ctlr->can_dma)
		return 0;

	if (ctlr->dma_tx)
		tx_dev = ctlr->dma_tx->device->dev;
	else
		tx_dev = ctlr->dev.parent;

	if (ctlr->dma_rx)
		rx_dev = ctlr->dma_rx->device->dev;
	else
		rx_dev = ctlr->dev.parent;

	list_for_each_entry(xfer, &msg->transfers, transfer_list) {
		if (!ctlr->can_dma(ctlr, msg->spi, xfer))
			continue;

		if (xfer->tx_buf != NULL) {
			ret = spi_map_buf(ctlr, tx_dev, &xfer->tx_sg,
					  (void *)xfer->tx_buf, xfer->len,
					  DMA_TO_DEVICE);
			if (ret != 0)
				return ret;
		}

		if (xfer->rx_buf != NULL) {
			ret = spi_map_buf(ctlr, rx_dev, &xfer->rx_sg,
					  xfer->rx_buf, xfer->len,
					  DMA_FROM_DEVICE);
			if (ret != 0) {
				spi_unmap_buf(ctlr, tx_dev, &xfer->tx_sg,
					      DMA_TO_DEVICE);
				return ret;
			}
		}
	}

	ctlr->cur_msg_mapped = true;

	return 0;
}

static int __spi_unmap_msg(struct spi_controller *ctlr, struct spi_message *msg)
{
	struct spi_transfer *xfer;
	struct device *tx_dev, *rx_dev;

	if (!ctlr->cur_msg_mapped || !ctlr->can_dma)
		return 0;

	if (ctlr->dma_tx)
		tx_dev = ctlr->dma_tx->device->dev;
	else
		tx_dev = ctlr->dev.parent;

	if (ctlr->dma_rx)
		rx_dev = ctlr->dma_rx->device->dev;
	else
		rx_dev = ctlr->dev.parent;

	list_for_each_entry(xfer, &msg->transfers, transfer_list) {
		if (!ctlr->can_dma(ctlr, msg->spi, xfer))
			continue;

		spi_unmap_buf(ctlr, rx_dev, &xfer->rx_sg, DMA_FROM_DEVICE);
		spi_unmap_buf(ctlr, tx_dev, &xfer->tx_sg, DMA_TO_DEVICE);
	}

	return 0;
}
#else /* !CONFIG_HAS_DMA */
static inline int spi_map_buf(struct spi_controller *ctlr, struct device *dev,
			      struct sg_table *sgt, void *buf, size_t len,
			      enum dma_data_direction dir)
{
	return -EINVAL;
}

static inline void spi_unmap_buf(struct spi_controller *ctlr,
				 struct device *dev, struct sg_table *sgt,
				 enum dma_data_direction dir)
{
}

static inline int __spi_map_msg(struct spi_controller *ctlr,
				struct spi_message *msg)
{
	return 0;
}

static inline int __spi_unmap_msg(struct spi_controller *ctlr,
				  struct spi_message *msg)
{
	return 0;
}
#endif /* !CONFIG_HAS_DMA */

static inline int spi_unmap_msg(struct spi_controller *ctlr,
				struct spi_message *msg)
{
	struct spi_transfer *xfer;

	list_for_each_entry(xfer, &msg->transfers, transfer_list) {
		/*
		 * Restore the original value of tx_buf or rx_buf if they are
		 * NULL.
		 */
		if (xfer->tx_buf == ctlr->dummy_tx)
			xfer->tx_buf = NULL;
		if (xfer->rx_buf == ctlr->dummy_rx)
			xfer->rx_buf = NULL;
	}

	return __spi_unmap_msg(ctlr, msg);
}

static int spi_map_msg(struct spi_controller *ctlr, struct spi_message *msg)
{
	struct spi_transfer *xfer;
	void *tmp;
	unsigned int max_tx, max_rx;

	if (ctlr->flags & (SPI_CONTROLLER_MUST_RX | SPI_CONTROLLER_MUST_TX)) {
		max_tx = 0;
		max_rx = 0;

		list_for_each_entry(xfer, &msg->transfers, transfer_list) {
			if ((ctlr->flags & SPI_CONTROLLER_MUST_TX) &&
			    !xfer->tx_buf)
				max_tx = max(xfer->len, max_tx);
			if ((ctlr->flags & SPI_CONTROLLER_MUST_RX) &&
			    !xfer->rx_buf)
				max_rx = max(xfer->len, max_rx);
		}

		if (max_tx) {
			tmp = krealloc(ctlr->dummy_tx, max_tx,
				       GFP_KERNEL | GFP_DMA);
			if (!tmp)
				return -ENOMEM;
			ctlr->dummy_tx = tmp;
			memset(tmp, 0, max_tx);
		}

		if (max_rx) {
			tmp = krealloc(ctlr->dummy_rx, max_rx,
				       GFP_KERNEL | GFP_DMA);
			if (!tmp)
				return -ENOMEM;
			ctlr->dummy_rx = tmp;
		}

		if (max_tx || max_rx) {
			list_for_each_entry(xfer, &msg->transfers,
					    transfer_list) {
				if (!xfer->tx_buf)
					xfer->tx_buf = ctlr->dummy_tx;
				if (!xfer->rx_buf)
					xfer->rx_buf = ctlr->dummy_rx;
			}
		}
	}

	return __spi_map_msg(ctlr, msg);
}

/*
 * spi_transfer_one_message - Default implementation of transfer_one_message()
 *
 * This is a standard implementation of transfer_one_message() for
 * drivers which implement a transfer_one() operation.  It provides
 * standard handling of delays and chip select management.
 */
static int spi_transfer_one_message(struct spi_controller *ctlr,
				    struct spi_message *msg)
{
	struct spi_transfer *xfer;
	bool keep_cs = false;
	int ret = 0;
	unsigned long long ms = 1;
	struct spi_statistics *statm = &ctlr->statistics;
	struct spi_statistics *stats = &msg->spi->statistics;

	spi_set_cs(msg->spi, true);

	SPI_STATISTICS_INCREMENT_FIELD(statm, messages);
	SPI_STATISTICS_INCREMENT_FIELD(stats, messages);

	list_for_each_entry(xfer, &msg->transfers, transfer_list) {
		trace_spi_transfer_start(msg, xfer);

		spi_statistics_add_transfer_stats(statm, xfer, ctlr);
		spi_statistics_add_transfer_stats(stats, xfer, ctlr);

		if (xfer->tx_buf || xfer->rx_buf) {
			reinit_completion(&ctlr->xfer_completion);

			ret = ctlr->transfer_one(ctlr, msg->spi, xfer);
			if (ret < 0) {
				SPI_STATISTICS_INCREMENT_FIELD(statm,
							       errors);
				SPI_STATISTICS_INCREMENT_FIELD(stats,
							       errors);
				dev_err(&msg->spi->dev,
					"SPI transfer failed: %d\n", ret);
				goto out;
			}

			if (ret > 0) {
				ret = 0;
				ms = 8LL * 1000LL * xfer->len;
				do_div(ms, xfer->speed_hz);
				ms += ms + 200; /* some tolerance */

				if (ms > UINT_MAX)
					ms = UINT_MAX;

				ms = wait_for_completion_timeout(&ctlr->xfer_completion,
								 msecs_to_jiffies(ms));
			}

			if (ms == 0) {
				SPI_STATISTICS_INCREMENT_FIELD(statm,
							       timedout);
				SPI_STATISTICS_INCREMENT_FIELD(stats,
							       timedout);
				dev_err(&msg->spi->dev,
					"SPI transfer timed out\n");
				msg->status = -ETIMEDOUT;
			}
		} else {
			if (xfer->len)
				dev_err(&msg->spi->dev,
					"Bufferless transfer has length %u\n",
					xfer->len);
		}

		trace_spi_transfer_stop(msg, xfer);

		if (msg->status != -EINPROGRESS)
			goto out;

		if (xfer->delay_usecs) {
			u16 us = xfer->delay_usecs;

			if (us <= 10)
				udelay(us);
			else
				usleep_range(us, us + DIV_ROUND_UP(us, 10));
		}

		if (xfer->cs_change) {
			if (list_is_last(&xfer->transfer_list,
					 &msg->transfers)) {
				keep_cs = true;
			} else {
				spi_set_cs(msg->spi, false);
				udelay(10);
				spi_set_cs(msg->spi, true);
			}
		}

		msg->actual_length += xfer->len;
	}

out:
	if (ret != 0 || !keep_cs)
		spi_set_cs(msg->spi, false);

	if (msg->status == -EINPROGRESS)
		msg->status = ret;

	if (msg->status && ctlr->handle_err)
		ctlr->handle_err(ctlr, msg);

	spi_res_release(ctlr, msg);

	spi_finalize_current_message(ctlr);

	return ret;
}

/**
 * spi_finalize_current_transfer - report completion of a transfer
 * @ctlr: the controller reporting completion
 *
 * Called by SPI drivers using the core transfer_one_message()
 * implementation to notify it that the current interrupt driven
 * transfer has finished and the next one may be scheduled.
 */
void spi_finalize_current_transfer(struct spi_controller *ctlr)
{
	complete(&ctlr->xfer_completion);
}
EXPORT_SYMBOL_GPL(spi_finalize_current_transfer);

/**
 * __spi_pump_messages - function which processes spi message queue
 * @ctlr: controller to process queue for
 * @in_kthread: true if we are in the context of the message pump thread
 *
 * This function checks if there is any spi message in the queue that
 * needs processing and if so call out to the driver to initialize hardware
 * and transfer each message.
 *
 * Note that it is called both from the kthread itself and also from
 * inside spi_sync(); the queue extraction handling at the top of the
 * function should deal with this safely.
 */
static void __spi_pump_messages(struct spi_controller *ctlr, bool in_kthread)
{
	unsigned long flags;
	bool was_busy = false;
	int ret;

	/* Lock queue */
	spin_lock_irqsave(&ctlr->queue_lock, flags);

	/* Make sure we are not already running a message */
	if (ctlr->cur_msg) {
		spin_unlock_irqrestore(&ctlr->queue_lock, flags);
		return;
	}

	/* If another context is idling the device then defer */
	if (ctlr->idling) {
		kthread_queue_work(&ctlr->kworker, &ctlr->pump_messages);
		spin_unlock_irqrestore(&ctlr->queue_lock, flags);
		return;
	}

	/* Check if the queue is idle */
	if (list_empty(&ctlr->queue) || !ctlr->running) {
		if (!ctlr->busy) {
			spin_unlock_irqrestore(&ctlr->queue_lock, flags);
			return;
		}

		/* Only do teardown in the thread */
		if (!in_kthread) {
			kthread_queue_work(&ctlr->kworker,
					   &ctlr->pump_messages);
			spin_unlock_irqrestore(&ctlr->queue_lock, flags);
			return;
		}

		ctlr->busy = false;
		ctlr->idling = true;
		spin_unlock_irqrestore(&ctlr->queue_lock, flags);

		kfree(ctlr->dummy_rx);
		ctlr->dummy_rx = NULL;
		kfree(ctlr->dummy_tx);
		ctlr->dummy_tx = NULL;
		if (ctlr->unprepare_transfer_hardware &&
		    ctlr->unprepare_transfer_hardware(ctlr))
			dev_err(&ctlr->dev,
				"failed to unprepare transfer hardware\n");
		if (ctlr->auto_runtime_pm) {
			pm_runtime_mark_last_busy(ctlr->dev.parent);
			pm_runtime_put_autosuspend(ctlr->dev.parent);
		}
		trace_spi_controller_idle(ctlr);

		spin_lock_irqsave(&ctlr->queue_lock, flags);
		ctlr->idling = false;
		spin_unlock_irqrestore(&ctlr->queue_lock, flags);
		return;
	}

	/* Extract head of queue */
	ctlr->cur_msg =
		list_first_entry(&ctlr->queue, struct spi_message, queue);

	list_del_init(&ctlr->cur_msg->queue);
	if (ctlr->busy)
		was_busy = true;
	else
		ctlr->busy = true;
	spin_unlock_irqrestore(&ctlr->queue_lock, flags);

	mutex_lock(&ctlr->io_mutex);

	if (!was_busy && ctlr->auto_runtime_pm) {
		ret = pm_runtime_get_sync(ctlr->dev.parent);
		if (ret < 0) {
			pm_runtime_put_noidle(ctlr->dev.parent);
			dev_err(&ctlr->dev, "Failed to power device: %d\n",
				ret);
			mutex_unlock(&ctlr->io_mutex);
			return;
		}
	}

	if (!was_busy)
		trace_spi_controller_busy(ctlr);

	if (!was_busy && ctlr->prepare_transfer_hardware) {
		ret = ctlr->prepare_transfer_hardware(ctlr);
		if (ret) {
			dev_err(&ctlr->dev,
				"failed to prepare transfer hardware\n");

			if (ctlr->auto_runtime_pm)
				pm_runtime_put(ctlr->dev.parent);
			mutex_unlock(&ctlr->io_mutex);
			return;
		}
	}

	trace_spi_message_start(ctlr->cur_msg);

	if (ctlr->prepare_message) {
		ret = ctlr->prepare_message(ctlr, ctlr->cur_msg);
		if (ret) {
			dev_err(&ctlr->dev, "failed to prepare message: %d\n",
				ret);
			ctlr->cur_msg->status = ret;
			spi_finalize_current_message(ctlr);
			goto out;
		}
		ctlr->cur_msg_prepared = true;
	}

	ret = spi_map_msg(ctlr, ctlr->cur_msg);
	if (ret) {
		ctlr->cur_msg->status = ret;
		spi_finalize_current_message(ctlr);
		goto out;
	}

	ret = ctlr->transfer_one_message(ctlr, ctlr->cur_msg);
	if (ret) {
		dev_err(&ctlr->dev,
			"failed to transfer one message from queue\n");
		goto out;
	}

out:
	mutex_unlock(&ctlr->io_mutex);

	/* Prod the scheduler in case transfer_one() was busy waiting */
	if (!ret)
		cond_resched();
}

/**
 * spi_pump_messages - kthread work function which processes spi message queue
 * @work: pointer to kthread work struct contained in the controller struct
 */
static void spi_pump_messages(struct kthread_work *work)
{
	struct spi_controller *ctlr =
		container_of(work, struct spi_controller, pump_messages);

	__spi_pump_messages(ctlr, true);
}

static int spi_init_queue(struct spi_controller *ctlr)
{
	struct sched_param param = { .sched_priority = MAX_RT_PRIO - 1 };

	ctlr->running = false;
	ctlr->busy = false;

	kthread_init_worker(&ctlr->kworker);
	ctlr->kworker_task = kthread_run(kthread_worker_fn, &ctlr->kworker,
					 "%s", dev_name(&ctlr->dev));
	if (IS_ERR(ctlr->kworker_task)) {
		dev_err(&ctlr->dev, "failed to create message pump task\n");
		return PTR_ERR(ctlr->kworker_task);
	}
	kthread_init_work(&ctlr->pump_messages, spi_pump_messages);

	/*
	 * Controller config will indicate if this controller should run the
	 * message pump with high (realtime) priority to reduce the transfer
	 * latency on the bus by minimising the delay between a transfer
	 * request and the scheduling of the message pump thread. Without this
	 * setting the message pump thread will remain at default priority.
	 */
	if (ctlr->rt) {
		dev_info(&ctlr->dev,
			"will run message pump with realtime priority\n");
		sched_setscheduler(ctlr->kworker_task, SCHED_FIFO, &param);
	}

	return 0;
}

/**
 * spi_get_next_queued_message() - called by driver to check for queued
 * messages
 * @ctlr: the controller to check for queued messages
 *
 * If there are more messages in the queue, the next message is returned from
 * this call.
 *
 * Return: the next message in the queue, else NULL if the queue is empty.
 */
struct spi_message *spi_get_next_queued_message(struct spi_controller *ctlr)
{
	struct spi_message *next;
	unsigned long flags;

	/* get a pointer to the next message, if any */
	spin_lock_irqsave(&ctlr->queue_lock, flags);
	next = list_first_entry_or_null(&ctlr->queue, struct spi_message,
					queue);
	spin_unlock_irqrestore(&ctlr->queue_lock, flags);

	return next;
}
EXPORT_SYMBOL_GPL(spi_get_next_queued_message);

/**
 * spi_finalize_current_message() - the current message is complete
 * @ctlr: the controller to return the message to
 *
 * Called by the driver to notify the core that the message in the front of the
 * queue is complete and can be removed from the queue.
 */
void spi_finalize_current_message(struct spi_controller *ctlr)
{
	struct spi_message *mesg;
	unsigned long flags;
	int ret;

	spin_lock_irqsave(&ctlr->queue_lock, flags);
	mesg = ctlr->cur_msg;
	spin_unlock_irqrestore(&ctlr->queue_lock, flags);

	spi_unmap_msg(ctlr, mesg);

	if (ctlr->cur_msg_prepared && ctlr->unprepare_message) {
		ret = ctlr->unprepare_message(ctlr, mesg);
		if (ret) {
			dev_err(&ctlr->dev, "failed to unprepare message: %d\n",
				ret);
		}
	}

	spin_lock_irqsave(&ctlr->queue_lock, flags);
	ctlr->cur_msg = NULL;
	ctlr->cur_msg_prepared = false;
	kthread_queue_work(&ctlr->kworker, &ctlr->pump_messages);
	spin_unlock_irqrestore(&ctlr->queue_lock, flags);

	trace_spi_message_done(mesg);

	mesg->state = NULL;
	if (mesg->complete)
		mesg->complete(mesg->context);
}
EXPORT_SYMBOL_GPL(spi_finalize_current_message);

static int spi_start_queue(struct spi_controller *ctlr)
{
	unsigned long flags;

	spin_lock_irqsave(&ctlr->queue_lock, flags);

	if (ctlr->running || ctlr->busy) {
		spin_unlock_irqrestore(&ctlr->queue_lock, flags);
		return -EBUSY;
	}

	ctlr->running = true;
	ctlr->cur_msg = NULL;
	spin_unlock_irqrestore(&ctlr->queue_lock, flags);

	kthread_queue_work(&ctlr->kworker, &ctlr->pump_messages);

	return 0;
}

static int spi_stop_queue(struct spi_controller *ctlr)
{
	unsigned long flags;
	unsigned limit = 500;
	int ret = 0;

	spin_lock_irqsave(&ctlr->queue_lock, flags);

	/*
	 * This is a bit lame, but is optimized for the common execution path.
	 * A wait_queue on the ctlr->busy could be used, but then the common
	 * execution path (pump_messages) would be required to call wake_up or
	 * friends on every SPI message. Do this instead.
	 */
	while ((!list_empty(&ctlr->queue) || ctlr->busy) && limit--) {
		spin_unlock_irqrestore(&ctlr->queue_lock, flags);
		usleep_range(10000, 11000);
		spin_lock_irqsave(&ctlr->queue_lock, flags);
	}

	if (!list_empty(&ctlr->queue) || ctlr->busy)
		ret = -EBUSY;
	else
		ctlr->running = false;

	spin_unlock_irqrestore(&ctlr->queue_lock, flags);

	if (ret) {
		dev_warn(&ctlr->dev, "could not stop message queue\n");
		return ret;
	}
	return ret;
}

static int spi_destroy_queue(struct spi_controller *ctlr)
{
	int ret;

	ret = spi_stop_queue(ctlr);

	/*
	 * kthread_flush_worker will block until all work is done.
	 * If the reason that stop_queue timed out is that the work will never
	 * finish, then it does no good to call flush/stop thread, so
	 * return anyway.
	 */
	if (ret) {
		dev_err(&ctlr->dev, "problem destroying queue\n");
		return ret;
	}

	kthread_flush_worker(&ctlr->kworker);
	kthread_stop(ctlr->kworker_task);

	return 0;
}

static int __spi_queued_transfer(struct spi_device *spi,
				 struct spi_message *msg,
				 bool need_pump)
{
	struct spi_controller *ctlr = spi->controller;
	unsigned long flags;

	spin_lock_irqsave(&ctlr->queue_lock, flags);

	if (!ctlr->running) {
		spin_unlock_irqrestore(&ctlr->queue_lock, flags);
		return -ESHUTDOWN;
	}
	msg->actual_length = 0;
	msg->status = -EINPROGRESS;

	list_add_tail(&msg->queue, &ctlr->queue);
	if (!ctlr->busy && need_pump)
		kthread_queue_work(&ctlr->kworker, &ctlr->pump_messages);

	spin_unlock_irqrestore(&ctlr->queue_lock, flags);
	return 0;
}

/**
 * spi_queued_transfer - transfer function for queued transfers
 * @spi: spi device which is requesting transfer
 * @msg: spi message which is to handled is queued to driver queue
 *
 * Return: zero on success, else a negative error code.
 */
static int spi_queued_transfer(struct spi_device *spi, struct spi_message *msg)
{
	return __spi_queued_transfer(spi, msg, true);
}

static int spi_controller_initialize_queue(struct spi_controller *ctlr)
{
	int ret;

	ctlr->transfer = spi_queued_transfer;
	if (!ctlr->transfer_one_message)
		ctlr->transfer_one_message = spi_transfer_one_message;

	/* Initialize and start queue */
	ret = spi_init_queue(ctlr);
	if (ret) {
		dev_err(&ctlr->dev, "problem initializing queue\n");
		goto err_init_queue;
	}
	ctlr->queued = true;
	ret = spi_start_queue(ctlr);
	if (ret) {
		dev_err(&ctlr->dev, "problem starting queue\n");
		goto err_start_queue;
	}

	return 0;

err_start_queue:
	spi_destroy_queue(ctlr);
err_init_queue:
	return ret;
}

/*-------------------------------------------------------------------------*/

#if defined(CONFIG_OF)
static int of_spi_parse_dt(struct spi_controller *ctlr, struct spi_device *spi,
			   struct device_node *nc)
{
	u32 value;
	int rc;

	/* Mode (clock phase/polarity/etc.) */
	if (of_property_read_bool(nc, "spi-cpha"))
		spi->mode |= SPI_CPHA;
	if (of_property_read_bool(nc, "spi-cpol"))
		spi->mode |= SPI_CPOL;
	if (of_property_read_bool(nc, "spi-cs-high"))
		spi->mode |= SPI_CS_HIGH;
	if (of_property_read_bool(nc, "spi-3wire"))
		spi->mode |= SPI_3WIRE;
	if (of_property_read_bool(nc, "spi-lsb-first"))
		spi->mode |= SPI_LSB_FIRST;

	/* Device DUAL/QUAD mode */
	if (!of_property_read_u32(nc, "spi-tx-bus-width", &value)) {
		switch (value) {
		case 1:
			break;
		case 2:
			spi->mode |= SPI_TX_DUAL;
			break;
		case 4:
			spi->mode |= SPI_TX_QUAD;
			break;
		default:
			dev_warn(&ctlr->dev,
				"spi-tx-bus-width %d not supported\n",
				value);
			break;
		}
	}

	if (!of_property_read_u32(nc, "spi-rx-bus-width", &value)) {
		switch (value) {
		case 1:
			break;
		case 2:
			spi->mode |= SPI_RX_DUAL;
			break;
		case 4:
			spi->mode |= SPI_RX_QUAD;
			break;
		default:
			dev_warn(&ctlr->dev,
				"spi-rx-bus-width %d not supported\n",
				value);
			break;
		}
	}

	if (spi_controller_is_slave(ctlr)) {
		if (strcmp(nc->name, "slave")) {
			dev_err(&ctlr->dev, "%pOF is not called 'slave'\n",
				nc);
			return -EINVAL;
		}
		return 0;
	}

	/* Device address */
	rc = of_property_read_u32(nc, "reg", &value);
	if (rc) {
		dev_err(&ctlr->dev, "%pOF has no valid 'reg' property (%d)\n",
			nc, rc);
		return rc;
	}
	spi->chip_select = value;

	/* Device speed */
	rc = of_property_read_u32(nc, "spi-max-frequency", &value);
	if (rc) {
		dev_err(&ctlr->dev,
			"%pOF has no valid 'spi-max-frequency' property (%d)\n", nc, rc);
		return rc;
	}
	spi->max_speed_hz = value;

	return 0;
}

static struct spi_device *
of_register_spi_device(struct spi_controller *ctlr, struct device_node *nc)
{
	struct spi_device *spi;
	int rc;

	/* Alloc an spi_device */
	spi = spi_alloc_device(ctlr);
	if (!spi) {
		dev_err(&ctlr->dev, "spi_device alloc error for %pOF\n", nc);
		rc = -ENOMEM;
		goto err_out;
	}

	/* Select device driver */
	rc = of_modalias_node(nc, spi->modalias,
				sizeof(spi->modalias));
	if (rc < 0) {
		dev_err(&ctlr->dev, "cannot find modalias for %pOF\n", nc);
		goto err_out;
	}

	rc = of_spi_parse_dt(ctlr, spi, nc);
	if (rc)
		goto err_out;

	/* Store a pointer to the node in the device structure */
	of_node_get(nc);
	spi->dev.of_node = nc;

	/* Register the new device */
	rc = spi_add_device(spi);
	if (rc) {
		dev_err(&ctlr->dev, "spi_device register error %pOF\n", nc);
		goto err_of_node_put;
	}

	return spi;

err_of_node_put:
	of_node_put(nc);
err_out:
	spi_dev_put(spi);
	return ERR_PTR(rc);
}

/**
 * of_register_spi_devices() - Register child devices onto the SPI bus
 * @ctlr:	Pointer to spi_controller device
 *
 * Registers an spi_device for each child node of controller node which
 * represents a valid SPI slave.
 */
static void of_register_spi_devices(struct spi_controller *ctlr)
{
	struct spi_device *spi;
	struct device_node *nc;

	if (!ctlr->dev.of_node)
		return;

	for_each_available_child_of_node(ctlr->dev.of_node, nc) {
		if (of_node_test_and_set_flag(nc, OF_POPULATED))
			continue;
		spi = of_register_spi_device(ctlr, nc);
		if (IS_ERR(spi)) {
			dev_warn(&ctlr->dev,
				 "Failed to create SPI device for %pOF\n", nc);
			of_node_clear_flag(nc, OF_POPULATED);
		}
	}
}
#else
static void of_register_spi_devices(struct spi_controller *ctlr) { }
#endif

#ifdef CONFIG_ACPI
static void acpi_spi_parse_apple_properties(struct spi_device *spi)
{
	struct acpi_device *dev = ACPI_COMPANION(&spi->dev);
	const union acpi_object *obj;

	if (!x86_apple_machine)
		return;

	if (!acpi_dev_get_property(dev, "spiSclkPeriod", ACPI_TYPE_BUFFER, &obj)
	    && obj->buffer.length >= 4)
		spi->max_speed_hz  = NSEC_PER_SEC / *(u32 *)obj->buffer.pointer;

	if (!acpi_dev_get_property(dev, "spiWordSize", ACPI_TYPE_BUFFER, &obj)
	    && obj->buffer.length == 8)
		spi->bits_per_word = *(u64 *)obj->buffer.pointer;

	if (!acpi_dev_get_property(dev, "spiBitOrder", ACPI_TYPE_BUFFER, &obj)
	    && obj->buffer.length == 8 && !*(u64 *)obj->buffer.pointer)
		spi->mode |= SPI_LSB_FIRST;

	if (!acpi_dev_get_property(dev, "spiSPO", ACPI_TYPE_BUFFER, &obj)
	    && obj->buffer.length == 8 &&  *(u64 *)obj->buffer.pointer)
		spi->mode |= SPI_CPOL;

	if (!acpi_dev_get_property(dev, "spiSPH", ACPI_TYPE_BUFFER, &obj)
	    && obj->buffer.length == 8 &&  *(u64 *)obj->buffer.pointer)
		spi->mode |= SPI_CPHA;
}

static int acpi_spi_add_resource(struct acpi_resource *ares, void *data)
{
	struct spi_device *spi = data;
	struct spi_controller *ctlr = spi->controller;

	if (ares->type == ACPI_RESOURCE_TYPE_SERIAL_BUS) {
		struct acpi_resource_spi_serialbus *sb;

		sb = &ares->data.spi_serial_bus;
		if (sb->type == ACPI_RESOURCE_SERIAL_TYPE_SPI) {
			/*
			 * ACPI DeviceSelection numbering is handled by the
			 * host controller driver in Windows and can vary
			 * from driver to driver. In Linux we always expect
			 * 0 .. max - 1 so we need to ask the driver to
			 * translate between the two schemes.
			 */
			if (ctlr->fw_translate_cs) {
				int cs = ctlr->fw_translate_cs(ctlr,
						sb->device_selection);
				if (cs < 0)
					return cs;
				spi->chip_select = cs;
			} else {
				spi->chip_select = sb->device_selection;
			}

			spi->max_speed_hz = sb->connection_speed;

			if (sb->clock_phase == ACPI_SPI_SECOND_PHASE)
				spi->mode |= SPI_CPHA;
			if (sb->clock_polarity == ACPI_SPI_START_HIGH)
				spi->mode |= SPI_CPOL;
			if (sb->device_polarity == ACPI_SPI_ACTIVE_HIGH)
				spi->mode |= SPI_CS_HIGH;
		}
	} else if (spi->irq < 0) {
		struct resource r;

		if (acpi_dev_resource_interrupt(ares, 0, &r))
			spi->irq = r.start;
	}

	/* Always tell the ACPI core to skip this resource */
	return 1;
}

static acpi_status acpi_register_spi_device(struct spi_controller *ctlr,
					    struct acpi_device *adev)
{
	struct list_head resource_list;
	struct spi_device *spi;
	int ret;

	if (acpi_bus_get_status(adev) || !adev->status.present ||
	    acpi_device_enumerated(adev))
		return AE_OK;

	spi = spi_alloc_device(ctlr);
	if (!spi) {
		dev_err(&ctlr->dev, "failed to allocate SPI device for %s\n",
			dev_name(&adev->dev));
		return AE_NO_MEMORY;
	}

	ACPI_COMPANION_SET(&spi->dev, adev);
	spi->irq = -1;

	INIT_LIST_HEAD(&resource_list);
	ret = acpi_dev_get_resources(adev, &resource_list,
				     acpi_spi_add_resource, spi);
	acpi_dev_free_resource_list(&resource_list);

	acpi_spi_parse_apple_properties(spi);

	if (ret < 0 || !spi->max_speed_hz) {
		spi_dev_put(spi);
		return AE_OK;
	}

	acpi_set_modalias(adev, acpi_device_hid(adev), spi->modalias,
			  sizeof(spi->modalias));

	if (spi->irq < 0)
		spi->irq = acpi_dev_gpio_irq_get(adev, 0);

	acpi_device_set_enumerated(adev);

	adev->power.flags.ignore_parent = true;
	if (spi_add_device(spi)) {
		adev->power.flags.ignore_parent = false;
		dev_err(&ctlr->dev, "failed to add SPI device %s from ACPI\n",
			dev_name(&adev->dev));
		spi_dev_put(spi);
	}

	return AE_OK;
}

static acpi_status acpi_spi_add_device(acpi_handle handle, u32 level,
				       void *data, void **return_value)
{
	struct spi_controller *ctlr = data;
	struct acpi_device *adev;

	if (acpi_bus_get_device(handle, &adev))
		return AE_OK;

	return acpi_register_spi_device(ctlr, adev);
}

static void acpi_register_spi_devices(struct spi_controller *ctlr)
{
	acpi_status status;
	acpi_handle handle;

	handle = ACPI_HANDLE(ctlr->dev.parent);
	if (!handle)
		return;

	status = acpi_walk_namespace(ACPI_TYPE_DEVICE, handle, 1,
				     acpi_spi_add_device, NULL, ctlr, NULL);
	if (ACPI_FAILURE(status))
		dev_warn(&ctlr->dev, "failed to enumerate SPI slaves\n");
}
#else
static inline void acpi_register_spi_devices(struct spi_controller *ctlr) {}
#endif /* CONFIG_ACPI */

static void spi_controller_release(struct device *dev)
{
	struct spi_controller *ctlr;

	ctlr = container_of(dev, struct spi_controller, dev);
	kfree(ctlr);
}

static struct class spi_master_class = {
	.name		= "spi_master",
	.owner		= THIS_MODULE,
	.dev_release	= spi_controller_release,
	.dev_groups	= spi_master_groups,
};

#ifdef CONFIG_SPI_SLAVE
/**
 * spi_slave_abort - abort the ongoing transfer request on an SPI slave
 *		     controller
 * @spi: device used for the current transfer
 */
int spi_slave_abort(struct spi_device *spi)
{
	struct spi_controller *ctlr = spi->controller;

	if (spi_controller_is_slave(ctlr) && ctlr->slave_abort)
		return ctlr->slave_abort(ctlr);

	return -ENOTSUPP;
}
EXPORT_SYMBOL_GPL(spi_slave_abort);

static int match_true(struct device *dev, void *data)
{
	return 1;
}

static ssize_t spi_slave_show(struct device *dev,
			      struct device_attribute *attr, char *buf)
{
	struct spi_controller *ctlr = container_of(dev, struct spi_controller,
						   dev);
	struct device *child;

	child = device_find_child(&ctlr->dev, NULL, match_true);
	return sprintf(buf, "%s\n",
		       child ? to_spi_device(child)->modalias : NULL);
}

static ssize_t spi_slave_store(struct device *dev,
			       struct device_attribute *attr, const char *buf,
			       size_t count)
{
	struct spi_controller *ctlr = container_of(dev, struct spi_controller,
						   dev);
	struct spi_device *spi;
	struct device *child;
	char name[32];
	int rc;

	rc = sscanf(buf, "%31s", name);
	if (rc != 1 || !name[0])
		return -EINVAL;

	child = device_find_child(&ctlr->dev, NULL, match_true);
	if (child) {
		/* Remove registered slave */
		device_unregister(child);
		put_device(child);
	}

	if (strcmp(name, "(null)")) {
		/* Register new slave */
		spi = spi_alloc_device(ctlr);
		if (!spi)
			return -ENOMEM;

		strlcpy(spi->modalias, name, sizeof(spi->modalias));

		rc = spi_add_device(spi);
		if (rc) {
			spi_dev_put(spi);
			return rc;
		}
	}

	return count;
}

static DEVICE_ATTR(slave, 0644, spi_slave_show, spi_slave_store);

static struct attribute *spi_slave_attrs[] = {
	&dev_attr_slave.attr,
	NULL,
};

static const struct attribute_group spi_slave_group = {
	.attrs = spi_slave_attrs,
};

static const struct attribute_group *spi_slave_groups[] = {
	&spi_controller_statistics_group,
	&spi_slave_group,
	NULL,
};

static struct class spi_slave_class = {
	.name		= "spi_slave",
	.owner		= THIS_MODULE,
	.dev_release	= spi_controller_release,
	.dev_groups	= spi_slave_groups,
};
#else
extern struct class spi_slave_class;	/* dummy */
#endif

/**
 * __spi_alloc_controller - allocate an SPI master or slave controller
 * @dev: the controller, possibly using the platform_bus
 * @size: how much zeroed driver-private data to allocate; the pointer to this
 *	memory is in the driver_data field of the returned device,
 *	accessible with spi_controller_get_devdata().
 * @slave: flag indicating whether to allocate an SPI master (false) or SPI
 *	slave (true) controller
 * Context: can sleep
 *
 * This call is used only by SPI controller drivers, which are the
 * only ones directly touching chip registers.  It's how they allocate
 * an spi_controller structure, prior to calling spi_register_controller().
 *
 * This must be called from context that can sleep.
 *
 * The caller is responsible for assigning the bus number and initializing the
 * controller's methods before calling spi_register_controller(); and (after
 * errors adding the device) calling spi_controller_put() to prevent a memory
 * leak.
 *
 * Return: the SPI controller structure on success, else NULL.
 */
struct spi_controller *__spi_alloc_controller(struct device *dev,
					      unsigned int size, bool slave)
{
	struct spi_controller	*ctlr;

	if (!dev)
		return NULL;

	ctlr = kzalloc(size + sizeof(*ctlr), GFP_KERNEL);
	if (!ctlr)
		return NULL;

	device_initialize(&ctlr->dev);
	ctlr->bus_num = -1;
	ctlr->num_chipselect = 1;
	ctlr->slave = slave;
	if (IS_ENABLED(CONFIG_SPI_SLAVE) && slave)
		ctlr->dev.class = &spi_slave_class;
	else
		ctlr->dev.class = &spi_master_class;
	ctlr->dev.parent = dev;
	pm_suspend_ignore_children(&ctlr->dev, true);
	spi_controller_set_devdata(ctlr, &ctlr[1]);

	return ctlr;
}
EXPORT_SYMBOL_GPL(__spi_alloc_controller);

#ifdef CONFIG_OF
static int of_spi_register_master(struct spi_controller *ctlr)
{
	int nb, i, *cs;
	struct device_node *np = ctlr->dev.of_node;

	if (!np)
		return 0;

	nb = of_gpio_named_count(np, "cs-gpios");
	ctlr->num_chipselect = max_t(int, nb, ctlr->num_chipselect);

	/* Return error only for an incorrectly formed cs-gpios property */
	if (nb == 0 || nb == -ENOENT)
		return 0;
	else if (nb < 0)
		return nb;

	cs = devm_kzalloc(&ctlr->dev, sizeof(int) * ctlr->num_chipselect,
			  GFP_KERNEL);
	ctlr->cs_gpios = cs;

	if (!ctlr->cs_gpios)
		return -ENOMEM;

	for (i = 0; i < ctlr->num_chipselect; i++)
		cs[i] = -ENOENT;

	for (i = 0; i < nb; i++)
		cs[i] = of_get_named_gpio(np, "cs-gpios", i);

	return 0;
}
#else
static int of_spi_register_master(struct spi_controller *ctlr)
{
	return 0;
}
#endif

/**
 * spi_register_controller - register SPI master or slave controller
 * @ctlr: initialized master, originally from spi_alloc_master() or
 *	spi_alloc_slave()
 * Context: can sleep
 *
 * SPI controllers connect to their drivers using some non-SPI bus,
 * such as the platform bus.  The final stage of probe() in that code
 * includes calling spi_register_controller() to hook up to this SPI bus glue.
 *
 * SPI controllers use board specific (often SOC specific) bus numbers,
 * and board-specific addressing for SPI devices combines those numbers
 * with chip select numbers.  Since SPI does not directly support dynamic
 * device identification, boards need configuration tables telling which
 * chip is at which address.
 *
 * This must be called from context that can sleep.  It returns zero on
 * success, else a negative error code (dropping the controller's refcount).
 * After a successful return, the caller is responsible for calling
 * spi_unregister_controller().
 *
 * Return: zero on success, else a negative error code.
 */
int spi_register_controller(struct spi_controller *ctlr)
{
	struct device		*dev = ctlr->dev.parent;
	struct boardinfo	*bi;
	int			status = -ENODEV;
	int			id, first_dynamic;

	if (!dev)
		return -ENODEV;

	if (!spi_controller_is_slave(ctlr)) {
		status = of_spi_register_master(ctlr);
		if (status)
			return status;
	}

	/* even if it's just one always-selected device, there must
	 * be at least one chipselect
	 */
	if (ctlr->num_chipselect == 0)
		return -EINVAL;
<<<<<<< HEAD
	/* allocate dynamic bus number using Linux idr */
	if ((ctlr->bus_num >= 0) && ctlr->dev.of_node) {
=======
	if (ctlr->bus_num >= 0) {
		/* devices with a fixed bus num must check-in with the num */
		mutex_lock(&board_lock);
		id = idr_alloc(&spi_master_idr, ctlr, ctlr->bus_num,
			ctlr->bus_num + 1, GFP_KERNEL);
		mutex_unlock(&board_lock);
		if (WARN(id < 0, "couldn't get idr"))
			return id == -ENOSPC ? -EBUSY : id;
		ctlr->bus_num = id;
	} else if (ctlr->dev.of_node) {
		/* allocate dynamic bus number using Linux idr */
>>>>>>> 3b65f403
		id = of_alias_get_id(ctlr->dev.of_node, "spi");
		if (id >= 0) {
			ctlr->bus_num = id;
			mutex_lock(&board_lock);
			id = idr_alloc(&spi_master_idr, ctlr, ctlr->bus_num,
				       ctlr->bus_num + 1, GFP_KERNEL);
			mutex_unlock(&board_lock);
			if (WARN(id < 0, "couldn't get idr"))
				return id == -ENOSPC ? -EBUSY : id;
		}
	}
	if (ctlr->bus_num < 0) {
		first_dynamic = of_alias_get_highest_id("spi");
		if (first_dynamic < 0)
			first_dynamic = 0;
		else
			first_dynamic++;

		mutex_lock(&board_lock);
		id = idr_alloc(&spi_master_idr, ctlr, first_dynamic,
			       0, GFP_KERNEL);
		mutex_unlock(&board_lock);
		if (WARN(id < 0, "couldn't get idr"))
			return id;
		ctlr->bus_num = id;
	}
	INIT_LIST_HEAD(&ctlr->queue);
	spin_lock_init(&ctlr->queue_lock);
	spin_lock_init(&ctlr->bus_lock_spinlock);
	mutex_init(&ctlr->bus_lock_mutex);
	mutex_init(&ctlr->io_mutex);
	ctlr->bus_lock_flag = 0;
	init_completion(&ctlr->xfer_completion);
	if (!ctlr->max_dma_len)
		ctlr->max_dma_len = INT_MAX;

	/* register the device, then userspace will see it.
	 * registration fails if the bus ID is in use.
	 */
	dev_set_name(&ctlr->dev, "spi%u", ctlr->bus_num);
	status = device_add(&ctlr->dev);
	if (status < 0) {
		/* free bus id */
		mutex_lock(&board_lock);
		idr_remove(&spi_master_idr, ctlr->bus_num);
		mutex_unlock(&board_lock);
		goto done;
	}
	dev_dbg(dev, "registered %s %s\n",
			spi_controller_is_slave(ctlr) ? "slave" : "master",
			dev_name(&ctlr->dev));

	/* If we're using a queued driver, start the queue */
	if (ctlr->transfer)
		dev_info(dev, "controller is unqueued, this is deprecated\n");
	else {
		status = spi_controller_initialize_queue(ctlr);
		if (status) {
			device_del(&ctlr->dev);
			/* free bus id */
			mutex_lock(&board_lock);
			idr_remove(&spi_master_idr, ctlr->bus_num);
			mutex_unlock(&board_lock);
			goto done;
		}
	}
	/* add statistics */
	spin_lock_init(&ctlr->statistics.lock);

	mutex_lock(&board_lock);
	list_add_tail(&ctlr->list, &spi_controller_list);
	list_for_each_entry(bi, &board_list, list)
		spi_match_controller_to_boardinfo(ctlr, &bi->board_info);
	mutex_unlock(&board_lock);

	/* Register devices from the device tree and ACPI */
	of_register_spi_devices(ctlr);
	acpi_register_spi_devices(ctlr);
done:
	return status;
}
EXPORT_SYMBOL_GPL(spi_register_controller);

static void devm_spi_unregister(struct device *dev, void *res)
{
	spi_unregister_controller(*(struct spi_controller **)res);
}

/**
 * devm_spi_register_controller - register managed SPI master or slave
 *	controller
 * @dev:    device managing SPI controller
 * @ctlr: initialized controller, originally from spi_alloc_master() or
 *	spi_alloc_slave()
 * Context: can sleep
 *
 * Register a SPI device as with spi_register_controller() which will
 * automatically be unregister
 *
 * Return: zero on success, else a negative error code.
 */
int devm_spi_register_controller(struct device *dev,
				 struct spi_controller *ctlr)
{
	struct spi_controller **ptr;
	int ret;

	ptr = devres_alloc(devm_spi_unregister, sizeof(*ptr), GFP_KERNEL);
	if (!ptr)
		return -ENOMEM;

	ret = spi_register_controller(ctlr);
	if (!ret) {
		*ptr = ctlr;
		devres_add(dev, ptr);
	} else {
		devres_free(ptr);
	}

	return ret;
}
EXPORT_SYMBOL_GPL(devm_spi_register_controller);

static int __unregister(struct device *dev, void *null)
{
	spi_unregister_device(to_spi_device(dev));
	return 0;
}

/**
 * spi_unregister_controller - unregister SPI master or slave controller
 * @ctlr: the controller being unregistered
 * Context: can sleep
 *
 * This call is used only by SPI controller drivers, which are the
 * only ones directly touching chip registers.
 *
 * This must be called from context that can sleep.
 */
void spi_unregister_controller(struct spi_controller *ctlr)
{
	struct spi_controller *found;
	int id = ctlr->bus_num;
	int dummy;

	/* First make sure that this controller was ever added */
	mutex_lock(&board_lock);
	found = idr_find(&spi_master_idr, id);
	mutex_unlock(&board_lock);
	if (ctlr->queued) {
		if (spi_destroy_queue(ctlr))
			dev_err(&ctlr->dev, "queue remove failed\n");
	}
	mutex_lock(&board_lock);
	list_del(&ctlr->list);
	mutex_unlock(&board_lock);

	dummy = device_for_each_child(&ctlr->dev, NULL, __unregister);
	device_unregister(&ctlr->dev);
	/* free bus id */
	mutex_lock(&board_lock);
	if (found == ctlr)
		idr_remove(&spi_master_idr, id);
	mutex_unlock(&board_lock);
}
EXPORT_SYMBOL_GPL(spi_unregister_controller);

int spi_controller_suspend(struct spi_controller *ctlr)
{
	int ret;

	/* Basically no-ops for non-queued controllers */
	if (!ctlr->queued)
		return 0;

	ret = spi_stop_queue(ctlr);
	if (ret)
		dev_err(&ctlr->dev, "queue stop failed\n");

	return ret;
}
EXPORT_SYMBOL_GPL(spi_controller_suspend);

int spi_controller_resume(struct spi_controller *ctlr)
{
	int ret;

	if (!ctlr->queued)
		return 0;

	ret = spi_start_queue(ctlr);
	if (ret)
		dev_err(&ctlr->dev, "queue restart failed\n");

	return ret;
}
EXPORT_SYMBOL_GPL(spi_controller_resume);

static int __spi_controller_match(struct device *dev, const void *data)
{
	struct spi_controller *ctlr;
	const u16 *bus_num = data;

	ctlr = container_of(dev, struct spi_controller, dev);
	return ctlr->bus_num == *bus_num;
}

/**
 * spi_busnum_to_master - look up master associated with bus_num
 * @bus_num: the master's bus number
 * Context: can sleep
 *
 * This call may be used with devices that are registered after
 * arch init time.  It returns a refcounted pointer to the relevant
 * spi_controller (which the caller must release), or NULL if there is
 * no such master registered.
 *
 * Return: the SPI master structure on success, else NULL.
 */
struct spi_controller *spi_busnum_to_master(u16 bus_num)
{
	struct device		*dev;
	struct spi_controller	*ctlr = NULL;

	dev = class_find_device(&spi_master_class, NULL, &bus_num,
				__spi_controller_match);
	if (dev)
		ctlr = container_of(dev, struct spi_controller, dev);
	/* reference got in class_find_device */
	return ctlr;
}
EXPORT_SYMBOL_GPL(spi_busnum_to_master);

/*-------------------------------------------------------------------------*/

/* Core methods for SPI resource management */

/**
 * spi_res_alloc - allocate a spi resource that is life-cycle managed
 *                 during the processing of a spi_message while using
 *                 spi_transfer_one
 * @spi:     the spi device for which we allocate memory
 * @release: the release code to execute for this resource
 * @size:    size to alloc and return
 * @gfp:     GFP allocation flags
 *
 * Return: the pointer to the allocated data
 *
 * This may get enhanced in the future to allocate from a memory pool
 * of the @spi_device or @spi_controller to avoid repeated allocations.
 */
void *spi_res_alloc(struct spi_device *spi,
		    spi_res_release_t release,
		    size_t size, gfp_t gfp)
{
	struct spi_res *sres;

	sres = kzalloc(sizeof(*sres) + size, gfp);
	if (!sres)
		return NULL;

	INIT_LIST_HEAD(&sres->entry);
	sres->release = release;

	return sres->data;
}
EXPORT_SYMBOL_GPL(spi_res_alloc);

/**
 * spi_res_free - free an spi resource
 * @res: pointer to the custom data of a resource
 *
 */
void spi_res_free(void *res)
{
	struct spi_res *sres = container_of(res, struct spi_res, data);

	if (!res)
		return;

	WARN_ON(!list_empty(&sres->entry));
	kfree(sres);
}
EXPORT_SYMBOL_GPL(spi_res_free);

/**
 * spi_res_add - add a spi_res to the spi_message
 * @message: the spi message
 * @res:     the spi_resource
 */
void spi_res_add(struct spi_message *message, void *res)
{
	struct spi_res *sres = container_of(res, struct spi_res, data);

	WARN_ON(!list_empty(&sres->entry));
	list_add_tail(&sres->entry, &message->resources);
}
EXPORT_SYMBOL_GPL(spi_res_add);

/**
 * spi_res_release - release all spi resources for this message
 * @ctlr:  the @spi_controller
 * @message: the @spi_message
 */
void spi_res_release(struct spi_controller *ctlr, struct spi_message *message)
{
	struct spi_res *res;

	while (!list_empty(&message->resources)) {
		res = list_last_entry(&message->resources,
				      struct spi_res, entry);

		if (res->release)
			res->release(ctlr, message, res->data);

		list_del(&res->entry);

		kfree(res);
	}
}
EXPORT_SYMBOL_GPL(spi_res_release);

/*-------------------------------------------------------------------------*/

/* Core methods for spi_message alterations */

static void __spi_replace_transfers_release(struct spi_controller *ctlr,
					    struct spi_message *msg,
					    void *res)
{
	struct spi_replaced_transfers *rxfer = res;
	size_t i;

	/* call extra callback if requested */
	if (rxfer->release)
		rxfer->release(ctlr, msg, res);

	/* insert replaced transfers back into the message */
	list_splice(&rxfer->replaced_transfers, rxfer->replaced_after);

	/* remove the formerly inserted entries */
	for (i = 0; i < rxfer->inserted; i++)
		list_del(&rxfer->inserted_transfers[i].transfer_list);
}

/**
 * spi_replace_transfers - replace transfers with several transfers
 *                         and register change with spi_message.resources
 * @msg:           the spi_message we work upon
 * @xfer_first:    the first spi_transfer we want to replace
 * @remove:        number of transfers to remove
 * @insert:        the number of transfers we want to insert instead
 * @release:       extra release code necessary in some circumstances
 * @extradatasize: extra data to allocate (with alignment guarantees
 *                 of struct @spi_transfer)
 * @gfp:           gfp flags
 *
 * Returns: pointer to @spi_replaced_transfers,
 *          PTR_ERR(...) in case of errors.
 */
struct spi_replaced_transfers *spi_replace_transfers(
	struct spi_message *msg,
	struct spi_transfer *xfer_first,
	size_t remove,
	size_t insert,
	spi_replaced_release_t release,
	size_t extradatasize,
	gfp_t gfp)
{
	struct spi_replaced_transfers *rxfer;
	struct spi_transfer *xfer;
	size_t i;

	/* allocate the structure using spi_res */
	rxfer = spi_res_alloc(msg->spi, __spi_replace_transfers_release,
			      insert * sizeof(struct spi_transfer)
			      + sizeof(struct spi_replaced_transfers)
			      + extradatasize,
			      gfp);
	if (!rxfer)
		return ERR_PTR(-ENOMEM);

	/* the release code to invoke before running the generic release */
	rxfer->release = release;

	/* assign extradata */
	if (extradatasize)
		rxfer->extradata =
			&rxfer->inserted_transfers[insert];

	/* init the replaced_transfers list */
	INIT_LIST_HEAD(&rxfer->replaced_transfers);

	/* assign the list_entry after which we should reinsert
	 * the @replaced_transfers - it may be spi_message.messages!
	 */
	rxfer->replaced_after = xfer_first->transfer_list.prev;

	/* remove the requested number of transfers */
	for (i = 0; i < remove; i++) {
		/* if the entry after replaced_after it is msg->transfers
		 * then we have been requested to remove more transfers
		 * than are in the list
		 */
		if (rxfer->replaced_after->next == &msg->transfers) {
			dev_err(&msg->spi->dev,
				"requested to remove more spi_transfers than are available\n");
			/* insert replaced transfers back into the message */
			list_splice(&rxfer->replaced_transfers,
				    rxfer->replaced_after);

			/* free the spi_replace_transfer structure */
			spi_res_free(rxfer);

			/* and return with an error */
			return ERR_PTR(-EINVAL);
		}

		/* remove the entry after replaced_after from list of
		 * transfers and add it to list of replaced_transfers
		 */
		list_move_tail(rxfer->replaced_after->next,
			       &rxfer->replaced_transfers);
	}

	/* create copy of the given xfer with identical settings
	 * based on the first transfer to get removed
	 */
	for (i = 0; i < insert; i++) {
		/* we need to run in reverse order */
		xfer = &rxfer->inserted_transfers[insert - 1 - i];

		/* copy all spi_transfer data */
		memcpy(xfer, xfer_first, sizeof(*xfer));

		/* add to list */
		list_add(&xfer->transfer_list, rxfer->replaced_after);

		/* clear cs_change and delay_usecs for all but the last */
		if (i) {
			xfer->cs_change = false;
			xfer->delay_usecs = 0;
		}
	}

	/* set up inserted */
	rxfer->inserted = insert;

	/* and register it with spi_res/spi_message */
	spi_res_add(msg, rxfer);

	return rxfer;
}
EXPORT_SYMBOL_GPL(spi_replace_transfers);

static int __spi_split_transfer_maxsize(struct spi_controller *ctlr,
					struct spi_message *msg,
					struct spi_transfer **xferp,
					size_t maxsize,
					gfp_t gfp)
{
	struct spi_transfer *xfer = *xferp, *xfers;
	struct spi_replaced_transfers *srt;
	size_t offset;
	size_t count, i;

	/* warn once about this fact that we are splitting a transfer */
	dev_warn_once(&msg->spi->dev,
		      "spi_transfer of length %i exceed max length of %zu - needed to split transfers\n",
		      xfer->len, maxsize);

	/* calculate how many we have to replace */
	count = DIV_ROUND_UP(xfer->len, maxsize);

	/* create replacement */
	srt = spi_replace_transfers(msg, xfer, 1, count, NULL, 0, gfp);
	if (IS_ERR(srt))
		return PTR_ERR(srt);
	xfers = srt->inserted_transfers;

	/* now handle each of those newly inserted spi_transfers
	 * note that the replacements spi_transfers all are preset
	 * to the same values as *xferp, so tx_buf, rx_buf and len
	 * are all identical (as well as most others)
	 * so we just have to fix up len and the pointers.
	 *
	 * this also includes support for the depreciated
	 * spi_message.is_dma_mapped interface
	 */

	/* the first transfer just needs the length modified, so we
	 * run it outside the loop
	 */
	xfers[0].len = min_t(size_t, maxsize, xfer[0].len);

	/* all the others need rx_buf/tx_buf also set */
	for (i = 1, offset = maxsize; i < count; offset += maxsize, i++) {
		/* update rx_buf, tx_buf and dma */
		if (xfers[i].rx_buf)
			xfers[i].rx_buf += offset;
		if (xfers[i].rx_dma)
			xfers[i].rx_dma += offset;
		if (xfers[i].tx_buf)
			xfers[i].tx_buf += offset;
		if (xfers[i].tx_dma)
			xfers[i].tx_dma += offset;

		/* update length */
		xfers[i].len = min(maxsize, xfers[i].len - offset);
	}

	/* we set up xferp to the last entry we have inserted,
	 * so that we skip those already split transfers
	 */
	*xferp = &xfers[count - 1];

	/* increment statistics counters */
	SPI_STATISTICS_INCREMENT_FIELD(&ctlr->statistics,
				       transfers_split_maxsize);
	SPI_STATISTICS_INCREMENT_FIELD(&msg->spi->statistics,
				       transfers_split_maxsize);

	return 0;
}

/**
 * spi_split_tranfers_maxsize - split spi transfers into multiple transfers
 *                              when an individual transfer exceeds a
 *                              certain size
 * @ctlr:    the @spi_controller for this transfer
 * @msg:   the @spi_message to transform
 * @maxsize:  the maximum when to apply this
 * @gfp: GFP allocation flags
 *
 * Return: status of transformation
 */
int spi_split_transfers_maxsize(struct spi_controller *ctlr,
				struct spi_message *msg,
				size_t maxsize,
				gfp_t gfp)
{
	struct spi_transfer *xfer;
	int ret;

	/* iterate over the transfer_list,
	 * but note that xfer is advanced to the last transfer inserted
	 * to avoid checking sizes again unnecessarily (also xfer does
	 * potentiall belong to a different list by the time the
	 * replacement has happened
	 */
	list_for_each_entry(xfer, &msg->transfers, transfer_list) {
		if (xfer->len > maxsize) {
			ret = __spi_split_transfer_maxsize(ctlr, msg, &xfer,
							   maxsize, gfp);
			if (ret)
				return ret;
		}
	}

	return 0;
}
EXPORT_SYMBOL_GPL(spi_split_transfers_maxsize);

/*-------------------------------------------------------------------------*/

/* Core methods for SPI controller protocol drivers.  Some of the
 * other core methods are currently defined as inline functions.
 */

static int __spi_validate_bits_per_word(struct spi_controller *ctlr,
					u8 bits_per_word)
{
	if (ctlr->bits_per_word_mask) {
		/* Only 32 bits fit in the mask */
		if (bits_per_word > 32)
			return -EINVAL;
		if (!(ctlr->bits_per_word_mask & SPI_BPW_MASK(bits_per_word)))
			return -EINVAL;
	}

	return 0;
}

/**
 * spi_setup - setup SPI mode and clock rate
 * @spi: the device whose settings are being modified
 * Context: can sleep, and no requests are queued to the device
 *
 * SPI protocol drivers may need to update the transfer mode if the
 * device doesn't work with its default.  They may likewise need
 * to update clock rates or word sizes from initial values.  This function
 * changes those settings, and must be called from a context that can sleep.
 * Except for SPI_CS_HIGH, which takes effect immediately, the changes take
 * effect the next time the device is selected and data is transferred to
 * or from it.  When this function returns, the spi device is deselected.
 *
 * Note that this call will fail if the protocol driver specifies an option
 * that the underlying controller or its driver does not support.  For
 * example, not all hardware supports wire transfers using nine bit words,
 * LSB-first wire encoding, or active-high chipselects.
 *
 * Return: zero on success, else a negative error code.
 */
int spi_setup(struct spi_device *spi)
{
	unsigned	bad_bits, ugly_bits;
	int		status;

	/* check mode to prevent that DUAL and QUAD set at the same time
	 */
	if (((spi->mode & SPI_TX_DUAL) && (spi->mode & SPI_TX_QUAD)) ||
		((spi->mode & SPI_RX_DUAL) && (spi->mode & SPI_RX_QUAD))) {
		dev_err(&spi->dev,
		"setup: can not select dual and quad at the same time\n");
		return -EINVAL;
	}
	/* if it is SPI_3WIRE mode, DUAL and QUAD should be forbidden
	 */
	if ((spi->mode & SPI_3WIRE) && (spi->mode &
		(SPI_TX_DUAL | SPI_TX_QUAD | SPI_RX_DUAL | SPI_RX_QUAD)))
		return -EINVAL;
	/* help drivers fail *cleanly* when they need options
	 * that aren't supported with their current controller
	 */
	bad_bits = spi->mode & ~spi->controller->mode_bits;
	ugly_bits = bad_bits &
		    (SPI_TX_DUAL | SPI_TX_QUAD | SPI_RX_DUAL | SPI_RX_QUAD);
	if (ugly_bits) {
		dev_warn(&spi->dev,
			 "setup: ignoring unsupported mode bits %x\n",
			 ugly_bits);
		spi->mode &= ~ugly_bits;
		bad_bits &= ~ugly_bits;
	}
	if (bad_bits) {
		dev_err(&spi->dev, "setup: unsupported mode bits %x\n",
			bad_bits);
		return -EINVAL;
	}

	if (!spi->bits_per_word)
		spi->bits_per_word = 8;

	status = __spi_validate_bits_per_word(spi->controller,
					      spi->bits_per_word);
	if (status)
		return status;

	if (!spi->max_speed_hz)
		spi->max_speed_hz = spi->controller->max_speed_hz;

	if (spi->controller->setup)
		status = spi->controller->setup(spi);

	spi_set_cs(spi, false);

	dev_dbg(&spi->dev, "setup mode %d, %s%s%s%s%u bits/w, %u Hz max --> %d\n",
			(int) (spi->mode & (SPI_CPOL | SPI_CPHA)),
			(spi->mode & SPI_CS_HIGH) ? "cs_high, " : "",
			(spi->mode & SPI_LSB_FIRST) ? "lsb, " : "",
			(spi->mode & SPI_3WIRE) ? "3wire, " : "",
			(spi->mode & SPI_LOOP) ? "loopback, " : "",
			spi->bits_per_word, spi->max_speed_hz,
			status);

	return status;
}
EXPORT_SYMBOL_GPL(spi_setup);

static int __spi_validate(struct spi_device *spi, struct spi_message *message)
{
	struct spi_controller *ctlr = spi->controller;
	struct spi_transfer *xfer;
	int w_size;

	if (list_empty(&message->transfers))
		return -EINVAL;

	/* Half-duplex links include original MicroWire, and ones with
	 * only one data pin like SPI_3WIRE (switches direction) or where
	 * either MOSI or MISO is missing.  They can also be caused by
	 * software limitations.
	 */
	if ((ctlr->flags & SPI_CONTROLLER_HALF_DUPLEX) ||
	    (spi->mode & SPI_3WIRE)) {
		unsigned flags = ctlr->flags;

		list_for_each_entry(xfer, &message->transfers, transfer_list) {
			if (xfer->rx_buf && xfer->tx_buf)
				return -EINVAL;
			if ((flags & SPI_CONTROLLER_NO_TX) && xfer->tx_buf)
				return -EINVAL;
			if ((flags & SPI_CONTROLLER_NO_RX) && xfer->rx_buf)
				return -EINVAL;
		}
	}

	/**
	 * Set transfer bits_per_word and max speed as spi device default if
	 * it is not set for this transfer.
	 * Set transfer tx_nbits and rx_nbits as single transfer default
	 * (SPI_NBITS_SINGLE) if it is not set for this transfer.
	 */
	message->frame_length = 0;
	list_for_each_entry(xfer, &message->transfers, transfer_list) {
		message->frame_length += xfer->len;
		if (!xfer->bits_per_word)
			xfer->bits_per_word = spi->bits_per_word;

		if (!xfer->speed_hz)
			xfer->speed_hz = spi->max_speed_hz;
		if (!xfer->speed_hz)
			xfer->speed_hz = ctlr->max_speed_hz;

		if (ctlr->max_speed_hz && xfer->speed_hz > ctlr->max_speed_hz)
			xfer->speed_hz = ctlr->max_speed_hz;

		if (__spi_validate_bits_per_word(ctlr, xfer->bits_per_word))
			return -EINVAL;

		/*
		 * SPI transfer length should be multiple of SPI word size
		 * where SPI word size should be power-of-two multiple
		 */
		if (xfer->bits_per_word <= 8)
			w_size = 1;
		else if (xfer->bits_per_word <= 16)
			w_size = 2;
		else
			w_size = 4;

		/* No partial transfers accepted */
		if (xfer->len % w_size)
			return -EINVAL;

		if (xfer->speed_hz && ctlr->min_speed_hz &&
		    xfer->speed_hz < ctlr->min_speed_hz)
			return -EINVAL;

		if (xfer->tx_buf && !xfer->tx_nbits)
			xfer->tx_nbits = SPI_NBITS_SINGLE;
		if (xfer->rx_buf && !xfer->rx_nbits)
			xfer->rx_nbits = SPI_NBITS_SINGLE;
		/* check transfer tx/rx_nbits:
		 * 1. check the value matches one of single, dual and quad
		 * 2. check tx/rx_nbits match the mode in spi_device
		 */
		if (xfer->tx_buf) {
			if (xfer->tx_nbits != SPI_NBITS_SINGLE &&
				xfer->tx_nbits != SPI_NBITS_DUAL &&
				xfer->tx_nbits != SPI_NBITS_QUAD)
				return -EINVAL;
			if ((xfer->tx_nbits == SPI_NBITS_DUAL) &&
				!(spi->mode & (SPI_TX_DUAL | SPI_TX_QUAD)))
				return -EINVAL;
			if ((xfer->tx_nbits == SPI_NBITS_QUAD) &&
				!(spi->mode & SPI_TX_QUAD))
				return -EINVAL;
		}
		/* check transfer rx_nbits */
		if (xfer->rx_buf) {
			if (xfer->rx_nbits != SPI_NBITS_SINGLE &&
				xfer->rx_nbits != SPI_NBITS_DUAL &&
				xfer->rx_nbits != SPI_NBITS_QUAD)
				return -EINVAL;
			if ((xfer->rx_nbits == SPI_NBITS_DUAL) &&
				!(spi->mode & (SPI_RX_DUAL | SPI_RX_QUAD)))
				return -EINVAL;
			if ((xfer->rx_nbits == SPI_NBITS_QUAD) &&
				!(spi->mode & SPI_RX_QUAD))
				return -EINVAL;
		}
	}

	message->status = -EINPROGRESS;

	return 0;
}

static int __spi_async(struct spi_device *spi, struct spi_message *message)
{
	struct spi_controller *ctlr = spi->controller;

	message->spi = spi;

	SPI_STATISTICS_INCREMENT_FIELD(&ctlr->statistics, spi_async);
	SPI_STATISTICS_INCREMENT_FIELD(&spi->statistics, spi_async);

	trace_spi_message_submit(message);

	return ctlr->transfer(spi, message);
}

/**
 * spi_async - asynchronous SPI transfer
 * @spi: device with which data will be exchanged
 * @message: describes the data transfers, including completion callback
 * Context: any (irqs may be blocked, etc)
 *
 * This call may be used in_irq and other contexts which can't sleep,
 * as well as from task contexts which can sleep.
 *
 * The completion callback is invoked in a context which can't sleep.
 * Before that invocation, the value of message->status is undefined.
 * When the callback is issued, message->status holds either zero (to
 * indicate complete success) or a negative error code.  After that
 * callback returns, the driver which issued the transfer request may
 * deallocate the associated memory; it's no longer in use by any SPI
 * core or controller driver code.
 *
 * Note that although all messages to a spi_device are handled in
 * FIFO order, messages may go to different devices in other orders.
 * Some device might be higher priority, or have various "hard" access
 * time requirements, for example.
 *
 * On detection of any fault during the transfer, processing of
 * the entire message is aborted, and the device is deselected.
 * Until returning from the associated message completion callback,
 * no other spi_message queued to that device will be processed.
 * (This rule applies equally to all the synchronous transfer calls,
 * which are wrappers around this core asynchronous primitive.)
 *
 * Return: zero on success, else a negative error code.
 */
int spi_async(struct spi_device *spi, struct spi_message *message)
{
	struct spi_controller *ctlr = spi->controller;
	int ret;
	unsigned long flags;

	ret = __spi_validate(spi, message);
	if (ret != 0)
		return ret;

	spin_lock_irqsave(&ctlr->bus_lock_spinlock, flags);

	if (ctlr->bus_lock_flag)
		ret = -EBUSY;
	else
		ret = __spi_async(spi, message);

	spin_unlock_irqrestore(&ctlr->bus_lock_spinlock, flags);

	return ret;
}
EXPORT_SYMBOL_GPL(spi_async);

/**
 * spi_async_locked - version of spi_async with exclusive bus usage
 * @spi: device with which data will be exchanged
 * @message: describes the data transfers, including completion callback
 * Context: any (irqs may be blocked, etc)
 *
 * This call may be used in_irq and other contexts which can't sleep,
 * as well as from task contexts which can sleep.
 *
 * The completion callback is invoked in a context which can't sleep.
 * Before that invocation, the value of message->status is undefined.
 * When the callback is issued, message->status holds either zero (to
 * indicate complete success) or a negative error code.  After that
 * callback returns, the driver which issued the transfer request may
 * deallocate the associated memory; it's no longer in use by any SPI
 * core or controller driver code.
 *
 * Note that although all messages to a spi_device are handled in
 * FIFO order, messages may go to different devices in other orders.
 * Some device might be higher priority, or have various "hard" access
 * time requirements, for example.
 *
 * On detection of any fault during the transfer, processing of
 * the entire message is aborted, and the device is deselected.
 * Until returning from the associated message completion callback,
 * no other spi_message queued to that device will be processed.
 * (This rule applies equally to all the synchronous transfer calls,
 * which are wrappers around this core asynchronous primitive.)
 *
 * Return: zero on success, else a negative error code.
 */
int spi_async_locked(struct spi_device *spi, struct spi_message *message)
{
	struct spi_controller *ctlr = spi->controller;
	int ret;
	unsigned long flags;

	ret = __spi_validate(spi, message);
	if (ret != 0)
		return ret;

	spin_lock_irqsave(&ctlr->bus_lock_spinlock, flags);

	ret = __spi_async(spi, message);

	spin_unlock_irqrestore(&ctlr->bus_lock_spinlock, flags);

	return ret;

}
EXPORT_SYMBOL_GPL(spi_async_locked);


int spi_flash_read(struct spi_device *spi,
		   struct spi_flash_read_message *msg)

{
	struct spi_controller *master = spi->controller;
	struct device *rx_dev = NULL;
	int ret;

	if ((msg->opcode_nbits == SPI_NBITS_DUAL ||
	     msg->addr_nbits == SPI_NBITS_DUAL) &&
	    !(spi->mode & (SPI_TX_DUAL | SPI_TX_QUAD)))
		return -EINVAL;
	if ((msg->opcode_nbits == SPI_NBITS_QUAD ||
	     msg->addr_nbits == SPI_NBITS_QUAD) &&
	    !(spi->mode & SPI_TX_QUAD))
		return -EINVAL;
	if (msg->data_nbits == SPI_NBITS_DUAL &&
	    !(spi->mode & (SPI_RX_DUAL | SPI_RX_QUAD)))
		return -EINVAL;
	if (msg->data_nbits == SPI_NBITS_QUAD &&
	    !(spi->mode &  SPI_RX_QUAD))
		return -EINVAL;

	if (master->auto_runtime_pm) {
		ret = pm_runtime_get_sync(master->dev.parent);
		if (ret < 0) {
			dev_err(&master->dev, "Failed to power device: %d\n",
				ret);
			return ret;
		}
	}

	mutex_lock(&master->bus_lock_mutex);
	mutex_lock(&master->io_mutex);
	if (master->dma_rx && master->spi_flash_can_dma(spi, msg)) {
		rx_dev = master->dma_rx->device->dev;
		ret = spi_map_buf(master, rx_dev, &msg->rx_sg,
				  msg->buf, msg->len,
				  DMA_FROM_DEVICE);
		if (!ret)
			msg->cur_msg_mapped = true;
	}
	ret = master->spi_flash_read(spi, msg);
	if (msg->cur_msg_mapped)
		spi_unmap_buf(master, rx_dev, &msg->rx_sg,
			      DMA_FROM_DEVICE);
	mutex_unlock(&master->io_mutex);
	mutex_unlock(&master->bus_lock_mutex);

	if (master->auto_runtime_pm)
		pm_runtime_put(master->dev.parent);

	return ret;
}
EXPORT_SYMBOL_GPL(spi_flash_read);

/*-------------------------------------------------------------------------*/

/* Utility methods for SPI protocol drivers, layered on
 * top of the core.  Some other utility methods are defined as
 * inline functions.
 */

static void spi_complete(void *arg)
{
	complete(arg);
}

static int __spi_sync(struct spi_device *spi, struct spi_message *message)
{
	DECLARE_COMPLETION_ONSTACK(done);
	int status;
	struct spi_controller *ctlr = spi->controller;
	unsigned long flags;

	status = __spi_validate(spi, message);
	if (status != 0)
		return status;

	message->complete = spi_complete;
	message->context = &done;
	message->spi = spi;

	SPI_STATISTICS_INCREMENT_FIELD(&ctlr->statistics, spi_sync);
	SPI_STATISTICS_INCREMENT_FIELD(&spi->statistics, spi_sync);

	/* If we're not using the legacy transfer method then we will
	 * try to transfer in the calling context so special case.
	 * This code would be less tricky if we could remove the
	 * support for driver implemented message queues.
	 */
	if (ctlr->transfer == spi_queued_transfer) {
		spin_lock_irqsave(&ctlr->bus_lock_spinlock, flags);

		trace_spi_message_submit(message);

		status = __spi_queued_transfer(spi, message, false);

		spin_unlock_irqrestore(&ctlr->bus_lock_spinlock, flags);
	} else {
		status = spi_async_locked(spi, message);
	}

	if (status == 0) {
		/* Push out the messages in the calling context if we
		 * can.
		 */
		if (ctlr->transfer == spi_queued_transfer) {
			SPI_STATISTICS_INCREMENT_FIELD(&ctlr->statistics,
						       spi_sync_immediate);
			SPI_STATISTICS_INCREMENT_FIELD(&spi->statistics,
						       spi_sync_immediate);
			__spi_pump_messages(ctlr, false);
		}

		wait_for_completion(&done);
		status = message->status;
	}
	message->context = NULL;
	return status;
}

/**
 * spi_sync - blocking/synchronous SPI data transfers
 * @spi: device with which data will be exchanged
 * @message: describes the data transfers
 * Context: can sleep
 *
 * This call may only be used from a context that may sleep.  The sleep
 * is non-interruptible, and has no timeout.  Low-overhead controller
 * drivers may DMA directly into and out of the message buffers.
 *
 * Note that the SPI device's chip select is active during the message,
 * and then is normally disabled between messages.  Drivers for some
 * frequently-used devices may want to minimize costs of selecting a chip,
 * by leaving it selected in anticipation that the next message will go
 * to the same chip.  (That may increase power usage.)
 *
 * Also, the caller is guaranteeing that the memory associated with the
 * message will not be freed before this call returns.
 *
 * Return: zero on success, else a negative error code.
 */
int spi_sync(struct spi_device *spi, struct spi_message *message)
{
	int ret;

	mutex_lock(&spi->controller->bus_lock_mutex);
	ret = __spi_sync(spi, message);
	mutex_unlock(&spi->controller->bus_lock_mutex);

	return ret;
}
EXPORT_SYMBOL_GPL(spi_sync);

/**
 * spi_sync_locked - version of spi_sync with exclusive bus usage
 * @spi: device with which data will be exchanged
 * @message: describes the data transfers
 * Context: can sleep
 *
 * This call may only be used from a context that may sleep.  The sleep
 * is non-interruptible, and has no timeout.  Low-overhead controller
 * drivers may DMA directly into and out of the message buffers.
 *
 * This call should be used by drivers that require exclusive access to the
 * SPI bus. It has to be preceded by a spi_bus_lock call. The SPI bus must
 * be released by a spi_bus_unlock call when the exclusive access is over.
 *
 * Return: zero on success, else a negative error code.
 */
int spi_sync_locked(struct spi_device *spi, struct spi_message *message)
{
	return __spi_sync(spi, message);
}
EXPORT_SYMBOL_GPL(spi_sync_locked);

/**
 * spi_bus_lock - obtain a lock for exclusive SPI bus usage
 * @ctlr: SPI bus master that should be locked for exclusive bus access
 * Context: can sleep
 *
 * This call may only be used from a context that may sleep.  The sleep
 * is non-interruptible, and has no timeout.
 *
 * This call should be used by drivers that require exclusive access to the
 * SPI bus. The SPI bus must be released by a spi_bus_unlock call when the
 * exclusive access is over. Data transfer must be done by spi_sync_locked
 * and spi_async_locked calls when the SPI bus lock is held.
 *
 * Return: always zero.
 */
int spi_bus_lock(struct spi_controller *ctlr)
{
	unsigned long flags;

	mutex_lock(&ctlr->bus_lock_mutex);

	spin_lock_irqsave(&ctlr->bus_lock_spinlock, flags);
	ctlr->bus_lock_flag = 1;
	spin_unlock_irqrestore(&ctlr->bus_lock_spinlock, flags);

	/* mutex remains locked until spi_bus_unlock is called */

	return 0;
}
EXPORT_SYMBOL_GPL(spi_bus_lock);

/**
 * spi_bus_unlock - release the lock for exclusive SPI bus usage
 * @ctlr: SPI bus master that was locked for exclusive bus access
 * Context: can sleep
 *
 * This call may only be used from a context that may sleep.  The sleep
 * is non-interruptible, and has no timeout.
 *
 * This call releases an SPI bus lock previously obtained by an spi_bus_lock
 * call.
 *
 * Return: always zero.
 */
int spi_bus_unlock(struct spi_controller *ctlr)
{
	ctlr->bus_lock_flag = 0;

	mutex_unlock(&ctlr->bus_lock_mutex);

	return 0;
}
EXPORT_SYMBOL_GPL(spi_bus_unlock);

/* portable code must never pass more than 32 bytes */
#define	SPI_BUFSIZ	max(32, SMP_CACHE_BYTES)

static u8	*buf;

/**
 * spi_write_then_read - SPI synchronous write followed by read
 * @spi: device with which data will be exchanged
 * @txbuf: data to be written (need not be dma-safe)
 * @n_tx: size of txbuf, in bytes
 * @rxbuf: buffer into which data will be read (need not be dma-safe)
 * @n_rx: size of rxbuf, in bytes
 * Context: can sleep
 *
 * This performs a half duplex MicroWire style transaction with the
 * device, sending txbuf and then reading rxbuf.  The return value
 * is zero for success, else a negative errno status code.
 * This call may only be used from a context that may sleep.
 *
 * Parameters to this routine are always copied using a small buffer;
 * portable code should never use this for more than 32 bytes.
 * Performance-sensitive or bulk transfer code should instead use
 * spi_{async,sync}() calls with dma-safe buffers.
 *
 * Return: zero on success, else a negative error code.
 */
int spi_write_then_read(struct spi_device *spi,
		const void *txbuf, unsigned n_tx,
		void *rxbuf, unsigned n_rx)
{
	static DEFINE_MUTEX(lock);

	int			status;
	struct spi_message	message;
	struct spi_transfer	x[2];
	u8			*local_buf;

	/* Use preallocated DMA-safe buffer if we can.  We can't avoid
	 * copying here, (as a pure convenience thing), but we can
	 * keep heap costs out of the hot path unless someone else is
	 * using the pre-allocated buffer or the transfer is too large.
	 */
	if ((n_tx + n_rx) > SPI_BUFSIZ || !mutex_trylock(&lock)) {
		local_buf = kmalloc(max((unsigned)SPI_BUFSIZ, n_tx + n_rx),
				    GFP_KERNEL | GFP_DMA);
		if (!local_buf)
			return -ENOMEM;
	} else {
		local_buf = buf;
	}

	spi_message_init(&message);
	memset(x, 0, sizeof(x));
	if (n_tx) {
		x[0].len = n_tx;
		spi_message_add_tail(&x[0], &message);
	}
	if (n_rx) {
		x[1].len = n_rx;
		spi_message_add_tail(&x[1], &message);
	}

	memcpy(local_buf, txbuf, n_tx);
	x[0].tx_buf = local_buf;
	x[1].rx_buf = local_buf + n_tx;

	/* do the i/o */
	status = spi_sync(spi, &message);
	if (status == 0)
		memcpy(rxbuf, x[1].rx_buf, n_rx);

	if (x[0].tx_buf == buf)
		mutex_unlock(&lock);
	else
		kfree(local_buf);

	return status;
}
EXPORT_SYMBOL_GPL(spi_write_then_read);

/*-------------------------------------------------------------------------*/

#if IS_ENABLED(CONFIG_OF_DYNAMIC)
static int __spi_of_device_match(struct device *dev, void *data)
{
	return dev->of_node == data;
}

/* must call put_device() when done with returned spi_device device */
static struct spi_device *of_find_spi_device_by_node(struct device_node *node)
{
	struct device *dev = bus_find_device(&spi_bus_type, NULL, node,
						__spi_of_device_match);
	return dev ? to_spi_device(dev) : NULL;
}

static int __spi_of_controller_match(struct device *dev, const void *data)
{
	return dev->of_node == data;
}

/* the spi controllers are not using spi_bus, so we find it with another way */
static struct spi_controller *of_find_spi_controller_by_node(struct device_node *node)
{
	struct device *dev;

	dev = class_find_device(&spi_master_class, NULL, node,
				__spi_of_controller_match);
	if (!dev && IS_ENABLED(CONFIG_SPI_SLAVE))
		dev = class_find_device(&spi_slave_class, NULL, node,
					__spi_of_controller_match);
	if (!dev)
		return NULL;

	/* reference got in class_find_device */
	return container_of(dev, struct spi_controller, dev);
}

static int of_spi_notify(struct notifier_block *nb, unsigned long action,
			 void *arg)
{
	struct of_reconfig_data *rd = arg;
	struct spi_controller *ctlr;
	struct spi_device *spi;

	switch (of_reconfig_get_state_change(action, arg)) {
	case OF_RECONFIG_CHANGE_ADD:
		ctlr = of_find_spi_controller_by_node(rd->dn->parent);
		if (ctlr == NULL)
			return NOTIFY_OK;	/* not for us */

		if (of_node_test_and_set_flag(rd->dn, OF_POPULATED)) {
			put_device(&ctlr->dev);
			return NOTIFY_OK;
		}

		spi = of_register_spi_device(ctlr, rd->dn);
		put_device(&ctlr->dev);

		if (IS_ERR(spi)) {
			pr_err("%s: failed to create for '%pOF'\n",
					__func__, rd->dn);
			of_node_clear_flag(rd->dn, OF_POPULATED);
			return notifier_from_errno(PTR_ERR(spi));
		}
		break;

	case OF_RECONFIG_CHANGE_REMOVE:
		/* already depopulated? */
		if (!of_node_check_flag(rd->dn, OF_POPULATED))
			return NOTIFY_OK;

		/* find our device by node */
		spi = of_find_spi_device_by_node(rd->dn);
		if (spi == NULL)
			return NOTIFY_OK;	/* no? not meant for us */

		/* unregister takes one ref away */
		spi_unregister_device(spi);

		/* and put the reference of the find */
		put_device(&spi->dev);
		break;
	}

	return NOTIFY_OK;
}

static struct notifier_block spi_of_notifier = {
	.notifier_call = of_spi_notify,
};
#else /* IS_ENABLED(CONFIG_OF_DYNAMIC) */
extern struct notifier_block spi_of_notifier;
#endif /* IS_ENABLED(CONFIG_OF_DYNAMIC) */

#if IS_ENABLED(CONFIG_ACPI)
static int spi_acpi_controller_match(struct device *dev, const void *data)
{
	return ACPI_COMPANION(dev->parent) == data;
}

static int spi_acpi_device_match(struct device *dev, void *data)
{
	return ACPI_COMPANION(dev) == data;
}

static struct spi_controller *acpi_spi_find_controller_by_adev(struct acpi_device *adev)
{
	struct device *dev;

	dev = class_find_device(&spi_master_class, NULL, adev,
				spi_acpi_controller_match);
	if (!dev && IS_ENABLED(CONFIG_SPI_SLAVE))
		dev = class_find_device(&spi_slave_class, NULL, adev,
					spi_acpi_controller_match);
	if (!dev)
		return NULL;

	return container_of(dev, struct spi_controller, dev);
}

static struct spi_device *acpi_spi_find_device_by_adev(struct acpi_device *adev)
{
	struct device *dev;

	dev = bus_find_device(&spi_bus_type, NULL, adev, spi_acpi_device_match);

	return dev ? to_spi_device(dev) : NULL;
}

static int acpi_spi_notify(struct notifier_block *nb, unsigned long value,
			   void *arg)
{
	struct acpi_device *adev = arg;
	struct spi_controller *ctlr;
	struct spi_device *spi;

	switch (value) {
	case ACPI_RECONFIG_DEVICE_ADD:
		ctlr = acpi_spi_find_controller_by_adev(adev->parent);
		if (!ctlr)
			break;

		acpi_register_spi_device(ctlr, adev);
		put_device(&ctlr->dev);
		break;
	case ACPI_RECONFIG_DEVICE_REMOVE:
		if (!acpi_device_enumerated(adev))
			break;

		spi = acpi_spi_find_device_by_adev(adev);
		if (!spi)
			break;

		spi_unregister_device(spi);
		put_device(&spi->dev);
		break;
	}

	return NOTIFY_OK;
}

static struct notifier_block spi_acpi_notifier = {
	.notifier_call = acpi_spi_notify,
};
#else
extern struct notifier_block spi_acpi_notifier;
#endif

static int __init spi_init(void)
{
	int	status;

	buf = kmalloc(SPI_BUFSIZ, GFP_KERNEL);
	if (!buf) {
		status = -ENOMEM;
		goto err0;
	}

	status = bus_register(&spi_bus_type);
	if (status < 0)
		goto err1;

	status = class_register(&spi_master_class);
	if (status < 0)
		goto err2;

	if (IS_ENABLED(CONFIG_SPI_SLAVE)) {
		status = class_register(&spi_slave_class);
		if (status < 0)
			goto err3;
	}

	if (IS_ENABLED(CONFIG_OF_DYNAMIC))
		WARN_ON(of_reconfig_notifier_register(&spi_of_notifier));
	if (IS_ENABLED(CONFIG_ACPI))
		WARN_ON(acpi_reconfig_notifier_register(&spi_acpi_notifier));

	return 0;

err3:
	class_unregister(&spi_master_class);
err2:
	bus_unregister(&spi_bus_type);
err1:
	kfree(buf);
	buf = NULL;
err0:
	return status;
}

/* board_info is normally registered in arch_initcall(),
 * but even essential drivers wait till later
 *
 * REVISIT only boardinfo really needs static linking. the rest (device and
 * driver registration) _could_ be dynamically linked (modular) ... costs
 * include needing to have boardinfo data structures be much more public.
 */
postcore_initcall(spi_init);
<|MERGE_RESOLUTION|>--- conflicted
+++ resolved
@@ -2108,10 +2108,6 @@
 	 */
 	if (ctlr->num_chipselect == 0)
 		return -EINVAL;
-<<<<<<< HEAD
-	/* allocate dynamic bus number using Linux idr */
-	if ((ctlr->bus_num >= 0) && ctlr->dev.of_node) {
-=======
 	if (ctlr->bus_num >= 0) {
 		/* devices with a fixed bus num must check-in with the num */
 		mutex_lock(&board_lock);
@@ -2123,7 +2119,6 @@
 		ctlr->bus_num = id;
 	} else if (ctlr->dev.of_node) {
 		/* allocate dynamic bus number using Linux idr */
->>>>>>> 3b65f403
 		id = of_alias_get_id(ctlr->dev.of_node, "spi");
 		if (id >= 0) {
 			ctlr->bus_num = id;
