/*
 * Simple synchronous userspace interface to SPI devices
 *
 * Copyright (C) 2006 SWAPP
 *	Andrea Paterniani <a.paterniani@swapp-eng.it>
 * Copyright (C) 2007 David Brownell (simplification, cleanup)
 *
 * This program is free software; you can redistribute it and/or modify
 * it under the terms of the GNU General Public License as published by
 * the Free Software Foundation; either version 2 of the License, or
 * (at your option) any later version.
 *
 * This program is distributed in the hope that it will be useful,
 * but WITHOUT ANY WARRANTY; without even the implied warranty of
 * MERCHANTABILITY or FITNESS FOR A PARTICULAR PURPOSE.  See the
 * GNU General Public License for more details.
 */

#include <linux/init.h>
#include <linux/module.h>
#include <linux/ioctl.h>
#include <linux/fs.h>
#include <linux/device.h>
#include <linux/err.h>
#include <linux/list.h>
#include <linux/errno.h>
#include <linux/mutex.h>
#include <linux/slab.h>
#include <linux/compat.h>
#include <linux/of.h>
#include <linux/of_device.h>
#include <linux/acpi.h>

#include <linux/spi/spi.h>
#include <linux/spi/spidev.h>

#include <linux/uaccess.h>


/*
 * This supports access to SPI devices using normal userspace I/O calls.
 * Note that while traditional UNIX/POSIX I/O semantics are half duplex,
 * and often mask message boundaries, full SPI support requires full duplex
 * transfers.  There are several kinds of internal message boundaries to
 * handle chipselect management and other protocol options.
 *
 * SPI has a character major number assigned.  We allocate minor numbers
 * dynamically using a bitmask.  You must use hotplug tools, such as udev
 * (or mdev with busybox) to create and destroy the /dev/spidevB.C device
 * nodes, since there is no fixed association of minor numbers with any
 * particular SPI bus or device.
 */
#define SPIDEV_MAJOR			153	/* assigned */
#define N_SPI_MINORS			32	/* ... up to 256 */

static DECLARE_BITMAP(minors, N_SPI_MINORS);


/* Bit masks for spi_device.mode management.  Note that incorrect
 * settings for some settings can cause *lots* of trouble for other
 * devices on a shared bus:
 *
 *  - CS_HIGH ... this device will be active when it shouldn't be
 *  - 3WIRE ... when active, it won't behave as it should
 *  - NO_CS ... there will be no explicit message boundaries; this
 *	is completely incompatible with the shared bus model
 *  - READY ... transfers may proceed when they shouldn't.
 *
 * REVISIT should changing those flags be privileged?
 */
#define SPI_MODE_MASK		(SPI_CPHA | SPI_CPOL | SPI_CS_HIGH \
				| SPI_LSB_FIRST | SPI_3WIRE | SPI_LOOP \
				| SPI_NO_CS | SPI_READY | SPI_TX_DUAL \
				| SPI_TX_QUAD | SPI_RX_DUAL | SPI_RX_QUAD)

struct spidev_data {
	dev_t			devt;
	spinlock_t		spi_lock;
	struct spi_device	*spi;
	struct list_head	device_entry;

	/* TX/RX buffers are NULL unless this device is open (users > 0) */
	struct mutex		buf_lock;
	unsigned		users;
	u8			*tx_buffer;
	u8			*rx_buffer;
	u32			speed_hz;
};

static LIST_HEAD(device_list);
static DEFINE_MUTEX(device_list_lock);

static unsigned bufsiz = 4096;
module_param(bufsiz, uint, S_IRUGO);
MODULE_PARM_DESC(bufsiz, "data bytes in biggest supported SPI message");

/*-------------------------------------------------------------------------*/

static ssize_t
spidev_sync(struct spidev_data *spidev, struct spi_message *message)
{
	DECLARE_COMPLETION_ONSTACK(done);
	int status;
	struct spi_device *spi;

	spin_lock_irq(&spidev->spi_lock);
	spi = spidev->spi;
	spin_unlock_irq(&spidev->spi_lock);

	if (spi == NULL)
		status = -ESHUTDOWN;
	else
		status = spi_sync(spi, message);

	if (status == 0)
		status = message->actual_length;

	return status;
}

static inline ssize_t
spidev_sync_write(struct spidev_data *spidev, size_t len)
{
	struct spi_transfer	t = {
			.tx_buf		= spidev->tx_buffer,
			.len		= len,
			.speed_hz	= spidev->speed_hz,
		};
	struct spi_message	m;

	spi_message_init(&m);
	spi_message_add_tail(&t, &m);
	return spidev_sync(spidev, &m);
}

static inline ssize_t
spidev_sync_read(struct spidev_data *spidev, size_t len)
{
	struct spi_transfer	t = {
			.rx_buf		= spidev->rx_buffer,
			.len		= len,
			.speed_hz	= spidev->speed_hz,
		};
	struct spi_message	m;

	spi_message_init(&m);
	spi_message_add_tail(&t, &m);
	return spidev_sync(spidev, &m);
}

/*-------------------------------------------------------------------------*/

/* Read-only message with current device setup */
static ssize_t
spidev_read(struct file *filp, char __user *buf, size_t count, loff_t *f_pos)
{
	struct spidev_data	*spidev;
	ssize_t			status = 0;

	/* chipselect only toggles at start or end of operation */
	if (count > bufsiz)
		return -EMSGSIZE;

	spidev = filp->private_data;

	mutex_lock(&spidev->buf_lock);
	status = spidev_sync_read(spidev, count);
	if (status > 0) {
		unsigned long	missing;

		missing = copy_to_user(buf, spidev->rx_buffer, status);
		if (missing == status)
			status = -EFAULT;
		else
			status = status - missing;
	}
	mutex_unlock(&spidev->buf_lock);

	return status;
}

/* Write-only message with current device setup */
static ssize_t
spidev_write(struct file *filp, const char __user *buf,
		size_t count, loff_t *f_pos)
{
	struct spidev_data	*spidev;
	ssize_t			status = 0;
	unsigned long		missing;

	/* chipselect only toggles at start or end of operation */
	if (count > bufsiz)
		return -EMSGSIZE;

	spidev = filp->private_data;

	mutex_lock(&spidev->buf_lock);
	missing = copy_from_user(spidev->tx_buffer, buf, count);
	if (missing == 0)
		status = spidev_sync_write(spidev, count);
	else
		status = -EFAULT;
	mutex_unlock(&spidev->buf_lock);

	return status;
}

static int spidev_message(struct spidev_data *spidev,
		struct spi_ioc_transfer *u_xfers, unsigned n_xfers)
{
	struct spi_message	msg;
	struct spi_transfer	*k_xfers;
	struct spi_transfer	*k_tmp;
	struct spi_ioc_transfer *u_tmp;
	unsigned		n, total, tx_total, rx_total;
	u8			*tx_buf, *rx_buf;
	int			status = -EFAULT;

	spi_message_init(&msg);
	k_xfers = kcalloc(n_xfers, sizeof(*k_tmp), GFP_KERNEL);
	if (k_xfers == NULL)
		return -ENOMEM;

	/* Construct spi_message, copying any tx data to bounce buffer.
	 * We walk the array of user-provided transfers, using each one
	 * to initialize a kernel version of the same transfer.
	 */
	tx_buf = spidev->tx_buffer;
	rx_buf = spidev->rx_buffer;
	total = 0;
	tx_total = 0;
	rx_total = 0;
	for (n = n_xfers, k_tmp = k_xfers, u_tmp = u_xfers;
			n;
			n--, k_tmp++, u_tmp++) {
		k_tmp->len = u_tmp->len;

		total += k_tmp->len;
		/* Since the function returns the total length of transfers
		 * on success, restrict the total to positive int values to
		 * avoid the return value looking like an error.  Also check
		 * each transfer length to avoid arithmetic overflow.
		 */
		if (total > INT_MAX || k_tmp->len > INT_MAX) {
			status = -EMSGSIZE;
			goto done;
		}

		if (u_tmp->rx_buf) {
			/* this transfer needs space in RX bounce buffer */
			rx_total += k_tmp->len;
			if (rx_total > bufsiz) {
				status = -EMSGSIZE;
				goto done;
			}
			k_tmp->rx_buf = rx_buf;
			if (!access_ok(VERIFY_WRITE, (u8 __user *)
						(uintptr_t) u_tmp->rx_buf,
						u_tmp->len))
				goto done;
			rx_buf += k_tmp->len;
		}
		if (u_tmp->tx_buf) {
			/* this transfer needs space in TX bounce buffer */
			tx_total += k_tmp->len;
			if (tx_total > bufsiz) {
				status = -EMSGSIZE;
				goto done;
			}
			k_tmp->tx_buf = tx_buf;
			if (copy_from_user(tx_buf, (const u8 __user *)
						(uintptr_t) u_tmp->tx_buf,
					u_tmp->len))
				goto done;
			tx_buf += k_tmp->len;
		}

		k_tmp->cs_change = !!u_tmp->cs_change;
		k_tmp->tx_nbits = u_tmp->tx_nbits;
		k_tmp->rx_nbits = u_tmp->rx_nbits;
		k_tmp->bits_per_word = u_tmp->bits_per_word;
		k_tmp->delay_usecs = u_tmp->delay_usecs;
		k_tmp->speed_hz = u_tmp->speed_hz;
		if (!k_tmp->speed_hz)
			k_tmp->speed_hz = spidev->speed_hz;
#ifdef VERBOSE
		dev_dbg(&spidev->spi->dev,
			"  xfer len %u %s%s%s%dbits %u usec %uHz\n",
			u_tmp->len,
			u_tmp->rx_buf ? "rx " : "",
			u_tmp->tx_buf ? "tx " : "",
			u_tmp->cs_change ? "cs " : "",
			u_tmp->bits_per_word ? : spidev->spi->bits_per_word,
			u_tmp->delay_usecs,
			u_tmp->speed_hz ? : spidev->spi->max_speed_hz);
#endif
		spi_message_add_tail(k_tmp, &msg);
	}

	status = spidev_sync(spidev, &msg);
	if (status < 0)
		goto done;

	/* copy any rx data out of bounce buffer */
	rx_buf = spidev->rx_buffer;
	for (n = n_xfers, u_tmp = u_xfers; n; n--, u_tmp++) {
		if (u_tmp->rx_buf) {
			if (__copy_to_user((u8 __user *)
					(uintptr_t) u_tmp->rx_buf, rx_buf,
					u_tmp->len)) {
				status = -EFAULT;
				goto done;
			}
			rx_buf += u_tmp->len;
		}
	}
	status = total;

done:
	kfree(k_xfers);
	return status;
}

static struct spi_ioc_transfer *
spidev_get_ioc_message(unsigned int cmd, struct spi_ioc_transfer __user *u_ioc,
		unsigned *n_ioc)
{
	struct spi_ioc_transfer	*ioc;
	u32	tmp;

	/* Check type, command number and direction */
	if (_IOC_TYPE(cmd) != SPI_IOC_MAGIC
			|| _IOC_NR(cmd) != _IOC_NR(SPI_IOC_MESSAGE(0))
			|| _IOC_DIR(cmd) != _IOC_WRITE)
		return ERR_PTR(-ENOTTY);

	tmp = _IOC_SIZE(cmd);
	if ((tmp % sizeof(struct spi_ioc_transfer)) != 0)
		return ERR_PTR(-EINVAL);
	*n_ioc = tmp / sizeof(struct spi_ioc_transfer);
	if (*n_ioc == 0)
		return NULL;

	/* copy into scratch area */
	ioc = kmalloc(tmp, GFP_KERNEL);
	if (!ioc)
		return ERR_PTR(-ENOMEM);
	if (__copy_from_user(ioc, u_ioc, tmp)) {
		kfree(ioc);
		return ERR_PTR(-EFAULT);
	}
	return ioc;
}

static long
spidev_ioctl(struct file *filp, unsigned int cmd, unsigned long arg)
{
	int			err = 0;
	int			retval = 0;
	struct spidev_data	*spidev;
	struct spi_device	*spi;
	u32			tmp;
	unsigned		n_ioc;
	struct spi_ioc_transfer	*ioc;

	/* Check type and command number */
	if (_IOC_TYPE(cmd) != SPI_IOC_MAGIC)
		return -ENOTTY;

	/* Check access direction once here; don't repeat below.
	 * IOC_DIR is from the user perspective, while access_ok is
	 * from the kernel perspective; so they look reversed.
	 */
	if (_IOC_DIR(cmd) & _IOC_READ)
		err = !access_ok(VERIFY_WRITE,
				(void __user *)arg, _IOC_SIZE(cmd));
	if (err == 0 && _IOC_DIR(cmd) & _IOC_WRITE)
		err = !access_ok(VERIFY_READ,
				(void __user *)arg, _IOC_SIZE(cmd));
	if (err)
		return -EFAULT;

	/* guard against device removal before, or while,
	 * we issue this ioctl.
	 */
	spidev = filp->private_data;
	spin_lock_irq(&spidev->spi_lock);
	spi = spi_dev_get(spidev->spi);
	spin_unlock_irq(&spidev->spi_lock);

	if (spi == NULL)
		return -ESHUTDOWN;

	/* use the buffer lock here for triple duty:
	 *  - prevent I/O (from us) so calling spi_setup() is safe;
	 *  - prevent concurrent SPI_IOC_WR_* from morphing
	 *    data fields while SPI_IOC_RD_* reads them;
	 *  - SPI_IOC_MESSAGE needs the buffer locked "normally".
	 */
	mutex_lock(&spidev->buf_lock);

	switch (cmd) {
	/* read requests */
	case SPI_IOC_RD_MODE:
		retval = __put_user(spi->mode & SPI_MODE_MASK,
					(__u8 __user *)arg);
		break;
	case SPI_IOC_RD_MODE32:
		retval = __put_user(spi->mode & SPI_MODE_MASK,
					(__u32 __user *)arg);
		break;
	case SPI_IOC_RD_LSB_FIRST:
		retval = __put_user((spi->mode & SPI_LSB_FIRST) ?  1 : 0,
					(__u8 __user *)arg);
		break;
	case SPI_IOC_RD_BITS_PER_WORD:
		retval = __put_user(spi->bits_per_word, (__u8 __user *)arg);
		break;
	case SPI_IOC_RD_MAX_SPEED_HZ:
		retval = __put_user(spidev->speed_hz, (__u32 __user *)arg);
		break;

	/* write requests */
	case SPI_IOC_WR_MODE:
	case SPI_IOC_WR_MODE32:
		if (cmd == SPI_IOC_WR_MODE)
			retval = __get_user(tmp, (u8 __user *)arg);
		else
			retval = __get_user(tmp, (u32 __user *)arg);
		if (retval == 0) {
			u32	save = spi->mode;

			if (tmp & ~SPI_MODE_MASK) {
				retval = -EINVAL;
				break;
			}

			tmp |= spi->mode & ~SPI_MODE_MASK;
			spi->mode = (u16)tmp;
			retval = spi_setup(spi);
			if (retval < 0)
				spi->mode = save;
			else
				dev_dbg(&spi->dev, "spi mode %x\n", tmp);
		}
		break;
	case SPI_IOC_WR_LSB_FIRST:
		retval = __get_user(tmp, (__u8 __user *)arg);
		if (retval == 0) {
			u32	save = spi->mode;

			if (tmp)
				spi->mode |= SPI_LSB_FIRST;
			else
				spi->mode &= ~SPI_LSB_FIRST;
			retval = spi_setup(spi);
			if (retval < 0)
				spi->mode = save;
			else
				dev_dbg(&spi->dev, "%csb first\n",
						tmp ? 'l' : 'm');
		}
		break;
	case SPI_IOC_WR_BITS_PER_WORD:
		retval = __get_user(tmp, (__u8 __user *)arg);
		if (retval == 0) {
			u8	save = spi->bits_per_word;

			spi->bits_per_word = tmp;
			retval = spi_setup(spi);
			if (retval < 0)
				spi->bits_per_word = save;
			else
				dev_dbg(&spi->dev, "%d bits per word\n", tmp);
		}
		break;
	case SPI_IOC_WR_MAX_SPEED_HZ:
		retval = __get_user(tmp, (__u32 __user *)arg);
		if (retval == 0) {
			u32	save = spi->max_speed_hz;

			spi->max_speed_hz = tmp;
			retval = spi_setup(spi);
			if (retval >= 0)
				spidev->speed_hz = tmp;
			else
				dev_dbg(&spi->dev, "%d Hz (max)\n", tmp);
			spi->max_speed_hz = save;
		}
		break;

	default:
		/* segmented and/or full-duplex I/O request */
		/* Check message and copy into scratch area */
		ioc = spidev_get_ioc_message(cmd,
				(struct spi_ioc_transfer __user *)arg, &n_ioc);
		if (IS_ERR(ioc)) {
			retval = PTR_ERR(ioc);
			break;
		}
		if (!ioc)
			break;	/* n_ioc is also 0 */

		/* translate to spi_message, execute */
		retval = spidev_message(spidev, ioc, n_ioc);
		kfree(ioc);
		break;
	}

	mutex_unlock(&spidev->buf_lock);
	spi_dev_put(spi);
	return retval;
}

#ifdef CONFIG_COMPAT
static long
spidev_compat_ioc_message(struct file *filp, unsigned int cmd,
		unsigned long arg)
{
	struct spi_ioc_transfer __user	*u_ioc;
	int				retval = 0;
	struct spidev_data		*spidev;
	struct spi_device		*spi;
	unsigned			n_ioc, n;
	struct spi_ioc_transfer		*ioc;

	u_ioc = (struct spi_ioc_transfer __user *) compat_ptr(arg);
	if (!access_ok(VERIFY_READ, u_ioc, _IOC_SIZE(cmd)))
		return -EFAULT;

	/* guard against device removal before, or while,
	 * we issue this ioctl.
	 */
	spidev = filp->private_data;
	spin_lock_irq(&spidev->spi_lock);
	spi = spi_dev_get(spidev->spi);
	spin_unlock_irq(&spidev->spi_lock);

	if (spi == NULL)
		return -ESHUTDOWN;

	/* SPI_IOC_MESSAGE needs the buffer locked "normally" */
	mutex_lock(&spidev->buf_lock);

	/* Check message and copy into scratch area */
	ioc = spidev_get_ioc_message(cmd, u_ioc, &n_ioc);
	if (IS_ERR(ioc)) {
		retval = PTR_ERR(ioc);
		goto done;
	}
	if (!ioc)
		goto done;	/* n_ioc is also 0 */

	/* Convert buffer pointers */
	for (n = 0; n < n_ioc; n++) {
		ioc[n].rx_buf = (uintptr_t) compat_ptr(ioc[n].rx_buf);
		ioc[n].tx_buf = (uintptr_t) compat_ptr(ioc[n].tx_buf);
	}

	/* translate to spi_message, execute */
	retval = spidev_message(spidev, ioc, n_ioc);
	kfree(ioc);

done:
	mutex_unlock(&spidev->buf_lock);
	spi_dev_put(spi);
	return retval;
}

static long
spidev_compat_ioctl(struct file *filp, unsigned int cmd, unsigned long arg)
{
	if (_IOC_TYPE(cmd) == SPI_IOC_MAGIC
			&& _IOC_NR(cmd) == _IOC_NR(SPI_IOC_MESSAGE(0))
			&& _IOC_DIR(cmd) == _IOC_WRITE)
		return spidev_compat_ioc_message(filp, cmd, arg);

	return spidev_ioctl(filp, cmd, (unsigned long)compat_ptr(arg));
}
#else
#define spidev_compat_ioctl NULL
#endif /* CONFIG_COMPAT */

static int spidev_open(struct inode *inode, struct file *filp)
{
	struct spidev_data	*spidev;
	int			status = -ENXIO;

	mutex_lock(&device_list_lock);

	list_for_each_entry(spidev, &device_list, device_entry) {
		if (spidev->devt == inode->i_rdev) {
			status = 0;
			break;
		}
	}

	if (status) {
		pr_debug("spidev: nothing for minor %d\n", iminor(inode));
		goto err_find_dev;
	}

	if (!spidev->tx_buffer) {
		spidev->tx_buffer = kmalloc(bufsiz, GFP_KERNEL);
		if (!spidev->tx_buffer) {
			dev_dbg(&spidev->spi->dev, "open/ENOMEM\n");
			status = -ENOMEM;
			goto err_find_dev;
		}
	}

	if (!spidev->rx_buffer) {
		spidev->rx_buffer = kmalloc(bufsiz, GFP_KERNEL);
		if (!spidev->rx_buffer) {
			dev_dbg(&spidev->spi->dev, "open/ENOMEM\n");
			status = -ENOMEM;
			goto err_alloc_rx_buf;
		}
	}

	spidev->users++;
	filp->private_data = spidev;
	nonseekable_open(inode, filp);

	mutex_unlock(&device_list_lock);
	return 0;

err_alloc_rx_buf:
	kfree(spidev->tx_buffer);
	spidev->tx_buffer = NULL;
err_find_dev:
	mutex_unlock(&device_list_lock);
	return status;
}

static int spidev_release(struct inode *inode, struct file *filp)
{
	struct spidev_data	*spidev;
	int			dofree;

	mutex_lock(&device_list_lock);
	spidev = filp->private_data;
	filp->private_data = NULL;

	spin_lock_irq(&spidev->spi_lock);
	/* ... after we unbound from the underlying device? */
	dofree = (spidev->spi == NULL);
	spin_unlock_irq(&spidev->spi_lock);

	/* last close? */
	spidev->users--;
	if (!spidev->users) {

		kfree(spidev->tx_buffer);
		spidev->tx_buffer = NULL;

		kfree(spidev->rx_buffer);
		spidev->rx_buffer = NULL;

		if (dofree)
			kfree(spidev);
		else
			spidev->speed_hz = spidev->spi->max_speed_hz;
	}
#ifdef CONFIG_SPI_SLAVE
	if (!dofree)
		spi_slave_abort(spidev->spi);
#endif
	mutex_unlock(&device_list_lock);

	return 0;
}

static const struct file_operations spidev_fops = {
	.owner =	THIS_MODULE,
	/* REVISIT switch to aio primitives, so that userspace
	 * gets more complete API coverage.  It'll simplify things
	 * too, except for the locking.
	 */
	.write =	spidev_write,
	.read =		spidev_read,
	.unlocked_ioctl = spidev_ioctl,
	.compat_ioctl = spidev_compat_ioctl,
	.open =		spidev_open,
	.release =	spidev_release,
	.llseek =	no_llseek,
};

/*-------------------------------------------------------------------------*/

/* The main reason to have this class is to make mdev/udev create the
 * /dev/spidevB.C character device nodes exposing our userspace API.
 * It also simplifies memory management.
 */

static struct class *spidev_class;

#ifdef CONFIG_OF
static const struct of_device_id spidev_dt_ids[] = {
	{ .compatible = "rohm,dh2228fv" },
	{ .compatible = "lineartechnology,ltc2488" },
#if defined(CONFIG_ARCH_MESON64_ODROID_COMMON)
	{ .compatible = "linux,spidev" },
#endif
	{},
};
MODULE_DEVICE_TABLE(of, spidev_dt_ids);
#endif

#ifdef CONFIG_ACPI

/* Dummy SPI devices not to be used in production systems */
#define SPIDEV_ACPI_DUMMY	1

static const struct acpi_device_id spidev_acpi_ids[] = {
	/*
	 * The ACPI SPT000* devices are only meant for development and
	 * testing. Systems used in production should have a proper ACPI
	 * description of the connected peripheral and they should also use
	 * a proper driver instead of poking directly to the SPI bus.
	 */
	{ "SPT0001", SPIDEV_ACPI_DUMMY },
	{ "SPT0002", SPIDEV_ACPI_DUMMY },
	{ "SPT0003", SPIDEV_ACPI_DUMMY },
	{},
};
MODULE_DEVICE_TABLE(acpi, spidev_acpi_ids);

static void spidev_probe_acpi(struct spi_device *spi)
{
	const struct acpi_device_id *id;

	if (!has_acpi_companion(&spi->dev))
		return;

	id = acpi_match_device(spidev_acpi_ids, &spi->dev);
	if (WARN_ON(!id))
		return;

	if (id->driver_data == SPIDEV_ACPI_DUMMY)
		dev_warn(&spi->dev, "do not use this driver in production systems!\n");
}
#else
static inline void spidev_probe_acpi(struct spi_device *spi) {}
#endif

/*-------------------------------------------------------------------------*/

static int spidev_probe(struct spi_device *spi)
{
	struct spidev_data	*spidev;
	int			status;
	unsigned long		minor;

	/*
	 * spidev should never be referenced in DT without a specific
	 * compatible string, it is a Linux implementation thing
	 * rather than a description of the hardware.
	 */
	WARN(spi->dev.of_node &&
	     of_device_is_compatible(spi->dev.of_node, "spidev"),
	     "%pOF: buggy DT: spidev listed directly in DT\n", spi->dev.of_node);

	spidev_probe_acpi(spi);

	/* Allocate driver data */
	spidev = kzalloc(sizeof(*spidev), GFP_KERNEL);
	if (!spidev)
		return -ENOMEM;

	/* Initialize the driver data */
	spidev->spi = spi;
	spin_lock_init(&spidev->spi_lock);
	mutex_init(&spidev->buf_lock);

	INIT_LIST_HEAD(&spidev->device_entry);

	/* If we can allocate a minor number, hook up this device.
	 * Reusing minors is fine so long as udev or mdev is working.
	 */
	mutex_lock(&device_list_lock);
	minor = find_first_zero_bit(minors, N_SPI_MINORS);
	if (minor < N_SPI_MINORS) {
		struct device *dev;

		spidev->devt = MKDEV(SPIDEV_MAJOR, minor);
		dev = device_create(spidev_class, &spi->dev, spidev->devt,
				    spidev, "spidev%d.%d",
				    spi->master->bus_num, spi->chip_select);
		status = PTR_ERR_OR_ZERO(dev);
	} else {
		dev_dbg(&spi->dev, "no minor number available!\n");
		status = -ENODEV;
	}
	if (status == 0) {
		set_bit(minor, minors);
		list_add(&spidev->device_entry, &device_list);
	}
	mutex_unlock(&device_list_lock);

	spidev->speed_hz = spi->max_speed_hz;

	if (status == 0)
		spi_set_drvdata(spi, spidev);
	else
		kfree(spidev);

	return status;
}

static int spidev_remove(struct spi_device *spi)
{
	struct spidev_data	*spidev = spi_get_drvdata(spi);

	/* prevent new opens */
	mutex_lock(&device_list_lock);
	/* make sure ops on existing fds can abort cleanly */
	spin_lock_irq(&spidev->spi_lock);
	spidev->spi = NULL;
	spin_unlock_irq(&spidev->spi_lock);

<<<<<<< HEAD
#if defined(CONFIG_ARCH_MESON64_ODROID_COMMON)
	/* gpio free for spidev */
	if(spi->master->cleanup)
		spi->master->cleanup(spi);
#endif

	/* prevent new opens */
	mutex_lock(&device_list_lock);
=======
>>>>>>> 79193f36
	list_del(&spidev->device_entry);
	device_destroy(spidev_class, spidev->devt);
	clear_bit(MINOR(spidev->devt), minors);
	if (spidev->users == 0)
		kfree(spidev);
	mutex_unlock(&device_list_lock);

	return 0;
}

static struct spi_driver spidev_spi_driver = {
	.driver = {
		.name =		"spidev",
		.of_match_table = of_match_ptr(spidev_dt_ids),
		.acpi_match_table = ACPI_PTR(spidev_acpi_ids),
	},
	.probe =	spidev_probe,
	.remove =	spidev_remove,

	/* NOTE:  suspend/resume methods are not necessary here.
	 * We don't do anything except pass the requests to/from
	 * the underlying controller.  The refrigerator handles
	 * most issues; the controller driver handles the rest.
	 */
};

/*-------------------------------------------------------------------------*/

static int __init spidev_init(void)
{
	int status;

	/* Claim our 256 reserved device numbers.  Then register a class
	 * that will key udev/mdev to add/remove /dev nodes.  Last, register
	 * the driver which manages those device numbers.
	 */
	BUILD_BUG_ON(N_SPI_MINORS > 256);
	status = register_chrdev(SPIDEV_MAJOR, "spi", &spidev_fops);
	if (status < 0)
		return status;

	spidev_class = class_create(THIS_MODULE, "spidev");
	if (IS_ERR(spidev_class)) {
		unregister_chrdev(SPIDEV_MAJOR, spidev_spi_driver.driver.name);
		return PTR_ERR(spidev_class);
	}

	status = spi_register_driver(&spidev_spi_driver);
	if (status < 0) {
		class_destroy(spidev_class);
		unregister_chrdev(SPIDEV_MAJOR, spidev_spi_driver.driver.name);
	}
	return status;
}
module_init(spidev_init);

static void __exit spidev_exit(void)
{
	spi_unregister_driver(&spidev_spi_driver);
	class_destroy(spidev_class);
	unregister_chrdev(SPIDEV_MAJOR, spidev_spi_driver.driver.name);
}
module_exit(spidev_exit);

MODULE_AUTHOR("Andrea Paterniani, <a.paterniani@swapp-eng.it>");
MODULE_DESCRIPTION("User mode SPI device interface");
MODULE_LICENSE("GPL");
MODULE_ALIAS("spi:spidev");<|MERGE_RESOLUTION|>--- conflicted
+++ resolved
@@ -819,7 +819,6 @@
 	spidev->spi = NULL;
 	spin_unlock_irq(&spidev->spi_lock);
 
-<<<<<<< HEAD
 #if defined(CONFIG_ARCH_MESON64_ODROID_COMMON)
 	/* gpio free for spidev */
 	if(spi->master->cleanup)
@@ -828,8 +827,6 @@
 
 	/* prevent new opens */
 	mutex_lock(&device_list_lock);
-=======
->>>>>>> 79193f36
 	list_del(&spidev->device_entry);
 	device_destroy(spidev_class, spidev->devt);
 	clear_bit(MINOR(spidev->devt), minors);
