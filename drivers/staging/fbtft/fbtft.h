--- conflicted
+++ resolved
@@ -241,13 +241,9 @@
 	ktime_t update_time;
 	bool bgr;
 	void *extra;
-<<<<<<< HEAD
 #if defined(CONFIG_ARCH_MESON64_ODROID_COMMON)
 	void __iomem *reg_gpiox;
 #endif
-=======
-	bool polarity;
->>>>>>> e1982b64d2a97d3160b752fa3282e012f68cb01a
 };
 
 #if defined(CONFIG_ARCH_MESON64_ODROID_COMMON)
