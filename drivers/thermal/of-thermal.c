--- conflicted
+++ resolved
@@ -278,7 +278,6 @@
 
 	mutex_lock(&tz->lock);
 
-<<<<<<< HEAD
 #ifdef CONFIG_AMLOGIC_TEMP_SENSOR
 	/* passive_delay should be cleared if disabled */
 	if (mode == THERMAL_DEVICE_ENABLED) {
@@ -296,21 +295,14 @@
 	if (data->ops && data->ops->set_mode)
 		data->ops->set_mode(tz, mode);
 #else
-	if (mode == THERMAL_DEVICE_ENABLED)
-=======
 	if (mode == THERMAL_DEVICE_ENABLED) {
->>>>>>> cdd48f38
 		tz->polling_delay = data->polling_delay;
 		tz->passive_delay = data->passive_delay;
 	} else {
 		tz->polling_delay = 0;
-<<<<<<< HEAD
+	}
+
 #endif
-=======
-		tz->passive_delay = 0;
-	}
-
->>>>>>> cdd48f38
 	mutex_unlock(&tz->lock);
 
 	data->mode = mode;
