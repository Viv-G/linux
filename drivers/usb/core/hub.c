/*
 * USB hub driver.
 *
 * (C) Copyright 1999 Linus Torvalds
 * (C) Copyright 1999 Johannes Erdfelt
 * (C) Copyright 1999 Gregory P. Smith
 * (C) Copyright 2001 Brad Hards (bhards@bigpond.net.au)
 *
 */

#include <linux/kernel.h>
#include <linux/errno.h>
#include <linux/module.h>
#include <linux/moduleparam.h>
#include <linux/completion.h>
#include <linux/sched.h>
#include <linux/list.h>
#include <linux/slab.h>
#include <linux/ioctl.h>
#include <linux/usb.h>
#include <linux/usbdevice_fs.h>
#include <linux/usb/hcd.h>
#include <linux/usb/otg.h>
#include <linux/usb/quirks.h>
#include <linux/kthread.h>
#include <linux/mutex.h>
#include <linux/freezer.h>
#include <linux/random.h>
#include <linux/pm_qos.h>

#include <asm/uaccess.h>
#include <asm/byteorder.h>

#include "hub.h"

/* if we are in debug mode, always announce new devices */
#ifdef DEBUG
#ifndef CONFIG_USB_ANNOUNCE_NEW_DEVICES
#define CONFIG_USB_ANNOUNCE_NEW_DEVICES
#endif
#endif

#define USB_VENDOR_GENESYS_LOGIC		0x05e3
#define HUB_QUIRK_CHECK_PORT_AUTOSUSPEND	0x01

static inline int hub_is_superspeed(struct usb_device *hdev)
{
	return (hdev->descriptor.bDeviceProtocol == USB_HUB_PR_SS);
}

/* Protect struct usb_device->state and ->children members
 * Note: Both are also protected by ->dev.sem, except that ->state can
 * change to USB_STATE_NOTATTACHED even when the semaphore isn't held. */
static DEFINE_SPINLOCK(device_state_lock);

/* khubd's worklist and its lock */
static DEFINE_SPINLOCK(hub_event_lock);
static LIST_HEAD(hub_event_list);	/* List of hubs needing servicing */

/* Wakes up khubd */
static DECLARE_WAIT_QUEUE_HEAD(khubd_wait);

static struct task_struct *khubd_task;

/* cycle leds on hubs that aren't blinking for attention */
static bool blinkenlights = 0;
module_param (blinkenlights, bool, S_IRUGO);
MODULE_PARM_DESC (blinkenlights, "true to cycle leds on hubs");

/*
 * Device SATA8000 FW1.0 from DATAST0R Technology Corp requires about
 * 10 seconds to send reply for the initial 64-byte descriptor request.
 */
/* define initial 64-byte descriptor request timeout in milliseconds */
static int initial_descriptor_timeout = USB_CTRL_GET_TIMEOUT;
module_param(initial_descriptor_timeout, int, S_IRUGO|S_IWUSR);
MODULE_PARM_DESC(initial_descriptor_timeout,
		"initial 64-byte descriptor request timeout in milliseconds "
		"(default 5000 - 5.0 seconds)");

/*
 * As of 2.6.10 we introduce a new USB device initialization scheme which
 * closely resembles the way Windows works.  Hopefully it will be compatible
 * with a wider range of devices than the old scheme.  However some previously
 * working devices may start giving rise to "device not accepting address"
 * errors; if that happens the user can try the old scheme by adjusting the
 * following module parameters.
 *
 * For maximum flexibility there are two boolean parameters to control the
 * hub driver's behavior.  On the first initialization attempt, if the
 * "old_scheme_first" parameter is set then the old scheme will be used,
 * otherwise the new scheme is used.  If that fails and "use_both_schemes"
 * is set, then the driver will make another attempt, using the other scheme.
 */
static bool old_scheme_first = 0;
module_param(old_scheme_first, bool, S_IRUGO | S_IWUSR);
MODULE_PARM_DESC(old_scheme_first,
		 "start with the old device initialization scheme");

static bool use_both_schemes = 1;
module_param(use_both_schemes, bool, S_IRUGO | S_IWUSR);
MODULE_PARM_DESC(use_both_schemes,
		"try the other device initialization scheme if the "
		"first one fails");

/* Mutual exclusion for EHCI CF initialization.  This interferes with
 * port reset on some companion controllers.
 */
DECLARE_RWSEM(ehci_cf_port_reset_rwsem);
EXPORT_SYMBOL_GPL(ehci_cf_port_reset_rwsem);

#define HUB_DEBOUNCE_TIMEOUT	2000
#define HUB_DEBOUNCE_STEP	  25
#define HUB_DEBOUNCE_STABLE	 100

static int usb_reset_and_verify_device(struct usb_device *udev);

static inline char *portspeed(struct usb_hub *hub, int portstatus)
{
	if (hub_is_superspeed(hub->hdev))
		return "5.0 Gb/s";
	if (portstatus & USB_PORT_STAT_HIGH_SPEED)
    		return "480 Mb/s";
	else if (portstatus & USB_PORT_STAT_LOW_SPEED)
		return "1.5 Mb/s";
	else
		return "12 Mb/s";
}

/* Note that hdev or one of its children must be locked! */
struct usb_hub *usb_hub_to_struct_hub(struct usb_device *hdev)
{
	if (!hdev || !hdev->actconfig || !hdev->maxchild)
		return NULL;
	return usb_get_intfdata(hdev->actconfig->interface[0]);
}

static int usb_device_supports_lpm(struct usb_device *udev)
{
	/* USB 2.1 (and greater) devices indicate LPM support through
	 * their USB 2.0 Extended Capabilities BOS descriptor.
	 */
	if (udev->speed == USB_SPEED_HIGH) {
		if (udev->bos->ext_cap &&
			(USB_LPM_SUPPORT &
			 le32_to_cpu(udev->bos->ext_cap->bmAttributes)))
			return 1;
		return 0;
	}

	/* All USB 3.0 must support LPM, but we need their max exit latency
	 * information from the SuperSpeed Extended Capabilities BOS descriptor.
	 */
	if (!udev->bos->ss_cap) {
		dev_warn(&udev->dev, "No LPM exit latency info found.  "
				"Power management will be impacted.\n");
		return 0;
	}
	if (udev->parent->lpm_capable)
		return 1;

	dev_warn(&udev->dev, "Parent hub missing LPM exit latency info.  "
			"Power management will be impacted.\n");
	return 0;
}

/*
 * Set the Maximum Exit Latency (MEL) for the host to initiate a transition from
 * either U1 or U2.
 */
static void usb_set_lpm_mel(struct usb_device *udev,
		struct usb3_lpm_parameters *udev_lpm_params,
		unsigned int udev_exit_latency,
		struct usb_hub *hub,
		struct usb3_lpm_parameters *hub_lpm_params,
		unsigned int hub_exit_latency)
{
	unsigned int total_mel;
	unsigned int device_mel;
	unsigned int hub_mel;

	/*
	 * Calculate the time it takes to transition all links from the roothub
	 * to the parent hub into U0.  The parent hub must then decode the
	 * packet (hub header decode latency) to figure out which port it was
	 * bound for.
	 *
	 * The Hub Header decode latency is expressed in 0.1us intervals (0x1
	 * means 0.1us).  Multiply that by 100 to get nanoseconds.
	 */
	total_mel = hub_lpm_params->mel +
		(hub->descriptor->u.ss.bHubHdrDecLat * 100);

	/*
	 * How long will it take to transition the downstream hub's port into
	 * U0?  The greater of either the hub exit latency or the device exit
	 * latency.
	 *
	 * The BOS U1/U2 exit latencies are expressed in 1us intervals.
	 * Multiply that by 1000 to get nanoseconds.
	 */
	device_mel = udev_exit_latency * 1000;
	hub_mel = hub_exit_latency * 1000;
	if (device_mel > hub_mel)
		total_mel += device_mel;
	else
		total_mel += hub_mel;

	udev_lpm_params->mel = total_mel;
}

/*
 * Set the maximum Device to Host Exit Latency (PEL) for the device to initiate
 * a transition from either U1 or U2.
 */
static void usb_set_lpm_pel(struct usb_device *udev,
		struct usb3_lpm_parameters *udev_lpm_params,
		unsigned int udev_exit_latency,
		struct usb_hub *hub,
		struct usb3_lpm_parameters *hub_lpm_params,
		unsigned int hub_exit_latency,
		unsigned int port_to_port_exit_latency)
{
	unsigned int first_link_pel;
	unsigned int hub_pel;

	/*
	 * First, the device sends an LFPS to transition the link between the
	 * device and the parent hub into U0.  The exit latency is the bigger of
	 * the device exit latency or the hub exit latency.
	 */
	if (udev_exit_latency > hub_exit_latency)
		first_link_pel = udev_exit_latency * 1000;
	else
		first_link_pel = hub_exit_latency * 1000;

	/*
	 * When the hub starts to receive the LFPS, there is a slight delay for
	 * it to figure out that one of the ports is sending an LFPS.  Then it
	 * will forward the LFPS to its upstream link.  The exit latency is the
	 * delay, plus the PEL that we calculated for this hub.
	 */
	hub_pel = port_to_port_exit_latency * 1000 + hub_lpm_params->pel;

	/*
	 * According to figure C-7 in the USB 3.0 spec, the PEL for this device
	 * is the greater of the two exit latencies.
	 */
	if (first_link_pel > hub_pel)
		udev_lpm_params->pel = first_link_pel;
	else
		udev_lpm_params->pel = hub_pel;
}

/*
 * Set the System Exit Latency (SEL) to indicate the total worst-case time from
 * when a device initiates a transition to U0, until when it will receive the
 * first packet from the host controller.
 *
 * Section C.1.5.1 describes the four components to this:
 *  - t1: device PEL
 *  - t2: time for the ERDY to make it from the device to the host.
 *  - t3: a host-specific delay to process the ERDY.
 *  - t4: time for the packet to make it from the host to the device.
 *
 * t3 is specific to both the xHCI host and the platform the host is integrated
 * into.  The Intel HW folks have said it's negligible, FIXME if a different
 * vendor says otherwise.
 */
static void usb_set_lpm_sel(struct usb_device *udev,
		struct usb3_lpm_parameters *udev_lpm_params)
{
	struct usb_device *parent;
	unsigned int num_hubs;
	unsigned int total_sel;

	/* t1 = device PEL */
	total_sel = udev_lpm_params->pel;
	/* How many external hubs are in between the device & the root port. */
	for (parent = udev->parent, num_hubs = 0; parent->parent;
			parent = parent->parent)
		num_hubs++;
	/* t2 = 2.1us + 250ns * (num_hubs - 1) */
	if (num_hubs > 0)
		total_sel += 2100 + 250 * (num_hubs - 1);

	/* t4 = 250ns * num_hubs */
	total_sel += 250 * num_hubs;

	udev_lpm_params->sel = total_sel;
}

static void usb_set_lpm_parameters(struct usb_device *udev)
{
	struct usb_hub *hub;
	unsigned int port_to_port_delay;
	unsigned int udev_u1_del;
	unsigned int udev_u2_del;
	unsigned int hub_u1_del;
	unsigned int hub_u2_del;

	if (!udev->lpm_capable || udev->speed != USB_SPEED_SUPER)
		return;

	hub = usb_hub_to_struct_hub(udev->parent);
	/* It doesn't take time to transition the roothub into U0, since it
	 * doesn't have an upstream link.
	 */
	if (!hub)
		return;

	udev_u1_del = udev->bos->ss_cap->bU1devExitLat;
	udev_u2_del = udev->bos->ss_cap->bU2DevExitLat;
	hub_u1_del = udev->parent->bos->ss_cap->bU1devExitLat;
	hub_u2_del = udev->parent->bos->ss_cap->bU2DevExitLat;

	usb_set_lpm_mel(udev, &udev->u1_params, udev_u1_del,
			hub, &udev->parent->u1_params, hub_u1_del);

	usb_set_lpm_mel(udev, &udev->u2_params, udev_u2_del,
			hub, &udev->parent->u2_params, hub_u2_del);

	/*
	 * Appendix C, section C.2.2.2, says that there is a slight delay from
	 * when the parent hub notices the downstream port is trying to
	 * transition to U0 to when the hub initiates a U0 transition on its
	 * upstream port.  The section says the delays are tPort2PortU1EL and
	 * tPort2PortU2EL, but it doesn't define what they are.
	 *
	 * The hub chapter, sections 10.4.2.4 and 10.4.2.5 seem to be talking
	 * about the same delays.  Use the maximum delay calculations from those
	 * sections.  For U1, it's tHubPort2PortExitLat, which is 1us max.  For
	 * U2, it's tHubPort2PortExitLat + U2DevExitLat - U1DevExitLat.  I
	 * assume the device exit latencies they are talking about are the hub
	 * exit latencies.
	 *
	 * What do we do if the U2 exit latency is less than the U1 exit
	 * latency?  It's possible, although not likely...
	 */
	port_to_port_delay = 1;

	usb_set_lpm_pel(udev, &udev->u1_params, udev_u1_del,
			hub, &udev->parent->u1_params, hub_u1_del,
			port_to_port_delay);

	if (hub_u2_del > hub_u1_del)
		port_to_port_delay = 1 + hub_u2_del - hub_u1_del;
	else
		port_to_port_delay = 1 + hub_u1_del;

	usb_set_lpm_pel(udev, &udev->u2_params, udev_u2_del,
			hub, &udev->parent->u2_params, hub_u2_del,
			port_to_port_delay);

	/* Now that we've got PEL, calculate SEL. */
	usb_set_lpm_sel(udev, &udev->u1_params);
	usb_set_lpm_sel(udev, &udev->u2_params);
}

/* USB 2.0 spec Section 11.24.4.5 */
static int get_hub_descriptor(struct usb_device *hdev, void *data)
{
	int i, ret, size;
	unsigned dtype;

	if (hub_is_superspeed(hdev)) {
		dtype = USB_DT_SS_HUB;
		size = USB_DT_SS_HUB_SIZE;
	} else {
		dtype = USB_DT_HUB;
		size = sizeof(struct usb_hub_descriptor);
	}

	for (i = 0; i < 3; i++) {
		ret = usb_control_msg(hdev, usb_rcvctrlpipe(hdev, 0),
			USB_REQ_GET_DESCRIPTOR, USB_DIR_IN | USB_RT_HUB,
			dtype << 8, 0, data, size,
			USB_CTRL_GET_TIMEOUT);
		if (ret >= (USB_DT_HUB_NONVAR_SIZE + 2))
			return ret;
	}
	return -EINVAL;
}

/*
 * USB 2.0 spec Section 11.24.2.1
 */
static int clear_hub_feature(struct usb_device *hdev, int feature)
{
	return usb_control_msg(hdev, usb_sndctrlpipe(hdev, 0),
		USB_REQ_CLEAR_FEATURE, USB_RT_HUB, feature, 0, NULL, 0, 1000);
}

/*
 * USB 2.0 spec Section 11.24.2.2
 */
int usb_clear_port_feature(struct usb_device *hdev, int port1, int feature)
{
	return usb_control_msg(hdev, usb_sndctrlpipe(hdev, 0),
		USB_REQ_CLEAR_FEATURE, USB_RT_PORT, feature, port1,
		NULL, 0, 1000);
}

/*
 * USB 2.0 spec Section 11.24.2.13
 */
static int set_port_feature(struct usb_device *hdev, int port1, int feature)
{
	return usb_control_msg(hdev, usb_sndctrlpipe(hdev, 0),
		USB_REQ_SET_FEATURE, USB_RT_PORT, feature, port1,
		NULL, 0, 1000);
}

/*
 * USB 2.0 spec Section 11.24.2.7.1.10 and table 11-7
 * for info about using port indicators
 */
static void set_port_led(
	struct usb_hub *hub,
	int port1,
	int selector
)
{
	int status = set_port_feature(hub->hdev, (selector << 8) | port1,
			USB_PORT_FEAT_INDICATOR);
	if (status < 0)
		dev_dbg (hub->intfdev,
			"port %d indicator %s status %d\n",
			port1,
			({ char *s; switch (selector) {
			case HUB_LED_AMBER: s = "amber"; break;
			case HUB_LED_GREEN: s = "green"; break;
			case HUB_LED_OFF: s = "off"; break;
			case HUB_LED_AUTO: s = "auto"; break;
			default: s = "??"; break;
			}; s; }),
			status);
}

#define	LED_CYCLE_PERIOD	((2*HZ)/3)

static void led_work (struct work_struct *work)
{
	struct usb_hub		*hub =
		container_of(work, struct usb_hub, leds.work);
	struct usb_device	*hdev = hub->hdev;
	unsigned		i;
	unsigned		changed = 0;
	int			cursor = -1;

	if (hdev->state != USB_STATE_CONFIGURED || hub->quiescing)
		return;

	for (i = 0; i < hub->descriptor->bNbrPorts; i++) {
		unsigned	selector, mode;

		/* 30%-50% duty cycle */

		switch (hub->indicator[i]) {
		/* cycle marker */
		case INDICATOR_CYCLE:
			cursor = i;
			selector = HUB_LED_AUTO;
			mode = INDICATOR_AUTO;
			break;
		/* blinking green = sw attention */
		case INDICATOR_GREEN_BLINK:
			selector = HUB_LED_GREEN;
			mode = INDICATOR_GREEN_BLINK_OFF;
			break;
		case INDICATOR_GREEN_BLINK_OFF:
			selector = HUB_LED_OFF;
			mode = INDICATOR_GREEN_BLINK;
			break;
		/* blinking amber = hw attention */
		case INDICATOR_AMBER_BLINK:
			selector = HUB_LED_AMBER;
			mode = INDICATOR_AMBER_BLINK_OFF;
			break;
		case INDICATOR_AMBER_BLINK_OFF:
			selector = HUB_LED_OFF;
			mode = INDICATOR_AMBER_BLINK;
			break;
		/* blink green/amber = reserved */
		case INDICATOR_ALT_BLINK:
			selector = HUB_LED_GREEN;
			mode = INDICATOR_ALT_BLINK_OFF;
			break;
		case INDICATOR_ALT_BLINK_OFF:
			selector = HUB_LED_AMBER;
			mode = INDICATOR_ALT_BLINK;
			break;
		default:
			continue;
		}
		if (selector != HUB_LED_AUTO)
			changed = 1;
		set_port_led(hub, i + 1, selector);
		hub->indicator[i] = mode;
	}
	if (!changed && blinkenlights) {
		cursor++;
		cursor %= hub->descriptor->bNbrPorts;
		set_port_led(hub, cursor + 1, HUB_LED_GREEN);
		hub->indicator[cursor] = INDICATOR_CYCLE;
		changed++;
	}
	if (changed)
		schedule_delayed_work(&hub->leds, LED_CYCLE_PERIOD);
}

/* use a short timeout for hub/port status fetches */
#define	USB_STS_TIMEOUT		1000
#define	USB_STS_RETRIES		5

/*
 * USB 2.0 spec Section 11.24.2.6
 */
static int get_hub_status(struct usb_device *hdev,
		struct usb_hub_status *data)
{
	int i, status = -ETIMEDOUT;

	for (i = 0; i < USB_STS_RETRIES &&
			(status == -ETIMEDOUT || status == -EPIPE); i++) {
		status = usb_control_msg(hdev, usb_rcvctrlpipe(hdev, 0),
			USB_REQ_GET_STATUS, USB_DIR_IN | USB_RT_HUB, 0, 0,
			data, sizeof(*data), USB_STS_TIMEOUT);
	}
	return status;
}

/*
 * USB 2.0 spec Section 11.24.2.7
 */
static int get_port_status(struct usb_device *hdev, int port1,
		struct usb_port_status *data)
{
	int i, status = -ETIMEDOUT;

	for (i = 0; i < USB_STS_RETRIES &&
			(status == -ETIMEDOUT || status == -EPIPE); i++) {
		status = usb_control_msg(hdev, usb_rcvctrlpipe(hdev, 0),
			USB_REQ_GET_STATUS, USB_DIR_IN | USB_RT_PORT, 0, port1,
			data, sizeof(*data), USB_STS_TIMEOUT);
	}
	return status;
}

static int hub_port_status(struct usb_hub *hub, int port1,
		u16 *status, u16 *change)
{
	int ret;

	mutex_lock(&hub->status_mutex);
	ret = get_port_status(hub->hdev, port1, &hub->status->port);
	if (ret < 4) {
		if (ret != -ENODEV)
			dev_err(hub->intfdev,
				"%s failed (err = %d)\n", __func__, ret);
		if (ret >= 0)
			ret = -EIO;
	} else {
		*status = le16_to_cpu(hub->status->port.wPortStatus);
		*change = le16_to_cpu(hub->status->port.wPortChange);

		ret = 0;
	}
	mutex_unlock(&hub->status_mutex);
	return ret;
}

static void kick_khubd(struct usb_hub *hub)
{
	unsigned long	flags;

	spin_lock_irqsave(&hub_event_lock, flags);
	if (!hub->disconnected && list_empty(&hub->event_list)) {
		list_add_tail(&hub->event_list, &hub_event_list);

		/* Suppress autosuspend until khubd runs */
		usb_autopm_get_interface_no_resume(
				to_usb_interface(hub->intfdev));
		wake_up(&khubd_wait);
	}
	spin_unlock_irqrestore(&hub_event_lock, flags);
}

void usb_kick_khubd(struct usb_device *hdev)
{
	struct usb_hub *hub = usb_hub_to_struct_hub(hdev);

	if (hub)
		kick_khubd(hub);
}

/*
 * Let the USB core know that a USB 3.0 device has sent a Function Wake Device
 * Notification, which indicates it had initiated remote wakeup.
 *
 * USB 3.0 hubs do not report the port link state change from U3 to U0 when the
 * device initiates resume, so the USB core will not receive notice of the
 * resume through the normal hub interrupt URB.
 */
void usb_wakeup_notification(struct usb_device *hdev,
		unsigned int portnum)
{
	struct usb_hub *hub;

	if (!hdev)
		return;

	hub = usb_hub_to_struct_hub(hdev);
	if (hub) {
		set_bit(portnum, hub->wakeup_bits);
		kick_khubd(hub);
	}
}
EXPORT_SYMBOL_GPL(usb_wakeup_notification);

/* completion function, fires on port status changes and various faults */
static void hub_irq(struct urb *urb)
{
	struct usb_hub *hub = urb->context;
	int status = urb->status;
	unsigned i;
	unsigned long bits;

	switch (status) {
	case -ENOENT:		/* synchronous unlink */
	case -ECONNRESET:	/* async unlink */
	case -ESHUTDOWN:	/* hardware going away */
		return;

	default:		/* presumably an error */
		/* Cause a hub reset after 10 consecutive errors */
		dev_dbg (hub->intfdev, "transfer --> %d\n", status);
		if ((++hub->nerrors < 10) || hub->error)
			goto resubmit;
		hub->error = status;
		/* FALL THROUGH */

	/* let khubd handle things */
	case 0:			/* we got data:  port status changed */
		bits = 0;
		for (i = 0; i < urb->actual_length; ++i)
			bits |= ((unsigned long) ((*hub->buffer)[i]))
					<< (i*8);
		hub->event_bits[0] = bits;
		break;
	}

	hub->nerrors = 0;

	/* Something happened, let khubd figure it out */
	kick_khubd(hub);

resubmit:
	if (hub->quiescing)
		return;

	if ((status = usb_submit_urb (hub->urb, GFP_ATOMIC)) != 0
			&& status != -ENODEV && status != -EPERM)
		dev_err (hub->intfdev, "resubmit --> %d\n", status);
}

/* USB 2.0 spec Section 11.24.2.3 */
static inline int
hub_clear_tt_buffer (struct usb_device *hdev, u16 devinfo, u16 tt)
{
	/* Need to clear both directions for control ep */
	if (((devinfo >> 11) & USB_ENDPOINT_XFERTYPE_MASK) ==
			USB_ENDPOINT_XFER_CONTROL) {
		int status = usb_control_msg(hdev, usb_sndctrlpipe(hdev, 0),
				HUB_CLEAR_TT_BUFFER, USB_RT_PORT,
				devinfo ^ 0x8000, tt, NULL, 0, 1000);
		if (status)
			return status;
	}
	return usb_control_msg(hdev, usb_sndctrlpipe(hdev, 0),
			       HUB_CLEAR_TT_BUFFER, USB_RT_PORT, devinfo,
			       tt, NULL, 0, 1000);
}

/*
 * enumeration blocks khubd for a long time. we use keventd instead, since
 * long blocking there is the exception, not the rule.  accordingly, HCDs
 * talking to TTs must queue control transfers (not just bulk and iso), so
 * both can talk to the same hub concurrently.
 */
static void hub_tt_work(struct work_struct *work)
{
	struct usb_hub		*hub =
		container_of(work, struct usb_hub, tt.clear_work);
	unsigned long		flags;

	spin_lock_irqsave (&hub->tt.lock, flags);
	while (!list_empty(&hub->tt.clear_list)) {
		struct list_head	*next;
		struct usb_tt_clear	*clear;
		struct usb_device	*hdev = hub->hdev;
		const struct hc_driver	*drv;
		int			status;

		next = hub->tt.clear_list.next;
		clear = list_entry (next, struct usb_tt_clear, clear_list);
		list_del (&clear->clear_list);

		/* drop lock so HCD can concurrently report other TT errors */
		spin_unlock_irqrestore (&hub->tt.lock, flags);
		status = hub_clear_tt_buffer (hdev, clear->devinfo, clear->tt);
		if (status && status != -ENODEV)
			dev_err (&hdev->dev,
				"clear tt %d (%04x) error %d\n",
				clear->tt, clear->devinfo, status);

		/* Tell the HCD, even if the operation failed */
		drv = clear->hcd->driver;
		if (drv->clear_tt_buffer_complete)
			(drv->clear_tt_buffer_complete)(clear->hcd, clear->ep);

		kfree(clear);
		spin_lock_irqsave(&hub->tt.lock, flags);
	}
	spin_unlock_irqrestore (&hub->tt.lock, flags);
}

/**
 * usb_hub_set_port_power - control hub port's power state
 * @hdev: target hub
 * @port1: port index
 * @set: expected status
 *
 * call this function to control port's power via setting or
 * clearing the port's PORT_POWER feature.
 */
int usb_hub_set_port_power(struct usb_device *hdev, int port1,
		bool set)
{
	int ret;
	struct usb_hub *hub = usb_hub_to_struct_hub(hdev);
	struct usb_port *port_dev = hub->ports[port1 - 1];

	if (set)
		ret = set_port_feature(hdev, port1, USB_PORT_FEAT_POWER);
	else
		ret = usb_clear_port_feature(hdev, port1, USB_PORT_FEAT_POWER);

	if (!ret)
		port_dev->power_is_on = set;
	return ret;
}

/**
 * usb_hub_clear_tt_buffer - clear control/bulk TT state in high speed hub
 * @urb: an URB associated with the failed or incomplete split transaction
 *
 * High speed HCDs use this to tell the hub driver that some split control or
 * bulk transaction failed in a way that requires clearing internal state of
 * a transaction translator.  This is normally detected (and reported) from
 * interrupt context.
 *
 * It may not be possible for that hub to handle additional full (or low)
 * speed transactions until that state is fully cleared out.
 */
int usb_hub_clear_tt_buffer(struct urb *urb)
{
	struct usb_device	*udev = urb->dev;
	int			pipe = urb->pipe;
	struct usb_tt		*tt = udev->tt;
	unsigned long		flags;
	struct usb_tt_clear	*clear;

	/* we've got to cope with an arbitrary number of pending TT clears,
	 * since each TT has "at least two" buffers that can need it (and
	 * there can be many TTs per hub).  even if they're uncommon.
	 */
	if ((clear = kmalloc (sizeof *clear, GFP_ATOMIC)) == NULL) {
		dev_err (&udev->dev, "can't save CLEAR_TT_BUFFER state\n");
		/* FIXME recover somehow ... RESET_TT? */
		return -ENOMEM;
	}

	/* info that CLEAR_TT_BUFFER needs */
	clear->tt = tt->multi ? udev->ttport : 1;
	clear->devinfo = usb_pipeendpoint (pipe);
	clear->devinfo |= udev->devnum << 4;
	clear->devinfo |= usb_pipecontrol (pipe)
			? (USB_ENDPOINT_XFER_CONTROL << 11)
			: (USB_ENDPOINT_XFER_BULK << 11);
	if (usb_pipein (pipe))
		clear->devinfo |= 1 << 15;

	/* info for completion callback */
	clear->hcd = bus_to_hcd(udev->bus);
	clear->ep = urb->ep;

	/* tell keventd to clear state for this TT */
	spin_lock_irqsave (&tt->lock, flags);
	list_add_tail (&clear->clear_list, &tt->clear_list);
	schedule_work(&tt->clear_work);
	spin_unlock_irqrestore (&tt->lock, flags);
	return 0;
}
EXPORT_SYMBOL_GPL(usb_hub_clear_tt_buffer);

/* If do_delay is false, return the number of milliseconds the caller
 * needs to delay.
 */
static unsigned hub_power_on(struct usb_hub *hub, bool do_delay)
{
	int port1;
	unsigned pgood_delay = hub->descriptor->bPwrOn2PwrGood * 2;
	unsigned delay;
	u16 wHubCharacteristics =
			le16_to_cpu(hub->descriptor->wHubCharacteristics);

	/* Enable power on each port.  Some hubs have reserved values
	 * of LPSM (> 2) in their descriptors, even though they are
	 * USB 2.0 hubs.  Some hubs do not implement port-power switching
	 * but only emulate it.  In all cases, the ports won't work
	 * unless we send these messages to the hub.
	 */
	if ((wHubCharacteristics & HUB_CHAR_LPSM) < 2)
		dev_dbg(hub->intfdev, "enabling power on all ports\n");
	else
		dev_dbg(hub->intfdev, "trying to enable port power on "
				"non-switchable hub\n");
	for (port1 = 1; port1 <= hub->descriptor->bNbrPorts; port1++)
		if (hub->ports[port1 - 1]->power_is_on)
			set_port_feature(hub->hdev, port1, USB_PORT_FEAT_POWER);
		else
			usb_clear_port_feature(hub->hdev, port1,
						USB_PORT_FEAT_POWER);

	/* Wait at least 100 msec for power to become stable */
	delay = max(pgood_delay, (unsigned) 100);
	if (do_delay)
		msleep(delay);
	return delay;
}

static int hub_hub_status(struct usb_hub *hub,
		u16 *status, u16 *change)
{
	int ret;

	mutex_lock(&hub->status_mutex);
	ret = get_hub_status(hub->hdev, &hub->status->hub);
	if (ret < 0) {
		if (ret != -ENODEV)
			dev_err(hub->intfdev,
				"%s failed (err = %d)\n", __func__, ret);
	} else {
		*status = le16_to_cpu(hub->status->hub.wHubStatus);
		*change = le16_to_cpu(hub->status->hub.wHubChange); 
		ret = 0;
	}
	mutex_unlock(&hub->status_mutex);
	return ret;
}

static int hub_set_port_link_state(struct usb_hub *hub, int port1,
			unsigned int link_status)
{
	return set_port_feature(hub->hdev,
			port1 | (link_status << 3),
			USB_PORT_FEAT_LINK_STATE);
}

/*
 * If USB 3.0 ports are placed into the Disabled state, they will no longer
 * detect any device connects or disconnects.  This is generally not what the
 * USB core wants, since it expects a disabled port to produce a port status
 * change event when a new device connects.
 *
 * Instead, set the link state to Disabled, wait for the link to settle into
 * that state, clear any change bits, and then put the port into the RxDetect
 * state.
 */
static int hub_usb3_port_disable(struct usb_hub *hub, int port1)
{
	int ret;
	int total_time;
	u16 portchange, portstatus;

	if (!hub_is_superspeed(hub->hdev))
		return -EINVAL;

	ret = hub_port_status(hub, port1, &portstatus, &portchange);
	if (ret < 0)
		return ret;

	/*
	 * USB controller Advanced Micro Devices, Inc. [AMD] FCH USB XHCI
	 * Controller [1022:7814] will have spurious result making the following
	 * usb 3.0 device hotplugging route to the 2.0 root hub and recognized
	 * as high-speed device if we set the usb 3.0 port link state to
	 * Disabled. Since it's already in USB_SS_PORT_LS_RX_DETECT state, we
	 * check the state here to avoid the bug.
	 */
	if ((portstatus & USB_PORT_STAT_LINK_STATE) ==
				USB_SS_PORT_LS_RX_DETECT) {
		dev_dbg(&hub->ports[port1 - 1]->dev,
			 "Not disabling port; link state is RxDetect\n");
		return ret;
	}

	ret = hub_set_port_link_state(hub, port1, USB_SS_PORT_LS_SS_DISABLED);
	if (ret)
		return ret;

	/* Wait for the link to enter the disabled state. */
	for (total_time = 0; ; total_time += HUB_DEBOUNCE_STEP) {
		ret = hub_port_status(hub, port1, &portstatus, &portchange);
		if (ret < 0)
			return ret;

		if ((portstatus & USB_PORT_STAT_LINK_STATE) ==
				USB_SS_PORT_LS_SS_DISABLED)
			break;
		if (total_time >= HUB_DEBOUNCE_TIMEOUT)
			break;
		msleep(HUB_DEBOUNCE_STEP);
	}
	if (total_time >= HUB_DEBOUNCE_TIMEOUT)
		dev_warn(hub->intfdev, "Could not disable port %d after %d ms\n",
				port1, total_time);

	return hub_set_port_link_state(hub, port1, USB_SS_PORT_LS_RX_DETECT);
}

static int hub_port_disable(struct usb_hub *hub, int port1, int set_state)
{
	struct usb_device *hdev = hub->hdev;
	int ret = 0;

	if (hub->ports[port1 - 1]->child && set_state)
		usb_set_device_state(hub->ports[port1 - 1]->child,
				USB_STATE_NOTATTACHED);
	if (!hub->error) {
		if (hub_is_superspeed(hub->hdev))
			ret = hub_usb3_port_disable(hub, port1);
		else
			ret = usb_clear_port_feature(hdev, port1,
					USB_PORT_FEAT_ENABLE);
	}
	if (ret && ret != -ENODEV)
		dev_err(hub->intfdev, "cannot disable port %d (err = %d)\n",
				port1, ret);
	return ret;
}

/*
 * Disable a port and mark a logical connect-change event, so that some
 * time later khubd will disconnect() any existing usb_device on the port
 * and will re-enumerate if there actually is a device attached.
 */
static void hub_port_logical_disconnect(struct usb_hub *hub, int port1)
{
	dev_dbg(hub->intfdev, "logical disconnect on port %d\n", port1);
	hub_port_disable(hub, port1, 1);

	/* FIXME let caller ask to power down the port:
	 *  - some devices won't enumerate without a VBUS power cycle
	 *  - SRP saves power that way
	 *  - ... new call, TBD ...
	 * That's easy if this hub can switch power per-port, and
	 * khubd reactivates the port later (timer, SRP, etc).
	 * Powerdown must be optional, because of reset/DFU.
	 */

	set_bit(port1, hub->change_bits);
 	kick_khubd(hub);
}

/**
 * usb_remove_device - disable a device's port on its parent hub
 * @udev: device to be disabled and removed
 * Context: @udev locked, must be able to sleep.
 *
 * After @udev's port has been disabled, khubd is notified and it will
 * see that the device has been disconnected.  When the device is
 * physically unplugged and something is plugged in, the events will
 * be received and processed normally.
 */
int usb_remove_device(struct usb_device *udev)
{
	struct usb_hub *hub;
	struct usb_interface *intf;

	if (!udev->parent)	/* Can't remove a root hub */
		return -EINVAL;
	hub = usb_hub_to_struct_hub(udev->parent);
	intf = to_usb_interface(hub->intfdev);

	usb_autopm_get_interface(intf);
	set_bit(udev->portnum, hub->removed_bits);
	hub_port_logical_disconnect(hub, udev->portnum);
	usb_autopm_put_interface(intf);
	return 0;
}

enum hub_activation_type {
	HUB_INIT, HUB_INIT2, HUB_INIT3,		/* INITs must come first */
	HUB_POST_RESET, HUB_RESUME, HUB_RESET_RESUME,
};

static void hub_init_func2(struct work_struct *ws);
static void hub_init_func3(struct work_struct *ws);

static void hub_activate(struct usb_hub *hub, enum hub_activation_type type)
{
	struct usb_device *hdev = hub->hdev;
	struct usb_hcd *hcd;
	int ret;
	int port1;
	int status;
	bool need_debounce_delay = false;
	unsigned delay;

	/* Continue a partial initialization */
	if (type == HUB_INIT2)
		goto init2;
	if (type == HUB_INIT3)
		goto init3;

	/* The superspeed hub except for root hub has to use Hub Depth
	 * value as an offset into the route string to locate the bits
	 * it uses to determine the downstream port number. So hub driver
	 * should send a set hub depth request to superspeed hub after
	 * the superspeed hub is set configuration in initialization or
	 * reset procedure.
	 *
	 * After a resume, port power should still be on.
	 * For any other type of activation, turn it on.
	 */
	if (type != HUB_RESUME) {
		if (hdev->parent && hub_is_superspeed(hdev)) {
			ret = usb_control_msg(hdev, usb_sndctrlpipe(hdev, 0),
					HUB_SET_DEPTH, USB_RT_HUB,
					hdev->level - 1, 0, NULL, 0,
					USB_CTRL_SET_TIMEOUT);
			if (ret < 0)
				dev_err(hub->intfdev,
						"set hub depth failed\n");
		}

		/* Speed up system boot by using a delayed_work for the
		 * hub's initial power-up delays.  This is pretty awkward
		 * and the implementation looks like a home-brewed sort of
		 * setjmp/longjmp, but it saves at least 100 ms for each
		 * root hub (assuming usbcore is compiled into the kernel
		 * rather than as a module).  It adds up.
		 *
		 * This can't be done for HUB_RESUME or HUB_RESET_RESUME
		 * because for those activation types the ports have to be
		 * operational when we return.  In theory this could be done
		 * for HUB_POST_RESET, but it's easier not to.
		 */
		if (type == HUB_INIT) {
			delay = hub_power_on(hub, false);
			PREPARE_DELAYED_WORK(&hub->init_work, hub_init_func2);
			schedule_delayed_work(&hub->init_work,
					msecs_to_jiffies(delay));

			/* Suppress autosuspend until init is done */
			usb_autopm_get_interface_no_resume(
					to_usb_interface(hub->intfdev));
			return;		/* Continues at init2: below */
		} else if (type == HUB_RESET_RESUME) {
			/* The internal host controller state for the hub device
			 * may be gone after a host power loss on system resume.
			 * Update the device's info so the HW knows it's a hub.
			 */
			hcd = bus_to_hcd(hdev->bus);
			if (hcd->driver->update_hub_device) {
				ret = hcd->driver->update_hub_device(hcd, hdev,
						&hub->tt, GFP_NOIO);
				if (ret < 0) {
					dev_err(hub->intfdev, "Host not "
							"accepting hub info "
							"update.\n");
					dev_err(hub->intfdev, "LS/FS devices "
							"and hubs may not work "
							"under this hub\n.");
				}
			}
			hub_power_on(hub, true);
		} else {
			hub_power_on(hub, true);
		}
	}
 init2:

	/* Check each port and set hub->change_bits to let khubd know
	 * which ports need attention.
	 */
	for (port1 = 1; port1 <= hdev->maxchild; ++port1) {
		struct usb_device *udev = hub->ports[port1 - 1]->child;
		u16 portstatus, portchange;

		portstatus = portchange = 0;
		status = hub_port_status(hub, port1, &portstatus, &portchange);
		if (udev || (portstatus & USB_PORT_STAT_CONNECTION))
			dev_dbg(hub->intfdev,
					"port %d: status %04x change %04x\n",
					port1, portstatus, portchange);

		/* After anything other than HUB_RESUME (i.e., initialization
		 * or any sort of reset), every port should be disabled.
		 * Unconnected ports should likewise be disabled (paranoia),
		 * and so should ports for which we have no usb_device.
		 */
		if ((portstatus & USB_PORT_STAT_ENABLE) && (
				type != HUB_RESUME ||
				!(portstatus & USB_PORT_STAT_CONNECTION) ||
				!udev ||
				udev->state == USB_STATE_NOTATTACHED)) {
			/*
			 * USB3 protocol ports will automatically transition
			 * to Enabled state when detect an USB3.0 device attach.
			 * Do not disable USB3 protocol ports.
			 */
			if (!hub_is_superspeed(hdev)) {
				usb_clear_port_feature(hdev, port1,
						   USB_PORT_FEAT_ENABLE);
				portstatus &= ~USB_PORT_STAT_ENABLE;
			} else {
				/* Pretend that power was lost for USB3 devs */
				portstatus &= ~USB_PORT_STAT_ENABLE;
			}
		}

		/* Clear status-change flags; we'll debounce later */
		if (portchange & USB_PORT_STAT_C_CONNECTION) {
			need_debounce_delay = true;
			usb_clear_port_feature(hub->hdev, port1,
					USB_PORT_FEAT_C_CONNECTION);
		}
		if (portchange & USB_PORT_STAT_C_ENABLE) {
			need_debounce_delay = true;
			usb_clear_port_feature(hub->hdev, port1,
					USB_PORT_FEAT_C_ENABLE);
		}
		if (portchange & USB_PORT_STAT_C_RESET) {
			need_debounce_delay = true;
			usb_clear_port_feature(hub->hdev, port1,
					USB_PORT_FEAT_C_RESET);
		}
		if ((portchange & USB_PORT_STAT_C_BH_RESET) &&
				hub_is_superspeed(hub->hdev)) {
			need_debounce_delay = true;
			usb_clear_port_feature(hub->hdev, port1,
					USB_PORT_FEAT_C_BH_PORT_RESET);
		}
		/* We can forget about a "removed" device when there's a
		 * physical disconnect or the connect status changes.
		 */
		if (!(portstatus & USB_PORT_STAT_CONNECTION) ||
				(portchange & USB_PORT_STAT_C_CONNECTION))
			clear_bit(port1, hub->removed_bits);

		if (!udev || udev->state == USB_STATE_NOTATTACHED) {
			/* Tell khubd to disconnect the device or
			 * check for a new connection
			 */
			if (udev || (portstatus & USB_PORT_STAT_CONNECTION))
				set_bit(port1, hub->change_bits);

		} else if (portstatus & USB_PORT_STAT_ENABLE) {
			bool port_resumed = (portstatus &
					USB_PORT_STAT_LINK_STATE) ==
				USB_SS_PORT_LS_U0;
			/* The power session apparently survived the resume.
			 * If there was an overcurrent or suspend change
			 * (i.e., remote wakeup request), have khubd
			 * take care of it.  Look at the port link state
			 * for USB 3.0 hubs, since they don't have a suspend
			 * change bit, and they don't set the port link change
			 * bit on device-initiated resume.
			 */
			if (portchange || (hub_is_superspeed(hub->hdev) &&
						port_resumed))
				set_bit(port1, hub->change_bits);

		} else if (udev->persist_enabled) {
			struct usb_port *port_dev = hub->ports[port1 - 1];

#ifdef CONFIG_PM
			udev->reset_resume = 1;
#endif
			/* Don't set the change_bits when the device
			 * was powered off.
			 */
			if (port_dev->power_is_on)
				set_bit(port1, hub->change_bits);

		} else {
			/* The power session is gone; tell khubd */
			usb_set_device_state(udev, USB_STATE_NOTATTACHED);
			set_bit(port1, hub->change_bits);
		}
	}

	/* If no port-status-change flags were set, we don't need any
	 * debouncing.  If flags were set we can try to debounce the
	 * ports all at once right now, instead of letting khubd do them
	 * one at a time later on.
	 *
	 * If any port-status changes do occur during this delay, khubd
	 * will see them later and handle them normally.
	 */
	if (need_debounce_delay) {
		delay = HUB_DEBOUNCE_STABLE;

		/* Don't do a long sleep inside a workqueue routine */
		if (type == HUB_INIT2) {
			PREPARE_DELAYED_WORK(&hub->init_work, hub_init_func3);
			schedule_delayed_work(&hub->init_work,
					msecs_to_jiffies(delay));
			return;		/* Continues at init3: below */
		} else {
			msleep(delay);
		}
	}
 init3:
	hub->quiescing = 0;

	status = usb_submit_urb(hub->urb, GFP_NOIO);
	if (status < 0)
		dev_err(hub->intfdev, "activate --> %d\n", status);
	if (hub->has_indicators && blinkenlights)
		schedule_delayed_work(&hub->leds, LED_CYCLE_PERIOD);

	/* Scan all ports that need attention */
	kick_khubd(hub);

	/* Allow autosuspend if it was suppressed */
	if (type <= HUB_INIT3)
		usb_autopm_put_interface_async(to_usb_interface(hub->intfdev));
}

/* Implement the continuations for the delays above */
static void hub_init_func2(struct work_struct *ws)
{
	struct usb_hub *hub = container_of(ws, struct usb_hub, init_work.work);

	hub_activate(hub, HUB_INIT2);
}

static void hub_init_func3(struct work_struct *ws)
{
	struct usb_hub *hub = container_of(ws, struct usb_hub, init_work.work);

	hub_activate(hub, HUB_INIT3);
}

enum hub_quiescing_type {
	HUB_DISCONNECT, HUB_PRE_RESET, HUB_SUSPEND
};

static void hub_quiesce(struct usb_hub *hub, enum hub_quiescing_type type)
{
	struct usb_device *hdev = hub->hdev;
	int i;

	cancel_delayed_work_sync(&hub->init_work);

	/* khubd and related activity won't re-trigger */
	hub->quiescing = 1;

	if (type != HUB_SUSPEND) {
		/* Disconnect all the children */
		for (i = 0; i < hdev->maxchild; ++i) {
			if (hub->ports[i]->child)
				usb_disconnect(&hub->ports[i]->child);
		}
	}

	/* Stop khubd and related activity */
	usb_kill_urb(hub->urb);
	if (hub->has_indicators)
		cancel_delayed_work_sync(&hub->leds);
	if (hub->tt.hub)
		flush_work(&hub->tt.clear_work);
}

/* caller has locked the hub device */
static int hub_pre_reset(struct usb_interface *intf)
{
	struct usb_hub *hub = usb_get_intfdata(intf);

	hub_quiesce(hub, HUB_PRE_RESET);
	return 0;
}

/* caller has locked the hub device */
static int hub_post_reset(struct usb_interface *intf)
{
	struct usb_hub *hub = usb_get_intfdata(intf);

	hub_activate(hub, HUB_POST_RESET);
	return 0;
}

static int hub_configure(struct usb_hub *hub,
	struct usb_endpoint_descriptor *endpoint)
{
	struct usb_hcd *hcd;
	struct usb_device *hdev = hub->hdev;
	struct device *hub_dev = hub->intfdev;
	u16 hubstatus, hubchange;
	u16 wHubCharacteristics;
	unsigned int pipe;
	int maxp, ret, i;
	char *message = "out of memory";
	unsigned unit_load;
	unsigned full_load;

	hub->buffer = kmalloc(sizeof(*hub->buffer), GFP_KERNEL);
	if (!hub->buffer) {
		ret = -ENOMEM;
		goto fail;
	}

	hub->status = kmalloc(sizeof(*hub->status), GFP_KERNEL);
	if (!hub->status) {
		ret = -ENOMEM;
		goto fail;
	}
	mutex_init(&hub->status_mutex);

	hub->descriptor = kmalloc(sizeof(*hub->descriptor), GFP_KERNEL);
	if (!hub->descriptor) {
		ret = -ENOMEM;
		goto fail;
	}

	/* Request the entire hub descriptor.
	 * hub->descriptor can handle USB_MAXCHILDREN ports,
	 * but the hub can/will return fewer bytes here.
	 */
	ret = get_hub_descriptor(hdev, hub->descriptor);
	if (ret < 0) {
		message = "can't read hub descriptor";
		goto fail;
	} else if (hub->descriptor->bNbrPorts > USB_MAXCHILDREN) {
		message = "hub has too many ports!";
		ret = -ENODEV;
		goto fail;
	} else if (hub->descriptor->bNbrPorts == 0) {
		message = "hub doesn't have any ports!";
		ret = -ENODEV;
		goto fail;
	}

	hdev->maxchild = hub->descriptor->bNbrPorts;
	dev_info (hub_dev, "%d port%s detected\n", hdev->maxchild,
		(hdev->maxchild == 1) ? "" : "s");

	hub->ports = kzalloc(hdev->maxchild * sizeof(struct usb_port *),
			     GFP_KERNEL);
	if (!hub->ports) {
		ret = -ENOMEM;
		goto fail;
	}

	wHubCharacteristics = le16_to_cpu(hub->descriptor->wHubCharacteristics);
	if (hub_is_superspeed(hdev)) {
		unit_load = 150;
		full_load = 900;
	} else {
		unit_load = 100;
		full_load = 500;
	}

	/* FIXME for USB 3.0, skip for now */
	if ((wHubCharacteristics & HUB_CHAR_COMPOUND) &&
			!(hub_is_superspeed(hdev))) {
		int	i;
		char	portstr [USB_MAXCHILDREN + 1];

		for (i = 0; i < hdev->maxchild; i++)
			portstr[i] = hub->descriptor->u.hs.DeviceRemovable
				    [((i + 1) / 8)] & (1 << ((i + 1) % 8))
				? 'F' : 'R';
		portstr[hdev->maxchild] = 0;
		dev_dbg(hub_dev, "compound device; port removable status: %s\n", portstr);
	} else
		dev_dbg(hub_dev, "standalone hub\n");

	switch (wHubCharacteristics & HUB_CHAR_LPSM) {
	case HUB_CHAR_COMMON_LPSM:
		dev_dbg(hub_dev, "ganged power switching\n");
		break;
	case HUB_CHAR_INDV_PORT_LPSM:
		dev_dbg(hub_dev, "individual port power switching\n");
		break;
	case HUB_CHAR_NO_LPSM:
	case HUB_CHAR_LPSM:
		dev_dbg(hub_dev, "no power switching (usb 1.0)\n");
		break;
	}

	switch (wHubCharacteristics & HUB_CHAR_OCPM) {
	case HUB_CHAR_COMMON_OCPM:
		dev_dbg(hub_dev, "global over-current protection\n");
		break;
	case HUB_CHAR_INDV_PORT_OCPM:
		dev_dbg(hub_dev, "individual port over-current protection\n");
		break;
	case HUB_CHAR_NO_OCPM:
	case HUB_CHAR_OCPM:
		dev_dbg(hub_dev, "no over-current protection\n");
		break;
	}

	spin_lock_init (&hub->tt.lock);
	INIT_LIST_HEAD (&hub->tt.clear_list);
	INIT_WORK(&hub->tt.clear_work, hub_tt_work);
	switch (hdev->descriptor.bDeviceProtocol) {
	case USB_HUB_PR_FS:
		break;
	case USB_HUB_PR_HS_SINGLE_TT:
		dev_dbg(hub_dev, "Single TT\n");
		hub->tt.hub = hdev;
		break;
	case USB_HUB_PR_HS_MULTI_TT:
		ret = usb_set_interface(hdev, 0, 1);
		if (ret == 0) {
			dev_dbg(hub_dev, "TT per port\n");
			hub->tt.multi = 1;
		} else
			dev_err(hub_dev, "Using single TT (err %d)\n",
				ret);
		hub->tt.hub = hdev;
		break;
	case USB_HUB_PR_SS:
		/* USB 3.0 hubs don't have a TT */
		break;
	default:
		dev_dbg(hub_dev, "Unrecognized hub protocol %d\n",
			hdev->descriptor.bDeviceProtocol);
		break;
	}

	/* Note 8 FS bit times == (8 bits / 12000000 bps) ~= 666ns */
	switch (wHubCharacteristics & HUB_CHAR_TTTT) {
		case HUB_TTTT_8_BITS:
			if (hdev->descriptor.bDeviceProtocol != 0) {
				hub->tt.think_time = 666;
				dev_dbg(hub_dev, "TT requires at most %d "
						"FS bit times (%d ns)\n",
					8, hub->tt.think_time);
			}
			break;
		case HUB_TTTT_16_BITS:
			hub->tt.think_time = 666 * 2;
			dev_dbg(hub_dev, "TT requires at most %d "
					"FS bit times (%d ns)\n",
				16, hub->tt.think_time);
			break;
		case HUB_TTTT_24_BITS:
			hub->tt.think_time = 666 * 3;
			dev_dbg(hub_dev, "TT requires at most %d "
					"FS bit times (%d ns)\n",
				24, hub->tt.think_time);
			break;
		case HUB_TTTT_32_BITS:
			hub->tt.think_time = 666 * 4;
			dev_dbg(hub_dev, "TT requires at most %d "
					"FS bit times (%d ns)\n",
				32, hub->tt.think_time);
			break;
	}

	/* probe() zeroes hub->indicator[] */
	if (wHubCharacteristics & HUB_CHAR_PORTIND) {
		hub->has_indicators = 1;
		dev_dbg(hub_dev, "Port indicators are supported\n");
	}

	dev_dbg(hub_dev, "power on to power good time: %dms\n",
		hub->descriptor->bPwrOn2PwrGood * 2);

	/* power budgeting mostly matters with bus-powered hubs,
	 * and battery-powered root hubs (may provide just 8 mA).
	 */
	ret = usb_get_status(hdev, USB_RECIP_DEVICE, 0, &hubstatus);
	if (ret < 2) {
		message = "can't get hub status";
		goto fail;
	}
	le16_to_cpus(&hubstatus);
	hcd = bus_to_hcd(hdev->bus);
	if (hdev == hdev->bus->root_hub) {
		if (hcd->power_budget > 0)
			hdev->bus_mA = hcd->power_budget;
		else
			hdev->bus_mA = full_load * hdev->maxchild;
		if (hdev->bus_mA >= full_load)
			hub->mA_per_port = full_load;
		else {
			hub->mA_per_port = hdev->bus_mA;
			hub->limited_power = 1;
		}
	} else if ((hubstatus & (1 << USB_DEVICE_SELF_POWERED)) == 0) {
		int remaining = hdev->bus_mA -
			hub->descriptor->bHubContrCurrent;

		dev_dbg(hub_dev, "hub controller current requirement: %dmA\n",
			hub->descriptor->bHubContrCurrent);
		hub->limited_power = 1;

		if (remaining < hdev->maxchild * unit_load)
			dev_warn(hub_dev,
					"insufficient power available "
					"to use all downstream ports\n");
		hub->mA_per_port = unit_load;	/* 7.2.1 */

	} else {	/* Self-powered external hub */
		/* FIXME: What about battery-powered external hubs that
		 * provide less current per port? */
		hub->mA_per_port = full_load;
	}
	if (hub->mA_per_port < full_load)
		dev_dbg(hub_dev, "%umA bus power budget for each child\n",
				hub->mA_per_port);

	/* Update the HCD's internal representation of this hub before khubd
	 * starts getting port status changes for devices under the hub.
	 */
	if (hcd->driver->update_hub_device) {
		ret = hcd->driver->update_hub_device(hcd, hdev,
				&hub->tt, GFP_KERNEL);
		if (ret < 0) {
			message = "can't update HCD hub info";
			goto fail;
		}
	}

	ret = hub_hub_status(hub, &hubstatus, &hubchange);
	if (ret < 0) {
		message = "can't get hub status";
		goto fail;
	}

	/* local power status reports aren't always correct */
	if (hdev->actconfig->desc.bmAttributes & USB_CONFIG_ATT_SELFPOWER)
		dev_dbg(hub_dev, "local power source is %s\n",
			(hubstatus & HUB_STATUS_LOCAL_POWER)
			? "lost (inactive)" : "good");

	if ((wHubCharacteristics & HUB_CHAR_OCPM) == 0)
		dev_dbg(hub_dev, "%sover-current condition exists\n",
			(hubstatus & HUB_STATUS_OVERCURRENT) ? "" : "no ");

	/* set up the interrupt endpoint
	 * We use the EP's maxpacket size instead of (PORTS+1+7)/8
	 * bytes as USB2.0[11.12.3] says because some hubs are known
	 * to send more data (and thus cause overflow). For root hubs,
	 * maxpktsize is defined in hcd.c's fake endpoint descriptors
	 * to be big enough for at least USB_MAXCHILDREN ports. */
	pipe = usb_rcvintpipe(hdev, endpoint->bEndpointAddress);
	maxp = usb_maxpacket(hdev, pipe, usb_pipeout(pipe));

	if (maxp > sizeof(*hub->buffer))
		maxp = sizeof(*hub->buffer);

	hub->urb = usb_alloc_urb(0, GFP_KERNEL);
	if (!hub->urb) {
		ret = -ENOMEM;
		goto fail;
	}

	usb_fill_int_urb(hub->urb, hdev, pipe, *hub->buffer, maxp, hub_irq,
		hub, endpoint->bInterval);

	/* maybe cycle the hub leds */
	if (hub->has_indicators && blinkenlights)
		hub->indicator [0] = INDICATOR_CYCLE;

	for (i = 0; i < hdev->maxchild; i++) {
		ret = usb_hub_create_port_device(hub, i + 1);
		if (ret < 0) {
			dev_err(hub->intfdev,
				"couldn't create port%d device.\n", i + 1);
			hdev->maxchild = i;
			goto fail_keep_maxchild;
		}
	}

	usb_hub_adjust_deviceremovable(hdev, hub->descriptor);

	hub_activate(hub, HUB_INIT);
	return 0;

fail:
	hdev->maxchild = 0;
fail_keep_maxchild:
	dev_err (hub_dev, "config failed, %s (err %d)\n",
			message, ret);
	/* hub_disconnect() frees urb and descriptor */
	return ret;
}

static void hub_release(struct kref *kref)
{
	struct usb_hub *hub = container_of(kref, struct usb_hub, kref);

	usb_put_intf(to_usb_interface(hub->intfdev));
	kfree(hub);
}

static unsigned highspeed_hubs;

static void hub_disconnect(struct usb_interface *intf)
{
	struct usb_hub *hub = usb_get_intfdata(intf);
	struct usb_device *hdev = interface_to_usbdev(intf);
	int port1;

	/* Take the hub off the event list and don't let it be added again */
	spin_lock_irq(&hub_event_lock);
	if (!list_empty(&hub->event_list)) {
		list_del_init(&hub->event_list);
		usb_autopm_put_interface_no_suspend(intf);
	}
	hub->disconnected = 1;
	spin_unlock_irq(&hub_event_lock);

	/* Disconnect all children and quiesce the hub */
	hub->error = 0;
	hub_quiesce(hub, HUB_DISCONNECT);

	/* Avoid races with recursively_mark_NOTATTACHED() */
	spin_lock_irq(&device_state_lock);
	port1 = hdev->maxchild;
	hdev->maxchild = 0;
	usb_set_intfdata(intf, NULL);
	spin_unlock_irq(&device_state_lock);

	for (; port1 > 0; --port1)
		usb_hub_remove_port_device(hub, port1);

	if (hub->hdev->speed == USB_SPEED_HIGH)
		highspeed_hubs--;

	usb_free_urb(hub->urb);
	kfree(hub->ports);
	kfree(hub->descriptor);
	kfree(hub->status);
	kfree(hub->buffer);

	pm_suspend_ignore_children(&intf->dev, false);
	kref_put(&hub->kref, hub_release);
}

static int hub_probe(struct usb_interface *intf, const struct usb_device_id *id)
{
	struct usb_host_interface *desc;
	struct usb_endpoint_descriptor *endpoint;
	struct usb_device *hdev;
	struct usb_hub *hub;

	desc = intf->cur_altsetting;
	hdev = interface_to_usbdev(intf);

	/*
	 * Set default autosuspend delay as 0 to speedup bus suspend,
	 * based on the below considerations:
	 *
	 * - Unlike other drivers, the hub driver does not rely on the
	 *   autosuspend delay to provide enough time to handle a wakeup
	 *   event, and the submitted status URB is just to check future
	 *   change on hub downstream ports, so it is safe to do it.
	 *
	 * - The patch might cause one or more auto supend/resume for
	 *   below very rare devices when they are plugged into hub
	 *   first time:
	 *
	 *   	devices having trouble initializing, and disconnect
	 *   	themselves from the bus and then reconnect a second
	 *   	or so later
	 *
	 *   	devices just for downloading firmware, and disconnects
	 *   	themselves after completing it
	 *
	 *   For these quite rare devices, their drivers may change the
	 *   autosuspend delay of their parent hub in the probe() to one
	 *   appropriate value to avoid the subtle problem if someone
	 *   does care it.
	 *
	 * - The patch may cause one or more auto suspend/resume on
	 *   hub during running 'lsusb', but it is probably too
	 *   infrequent to worry about.
	 *
	 * - Change autosuspend delay of hub can avoid unnecessary auto
	 *   suspend timer for hub, also may decrease power consumption
	 *   of USB bus.
	 *
	 * - If user has indicated to prevent autosuspend by passing
	 *   usbcore.autosuspend = -1 then keep autosuspend disabled.
	 */
<<<<<<< HEAD
	 /* for Amlogic dwc_otg usb controller, change to 100ms */
	pm_runtime_set_autosuspend_delay(&hdev->dev, 100);
=======
#ifdef CONFIG_PM_RUNTIME
	if (hdev->dev.power.autosuspend_delay >= 0)
		pm_runtime_set_autosuspend_delay(&hdev->dev, 0);
#endif
>>>>>>> a8d97b1b

	/*
	 * Hubs have proper suspend/resume support, except for root hubs
	 * where the controller driver doesn't have bus_suspend and
	 * bus_resume methods.
	 */
	if (hdev->parent) {		/* normal device */
		usb_enable_autosuspend(hdev);
	} else {			/* root hub */
		const struct hc_driver *drv = bus_to_hcd(hdev->bus)->driver;

		if (drv->bus_suspend && drv->bus_resume)
			usb_enable_autosuspend(hdev);
	}

	if (hdev->level == MAX_TOPO_LEVEL) {
		dev_err(&intf->dev,
			"Unsupported bus topology: hub nested too deep\n");
		return -E2BIG;
	}

#ifdef	CONFIG_USB_OTG_BLACKLIST_HUB
	if (hdev->parent) {
		dev_warn(&intf->dev, "ignoring external hub\n");
		return -ENODEV;
	}
#endif

	/* Some hubs have a subclass of 1, which AFAICT according to the */
	/*  specs is not defined, but it works */
	if ((desc->desc.bInterfaceSubClass != 0) &&
	    (desc->desc.bInterfaceSubClass != 1)) {
descriptor_error:
		dev_err (&intf->dev, "bad descriptor, ignoring hub\n");
		return -EIO;
	}

	/* Multiple endpoints? What kind of mutant ninja-hub is this? */
	if (desc->desc.bNumEndpoints != 1)
		goto descriptor_error;

	endpoint = &desc->endpoint[0].desc;

	/* If it's not an interrupt in endpoint, we'd better punt! */
	if (!usb_endpoint_is_int_in(endpoint))
		goto descriptor_error;

	/* We found a hub */
	dev_info (&intf->dev, "USB hub found\n");

	hub = kzalloc(sizeof(*hub), GFP_KERNEL);
	if (!hub) {
		dev_dbg (&intf->dev, "couldn't kmalloc hub struct\n");
		return -ENOMEM;
	}

	kref_init(&hub->kref);
	INIT_LIST_HEAD(&hub->event_list);
	hub->intfdev = &intf->dev;
	hub->hdev = hdev;
	INIT_DELAYED_WORK(&hub->leds, led_work);
	INIT_DELAYED_WORK(&hub->init_work, NULL);
	usb_get_intf(intf);

	usb_set_intfdata (intf, hub);
	intf->needs_remote_wakeup = 1;
	pm_suspend_ignore_children(&intf->dev, true);

	if (hdev->speed == USB_SPEED_HIGH)
		highspeed_hubs++;

	if (id->driver_info & HUB_QUIRK_CHECK_PORT_AUTOSUSPEND)
		hub->quirk_check_port_auto_suspend = 1;

	if (hub_configure(hub, endpoint) >= 0)
		return 0;

	hub_disconnect (intf);
	return -ENODEV;
}

static int
hub_ioctl(struct usb_interface *intf, unsigned int code, void *user_data)
{
	struct usb_device *hdev = interface_to_usbdev (intf);
	struct usb_hub *hub = usb_hub_to_struct_hub(hdev);

	/* assert ifno == 0 (part of hub spec) */
	switch (code) {
	case USBDEVFS_HUB_PORTINFO: {
		struct usbdevfs_hub_portinfo *info = user_data;
		int i;

		spin_lock_irq(&device_state_lock);
		if (hdev->devnum <= 0)
			info->nports = 0;
		else {
			info->nports = hdev->maxchild;
			for (i = 0; i < info->nports; i++) {
				if (hub->ports[i]->child == NULL)
					info->port[i] = 0;
				else
					info->port[i] =
						hub->ports[i]->child->devnum;
			}
		}
		spin_unlock_irq(&device_state_lock);

		return info->nports + 1;
		}

	default:
		return -ENOSYS;
	}
}

/*
 * Allow user programs to claim ports on a hub.  When a device is attached
 * to one of these "claimed" ports, the program will "own" the device.
 */
static int find_port_owner(struct usb_device *hdev, unsigned port1,
		struct dev_state ***ppowner)
{
	if (hdev->state == USB_STATE_NOTATTACHED)
		return -ENODEV;
	if (port1 == 0 || port1 > hdev->maxchild)
		return -EINVAL;

	/* This assumes that devices not managed by the hub driver
	 * will always have maxchild equal to 0.
	 */
	*ppowner = &(usb_hub_to_struct_hub(hdev)->ports[port1 - 1]->port_owner);
	return 0;
}

/* In the following three functions, the caller must hold hdev's lock */
int usb_hub_claim_port(struct usb_device *hdev, unsigned port1,
		       struct dev_state *owner)
{
	int rc;
	struct dev_state **powner;

	rc = find_port_owner(hdev, port1, &powner);
	if (rc)
		return rc;
	if (*powner)
		return -EBUSY;
	*powner = owner;
	return rc;
}

int usb_hub_release_port(struct usb_device *hdev, unsigned port1,
			 struct dev_state *owner)
{
	int rc;
	struct dev_state **powner;

	rc = find_port_owner(hdev, port1, &powner);
	if (rc)
		return rc;
	if (*powner != owner)
		return -ENOENT;
	*powner = NULL;
	return rc;
}

void usb_hub_release_all_ports(struct usb_device *hdev, struct dev_state *owner)
{
	struct usb_hub *hub = usb_hub_to_struct_hub(hdev);
	int n;

	for (n = 0; n < hdev->maxchild; n++) {
		if (hub->ports[n]->port_owner == owner)
			hub->ports[n]->port_owner = NULL;
	}

}

/* The caller must hold udev's lock */
bool usb_device_is_owned(struct usb_device *udev)
{
	struct usb_hub *hub;

	if (udev->state == USB_STATE_NOTATTACHED || !udev->parent)
		return false;
	hub = usb_hub_to_struct_hub(udev->parent);
	return !!hub->ports[udev->portnum - 1]->port_owner;
}

static void recursively_mark_NOTATTACHED(struct usb_device *udev)
{
	struct usb_hub *hub = usb_hub_to_struct_hub(udev);
	int i;

	for (i = 0; i < udev->maxchild; ++i) {
		if (hub->ports[i]->child)
			recursively_mark_NOTATTACHED(hub->ports[i]->child);
	}
	if (udev->state == USB_STATE_SUSPENDED)
		udev->active_duration -= jiffies;
	udev->state = USB_STATE_NOTATTACHED;
}

/**
 * usb_set_device_state - change a device's current state (usbcore, hcds)
 * @udev: pointer to device whose state should be changed
 * @new_state: new state value to be stored
 *
 * udev->state is _not_ fully protected by the device lock.  Although
 * most transitions are made only while holding the lock, the state can
 * can change to USB_STATE_NOTATTACHED at almost any time.  This
 * is so that devices can be marked as disconnected as soon as possible,
 * without having to wait for any semaphores to be released.  As a result,
 * all changes to any device's state must be protected by the
 * device_state_lock spinlock.
 *
 * Once a device has been added to the device tree, all changes to its state
 * should be made using this routine.  The state should _not_ be set directly.
 *
 * If udev->state is already USB_STATE_NOTATTACHED then no change is made.
 * Otherwise udev->state is set to new_state, and if new_state is
 * USB_STATE_NOTATTACHED then all of udev's descendants' states are also set
 * to USB_STATE_NOTATTACHED.
 */
void usb_set_device_state(struct usb_device *udev,
		enum usb_device_state new_state)
{
	unsigned long flags;
	int wakeup = -1;

	spin_lock_irqsave(&device_state_lock, flags);
	if (udev->state == USB_STATE_NOTATTACHED)
		;	/* do nothing */
	else if (new_state != USB_STATE_NOTATTACHED) {

		/* root hub wakeup capabilities are managed out-of-band
		 * and may involve silicon errata ... ignore them here.
		 */
		if (udev->parent) {
			if (udev->state == USB_STATE_SUSPENDED
					|| new_state == USB_STATE_SUSPENDED)
				;	/* No change to wakeup settings */
			else if (new_state == USB_STATE_CONFIGURED)
				wakeup = udev->actconfig->desc.bmAttributes
					 & USB_CONFIG_ATT_WAKEUP;
			else
				wakeup = 0;
		}
		if (udev->state == USB_STATE_SUSPENDED &&
			new_state != USB_STATE_SUSPENDED)
			udev->active_duration -= jiffies;
		else if (new_state == USB_STATE_SUSPENDED &&
				udev->state != USB_STATE_SUSPENDED)
			udev->active_duration += jiffies;
		udev->state = new_state;
	} else
		recursively_mark_NOTATTACHED(udev);
	spin_unlock_irqrestore(&device_state_lock, flags);
	if (wakeup >= 0)
		device_set_wakeup_capable(&udev->dev, wakeup);
}
EXPORT_SYMBOL_GPL(usb_set_device_state);

/*
 * Choose a device number.
 *
 * Device numbers are used as filenames in usbfs.  On USB-1.1 and
 * USB-2.0 buses they are also used as device addresses, however on
 * USB-3.0 buses the address is assigned by the controller hardware
 * and it usually is not the same as the device number.
 *
 * WUSB devices are simple: they have no hubs behind, so the mapping
 * device <-> virtual port number becomes 1:1. Why? to simplify the
 * life of the device connection logic in
 * drivers/usb/wusbcore/devconnect.c. When we do the initial secret
 * handshake we need to assign a temporary address in the unauthorized
 * space. For simplicity we use the first virtual port number found to
 * be free [drivers/usb/wusbcore/devconnect.c:wusbhc_devconnect_ack()]
 * and that becomes it's address [X < 128] or its unauthorized address
 * [X | 0x80].
 *
 * We add 1 as an offset to the one-based USB-stack port number
 * (zero-based wusb virtual port index) for two reasons: (a) dev addr
 * 0 is reserved by USB for default address; (b) Linux's USB stack
 * uses always #1 for the root hub of the controller. So USB stack's
 * port #1, which is wusb virtual-port #0 has address #2.
 *
 * Devices connected under xHCI are not as simple.  The host controller
 * supports virtualization, so the hardware assigns device addresses and
 * the HCD must setup data structures before issuing a set address
 * command to the hardware.
 */
static void choose_devnum(struct usb_device *udev)
{
	int		devnum;
	struct usb_bus	*bus = udev->bus;

	/* If khubd ever becomes multithreaded, this will need a lock */
	if (udev->wusb) {
		devnum = udev->portnum + 1;
		BUG_ON(test_bit(devnum, bus->devmap.devicemap));
	} else {
		/* Try to allocate the next devnum beginning at
		 * bus->devnum_next. */
		devnum = find_next_zero_bit(bus->devmap.devicemap, 128,
					    bus->devnum_next);
		if (devnum >= 128)
			devnum = find_next_zero_bit(bus->devmap.devicemap,
						    128, 1);
		bus->devnum_next = ( devnum >= 127 ? 1 : devnum + 1);
	}
	if (devnum < 128) {
		set_bit(devnum, bus->devmap.devicemap);
		udev->devnum = devnum;
	}
}

static void release_devnum(struct usb_device *udev)
{
	if (udev->devnum > 0) {
		clear_bit(udev->devnum, udev->bus->devmap.devicemap);
		udev->devnum = -1;
	}
}

static void update_devnum(struct usb_device *udev, int devnum)
{
	/* The address for a WUSB device is managed by wusbcore. */
	if (!udev->wusb)
		udev->devnum = devnum;
}

static void hub_free_dev(struct usb_device *udev)
{
	struct usb_hcd *hcd = bus_to_hcd(udev->bus);

	/* Root hubs aren't real devices, so don't free HCD resources */
	if (hcd->driver->free_dev && udev->parent)
		hcd->driver->free_dev(hcd, udev);
}

/**
 * usb_disconnect - disconnect a device (usbcore-internal)
 * @pdev: pointer to device being disconnected
 * Context: !in_interrupt ()
 *
 * Something got disconnected. Get rid of it and all of its children.
 *
 * If *pdev is a normal device then the parent hub must already be locked.
 * If *pdev is a root hub then this routine will acquire the
 * usb_bus_list_lock on behalf of the caller.
 *
 * Only hub drivers (including virtual root hub drivers for host
 * controllers) should ever call this.
 *
 * This call is synchronous, and may not be used in an interrupt context.
 */
void usb_disconnect(struct usb_device **pdev)
{
	struct usb_device	*udev = *pdev;
	struct usb_hub		*hub = usb_hub_to_struct_hub(udev);
	int			i;

	/* mark the device as inactive, so any further urb submissions for
	 * this device (and any of its children) will fail immediately.
	 * this quiesces everything except pending urbs.
	 */
	usb_set_device_state(udev, USB_STATE_NOTATTACHED);
	dev_info(&udev->dev, "USB disconnect, device number %d\n",
			udev->devnum);

	usb_lock_device(udev);

	/* Free up all the children before we remove this device */
	for (i = 0; i < udev->maxchild; i++) {
		if (hub->ports[i]->child)
			usb_disconnect(&hub->ports[i]->child);
	}

	/* deallocate hcd/hardware state ... nuking all pending urbs and
	 * cleaning up all state associated with the current configuration
	 * so that the hardware is now fully quiesced.
	 */
	dev_dbg (&udev->dev, "unregistering device\n");
	usb_disable_device(udev, 0);
	usb_hcd_synchronize_unlinks(udev);

	if (udev->parent) {
		struct usb_hub *hub = usb_hub_to_struct_hub(udev->parent);
		struct usb_port	*port_dev = hub->ports[udev->portnum - 1];

		sysfs_remove_link(&udev->dev.kobj, "port");
		sysfs_remove_link(&port_dev->dev.kobj, "device");

		if (!port_dev->did_runtime_put)
			pm_runtime_put(&port_dev->dev);
		else
			port_dev->did_runtime_put = false;
	}

	usb_remove_ep_devs(&udev->ep0);
	usb_unlock_device(udev);

	/* Unregister the device.  The device driver is responsible
	 * for de-configuring the device and invoking the remove-device
	 * notifier chain (used by usbfs and possibly others).
	 */
	device_del(&udev->dev);

	/* Free the device number and delete the parent's children[]
	 * (or root_hub) pointer.
	 */
	release_devnum(udev);

	/* Avoid races with recursively_mark_NOTATTACHED() */
	spin_lock_irq(&device_state_lock);
	*pdev = NULL;
	spin_unlock_irq(&device_state_lock);

	hub_free_dev(udev);

	put_device(&udev->dev);
}

#ifdef CONFIG_USB_ANNOUNCE_NEW_DEVICES
static void show_string(struct usb_device *udev, char *id, char *string)
{
	if (!string)
		return;
	dev_info(&udev->dev, "%s: %s\n", id, string);
}

static void announce_device(struct usb_device *udev)
{
	dev_info(&udev->dev, "New USB device found, idVendor=%04x, idProduct=%04x\n",
		le16_to_cpu(udev->descriptor.idVendor),
		le16_to_cpu(udev->descriptor.idProduct));
	dev_info(&udev->dev,
		"New USB device strings: Mfr=%d, Product=%d, SerialNumber=%d\n",
		udev->descriptor.iManufacturer,
		udev->descriptor.iProduct,
		udev->descriptor.iSerialNumber);
	show_string(udev, "Product", udev->product);
	show_string(udev, "Manufacturer", udev->manufacturer);
	show_string(udev, "SerialNumber", udev->serial);
}
#else
static inline void announce_device(struct usb_device *udev) { }
#endif

#ifdef	CONFIG_USB_OTG
#include "otg_whitelist.h"
#endif

/**
 * usb_enumerate_device_otg - FIXME (usbcore-internal)
 * @udev: newly addressed device (in ADDRESS state)
 *
 * Finish enumeration for On-The-Go devices
 */
static int usb_enumerate_device_otg(struct usb_device *udev)
{
	int err = 0;

#ifdef	CONFIG_USB_OTG
	/*
	 * OTG-aware devices on OTG-capable root hubs may be able to use SRP,
	 * to wake us after we've powered off VBUS; and HNP, switching roles
	 * "host" to "peripheral".  The OTG descriptor helps figure this out.
	 */
	if (!udev->bus->is_b_host
			&& udev->config
			&& udev->parent == udev->bus->root_hub) {
		struct usb_otg_descriptor	*desc = NULL;
		struct usb_bus			*bus = udev->bus;

		/* descriptor may appear anywhere in config */
		if (__usb_get_extra_descriptor (udev->rawdescriptors[0],
					le16_to_cpu(udev->config[0].desc.wTotalLength),
					USB_DT_OTG, (void **) &desc) == 0) {
			if (desc->bmAttributes & USB_OTG_HNP) {
				unsigned		port1 = udev->portnum;

				dev_info(&udev->dev,
					"Dual-Role OTG device on %sHNP port\n",
					(port1 == bus->otg_port)
						? "" : "non-");

				/* enable HNP before suspend, it's simpler */
				if (port1 == bus->otg_port)
					bus->b_hnp_enable = 1;
				err = usb_control_msg(udev,
					usb_sndctrlpipe(udev, 0),
					USB_REQ_SET_FEATURE, 0,
					bus->b_hnp_enable
						? USB_DEVICE_B_HNP_ENABLE
						: USB_DEVICE_A_ALT_HNP_SUPPORT,
					0, NULL, 0, USB_CTRL_SET_TIMEOUT);
				if (err < 0) {
					/* OTG MESSAGE: report errors here,
					 * customize to match your product.
					 */
					dev_info(&udev->dev,
						"can't set HNP mode: %d\n",
						err);
					bus->b_hnp_enable = 0;
				}
			}
		}
	}

	if (!is_targeted(udev)) {

		/* Maybe it can talk to us, though we can't talk to it.
		 * (Includes HNP test device.)
		 */
		if (udev->bus->b_hnp_enable || udev->bus->is_b_host) {
			err = usb_port_suspend(udev, PMSG_SUSPEND);
			if (err < 0)
				dev_dbg(&udev->dev, "HNP fail, %d\n", err);
		}
		err = -ENOTSUPP;
		goto fail;
	}
fail:
#endif
	return err;
}


/**
 * usb_enumerate_device - Read device configs/intfs/otg (usbcore-internal)
 * @udev: newly addressed device (in ADDRESS state)
 *
 * This is only called by usb_new_device() and usb_authorize_device()
 * and FIXME -- all comments that apply to them apply here wrt to
 * environment.
 *
 * If the device is WUSB and not authorized, we don't attempt to read
 * the string descriptors, as they will be errored out by the device
 * until it has been authorized.
 */
static int usb_enumerate_device(struct usb_device *udev)
{
	int err;

	if (udev->config == NULL) {
		err = usb_get_configuration(udev);
		if (err < 0) {
			if (err != -ENODEV)
				dev_err(&udev->dev, "can't read configurations, error %d\n",
						err);
			return err;
		}
	}

	/* read the standard strings and cache them if present */
	udev->product = usb_cache_string(udev, udev->descriptor.iProduct);
	udev->manufacturer = usb_cache_string(udev,
					      udev->descriptor.iManufacturer);
	udev->serial = usb_cache_string(udev, udev->descriptor.iSerialNumber);

	err = usb_enumerate_device_otg(udev);
	if (err < 0)
		return err;

	usb_detect_interface_quirks(udev);

	return 0;
}

static void set_usb_port_removable(struct usb_device *udev)
{
	struct usb_device *hdev = udev->parent;
	struct usb_hub *hub;
	u8 port = udev->portnum;
	u16 wHubCharacteristics;
	bool removable = true;

	if (!hdev)
		return;

	hub = usb_hub_to_struct_hub(udev->parent);

	wHubCharacteristics = le16_to_cpu(hub->descriptor->wHubCharacteristics);

	if (!(wHubCharacteristics & HUB_CHAR_COMPOUND))
		return;

	if (hub_is_superspeed(hdev)) {
		if (le16_to_cpu(hub->descriptor->u.ss.DeviceRemovable)
				& (1 << port))
			removable = false;
	} else {
		if (hub->descriptor->u.hs.DeviceRemovable[port / 8] & (1 << (port % 8)))
			removable = false;
	}

	if (removable)
		udev->removable = USB_DEVICE_REMOVABLE;
	else
		udev->removable = USB_DEVICE_FIXED;
}

/**
 * usb_new_device - perform initial device setup (usbcore-internal)
 * @udev: newly addressed device (in ADDRESS state)
 *
 * This is called with devices which have been detected but not fully
 * enumerated.  The device descriptor is available, but not descriptors
 * for any device configuration.  The caller must have locked either
 * the parent hub (if udev is a normal device) or else the
 * usb_bus_list_lock (if udev is a root hub).  The parent's pointer to
 * udev has already been installed, but udev is not yet visible through
 * sysfs or other filesystem code.
 *
 * It will return if the device is configured properly or not.  Zero if
 * the interface was registered with the driver core; else a negative
 * errno value.
 *
 * This call is synchronous, and may not be used in an interrupt context.
 *
 * Only the hub driver or root-hub registrar should ever call this.
 */
int usb_new_device(struct usb_device *udev)
{
	int err;

	if (udev->parent) {
		/* Initialize non-root-hub device wakeup to disabled;
		 * device (un)configuration controls wakeup capable
		 * sysfs power/wakeup controls wakeup enabled/disabled
		 */
		device_init_wakeup(&udev->dev, 0);
	}

	/* Tell the runtime-PM framework the device is active */
	pm_runtime_set_active(&udev->dev);
	pm_runtime_get_noresume(&udev->dev);
	pm_runtime_use_autosuspend(&udev->dev);
	pm_runtime_enable(&udev->dev);

	/* By default, forbid autosuspend for all devices.  It will be
	 * allowed for hubs during binding.
	 */
	usb_disable_autosuspend(udev);

	err = usb_enumerate_device(udev);	/* Read descriptors */
	if (err < 0)
		goto fail;
	dev_dbg(&udev->dev, "udev %d, busnum %d, minor = %d\n",
			udev->devnum, udev->bus->busnum,
			(((udev->bus->busnum-1) * 128) + (udev->devnum-1)));
	/* export the usbdev device-node for libusb */
	udev->dev.devt = MKDEV(USB_DEVICE_MAJOR,
			(((udev->bus->busnum-1) * 128) + (udev->devnum-1)));

	/* Tell the world! */
	announce_device(udev);

	if (udev->serial)
		add_device_randomness(udev->serial, strlen(udev->serial));
	if (udev->product)
		add_device_randomness(udev->product, strlen(udev->product));
	if (udev->manufacturer)
		add_device_randomness(udev->manufacturer,
				      strlen(udev->manufacturer));

	device_enable_async_suspend(&udev->dev);

	/*
	 * check whether the hub marks this port as non-removable. Do it
	 * now so that platform-specific data can override it in
	 * device_add()
	 */
	if (udev->parent)
		set_usb_port_removable(udev);

	/* Register the device.  The device driver is responsible
	 * for configuring the device and invoking the add-device
	 * notifier chain (used by usbfs and possibly others).
	 */
	err = device_add(&udev->dev);
	if (err) {
		dev_err(&udev->dev, "can't device_add, error %d\n", err);
		goto fail;
	}

	/* Create link files between child device and usb port device. */
	if (udev->parent) {
		struct usb_hub *hub = usb_hub_to_struct_hub(udev->parent);
		struct usb_port	*port_dev = hub->ports[udev->portnum - 1];

		err = sysfs_create_link(&udev->dev.kobj,
				&port_dev->dev.kobj, "port");
		if (err)
			goto fail;

		err = sysfs_create_link(&port_dev->dev.kobj,
				&udev->dev.kobj, "device");
		if (err) {
			sysfs_remove_link(&udev->dev.kobj, "port");
			goto fail;
		}

		pm_runtime_get_sync(&port_dev->dev);
	}

	(void) usb_create_ep_devs(&udev->dev, &udev->ep0, udev);
	usb_mark_last_busy(udev);
	pm_runtime_put_sync_autosuspend(&udev->dev);
	return err;

fail:
	usb_set_device_state(udev, USB_STATE_NOTATTACHED);
	pm_runtime_disable(&udev->dev);
	pm_runtime_set_suspended(&udev->dev);
	return err;
}


/**
 * usb_deauthorize_device - deauthorize a device (usbcore-internal)
 * @usb_dev: USB device
 *
 * Move the USB device to a very basic state where interfaces are disabled
 * and the device is in fact unconfigured and unusable.
 *
 * We share a lock (that we have) with device_del(), so we need to
 * defer its call.
 */
int usb_deauthorize_device(struct usb_device *usb_dev)
{
	usb_lock_device(usb_dev);
	if (usb_dev->authorized == 0)
		goto out_unauthorized;

	usb_dev->authorized = 0;
	usb_set_configuration(usb_dev, -1);

out_unauthorized:
	usb_unlock_device(usb_dev);
	return 0;
}


int usb_authorize_device(struct usb_device *usb_dev)
{
	int result = 0, c;

	usb_lock_device(usb_dev);
	if (usb_dev->authorized == 1)
		goto out_authorized;

	result = usb_autoresume_device(usb_dev);
	if (result < 0) {
		dev_err(&usb_dev->dev,
			"can't autoresume for authorization: %d\n", result);
		goto error_autoresume;
	}
	result = usb_get_device_descriptor(usb_dev, sizeof(usb_dev->descriptor));
	if (result < 0) {
		dev_err(&usb_dev->dev, "can't re-read device descriptor for "
			"authorization: %d\n", result);
		goto error_device_descriptor;
	}

	usb_dev->authorized = 1;
	/* Choose and set the configuration.  This registers the interfaces
	 * with the driver core and lets interface drivers bind to them.
	 */
	c = usb_choose_configuration(usb_dev);
	if (c >= 0) {
		result = usb_set_configuration(usb_dev, c);
		if (result) {
			dev_err(&usb_dev->dev,
				"can't set config #%d, error %d\n", c, result);
			/* This need not be fatal.  The user can try to
			 * set other configurations. */
		}
	}
	dev_info(&usb_dev->dev, "authorized to connect\n");

error_device_descriptor:
	usb_autosuspend_device(usb_dev);
error_autoresume:
out_authorized:
	usb_unlock_device(usb_dev);	// complements locktree
	return result;
}


/* Returns 1 if @hub is a WUSB root hub, 0 otherwise */
static unsigned hub_is_wusb(struct usb_hub *hub)
{
	struct usb_hcd *hcd;
	if (hub->hdev->parent != NULL)  /* not a root hub? */
		return 0;
	hcd = container_of(hub->hdev->bus, struct usb_hcd, self);
	return hcd->wireless;
}


#define PORT_RESET_TRIES	5
#define SET_ADDRESS_TRIES	2
#define GET_DESCRIPTOR_TRIES	2
#define SET_CONFIG_TRIES	(2 * (use_both_schemes + 1))
#define USE_NEW_SCHEME(i)	((i) / 2 == (int)old_scheme_first)

#define HUB_ROOT_RESET_TIME	50	/* times are in msec */
#define HUB_SHORT_RESET_TIME	10
#define HUB_BH_RESET_TIME	50
#define HUB_LONG_RESET_TIME	200
#define HUB_RESET_TIMEOUT	800

static int hub_port_reset(struct usb_hub *hub, int port1,
			struct usb_device *udev, unsigned int delay, bool warm);

/* Is a USB 3.0 port in the Inactive or Complinance Mode state?
 * Port worm reset is required to recover
 */
static bool hub_port_warm_reset_required(struct usb_hub *hub, u16 portstatus)
{
	return hub_is_superspeed(hub->hdev) &&
		(((portstatus & USB_PORT_STAT_LINK_STATE) ==
		  USB_SS_PORT_LS_SS_INACTIVE) ||
		 ((portstatus & USB_PORT_STAT_LINK_STATE) ==
		  USB_SS_PORT_LS_COMP_MOD)) ;
}

static int hub_port_wait_reset(struct usb_hub *hub, int port1,
			struct usb_device *udev, unsigned int delay, bool warm)
{
	int delay_time, ret;
	u16 portstatus;
	u16 portchange;

	for (delay_time = 0;
			delay_time < HUB_RESET_TIMEOUT;
			delay_time += delay) {
		/* wait to give the device a chance to reset */
		msleep(delay);

		/* read and decode port status */
		ret = hub_port_status(hub, port1, &portstatus, &portchange);
		if (ret < 0)
			return ret;

		/* The port state is unknown until the reset completes. */
		if (!(portstatus & USB_PORT_STAT_RESET))
			break;

		/* switch to the long delay after two short delay failures */
		if (delay_time >= 2 * HUB_SHORT_RESET_TIME)
			delay = HUB_LONG_RESET_TIME;

		dev_dbg (hub->intfdev,
			"port %d not %sreset yet, waiting %dms\n",
			port1, warm ? "warm " : "", delay);
	}

	if ((portstatus & USB_PORT_STAT_RESET))
		return -EBUSY;

	if (hub_port_warm_reset_required(hub, portstatus))
		return -ENOTCONN;

	/* Device went away? */
	if (!(portstatus & USB_PORT_STAT_CONNECTION))
		return -ENOTCONN;

	/* bomb out completely if the connection bounced.  A USB 3.0
	 * connection may bounce if multiple warm resets were issued,
	 * but the device may have successfully re-connected. Ignore it.
	 */
	if (!hub_is_superspeed(hub->hdev) &&
			(portchange & USB_PORT_STAT_C_CONNECTION))
		return -ENOTCONN;

	if (!(portstatus & USB_PORT_STAT_ENABLE))
		return -EBUSY;

	if (!udev)
		return 0;

	if (hub_is_wusb(hub))
		udev->speed = USB_SPEED_WIRELESS;
	else if (hub_is_superspeed(hub->hdev))
		udev->speed = USB_SPEED_SUPER;
	else if (portstatus & USB_PORT_STAT_HIGH_SPEED)
		udev->speed = USB_SPEED_HIGH;
	else if (portstatus & USB_PORT_STAT_LOW_SPEED)
		udev->speed = USB_SPEED_LOW;
	else
		udev->speed = USB_SPEED_FULL;
	return 0;
}

static void hub_port_finish_reset(struct usb_hub *hub, int port1,
			struct usb_device *udev, int *status)
{
	switch (*status) {
	case 0:
		/* TRSTRCY = 10 ms; plus some extra */
		msleep(10 + 40);
		if (udev) {
			struct usb_hcd *hcd = bus_to_hcd(udev->bus);

			update_devnum(udev, 0);
			/* The xHC may think the device is already reset,
			 * so ignore the status.
			 */
			if (hcd->driver->reset_device)
				hcd->driver->reset_device(hcd, udev);
		}
		/* FALL THROUGH */
	case -ENOTCONN:
	case -ENODEV:
		usb_clear_port_feature(hub->hdev,
				port1, USB_PORT_FEAT_C_RESET);
		if (hub_is_superspeed(hub->hdev)) {
			usb_clear_port_feature(hub->hdev, port1,
					USB_PORT_FEAT_C_BH_PORT_RESET);
			usb_clear_port_feature(hub->hdev, port1,
					USB_PORT_FEAT_C_PORT_LINK_STATE);
			usb_clear_port_feature(hub->hdev, port1,
					USB_PORT_FEAT_C_CONNECTION);
		}
		if (udev)
			usb_set_device_state(udev, *status
					? USB_STATE_NOTATTACHED
					: USB_STATE_DEFAULT);
		break;
	}
}

/* Handle port reset and port warm(BH) reset (for USB3 protocol ports) */
static int hub_port_reset(struct usb_hub *hub, int port1,
			struct usb_device *udev, unsigned int delay, bool warm)
{
	int i, status;
	u16 portchange, portstatus;

	if (!hub_is_superspeed(hub->hdev)) {
		if (warm) {
			dev_err(hub->intfdev, "only USB3 hub support "
						"warm reset\n");
			return -EINVAL;
		}
		/* Block EHCI CF initialization during the port reset.
		 * Some companion controllers don't like it when they mix.
		 */
		down_read(&ehci_cf_port_reset_rwsem);
	} else if (!warm) {
		/*
		 * If the caller hasn't explicitly requested a warm reset,
		 * double check and see if one is needed.
		 */
		status = hub_port_status(hub, port1,
					&portstatus, &portchange);
		if (status < 0)
			goto done;

		if (hub_port_warm_reset_required(hub, portstatus))
			warm = true;
	}

	/* Reset the port */
	for (i = 0; i < PORT_RESET_TRIES; i++) {
		status = set_port_feature(hub->hdev, port1, (warm ?
					USB_PORT_FEAT_BH_PORT_RESET :
					USB_PORT_FEAT_RESET));
		if (status == -ENODEV) {
			;	/* The hub is gone */
		} else if (status) {
			dev_err(hub->intfdev,
					"cannot %sreset port %d (err = %d)\n",
					warm ? "warm " : "", port1, status);
		} else {
			status = hub_port_wait_reset(hub, port1, udev, delay,
								warm);
			if (status && status != -ENOTCONN && status != -ENODEV)
				dev_dbg(hub->intfdev,
						"port_wait_reset: err = %d\n",
						status);
		}

		/* Check for disconnect or reset */
		if (status == 0 || status == -ENOTCONN || status == -ENODEV) {
			hub_port_finish_reset(hub, port1, udev, &status);

			if (!hub_is_superspeed(hub->hdev))
				goto done;

			/*
			 * If a USB 3.0 device migrates from reset to an error
			 * state, re-issue the warm reset.
			 */
			if (hub_port_status(hub, port1,
					&portstatus, &portchange) < 0)
				goto done;

			if (!hub_port_warm_reset_required(hub, portstatus))
				goto done;

			/*
			 * If the port is in SS.Inactive or Compliance Mode, the
			 * hot or warm reset failed.  Try another warm reset.
			 */
			if (!warm) {
				dev_dbg(hub->intfdev, "hot reset failed, warm reset port %d\n",
						port1);
				warm = true;
			}
		}

		dev_dbg (hub->intfdev,
			"port %d not enabled, trying %sreset again...\n",
			port1, warm ? "warm " : "");
		delay = HUB_LONG_RESET_TIME;
	}

	dev_err (hub->intfdev,
		"Cannot enable port %i.  Maybe the USB cable is bad?\n",
		port1);

done:
	if (!hub_is_superspeed(hub->hdev))
		up_read(&ehci_cf_port_reset_rwsem);

	return status;
}

/* Check if a port is power on */
static int port_is_power_on(struct usb_hub *hub, unsigned portstatus)
{
	int ret = 0;

	if (hub_is_superspeed(hub->hdev)) {
		if (portstatus & USB_SS_PORT_STAT_POWER)
			ret = 1;
	} else {
		if (portstatus & USB_PORT_STAT_POWER)
			ret = 1;
	}

	return ret;
}

#ifdef	CONFIG_PM

/* Check if a port is suspended(USB2.0 port) or in U3 state(USB3.0 port) */
static int port_is_suspended(struct usb_hub *hub, unsigned portstatus)
{
	int ret = 0;

	if (hub_is_superspeed(hub->hdev)) {
		if ((portstatus & USB_PORT_STAT_LINK_STATE)
				== USB_SS_PORT_LS_U3)
			ret = 1;
	} else {
		if (portstatus & USB_PORT_STAT_SUSPEND)
			ret = 1;
	}

	return ret;
}

/* Determine whether the device on a port is ready for a normal resume,
 * is ready for a reset-resume, or should be disconnected.
 */
static int check_port_resume_type(struct usb_device *udev,
		struct usb_hub *hub, int port1,
		int status, unsigned portchange, unsigned portstatus)
{
	/* Is the device still present? */
	if (status || port_is_suspended(hub, portstatus) ||
			!port_is_power_on(hub, portstatus) ||
			!(portstatus & USB_PORT_STAT_CONNECTION)) {
		if (status >= 0)
			status = -ENODEV;
	}

	/* Can't do a normal resume if the port isn't enabled,
	 * so try a reset-resume instead.
	 */
	else if (!(portstatus & USB_PORT_STAT_ENABLE) && !udev->reset_resume) {
		if (udev->persist_enabled)
			udev->reset_resume = 1;
		else
			status = -ENODEV;
	}

	if (status) {
		dev_dbg(hub->intfdev,
				"port %d status %04x.%04x after resume, %d\n",
				port1, portchange, portstatus, status);
	} else if (udev->reset_resume) {

		/* Late port handoff can set status-change bits */
		if (portchange & USB_PORT_STAT_C_CONNECTION)
			usb_clear_port_feature(hub->hdev, port1,
					USB_PORT_FEAT_C_CONNECTION);
		if (portchange & USB_PORT_STAT_C_ENABLE)
			usb_clear_port_feature(hub->hdev, port1,
					USB_PORT_FEAT_C_ENABLE);
	}

	return status;
}

int usb_disable_ltm(struct usb_device *udev)
{
	struct usb_hcd *hcd = bus_to_hcd(udev->bus);

	/* Check if the roothub and device supports LTM. */
	if (!usb_device_supports_ltm(hcd->self.root_hub) ||
			!usb_device_supports_ltm(udev))
		return 0;

	/* Clear Feature LTM Enable can only be sent if the device is
	 * configured.
	 */
	if (!udev->actconfig)
		return 0;

	return usb_control_msg(udev, usb_sndctrlpipe(udev, 0),
			USB_REQ_CLEAR_FEATURE, USB_RECIP_DEVICE,
			USB_DEVICE_LTM_ENABLE, 0, NULL, 0,
			USB_CTRL_SET_TIMEOUT);
}
EXPORT_SYMBOL_GPL(usb_disable_ltm);

void usb_enable_ltm(struct usb_device *udev)
{
	struct usb_hcd *hcd = bus_to_hcd(udev->bus);

	/* Check if the roothub and device supports LTM. */
	if (!usb_device_supports_ltm(hcd->self.root_hub) ||
			!usb_device_supports_ltm(udev))
		return;

	/* Set Feature LTM Enable can only be sent if the device is
	 * configured.
	 */
	if (!udev->actconfig)
		return;

	usb_control_msg(udev, usb_sndctrlpipe(udev, 0),
			USB_REQ_SET_FEATURE, USB_RECIP_DEVICE,
			USB_DEVICE_LTM_ENABLE, 0, NULL, 0,
			USB_CTRL_SET_TIMEOUT);
}
EXPORT_SYMBOL_GPL(usb_enable_ltm);

#ifdef	CONFIG_PM
/*
 * usb_disable_function_remotewakeup - disable usb3.0
 * device's function remote wakeup
 * @udev: target device
 *
 * Assume there's only one function on the USB 3.0
 * device and disable remote wake for the first
 * interface. FIXME if the interface association
 * descriptor shows there's more than one function.
 */
static int usb_disable_function_remotewakeup(struct usb_device *udev)
{
	return usb_control_msg(udev, usb_sndctrlpipe(udev, 0),
				USB_REQ_CLEAR_FEATURE, USB_RECIP_INTERFACE,
				USB_INTRF_FUNC_SUSPEND,	0, NULL, 0,
				USB_CTRL_SET_TIMEOUT);
}

/* Count of wakeup-enabled devices at or below udev */
static unsigned wakeup_enabled_descendants(struct usb_device *udev)
{
	struct usb_hub *hub = usb_hub_to_struct_hub(udev);

	return udev->do_remote_wakeup +
			(hub ? hub->wakeup_enabled_descendants : 0);
}

/*
 * usb_port_suspend - suspend a usb device's upstream port
 * @udev: device that's no longer in active use, not a root hub
 * Context: must be able to sleep; device not locked; pm locks held
 *
 * Suspends a USB device that isn't in active use, conserving power.
 * Devices may wake out of a suspend, if anything important happens,
 * using the remote wakeup mechanism.  They may also be taken out of
 * suspend by the host, using usb_port_resume().  It's also routine
 * to disconnect devices while they are suspended.
 *
 * This only affects the USB hardware for a device; its interfaces
 * (and, for hubs, child devices) must already have been suspended.
 *
 * Selective port suspend reduces power; most suspended devices draw
 * less than 500 uA.  It's also used in OTG, along with remote wakeup.
 * All devices below the suspended port are also suspended.
 *
 * Devices leave suspend state when the host wakes them up.  Some devices
 * also support "remote wakeup", where the device can activate the USB
 * tree above them to deliver data, such as a keypress or packet.  In
 * some cases, this wakes the USB host.
 *
 * Suspending OTG devices may trigger HNP, if that's been enabled
 * between a pair of dual-role devices.  That will change roles, such
 * as from A-Host to A-Peripheral or from B-Host back to B-Peripheral.
 *
 * Devices on USB hub ports have only one "suspend" state, corresponding
 * to ACPI D2, "may cause the device to lose some context".
 * State transitions include:
 *
 *   - suspend, resume ... when the VBUS power link stays live
 *   - suspend, disconnect ... VBUS lost
 *
 * Once VBUS drop breaks the circuit, the port it's using has to go through
 * normal re-enumeration procedures, starting with enabling VBUS power.
 * Other than re-initializing the hub (plug/unplug, except for root hubs),
 * Linux (2.6) currently has NO mechanisms to initiate that:  no khubd
 * timer, no SRP, no requests through sysfs.
 *
 * If Runtime PM isn't enabled or used, non-SuperSpeed devices may not get
 * suspended until their bus goes into global suspend (i.e., the root
 * hub is suspended).  Nevertheless, we change @udev->state to
 * USB_STATE_SUSPENDED as this is the device's "logical" state.  The actual
 * upstream port setting is stored in @udev->port_is_suspended.
 *
 * Returns 0 on success, else negative errno.
 */
int usb_port_suspend(struct usb_device *udev, pm_message_t msg)
{
	struct usb_hub	*hub = usb_hub_to_struct_hub(udev->parent);
	struct usb_port *port_dev = hub->ports[udev->portnum - 1];
	int		port1 = udev->portnum;
	int		status;
	bool		really_suspend = true;

	/* enable remote wakeup when appropriate; this lets the device
	 * wake up the upstream hub (including maybe the root hub).
	 *
	 * NOTE:  OTG devices may issue remote wakeup (or SRP) even when
	 * we don't explicitly enable it here.
	 */
	if (udev->do_remote_wakeup) {
		if (!hub_is_superspeed(hub->hdev)) {
			status = usb_control_msg(udev, usb_sndctrlpipe(udev, 0),
					USB_REQ_SET_FEATURE, USB_RECIP_DEVICE,
					USB_DEVICE_REMOTE_WAKEUP, 0,
					NULL, 0,
					USB_CTRL_SET_TIMEOUT);
		} else {
			/* Assume there's only one function on the USB 3.0
			 * device and enable remote wake for the first
			 * interface. FIXME if the interface association
			 * descriptor shows there's more than one function.
			 */
			status = usb_control_msg(udev, usb_sndctrlpipe(udev, 0),
					USB_REQ_SET_FEATURE,
					USB_RECIP_INTERFACE,
					USB_INTRF_FUNC_SUSPEND,
					USB_INTRF_FUNC_SUSPEND_RW |
					USB_INTRF_FUNC_SUSPEND_LP,
					NULL, 0,
					USB_CTRL_SET_TIMEOUT);
		}
		if (status) {
			dev_dbg(&udev->dev, "won't remote wakeup, status %d\n",
					status);
			/* bail if autosuspend is requested */
			if (PMSG_IS_AUTO(msg))
				goto err_wakeup;
		}
	}

	/* disable USB2 hardware LPM */
	if (udev->usb2_hw_lpm_enabled == 1)
		usb_set_usb2_hardware_lpm(udev, 0);

	if (usb_disable_ltm(udev)) {
		dev_err(&udev->dev, "Failed to disable LTM before suspend\n.");
		status = -ENOMEM;
		if (PMSG_IS_AUTO(msg))
			goto err_ltm;
	}
	if (usb_unlocked_disable_lpm(udev)) {
		dev_err(&udev->dev, "Failed to disable LPM before suspend\n.");
		status = -ENOMEM;
		if (PMSG_IS_AUTO(msg))
			goto err_lpm3;
	}

	/* see 7.1.7.6 */
	if (hub_is_superspeed(hub->hdev))
		status = hub_set_port_link_state(hub, port1, USB_SS_PORT_LS_U3);

	/*
	 * For system suspend, we do not need to enable the suspend feature
	 * on individual USB-2 ports.  The devices will automatically go
	 * into suspend a few ms after the root hub stops sending packets.
	 * The USB 2.0 spec calls this "global suspend".
	 *
	 * However, many USB hubs have a bug: They don't relay wakeup requests
	 * from a downstream port if the port's suspend feature isn't on.
	 * Therefore we will turn on the suspend feature if udev or any of its
	 * descendants is enabled for remote wakeup.
	 */
	else if (PMSG_IS_AUTO(msg) || wakeup_enabled_descendants(udev) > 0)
		status = set_port_feature(hub->hdev, port1,
				USB_PORT_FEAT_SUSPEND);
	else {
		really_suspend = false;
		status = 0;
	}
	if (status) {
		dev_dbg(hub->intfdev, "can't suspend port %d, status %d\n",
				port1, status);

		/* Try to enable USB3 LPM and LTM again */
		usb_unlocked_enable_lpm(udev);
 err_lpm3:
		usb_enable_ltm(udev);
 err_ltm:
		/* Try to enable USB2 hardware LPM again */
		if (udev->usb2_hw_lpm_capable == 1)
			usb_set_usb2_hardware_lpm(udev, 1);

		if (udev->do_remote_wakeup) {
			if (udev->speed < USB_SPEED_SUPER)
				usb_control_msg(udev, usb_sndctrlpipe(udev, 0),
						USB_REQ_CLEAR_FEATURE,
						USB_RECIP_DEVICE,
						USB_DEVICE_REMOTE_WAKEUP, 0,
						NULL, 0, USB_CTRL_SET_TIMEOUT);
			else
				usb_control_msg(udev, usb_sndctrlpipe(udev, 0),
						USB_REQ_CLEAR_FEATURE,
						USB_RECIP_INTERFACE,
						USB_INTRF_FUNC_SUSPEND, 0,
						NULL, 0, USB_CTRL_SET_TIMEOUT);
		}
 err_wakeup:

		/* System sleep transitions should never fail */
		if (!PMSG_IS_AUTO(msg))
			status = 0;
	} else {
		dev_dbg(&udev->dev, "usb %ssuspend, wakeup %d\n",
				(PMSG_IS_AUTO(msg) ? "auto-" : ""),
				udev->do_remote_wakeup);
		if (really_suspend) {
			udev->port_is_suspended = 1;

			/* device has up to 10 msec to fully suspend */
			msleep(10);
		}
		usb_set_device_state(udev, USB_STATE_SUSPENDED);
	}

	if (status == 0 && !udev->do_remote_wakeup && udev->persist_enabled) {
		pm_runtime_put_sync(&port_dev->dev);
		port_dev->did_runtime_put = true;
	}

	usb_mark_last_busy(hub->hdev);
	return status;
}

/*
 * If the USB "suspend" state is in use (rather than "global suspend"),
 * many devices will be individually taken out of suspend state using
 * special "resume" signaling.  This routine kicks in shortly after
 * hardware resume signaling is finished, either because of selective
 * resume (by host) or remote wakeup (by device) ... now see what changed
 * in the tree that's rooted at this device.
 *
 * If @udev->reset_resume is set then the device is reset before the
 * status check is done.
 */
static int finish_port_resume(struct usb_device *udev)
{
	int	status = 0;
	u16	devstatus = 0;

	/* caller owns the udev device lock */
	dev_dbg(&udev->dev, "%s\n",
		udev->reset_resume ? "finish reset-resume" : "finish resume");

	/* usb ch9 identifies four variants of SUSPENDED, based on what
	 * state the device resumes to.  Linux currently won't see the
	 * first two on the host side; they'd be inside hub_port_init()
	 * during many timeouts, but khubd can't suspend until later.
	 */
	usb_set_device_state(udev, udev->actconfig
			? USB_STATE_CONFIGURED
			: USB_STATE_ADDRESS);

	/* 10.5.4.5 says not to reset a suspended port if the attached
	 * device is enabled for remote wakeup.  Hence the reset
	 * operation is carried out here, after the port has been
	 * resumed.
	 */
	if (udev->reset_resume)
 retry_reset_resume:
		status = usb_reset_and_verify_device(udev);

 	/* 10.5.4.5 says be sure devices in the tree are still there.
 	 * For now let's assume the device didn't go crazy on resume,
	 * and device drivers will know about any resume quirks.
	 */
	if (status == 0) {
		devstatus = 0;
		status = usb_get_status(udev, USB_RECIP_DEVICE, 0, &devstatus);
		if (status >= 0)
			status = (status > 0 ? 0 : -ENODEV);

		/* If a normal resume failed, try doing a reset-resume */
		if (status && !udev->reset_resume && udev->persist_enabled) {
			dev_dbg(&udev->dev, "retry with reset-resume\n");
			udev->reset_resume = 1;
			goto retry_reset_resume;
		}
	}

	if (status) {
		dev_dbg(&udev->dev, "gone after usb resume? status %d\n",
				status);
	/*
	 * There are a few quirky devices which violate the standard
	 * by claiming to have remote wakeup enabled after a reset,
	 * which crash if the feature is cleared, hence check for
	 * udev->reset_resume
	 */
	} else if (udev->actconfig && !udev->reset_resume) {
		if (!hub_is_superspeed(udev->parent)) {
			le16_to_cpus(&devstatus);
			if (devstatus & (1 << USB_DEVICE_REMOTE_WAKEUP))
				status = usb_control_msg(udev,
						usb_sndctrlpipe(udev, 0),
						USB_REQ_CLEAR_FEATURE,
						USB_RECIP_DEVICE,
						USB_DEVICE_REMOTE_WAKEUP, 0,
						NULL, 0,
						USB_CTRL_SET_TIMEOUT);
		} else {
			status = usb_get_status(udev, USB_RECIP_INTERFACE, 0,
					&devstatus);
			le16_to_cpus(&devstatus);
			if (!status && devstatus & (USB_INTRF_STAT_FUNC_RW_CAP
					| USB_INTRF_STAT_FUNC_RW))
				status =
					usb_disable_function_remotewakeup(udev);
		}

		if (status)
			dev_dbg(&udev->dev,
				"disable remote wakeup, status %d\n",
				status);
		status = 0;
	}
	return status;
}

/*
 * There are some SS USB devices which take longer time for link training.
 * XHCI specs 4.19.4 says that when Link training is successful, port
 * sets CSC bit to 1. So if SW reads port status before successful link
 * training, then it will not find device to be present.
 * USB Analyzer log with such buggy devices show that in some cases
 * device switch on the RX termination after long delay of host enabling
 * the VBUS. In few other cases it has been seen that device fails to
 * negotiate link training in first attempt. It has been
 * reported till now that few devices take as long as 2000 ms to train
 * the link after host enabling its VBUS and termination. Following
 * routine implements a 2000 ms timeout for link training. If in a case
 * link trains before timeout, loop will exit earlier.
 *
 * FIXME: If a device was connected before suspend, but was removed
 * while system was asleep, then the loop in the following routine will
 * only exit at timeout.
 *
 * This routine should only be called when persist is enabled for a SS
 * device.
 */
static int wait_for_ss_port_enable(struct usb_device *udev,
		struct usb_hub *hub, int *port1,
		u16 *portchange, u16 *portstatus)
{
	int status = 0, delay_ms = 0;

	while (delay_ms < 2000) {
		if (status || *portstatus & USB_PORT_STAT_CONNECTION)
			break;
		msleep(20);
		delay_ms += 20;
		status = hub_port_status(hub, *port1, portstatus, portchange);
	}
	return status;
}

/*
 * usb_port_resume - re-activate a suspended usb device's upstream port
 * @udev: device to re-activate, not a root hub
 * Context: must be able to sleep; device not locked; pm locks held
 *
 * This will re-activate the suspended device, increasing power usage
 * while letting drivers communicate again with its endpoints.
 * USB resume explicitly guarantees that the power session between
 * the host and the device is the same as it was when the device
 * suspended.
 *
 * If @udev->reset_resume is set then this routine won't check that the
 * port is still enabled.  Furthermore, finish_port_resume() above will
 * reset @udev.  The end result is that a broken power session can be
 * recovered and @udev will appear to persist across a loss of VBUS power.
 *
 * For example, if a host controller doesn't maintain VBUS suspend current
 * during a system sleep or is reset when the system wakes up, all the USB
 * power sessions below it will be broken.  This is especially troublesome
 * for mass-storage devices containing mounted filesystems, since the
 * device will appear to have disconnected and all the memory mappings
 * to it will be lost.  Using the USB_PERSIST facility, the device can be
 * made to appear as if it had not disconnected.
 *
 * This facility can be dangerous.  Although usb_reset_and_verify_device() makes
 * every effort to insure that the same device is present after the
 * reset as before, it cannot provide a 100% guarantee.  Furthermore it's
 * quite possible for a device to remain unaltered but its media to be
 * changed.  If the user replaces a flash memory card while the system is
 * asleep, he will have only himself to blame when the filesystem on the
 * new card is corrupted and the system crashes.
 *
 * Returns 0 on success, else negative errno.
 */
int usb_port_resume(struct usb_device *udev, pm_message_t msg)
{
	struct usb_hub	*hub = usb_hub_to_struct_hub(udev->parent);
	struct usb_port *port_dev = hub->ports[udev->portnum  - 1];
	int		port1 = udev->portnum;
	int		status;
	u16		portchange, portstatus;

	if (port_dev->did_runtime_put) {
		status = pm_runtime_get_sync(&port_dev->dev);
		port_dev->did_runtime_put = false;
		if (status < 0) {
			dev_dbg(&udev->dev, "can't resume usb port, status %d\n",
					status);
			return status;
		}
	}

	/* Skip the initial Clear-Suspend step for a remote wakeup */
	status = hub_port_status(hub, port1, &portstatus, &portchange);
	if (status == 0 && !port_is_suspended(hub, portstatus))
		goto SuspendCleared;

	// dev_dbg(hub->intfdev, "resume port %d\n", port1);

	set_bit(port1, hub->busy_bits);

	/* see 7.1.7.7; affects power usage, but not budgeting */
	if (hub_is_superspeed(hub->hdev))
		status = hub_set_port_link_state(hub, port1, USB_SS_PORT_LS_U0);
	else
		status = usb_clear_port_feature(hub->hdev,
				port1, USB_PORT_FEAT_SUSPEND);
	if (status) {
		dev_dbg(hub->intfdev, "can't resume port %d, status %d\n",
				port1, status);
	} else {
		/* drive resume for at least 20 msec */
		dev_dbg(&udev->dev, "usb %sresume\n",
				(PMSG_IS_AUTO(msg) ? "auto-" : ""));
		msleep(25);

		/* Virtual root hubs can trigger on GET_PORT_STATUS to
		 * stop resume signaling.  Then finish the resume
		 * sequence.
		 */
		status = hub_port_status(hub, port1, &portstatus, &portchange);

		/* TRSMRCY = 10 msec */
		msleep(10);
	}

 SuspendCleared:
	if (status == 0) {
		udev->port_is_suspended = 0;
		if (hub_is_superspeed(hub->hdev)) {
			if (portchange & USB_PORT_STAT_C_LINK_STATE)
				usb_clear_port_feature(hub->hdev, port1,
					USB_PORT_FEAT_C_PORT_LINK_STATE);
		} else {
			if (portchange & USB_PORT_STAT_C_SUSPEND)
				usb_clear_port_feature(hub->hdev, port1,
						USB_PORT_FEAT_C_SUSPEND);
		}
	}

	clear_bit(port1, hub->busy_bits);

	if (udev->persist_enabled && hub_is_superspeed(hub->hdev))
		status = wait_for_ss_port_enable(udev, hub, &port1, &portchange,
				&portstatus);

	status = check_port_resume_type(udev,
			hub, port1, status, portchange, portstatus);
	if (status == 0)
		status = finish_port_resume(udev);
	if (status < 0) {
		dev_dbg(&udev->dev, "can't resume, status %d\n", status);
		hub_port_logical_disconnect(hub, port1);
	} else  {
		/* Try to enable USB2 hardware LPM */
		if (udev->usb2_hw_lpm_capable == 1)
			usb_set_usb2_hardware_lpm(udev, 1);

		/* Try to enable USB3 LTM and LPM */
		usb_enable_ltm(udev);
		usb_unlocked_enable_lpm(udev);
	}

	return status;
}

#endif	/* CONFIG_PM */

#ifdef	CONFIG_PM_RUNTIME

/* caller has locked udev */
int usb_remote_wakeup(struct usb_device *udev)
{
	int	status = 0;

	if (udev->state == USB_STATE_SUSPENDED) {
		dev_dbg(&udev->dev, "usb %sresume\n", "wakeup-");
		status = usb_autoresume_device(udev);
		if (status == 0) {
			/* Let the drivers do their thing, then... */
			usb_autosuspend_device(udev);
		}
	}
	return status;
}

#endif

static int check_ports_changed(struct usb_hub *hub)
{
	int port1;

	for (port1 = 1; port1 <= hub->hdev->maxchild; ++port1) {
		u16 portstatus, portchange;
		int status;

		status = hub_port_status(hub, port1, &portstatus, &portchange);
		if (!status && portchange)
			return 1;
	}
	return 0;
}

static int hub_suspend(struct usb_interface *intf, pm_message_t msg)
{
	struct usb_hub		*hub = usb_get_intfdata (intf);
	struct usb_device	*hdev = hub->hdev;
	unsigned		port1;
	int			status;

	/*
	 * Warn if children aren't already suspended.
	 * Also, add up the number of wakeup-enabled descendants.
	 */
	hub->wakeup_enabled_descendants = 0;
	for (port1 = 1; port1 <= hdev->maxchild; port1++) {
		struct usb_device	*udev;

		udev = hub->ports[port1 - 1]->child;
		if (udev && udev->can_submit) {
			dev_warn(&intf->dev, "port %d nyet suspended\n", port1);
			if (PMSG_IS_AUTO(msg))
				return -EBUSY;
		}
		if (udev)
			hub->wakeup_enabled_descendants +=
					wakeup_enabled_descendants(udev);
	}

	if (hdev->do_remote_wakeup && hub->quirk_check_port_auto_suspend) {
		/* check if there are changes pending on hub ports */
		if (check_ports_changed(hub)) {
			if (PMSG_IS_AUTO(msg))
				return -EBUSY;
			pm_wakeup_event(&hdev->dev, 2000);
		}
	}

	if (hub_is_superspeed(hdev) && hdev->do_remote_wakeup) {
		/* Enable hub to send remote wakeup for all ports. */
		for (port1 = 1; port1 <= hdev->maxchild; port1++) {
			status = set_port_feature(hdev,
					port1 |
					USB_PORT_FEAT_REMOTE_WAKE_CONNECT |
					USB_PORT_FEAT_REMOTE_WAKE_DISCONNECT |
					USB_PORT_FEAT_REMOTE_WAKE_OVER_CURRENT,
					USB_PORT_FEAT_REMOTE_WAKE_MASK);
		}
	}

	dev_dbg(&intf->dev, "%s\n", __func__);

	/* stop khubd and related activity */
	hub_quiesce(hub, HUB_SUSPEND);
	return 0;
}

static int hub_resume(struct usb_interface *intf)
{
	struct usb_hub *hub = usb_get_intfdata(intf);

	dev_dbg(&intf->dev, "%s\n", __func__);
	hub_activate(hub, HUB_RESUME);
	return 0;
}

static int hub_reset_resume(struct usb_interface *intf)
{
	struct usb_hub *hub = usb_get_intfdata(intf);

	dev_dbg(&intf->dev, "%s\n", __func__);
	hub_activate(hub, HUB_RESET_RESUME);
	return 0;
}

/**
 * usb_root_hub_lost_power - called by HCD if the root hub lost Vbus power
 * @rhdev: struct usb_device for the root hub
 *
 * The USB host controller driver calls this function when its root hub
 * is resumed and Vbus power has been interrupted or the controller
 * has been reset.  The routine marks @rhdev as having lost power.
 * When the hub driver is resumed it will take notice and carry out
 * power-session recovery for all the "USB-PERSIST"-enabled child devices;
 * the others will be disconnected.
 */
void usb_root_hub_lost_power(struct usb_device *rhdev)
{
	dev_warn(&rhdev->dev, "root hub lost power or was reset\n");
	rhdev->reset_resume = 1;
}
EXPORT_SYMBOL_GPL(usb_root_hub_lost_power);

static const char * const usb3_lpm_names[]  = {
	"U0",
	"U1",
	"U2",
	"U3",
};

/*
 * Send a Set SEL control transfer to the device, prior to enabling
 * device-initiated U1 or U2.  This lets the device know the exit latencies from
 * the time the device initiates a U1 or U2 exit, to the time it will receive a
 * packet from the host.
 *
 * This function will fail if the SEL or PEL values for udev are greater than
 * the maximum allowed values for the link state to be enabled.
 */
static int usb_req_set_sel(struct usb_device *udev, enum usb3_link_state state)
{
	struct usb_set_sel_req *sel_values;
	unsigned long long u1_sel;
	unsigned long long u1_pel;
	unsigned long long u2_sel;
	unsigned long long u2_pel;
	int ret;

	/* Convert SEL and PEL stored in ns to us */
	u1_sel = DIV_ROUND_UP(udev->u1_params.sel, 1000);
	u1_pel = DIV_ROUND_UP(udev->u1_params.pel, 1000);
	u2_sel = DIV_ROUND_UP(udev->u2_params.sel, 1000);
	u2_pel = DIV_ROUND_UP(udev->u2_params.pel, 1000);

	/*
	 * Make sure that the calculated SEL and PEL values for the link
	 * state we're enabling aren't bigger than the max SEL/PEL
	 * value that will fit in the SET SEL control transfer.
	 * Otherwise the device would get an incorrect idea of the exit
	 * latency for the link state, and could start a device-initiated
	 * U1/U2 when the exit latencies are too high.
	 */
	if ((state == USB3_LPM_U1 &&
				(u1_sel > USB3_LPM_MAX_U1_SEL_PEL ||
				 u1_pel > USB3_LPM_MAX_U1_SEL_PEL)) ||
			(state == USB3_LPM_U2 &&
			 (u2_sel > USB3_LPM_MAX_U2_SEL_PEL ||
			  u2_pel > USB3_LPM_MAX_U2_SEL_PEL))) {
		dev_dbg(&udev->dev, "Device-initiated %s disabled due to long SEL %llu us or PEL %llu us\n",
				usb3_lpm_names[state], u1_sel, u1_pel);
		return -EINVAL;
	}

	/*
	 * If we're enabling device-initiated LPM for one link state,
	 * but the other link state has a too high SEL or PEL value,
	 * just set those values to the max in the Set SEL request.
	 */
	if (u1_sel > USB3_LPM_MAX_U1_SEL_PEL)
		u1_sel = USB3_LPM_MAX_U1_SEL_PEL;

	if (u1_pel > USB3_LPM_MAX_U1_SEL_PEL)
		u1_pel = USB3_LPM_MAX_U1_SEL_PEL;

	if (u2_sel > USB3_LPM_MAX_U2_SEL_PEL)
		u2_sel = USB3_LPM_MAX_U2_SEL_PEL;

	if (u2_pel > USB3_LPM_MAX_U2_SEL_PEL)
		u2_pel = USB3_LPM_MAX_U2_SEL_PEL;

	/*
	 * usb_enable_lpm() can be called as part of a failed device reset,
	 * which may be initiated by an error path of a mass storage driver.
	 * Therefore, use GFP_NOIO.
	 */
	sel_values = kmalloc(sizeof *(sel_values), GFP_NOIO);
	if (!sel_values)
		return -ENOMEM;

	sel_values->u1_sel = u1_sel;
	sel_values->u1_pel = u1_pel;
	sel_values->u2_sel = cpu_to_le16(u2_sel);
	sel_values->u2_pel = cpu_to_le16(u2_pel);

	ret = usb_control_msg(udev, usb_sndctrlpipe(udev, 0),
			USB_REQ_SET_SEL,
			USB_RECIP_DEVICE,
			0, 0,
			sel_values, sizeof *(sel_values),
			USB_CTRL_SET_TIMEOUT);
	kfree(sel_values);
	return ret;
}

/*
 * Enable or disable device-initiated U1 or U2 transitions.
 */
static int usb_set_device_initiated_lpm(struct usb_device *udev,
		enum usb3_link_state state, bool enable)
{
	int ret;
	int feature;

	switch (state) {
	case USB3_LPM_U1:
		feature = USB_DEVICE_U1_ENABLE;
		break;
	case USB3_LPM_U2:
		feature = USB_DEVICE_U2_ENABLE;
		break;
	default:
		dev_warn(&udev->dev, "%s: Can't %s non-U1 or U2 state.\n",
				__func__, enable ? "enable" : "disable");
		return -EINVAL;
	}

	if (udev->state != USB_STATE_CONFIGURED) {
		dev_dbg(&udev->dev, "%s: Can't %s %s state "
				"for unconfigured device.\n",
				__func__, enable ? "enable" : "disable",
				usb3_lpm_names[state]);
		return 0;
	}

	if (enable) {
		/*
		 * Now send the control transfer to enable device-initiated LPM
		 * for either U1 or U2.
		 */
		ret = usb_control_msg(udev, usb_sndctrlpipe(udev, 0),
				USB_REQ_SET_FEATURE,
				USB_RECIP_DEVICE,
				feature,
				0, NULL, 0,
				USB_CTRL_SET_TIMEOUT);
	} else {
		ret = usb_control_msg(udev, usb_sndctrlpipe(udev, 0),
				USB_REQ_CLEAR_FEATURE,
				USB_RECIP_DEVICE,
				feature,
				0, NULL, 0,
				USB_CTRL_SET_TIMEOUT);
	}
	if (ret < 0) {
		dev_warn(&udev->dev, "%s of device-initiated %s failed.\n",
				enable ? "Enable" : "Disable",
				usb3_lpm_names[state]);
		return -EBUSY;
	}
	return 0;
}

static int usb_set_lpm_timeout(struct usb_device *udev,
		enum usb3_link_state state, int timeout)
{
	int ret;
	int feature;

	switch (state) {
	case USB3_LPM_U1:
		feature = USB_PORT_FEAT_U1_TIMEOUT;
		break;
	case USB3_LPM_U2:
		feature = USB_PORT_FEAT_U2_TIMEOUT;
		break;
	default:
		dev_warn(&udev->dev, "%s: Can't set timeout for non-U1 or U2 state.\n",
				__func__);
		return -EINVAL;
	}

	if (state == USB3_LPM_U1 && timeout > USB3_LPM_U1_MAX_TIMEOUT &&
			timeout != USB3_LPM_DEVICE_INITIATED) {
		dev_warn(&udev->dev, "Failed to set %s timeout to 0x%x, "
				"which is a reserved value.\n",
				usb3_lpm_names[state], timeout);
		return -EINVAL;
	}

	ret = set_port_feature(udev->parent,
			USB_PORT_LPM_TIMEOUT(timeout) | udev->portnum,
			feature);
	if (ret < 0) {
		dev_warn(&udev->dev, "Failed to set %s timeout to 0x%x,"
				"error code %i\n", usb3_lpm_names[state],
				timeout, ret);
		return -EBUSY;
	}
	if (state == USB3_LPM_U1)
		udev->u1_params.timeout = timeout;
	else
		udev->u2_params.timeout = timeout;
	return 0;
}

/*
 * Enable the hub-initiated U1/U2 idle timeouts, and enable device-initiated
 * U1/U2 entry.
 *
 * We will attempt to enable U1 or U2, but there are no guarantees that the
 * control transfers to set the hub timeout or enable device-initiated U1/U2
 * will be successful.
 *
 * If we cannot set the parent hub U1/U2 timeout, we attempt to let the xHCI
 * driver know about it.  If that call fails, it should be harmless, and just
 * take up more slightly more bus bandwidth for unnecessary U1/U2 exit latency.
 */
static void usb_enable_link_state(struct usb_hcd *hcd, struct usb_device *udev,
		enum usb3_link_state state)
{
	int timeout, ret;
	__u8 u1_mel = udev->bos->ss_cap->bU1devExitLat;
	__le16 u2_mel = udev->bos->ss_cap->bU2DevExitLat;

	/* If the device says it doesn't have *any* exit latency to come out of
	 * U1 or U2, it's probably lying.  Assume it doesn't implement that link
	 * state.
	 */
	if ((state == USB3_LPM_U1 && u1_mel == 0) ||
			(state == USB3_LPM_U2 && u2_mel == 0))
		return;

	/*
	 * First, let the device know about the exit latencies
	 * associated with the link state we're about to enable.
	 */
	ret = usb_req_set_sel(udev, state);
	if (ret < 0) {
		dev_warn(&udev->dev, "Set SEL for device-initiated %s failed.\n",
				usb3_lpm_names[state]);
		return;
	}

	/* We allow the host controller to set the U1/U2 timeout internally
	 * first, so that it can change its schedule to account for the
	 * additional latency to send data to a device in a lower power
	 * link state.
	 */
	timeout = hcd->driver->enable_usb3_lpm_timeout(hcd, udev, state);

	/* xHCI host controller doesn't want to enable this LPM state. */
	if (timeout == 0)
		return;

	if (timeout < 0) {
		dev_warn(&udev->dev, "Could not enable %s link state, "
				"xHCI error %i.\n", usb3_lpm_names[state],
				timeout);
		return;
	}

	if (usb_set_lpm_timeout(udev, state, timeout))
		/* If we can't set the parent hub U1/U2 timeout,
		 * device-initiated LPM won't be allowed either, so let the xHCI
		 * host know that this link state won't be enabled.
		 */
		hcd->driver->disable_usb3_lpm_timeout(hcd, udev, state);

	/* Only a configured device will accept the Set Feature U1/U2_ENABLE */
	else if (udev->actconfig)
		usb_set_device_initiated_lpm(udev, state, true);

}

/*
 * Disable the hub-initiated U1/U2 idle timeouts, and disable device-initiated
 * U1/U2 entry.
 *
 * If this function returns -EBUSY, the parent hub will still allow U1/U2 entry.
 * If zero is returned, the parent will not allow the link to go into U1/U2.
 *
 * If zero is returned, device-initiated U1/U2 entry may still be enabled, but
 * it won't have an effect on the bus link state because the parent hub will
 * still disallow device-initiated U1/U2 entry.
 *
 * If zero is returned, the xHCI host controller may still think U1/U2 entry is
 * possible.  The result will be slightly more bus bandwidth will be taken up
 * (to account for U1/U2 exit latency), but it should be harmless.
 */
static int usb_disable_link_state(struct usb_hcd *hcd, struct usb_device *udev,
		enum usb3_link_state state)
{
	int feature;

	switch (state) {
	case USB3_LPM_U1:
		feature = USB_PORT_FEAT_U1_TIMEOUT;
		break;
	case USB3_LPM_U2:
		feature = USB_PORT_FEAT_U2_TIMEOUT;
		break;
	default:
		dev_warn(&udev->dev, "%s: Can't disable non-U1 or U2 state.\n",
				__func__);
		return -EINVAL;
	}

	if (usb_set_lpm_timeout(udev, state, 0))
		return -EBUSY;

	usb_set_device_initiated_lpm(udev, state, false);

	if (hcd->driver->disable_usb3_lpm_timeout(hcd, udev, state))
		dev_warn(&udev->dev, "Could not disable xHCI %s timeout, "
				"bus schedule bandwidth may be impacted.\n",
				usb3_lpm_names[state]);
	return 0;
}

/*
 * Disable hub-initiated and device-initiated U1 and U2 entry.
 * Caller must own the bandwidth_mutex.
 *
 * This will call usb_enable_lpm() on failure, which will decrement
 * lpm_disable_count, and will re-enable LPM if lpm_disable_count reaches zero.
 */
int usb_disable_lpm(struct usb_device *udev)
{
	struct usb_hcd *hcd;

	if (!udev || !udev->parent ||
			udev->speed != USB_SPEED_SUPER ||
			!udev->lpm_capable)
		return 0;

	hcd = bus_to_hcd(udev->bus);
	if (!hcd || !hcd->driver->disable_usb3_lpm_timeout)
		return 0;

	udev->lpm_disable_count++;
	if ((udev->u1_params.timeout == 0 && udev->u2_params.timeout == 0))
		return 0;

	/* If LPM is enabled, attempt to disable it. */
	if (usb_disable_link_state(hcd, udev, USB3_LPM_U1))
		goto enable_lpm;
	if (usb_disable_link_state(hcd, udev, USB3_LPM_U2))
		goto enable_lpm;

	return 0;

enable_lpm:
	usb_enable_lpm(udev);
	return -EBUSY;
}
EXPORT_SYMBOL_GPL(usb_disable_lpm);

/* Grab the bandwidth_mutex before calling usb_disable_lpm() */
int usb_unlocked_disable_lpm(struct usb_device *udev)
{
	struct usb_hcd *hcd = bus_to_hcd(udev->bus);
	int ret;

	if (!hcd)
		return -EINVAL;

	mutex_lock(hcd->bandwidth_mutex);
	ret = usb_disable_lpm(udev);
	mutex_unlock(hcd->bandwidth_mutex);

	return ret;
}
EXPORT_SYMBOL_GPL(usb_unlocked_disable_lpm);

/*
 * Attempt to enable device-initiated and hub-initiated U1 and U2 entry.  The
 * xHCI host policy may prevent U1 or U2 from being enabled.
 *
 * Other callers may have disabled link PM, so U1 and U2 entry will be disabled
 * until the lpm_disable_count drops to zero.  Caller must own the
 * bandwidth_mutex.
 */
void usb_enable_lpm(struct usb_device *udev)
{
	struct usb_hcd *hcd;

	if (!udev || !udev->parent ||
			udev->speed != USB_SPEED_SUPER ||
			!udev->lpm_capable)
		return;

	udev->lpm_disable_count--;
	hcd = bus_to_hcd(udev->bus);
	/* Double check that we can both enable and disable LPM.
	 * Device must be configured to accept set feature U1/U2 timeout.
	 */
	if (!hcd || !hcd->driver->enable_usb3_lpm_timeout ||
			!hcd->driver->disable_usb3_lpm_timeout)
		return;

	if (udev->lpm_disable_count > 0)
		return;

	usb_enable_link_state(hcd, udev, USB3_LPM_U1);
	usb_enable_link_state(hcd, udev, USB3_LPM_U2);
}
EXPORT_SYMBOL_GPL(usb_enable_lpm);

/* Grab the bandwidth_mutex before calling usb_enable_lpm() */
void usb_unlocked_enable_lpm(struct usb_device *udev)
{
	struct usb_hcd *hcd = bus_to_hcd(udev->bus);

	if (!hcd)
		return;

	mutex_lock(hcd->bandwidth_mutex);
	usb_enable_lpm(udev);
	mutex_unlock(hcd->bandwidth_mutex);
}
EXPORT_SYMBOL_GPL(usb_unlocked_enable_lpm);


#else	/* CONFIG_PM */

#define hub_suspend		NULL
#define hub_resume		NULL
#define hub_reset_resume	NULL

int usb_disable_lpm(struct usb_device *udev)
{
	return 0;
}
EXPORT_SYMBOL_GPL(usb_disable_lpm);

void usb_enable_lpm(struct usb_device *udev) { }
EXPORT_SYMBOL_GPL(usb_enable_lpm);

int usb_unlocked_disable_lpm(struct usb_device *udev)
{
	return 0;
}
EXPORT_SYMBOL_GPL(usb_unlocked_disable_lpm);

void usb_unlocked_enable_lpm(struct usb_device *udev) { }
EXPORT_SYMBOL_GPL(usb_unlocked_enable_lpm);

int usb_disable_ltm(struct usb_device *udev)
{
	return 0;
}
EXPORT_SYMBOL_GPL(usb_disable_ltm);

void usb_enable_ltm(struct usb_device *udev) { }
EXPORT_SYMBOL_GPL(usb_enable_ltm);
#endif


/* USB 2.0 spec, 7.1.7.3 / fig 7-29:
 *
 * Between connect detection and reset signaling there must be a delay
 * of 100ms at least for debounce and power-settling.  The corresponding
 * timer shall restart whenever the downstream port detects a disconnect.
 * 
 * Apparently there are some bluetooth and irda-dongles and a number of
 * low-speed devices for which this debounce period may last over a second.
 * Not covered by the spec - but easy to deal with.
 *
 * This implementation uses a 1500ms total debounce timeout; if the
 * connection isn't stable by then it returns -ETIMEDOUT.  It checks
 * every 25ms for transient disconnects.  When the port status has been
 * unchanged for 100ms it returns the port status.
 */
int hub_port_debounce(struct usb_hub *hub, int port1, bool must_be_connected)
{
	int ret;
	int total_time, stable_time = 0;
	u16 portchange, portstatus;
	unsigned connection = 0xffff;

	for (total_time = 0; ; total_time += HUB_DEBOUNCE_STEP) {
		ret = hub_port_status(hub, port1, &portstatus, &portchange);
		if (ret < 0)
			return ret;

		if (!(portchange & USB_PORT_STAT_C_CONNECTION) &&
		     (portstatus & USB_PORT_STAT_CONNECTION) == connection) {
			if (!must_be_connected ||
			     (connection == USB_PORT_STAT_CONNECTION))
				stable_time += HUB_DEBOUNCE_STEP;
			if (stable_time >= HUB_DEBOUNCE_STABLE)
				break;
		} else {
			stable_time = 0;
			connection = portstatus & USB_PORT_STAT_CONNECTION;
		}

		if (portchange & USB_PORT_STAT_C_CONNECTION) {
			usb_clear_port_feature(hub->hdev, port1,
					USB_PORT_FEAT_C_CONNECTION);
		}

		if (total_time >= HUB_DEBOUNCE_TIMEOUT)
			break;
		msleep(HUB_DEBOUNCE_STEP);
	}

	dev_dbg (hub->intfdev,
		"debounce: port %d: total %dms stable %dms status 0x%x\n",
		port1, total_time, stable_time, portstatus);

	if (stable_time < HUB_DEBOUNCE_STABLE)
		return -ETIMEDOUT;
	return portstatus;
}

void usb_ep0_reinit(struct usb_device *udev)
{
	usb_disable_endpoint(udev, 0 + USB_DIR_IN, true);
	usb_disable_endpoint(udev, 0 + USB_DIR_OUT, true);
	usb_enable_endpoint(udev, &udev->ep0, true);
}
EXPORT_SYMBOL_GPL(usb_ep0_reinit);

#define usb_sndaddr0pipe()	(PIPE_CONTROL << 30)
#define usb_rcvaddr0pipe()	((PIPE_CONTROL << 30) | USB_DIR_IN)

static int hub_set_address(struct usb_device *udev, int devnum)
{
	int retval;
	struct usb_hcd *hcd = bus_to_hcd(udev->bus);

	/*
	 * The host controller will choose the device address,
	 * instead of the core having chosen it earlier
	 */
	if (!hcd->driver->address_device && devnum <= 1)
		return -EINVAL;
	if (udev->state == USB_STATE_ADDRESS)
		return 0;
	if (udev->state != USB_STATE_DEFAULT)
		return -EINVAL;
	if (hcd->driver->address_device)
		retval = hcd->driver->address_device(hcd, udev);
	else
		retval = usb_control_msg(udev, usb_sndaddr0pipe(),
				USB_REQ_SET_ADDRESS, 0, devnum, 0,
				NULL, 0, USB_CTRL_SET_TIMEOUT);
	if (retval == 0) {
		update_devnum(udev, devnum);
		/* Device now using proper address. */
		usb_set_device_state(udev, USB_STATE_ADDRESS);
		usb_ep0_reinit(udev);
	}
	return retval;
}

/* Reset device, (re)assign address, get device descriptor.
 * Device connection must be stable, no more debouncing needed.
 * Returns device in USB_STATE_ADDRESS, except on error.
 *
 * If this is called for an already-existing device (as part of
 * usb_reset_and_verify_device), the caller must own the device lock.  For a
 * newly detected device that is not accessible through any global
 * pointers, it's not necessary to lock the device.
 */
static int
hub_port_init (struct usb_hub *hub, struct usb_device *udev, int port1,
		int retry_counter)
{
	static DEFINE_MUTEX(usb_address0_mutex);

	struct usb_device	*hdev = hub->hdev;
	struct usb_hcd		*hcd = bus_to_hcd(hdev->bus);
	int			i, j, retval;
	unsigned		delay = HUB_SHORT_RESET_TIME;
	enum usb_device_speed	oldspeed = udev->speed;
	const char		*speed;
	int			devnum = udev->devnum;

	/* root hub ports have a slightly longer reset period
	 * (from USB 2.0 spec, section 7.1.7.5)
	 */
	if (!hdev->parent) {
		delay = HUB_ROOT_RESET_TIME;
		if (port1 == hdev->bus->otg_port)
			hdev->bus->b_hnp_enable = 0;
	}

	/* Some low speed devices have problems with the quick delay, so */
	/*  be a bit pessimistic with those devices. RHbug #23670 */
	if (oldspeed == USB_SPEED_LOW)
		delay = HUB_LONG_RESET_TIME;

	mutex_lock(&usb_address0_mutex);

	/* Reset the device; full speed may morph to high speed */
	/* FIXME a USB 2.0 device may morph into SuperSpeed on reset. */
	retval = hub_port_reset(hub, port1, udev, delay, false);
	if (retval < 0)		/* error or disconnect */
		goto fail;
	/* success, speed is known */

	retval = -ENODEV;

	if (oldspeed != USB_SPEED_UNKNOWN && oldspeed != udev->speed) {
		dev_dbg(&udev->dev, "device reset changed speed!\n");
		goto fail;
	}
	oldspeed = udev->speed;

	/* USB 2.0 section 5.5.3 talks about ep0 maxpacket ...
	 * it's fixed size except for full speed devices.
	 * For Wireless USB devices, ep0 max packet is always 512 (tho
	 * reported as 0xff in the device descriptor). WUSB1.0[4.8.1].
	 */
	switch (udev->speed) {
	case USB_SPEED_SUPER:
	case USB_SPEED_WIRELESS:	/* fixed at 512 */
		udev->ep0.desc.wMaxPacketSize = cpu_to_le16(512);
		break;
	case USB_SPEED_HIGH:		/* fixed at 64 */
		udev->ep0.desc.wMaxPacketSize = cpu_to_le16(64);
		break;
	case USB_SPEED_FULL:		/* 8, 16, 32, or 64 */
		/* to determine the ep0 maxpacket size, try to read
		 * the device descriptor to get bMaxPacketSize0 and
		 * then correct our initial guess.
		 */
		udev->ep0.desc.wMaxPacketSize = cpu_to_le16(64);
		break;
	case USB_SPEED_LOW:		/* fixed at 8 */
		udev->ep0.desc.wMaxPacketSize = cpu_to_le16(8);
		break;
	default:
		goto fail;
	}

	if (udev->speed == USB_SPEED_WIRELESS)
		speed = "variable speed Wireless";
	else
		speed = usb_speed_string(udev->speed);

	if (udev->speed != USB_SPEED_SUPER)
		dev_info(&udev->dev,
				"%s %s USB device number %d using %s\n",
				(udev->config) ? "reset" : "new", speed,
				devnum, udev->bus->controller->driver->name);

	/* Set up TT records, if needed  */
	if (hdev->tt) {
		udev->tt = hdev->tt;
		udev->ttport = hdev->ttport;
	} else if (udev->speed != USB_SPEED_HIGH
			&& hdev->speed == USB_SPEED_HIGH) {
		if (!hub->tt.hub) {
			dev_err(&udev->dev, "parent hub has no TT\n");
			retval = -EINVAL;
			goto fail;
		}
		udev->tt = &hub->tt;
		udev->ttport = port1;
	}
 
	/* Why interleave GET_DESCRIPTOR and SET_ADDRESS this way?
	 * Because device hardware and firmware is sometimes buggy in
	 * this area, and this is how Linux has done it for ages.
	 * Change it cautiously.
	 *
	 * NOTE:  If USE_NEW_SCHEME() is true we will start by issuing
	 * a 64-byte GET_DESCRIPTOR request.  This is what Windows does,
	 * so it may help with some non-standards-compliant devices.
	 * Otherwise we start with SET_ADDRESS and then try to read the
	 * first 8 bytes of the device descriptor to get the ep0 maxpacket
	 * value.
	 */
	for (i = 0; i < GET_DESCRIPTOR_TRIES; (++i, msleep(100))) {
		if (USE_NEW_SCHEME(retry_counter) && !(hcd->driver->flags & HCD_USB3)) {
			struct usb_device_descriptor *buf;
			int r = 0;

#define GET_DESCRIPTOR_BUFSIZE	64
			buf = kmalloc(GET_DESCRIPTOR_BUFSIZE, GFP_NOIO);
			if (!buf) {
				retval = -ENOMEM;
				continue;
			}

			/* Retry on all errors; some devices are flakey.
			 * 255 is for WUSB devices, we actually need to use
			 * 512 (WUSB1.0[4.8.1]).
			 */
			for (j = 0; j < 3; ++j) {
				buf->bMaxPacketSize0 = 0;
				r = usb_control_msg(udev, usb_rcvaddr0pipe(),
					USB_REQ_GET_DESCRIPTOR, USB_DIR_IN,
					USB_DT_DEVICE << 8, 0,
					buf, GET_DESCRIPTOR_BUFSIZE,
					initial_descriptor_timeout);
				switch (buf->bMaxPacketSize0) {
				case 8: case 16: case 32: case 64: case 255:
					if (buf->bDescriptorType ==
							USB_DT_DEVICE) {
						r = 0;
						break;
					}
					/* FALL THROUGH */
				default:
					if (r == 0)
						r = -EPROTO;
					break;
				}
				if (r == 0)
					break;
			}
			udev->descriptor.bMaxPacketSize0 =
					buf->bMaxPacketSize0;
			kfree(buf);

			retval = hub_port_reset(hub, port1, udev, delay, false);
			if (retval < 0)		/* error or disconnect */
				goto fail;
			if (oldspeed != udev->speed) {
				dev_dbg(&udev->dev,
					"device reset changed speed!\n");
				retval = -ENODEV;
				goto fail;
			}
			if (r) {
				if (r != -ENODEV)
					dev_err(&udev->dev, "device descriptor read/64, error %d\n",
							r);
				retval = -EMSGSIZE;
				continue;
			}
#undef GET_DESCRIPTOR_BUFSIZE
		}

 		/*
 		 * If device is WUSB, we already assigned an
 		 * unauthorized address in the Connect Ack sequence;
 		 * authorization will assign the final address.
 		 */
		if (udev->wusb == 0) {
			for (j = 0; j < SET_ADDRESS_TRIES; ++j) {
				retval = hub_set_address(udev, devnum);
				if (retval >= 0)
					break;
				msleep(200);
			}
			if (retval < 0) {
				if (retval != -ENODEV)
					dev_err(&udev->dev, "device not accepting address %d, error %d\n",
							devnum, retval);
				goto fail;
			}
			if (udev->speed == USB_SPEED_SUPER) {
				devnum = udev->devnum;
				dev_info(&udev->dev,
						"%s SuperSpeed USB device number %d using %s\n",
						(udev->config) ? "reset" : "new",
						devnum, udev->bus->controller->driver->name);
			}

			/* cope with hardware quirkiness:
			 *  - let SET_ADDRESS settle, some device hardware wants it
			 *  - read ep0 maxpacket even for high and low speed,
			 */
			msleep(10);
			if (USE_NEW_SCHEME(retry_counter) && !(hcd->driver->flags & HCD_USB3))
				break;
  		}

		retval = usb_get_device_descriptor(udev, 8);
		if (retval < 8) {
			if (retval != -ENODEV)
				dev_err(&udev->dev,
					"device descriptor read/8, error %d\n",
					retval);
			if (retval >= 0)
				retval = -EMSGSIZE;
		} else {
			retval = 0;
			break;
		}
	}
	if (retval)
		goto fail;

	if (hcd->phy && !hdev->parent)
		usb_phy_notify_connect(hcd->phy, udev->speed);

	/*
	 * Some superspeed devices have finished the link training process
	 * and attached to a superspeed hub port, but the device descriptor
	 * got from those devices show they aren't superspeed devices. Warm
	 * reset the port attached by the devices can fix them.
	 */
	if ((udev->speed == USB_SPEED_SUPER) &&
			(le16_to_cpu(udev->descriptor.bcdUSB) < 0x0300)) {
		dev_err(&udev->dev, "got a wrong device descriptor, "
				"warm reset device\n");
		hub_port_reset(hub, port1, udev,
				HUB_BH_RESET_TIME, true);
		retval = -EINVAL;
		goto fail;
	}

	if (udev->descriptor.bMaxPacketSize0 == 0xff ||
			udev->speed == USB_SPEED_SUPER)
		i = 512;
	else
		i = udev->descriptor.bMaxPacketSize0;
	if (usb_endpoint_maxp(&udev->ep0.desc) != i) {
		if (udev->speed == USB_SPEED_LOW ||
				!(i == 8 || i == 16 || i == 32 || i == 64)) {
			dev_err(&udev->dev, "Invalid ep0 maxpacket: %d\n", i);
			retval = -EMSGSIZE;
			goto fail;
		}
		if (udev->speed == USB_SPEED_FULL)
			dev_dbg(&udev->dev, "ep0 maxpacket = %d\n", i);
		else
			dev_warn(&udev->dev, "Using ep0 maxpacket: %d\n", i);
		udev->ep0.desc.wMaxPacketSize = cpu_to_le16(i);
		usb_ep0_reinit(udev);
	}
  
	retval = usb_get_device_descriptor(udev, USB_DT_DEVICE_SIZE);
	if (retval < (signed)sizeof(udev->descriptor)) {
		if (retval != -ENODEV)
			dev_err(&udev->dev, "device descriptor read/all, error %d\n",
					retval);
		if (retval >= 0)
			retval = -ENOMSG;
		goto fail;
	}

	if (udev->wusb == 0 && le16_to_cpu(udev->descriptor.bcdUSB) >= 0x0201) {
		retval = usb_get_bos_descriptor(udev);
		if (!retval) {
			udev->lpm_capable = usb_device_supports_lpm(udev);
			usb_set_lpm_parameters(udev);
		}
	}

	retval = 0;
	/* notify HCD that we have a device connected and addressed */
	if (hcd->driver->update_device)
		hcd->driver->update_device(hcd, udev);
fail:
	if (retval) {
		hub_port_disable(hub, port1, 0);
		update_devnum(udev, devnum);	/* for disconnect processing */
	}
	mutex_unlock(&usb_address0_mutex);
	return retval;
}

static void
check_highspeed (struct usb_hub *hub, struct usb_device *udev, int port1)
{
	struct usb_qualifier_descriptor	*qual;
	int				status;

	qual = kmalloc (sizeof *qual, GFP_KERNEL);
	if (qual == NULL)
		return;

	status = usb_get_descriptor (udev, USB_DT_DEVICE_QUALIFIER, 0,
			qual, sizeof *qual);
	if (status == sizeof *qual) {
		dev_info(&udev->dev, "not running at top speed; "
			"connect to a high speed hub\n");
		/* hub LEDs are probably harder to miss than syslog */
		if (hub->has_indicators) {
			hub->indicator[port1-1] = INDICATOR_GREEN_BLINK;
			schedule_delayed_work (&hub->leds, 0);
		}
	}
	kfree(qual);
}

static unsigned
hub_power_remaining (struct usb_hub *hub)
{
	struct usb_device *hdev = hub->hdev;
	int remaining;
	int port1;

	if (!hub->limited_power)
		return 0;

	remaining = hdev->bus_mA - hub->descriptor->bHubContrCurrent;
	for (port1 = 1; port1 <= hdev->maxchild; ++port1) {
		struct usb_device	*udev = hub->ports[port1 - 1]->child;
		int			delta;
		unsigned		unit_load;

		if (!udev)
			continue;
		if (hub_is_superspeed(udev))
			unit_load = 150;
		else
			unit_load = 100;

		/*
		 * Unconfigured devices may not use more than one unit load,
		 * or 8mA for OTG ports
		 */
		if (udev->actconfig)
			delta = usb_get_max_power(udev, udev->actconfig);
		else if (port1 != udev->bus->otg_port || hdev->parent)
			delta = unit_load;
		else
			delta = 8;
		if (delta > hub->mA_per_port)
			dev_warn(&udev->dev,
				 "%dmA is over %umA budget for port %d!\n",
				 delta, hub->mA_per_port, port1);
		remaining -= delta;
	}
	if (remaining < 0) {
		dev_warn(hub->intfdev, "%dmA over power budget!\n",
			- remaining);
		remaining = 0;
	}
	return remaining;
}

/* Handle physical or logical connection change events.
 * This routine is called when:
 * 	a port connection-change occurs;
 *	a port enable-change occurs (often caused by EMI);
 *	usb_reset_and_verify_device() encounters changed descriptors (as from
 *		a firmware download)
 * caller already locked the hub
 */
static void hub_port_connect_change(struct usb_hub *hub, int port1,
					u16 portstatus, u16 portchange)
{
	struct usb_device *hdev = hub->hdev;
	struct device *hub_dev = hub->intfdev;
	struct usb_hcd *hcd = bus_to_hcd(hdev->bus);
	unsigned wHubCharacteristics =
			le16_to_cpu(hub->descriptor->wHubCharacteristics);
	struct usb_device *udev;
	int status, i;
	unsigned unit_load;

	dev_dbg (hub_dev,
		"port %d, status %04x, change %04x, %s\n",
		port1, portstatus, portchange, portspeed(hub, portstatus));

	if (hub->has_indicators) {
		set_port_led(hub, port1, HUB_LED_AUTO);
		hub->indicator[port1-1] = INDICATOR_AUTO;
	}

#ifdef	CONFIG_USB_OTG
	/* during HNP, don't repeat the debounce */
	if (hdev->bus->is_b_host)
		portchange &= ~(USB_PORT_STAT_C_CONNECTION |
				USB_PORT_STAT_C_ENABLE);
#endif

	/* Try to resuscitate an existing device */
	udev = hub->ports[port1 - 1]->child;
	if ((portstatus & USB_PORT_STAT_CONNECTION) && udev &&
			udev->state != USB_STATE_NOTATTACHED) {
		usb_lock_device(udev);
		if (portstatus & USB_PORT_STAT_ENABLE) {
			status = 0;		/* Nothing to do */

#ifdef CONFIG_PM_RUNTIME
		} else if (udev->state == USB_STATE_SUSPENDED &&
				udev->persist_enabled) {
			/* For a suspended device, treat this as a
			 * remote wakeup event.
			 */
			status = usb_remote_wakeup(udev);
#endif

		} else {
			status = -ENODEV;	/* Don't resuscitate */
		}
		usb_unlock_device(udev);

		if (status == 0) {
			clear_bit(port1, hub->change_bits);
			return;
		}
	}

	/* Disconnect any existing devices under this port */
	if (udev) {
		if (hcd->phy && !hdev->parent &&
				!(portstatus & USB_PORT_STAT_CONNECTION))
			usb_phy_notify_disconnect(hcd->phy, udev->speed);
		usb_disconnect(&hub->ports[port1 - 1]->child);
	}
	clear_bit(port1, hub->change_bits);

	/* We can forget about a "removed" device when there's a physical
	 * disconnect or the connect status changes.
	 */
	if (!(portstatus & USB_PORT_STAT_CONNECTION) ||
			(portchange & USB_PORT_STAT_C_CONNECTION))
		clear_bit(port1, hub->removed_bits);

	if (portchange & (USB_PORT_STAT_C_CONNECTION |
				USB_PORT_STAT_C_ENABLE)) {
		status = hub_port_debounce_be_stable(hub, port1);
		if (status < 0) {
			if (status != -ENODEV && printk_ratelimit())
				dev_err(hub_dev, "connect-debounce failed, "
						"port %d disabled\n", port1);
			portstatus &= ~USB_PORT_STAT_CONNECTION;
		} else {
			portstatus = status;
		}
	}

	/* Return now if debouncing failed or nothing is connected or
	 * the device was "removed".
	 */
	if (!(portstatus & USB_PORT_STAT_CONNECTION) ||
			test_bit(port1, hub->removed_bits)) {

		/* maybe switch power back on (e.g. root hub was reset) */
		if ((wHubCharacteristics & HUB_CHAR_LPSM) < 2
				&& !port_is_power_on(hub, portstatus))
			set_port_feature(hdev, port1, USB_PORT_FEAT_POWER);

		if (portstatus & USB_PORT_STAT_ENABLE)
  			goto done;
		return;
	}
	if (hub_is_superspeed(hub->hdev))
		unit_load = 150;
	else
		unit_load = 100;

	status = 0;
	for (i = 0; i < SET_CONFIG_TRIES; i++) {

		/* reallocate for each attempt, since references
		 * to the previous one can escape in various ways
		 */
		udev = usb_alloc_dev(hdev, hdev->bus, port1);
		if (!udev) {
			dev_err (hub_dev,
				"couldn't allocate port %d usb_device\n",
				port1);
			goto done;
		}

		usb_set_device_state(udev, USB_STATE_POWERED);
 		udev->bus_mA = hub->mA_per_port;
		udev->level = hdev->level + 1;
		udev->wusb = hub_is_wusb(hub);

		/* Only USB 3.0 devices are connected to SuperSpeed hubs. */
		if (hub_is_superspeed(hub->hdev))
			udev->speed = USB_SPEED_SUPER;
		else
			udev->speed = USB_SPEED_UNKNOWN;

		choose_devnum(udev);
		if (udev->devnum <= 0) {
			status = -ENOTCONN;	/* Don't retry */
			goto loop;
		}

		/* reset (non-USB 3.0 devices) and get descriptor */
		status = hub_port_init(hub, udev, port1, i);
		if (status < 0)
			goto loop;

		usb_detect_quirks(udev);
		if (udev->quirks & USB_QUIRK_DELAY_INIT)
			msleep(1000);

		/* consecutive bus-powered hubs aren't reliable; they can
		 * violate the voltage drop budget.  if the new child has
		 * a "powered" LED, users should notice we didn't enable it
		 * (without reading syslog), even without per-port LEDs
		 * on the parent.
		 */
		if (udev->descriptor.bDeviceClass == USB_CLASS_HUB
				&& udev->bus_mA <= unit_load) {
			u16	devstat;

			status = usb_get_status(udev, USB_RECIP_DEVICE, 0,
					&devstat);
			if (status < 2) {
				dev_dbg(&udev->dev, "get status %d ?\n", status);
				goto loop_disable;
			}
			le16_to_cpus(&devstat);
			if ((devstat & (1 << USB_DEVICE_SELF_POWERED)) == 0) {
				dev_err(&udev->dev,
					"can't connect bus-powered hub "
					"to this port\n");
				if (hub->has_indicators) {
					hub->indicator[port1-1] =
						INDICATOR_AMBER_BLINK;
					schedule_delayed_work (&hub->leds, 0);
				}
				status = -ENOTCONN;	/* Don't retry */
				goto loop_disable;
			}
		}
 
		/* check for devices running slower than they could */
		if (le16_to_cpu(udev->descriptor.bcdUSB) >= 0x0200
				&& udev->speed == USB_SPEED_FULL
				&& highspeed_hubs != 0)
			check_highspeed (hub, udev, port1);

		/* Store the parent's children[] pointer.  At this point
		 * udev becomes globally accessible, although presumably
		 * no one will look at it until hdev is unlocked.
		 */
		status = 0;

		/* We mustn't add new devices if the parent hub has
		 * been disconnected; we would race with the
		 * recursively_mark_NOTATTACHED() routine.
		 */
		spin_lock_irq(&device_state_lock);
		if (hdev->state == USB_STATE_NOTATTACHED)
			status = -ENOTCONN;
		else
			hub->ports[port1 - 1]->child = udev;
		spin_unlock_irq(&device_state_lock);

		/* Run it through the hoops (find a driver, etc) */
		if (!status) {
			status = usb_new_device(udev);
			if (status) {
				spin_lock_irq(&device_state_lock);
				hub->ports[port1 - 1]->child = NULL;
				spin_unlock_irq(&device_state_lock);
			}
		}

		if (status)
			goto loop_disable;

		status = hub_power_remaining(hub);
		if (status)
			dev_dbg(hub_dev, "%dmA power budget left\n", status);

		return;

loop_disable:
		hub_port_disable(hub, port1, 1);
loop:
		usb_ep0_reinit(udev);
		release_devnum(udev);
		hub_free_dev(udev);
		usb_put_dev(udev);
		if ((status == -ENOTCONN) || (status == -ENOTSUPP))
			break;
	}
	if (hub->hdev->parent ||
			!hcd->driver->port_handed_over ||
			!(hcd->driver->port_handed_over)(hcd, port1)) {
		if (status != -ENOTCONN && status != -ENODEV)
			dev_err(hub_dev, "unable to enumerate USB device on port %d\n",
					port1);
	}
 
done:
	hub_port_disable(hub, port1, 1);
	if (hcd->driver->relinquish_port && !hub->hdev->parent)
		hcd->driver->relinquish_port(hcd, port1);
}

/* Returns 1 if there was a remote wakeup and a connect status change. */
static int hub_handle_remote_wakeup(struct usb_hub *hub, unsigned int port,
		u16 portstatus, u16 portchange)
{
	struct usb_device *hdev;
	struct usb_device *udev;
	int connect_change = 0;
	int ret;

	hdev = hub->hdev;
	udev = hub->ports[port - 1]->child;
	if (!hub_is_superspeed(hdev)) {
		if (!(portchange & USB_PORT_STAT_C_SUSPEND))
			return 0;
		usb_clear_port_feature(hdev, port, USB_PORT_FEAT_C_SUSPEND);
	} else {
		if (!udev || udev->state != USB_STATE_SUSPENDED ||
				 (portstatus & USB_PORT_STAT_LINK_STATE) !=
				 USB_SS_PORT_LS_U0)
			return 0;
	}

	if (udev) {
		/* TRSMRCY = 10 msec */
		msleep(10);

		usb_lock_device(udev);
		ret = usb_remote_wakeup(udev);
		usb_unlock_device(udev);
		if (ret < 0)
			connect_change = 1;
	} else {
		ret = -ENODEV;
		hub_port_disable(hub, port, 1);
	}
	dev_dbg(hub->intfdev, "resume on port %d, status %d\n",
			port, ret);
	return connect_change;
}

static void hub_events(void)
{
	struct list_head *tmp;
	struct usb_device *hdev;
	struct usb_interface *intf;
	struct usb_hub *hub;
	struct device *hub_dev;
	u16 hubstatus;
	u16 hubchange;
	u16 portstatus;
	u16 portchange;
	int i, ret;
	int connect_change, wakeup_change;

	/*
	 *  We restart the list every time to avoid a deadlock with
	 * deleting hubs downstream from this one. This should be
	 * safe since we delete the hub from the event list.
	 * Not the most efficient, but avoids deadlocks.
	 */
	while (1) {

		/* Grab the first entry at the beginning of the list */
		spin_lock_irq(&hub_event_lock);
		if (list_empty(&hub_event_list)) {
			spin_unlock_irq(&hub_event_lock);
			break;
		}

		tmp = hub_event_list.next;
		list_del_init(tmp);

		hub = list_entry(tmp, struct usb_hub, event_list);
		kref_get(&hub->kref);
		spin_unlock_irq(&hub_event_lock);

		hdev = hub->hdev;
		hub_dev = hub->intfdev;
		intf = to_usb_interface(hub_dev);
		dev_dbg(hub_dev, "state %d ports %d chg %04x evt %04x\n",
				hdev->state, hub->descriptor
					? hub->descriptor->bNbrPorts
					: 0,
				/* NOTE: expects max 15 ports... */
				(u16) hub->change_bits[0],
				(u16) hub->event_bits[0]);

		/* Lock the device, then check to see if we were
		 * disconnected while waiting for the lock to succeed. */
		usb_lock_device(hdev);
		if (unlikely(hub->disconnected))
			goto loop_disconnected;

		/* If the hub has died, clean up after it */
		if (hdev->state == USB_STATE_NOTATTACHED) {
			hub->error = -ENODEV;
			hub_quiesce(hub, HUB_DISCONNECT);
			goto loop;
		}

		/* Autoresume */
		ret = usb_autopm_get_interface(intf);
		if (ret) {
			dev_dbg(hub_dev, "Can't autoresume: %d\n", ret);
			goto loop;
		}

		/* If this is an inactive hub, do nothing */
		if (hub->quiescing)
			goto loop_autopm;

		if (hub->error) {
			dev_dbg (hub_dev, "resetting for error %d\n",
				hub->error);

			ret = usb_reset_device(hdev);
			if (ret) {
				dev_dbg (hub_dev,
					"error resetting hub: %d\n", ret);
				goto loop_autopm;
			}

			hub->nerrors = 0;
			hub->error = 0;
		}

		/* deal with port status changes */
		for (i = 1; i <= hub->descriptor->bNbrPorts; i++) {
			if (test_bit(i, hub->busy_bits))
				continue;
			connect_change = test_bit(i, hub->change_bits);
			wakeup_change = test_and_clear_bit(i, hub->wakeup_bits);
			if (!test_and_clear_bit(i, hub->event_bits) &&
					!connect_change && !wakeup_change)
				continue;

			ret = hub_port_status(hub, i,
					&portstatus, &portchange);
			if (ret < 0)
				continue;

			if (portchange & USB_PORT_STAT_C_CONNECTION) {
				usb_clear_port_feature(hdev, i,
					USB_PORT_FEAT_C_CONNECTION);
				connect_change = 1;
			}

			if (portchange & USB_PORT_STAT_C_ENABLE) {
				if (!connect_change)
					dev_dbg (hub_dev,
						"port %d enable change, "
						"status %08x\n",
						i, portstatus);
				usb_clear_port_feature(hdev, i,
					USB_PORT_FEAT_C_ENABLE);

				/*
				 * EM interference sometimes causes badly
				 * shielded USB devices to be shutdown by
				 * the hub, this hack enables them again.
				 * Works at least with mouse driver. 
				 */
				if (!(portstatus & USB_PORT_STAT_ENABLE)
				    && !connect_change
				    && hub->ports[i - 1]->child) {
					dev_err (hub_dev,
					    "port %i "
					    "disabled by hub (EMI?), "
					    "re-enabling...\n",
						i);
					connect_change = 1;
				}
			}

			if (hub_handle_remote_wakeup(hub, i,
						portstatus, portchange))
				connect_change = 1;

			if (portchange & USB_PORT_STAT_C_OVERCURRENT) {
				u16 status = 0;
				u16 unused;

				dev_dbg(hub_dev, "over-current change on port "
					"%d\n", i);
				usb_clear_port_feature(hdev, i,
					USB_PORT_FEAT_C_OVER_CURRENT);
				msleep(100);	/* Cool down */
				hub_power_on(hub, true);
				hub_port_status(hub, i, &status, &unused);
				if (status & USB_PORT_STAT_OVERCURRENT)
					dev_err(hub_dev, "over-current "
						"condition on port %d\n", i);
			}

			if (portchange & USB_PORT_STAT_C_RESET) {
				dev_dbg (hub_dev,
					"reset change on port %d\n",
					i);
				usb_clear_port_feature(hdev, i,
					USB_PORT_FEAT_C_RESET);
			}
			if ((portchange & USB_PORT_STAT_C_BH_RESET) &&
					hub_is_superspeed(hub->hdev)) {
				dev_dbg(hub_dev,
					"warm reset change on port %d\n",
					i);
				usb_clear_port_feature(hdev, i,
					USB_PORT_FEAT_C_BH_PORT_RESET);
			}
			if (portchange & USB_PORT_STAT_C_LINK_STATE) {
				usb_clear_port_feature(hub->hdev, i,
						USB_PORT_FEAT_C_PORT_LINK_STATE);
			}
			if (portchange & USB_PORT_STAT_C_CONFIG_ERROR) {
				dev_warn(hub_dev,
					"config error on port %d\n",
					i);
				usb_clear_port_feature(hub->hdev, i,
						USB_PORT_FEAT_C_PORT_CONFIG_ERROR);
			}

			/* Warm reset a USB3 protocol port if it's in
			 * SS.Inactive state.
			 */
			if (hub_port_warm_reset_required(hub, portstatus)) {
				int status;
				struct usb_device *udev =
					hub->ports[i - 1]->child;

				dev_dbg(hub_dev, "warm reset port %d\n", i);
				if (!udev ||
				    !(portstatus & USB_PORT_STAT_CONNECTION) ||
				    udev->state == USB_STATE_NOTATTACHED) {
					status = hub_port_reset(hub, i,
							NULL, HUB_BH_RESET_TIME,
							true);
					if (status < 0)
						hub_port_disable(hub, i, 1);
				} else {
					usb_lock_device(udev);
					status = usb_reset_device(udev);
					usb_unlock_device(udev);
					connect_change = 0;
				}
			}

			if (connect_change)
				hub_port_connect_change(hub, i,
						portstatus, portchange);
		} /* end for i */

		/* deal with hub status changes */
		if (test_and_clear_bit(0, hub->event_bits) == 0)
			;	/* do nothing */
		else if (hub_hub_status(hub, &hubstatus, &hubchange) < 0)
			dev_err (hub_dev, "get_hub_status failed\n");
		else {
			if (hubchange & HUB_CHANGE_LOCAL_POWER) {
				dev_dbg (hub_dev, "power change\n");
				clear_hub_feature(hdev, C_HUB_LOCAL_POWER);
				if (hubstatus & HUB_STATUS_LOCAL_POWER)
					/* FIXME: Is this always true? */
					hub->limited_power = 1;
				else
					hub->limited_power = 0;
			}
			if (hubchange & HUB_CHANGE_OVERCURRENT) {
				u16 status = 0;
				u16 unused;

				dev_dbg(hub_dev, "over-current change\n");
				clear_hub_feature(hdev, C_HUB_OVER_CURRENT);
				msleep(500);	/* Cool down */
                        	hub_power_on(hub, true);
				hub_hub_status(hub, &status, &unused);
				if (status & HUB_STATUS_OVERCURRENT)
					dev_err(hub_dev, "over-current "
						"condition\n");
			}
		}

 loop_autopm:
		/* Balance the usb_autopm_get_interface() above */
		usb_autopm_put_interface_no_suspend(intf);
 loop:
		/* Balance the usb_autopm_get_interface_no_resume() in
		 * kick_khubd() and allow autosuspend.
		 */
		usb_autopm_put_interface(intf);
 loop_disconnected:
		usb_unlock_device(hdev);
		kref_put(&hub->kref, hub_release);

        } /* end while (1) */
}

static int hub_thread(void *__unused)
{
	/* khubd needs to be freezable to avoid intefering with USB-PERSIST
	 * port handover.  Otherwise it might see that a full-speed device
	 * was gone before the EHCI controller had handed its port over to
	 * the companion full-speed controller.
	 */
	set_freezable();

	do {
		hub_events();
		wait_event_freezable(khubd_wait,
				!list_empty(&hub_event_list) ||
				kthread_should_stop());
	} while (!kthread_should_stop() || !list_empty(&hub_event_list));

	pr_debug("%s: khubd exiting\n", usbcore_name);
	return 0;
}

static const struct usb_device_id hub_id_table[] = {
    { .match_flags = USB_DEVICE_ID_MATCH_VENDOR
	           | USB_DEVICE_ID_MATCH_INT_CLASS,
      .idVendor = USB_VENDOR_GENESYS_LOGIC,
      .bInterfaceClass = USB_CLASS_HUB,
      .driver_info = HUB_QUIRK_CHECK_PORT_AUTOSUSPEND},
    { .match_flags = USB_DEVICE_ID_MATCH_DEV_CLASS,
      .bDeviceClass = USB_CLASS_HUB},
    { .match_flags = USB_DEVICE_ID_MATCH_INT_CLASS,
      .bInterfaceClass = USB_CLASS_HUB},
    { }						/* Terminating entry */
};

MODULE_DEVICE_TABLE (usb, hub_id_table);

static struct usb_driver hub_driver = {
	.name =		"hub",
	.probe =	hub_probe,
	.disconnect =	hub_disconnect,
	.suspend =	hub_suspend,
	.resume =	hub_resume,
	.reset_resume =	hub_reset_resume,
	.pre_reset =	hub_pre_reset,
	.post_reset =	hub_post_reset,
	.unlocked_ioctl = hub_ioctl,
	.id_table =	hub_id_table,
	.supports_autosuspend =	1,
};

int usb_hub_init(void)
{
	if (usb_register(&hub_driver) < 0) {
		printk(KERN_ERR "%s: can't register hub driver\n",
			usbcore_name);
		return -1;
	}

	khubd_task = kthread_run(hub_thread, NULL, "khubd");
	if (!IS_ERR(khubd_task))
		return 0;

	/* Fall through if kernel_thread failed */
	usb_deregister(&hub_driver);
	printk(KERN_ERR "%s: can't start khubd\n", usbcore_name);

	return -1;
}

void usb_hub_cleanup(void)
{
	kthread_stop(khubd_task);

	/*
	 * Hub resources are freed for us by usb_deregister. It calls
	 * usb_driver_purge on every device which in turn calls that
	 * devices disconnect function if it is using this driver.
	 * The hub_disconnect function takes care of releasing the
	 * individual hub resources. -greg
	 */
	usb_deregister(&hub_driver);
} /* usb_hub_cleanup() */

static int descriptors_changed(struct usb_device *udev,
		struct usb_device_descriptor *old_device_descriptor)
{
	int		changed = 0;
	unsigned	index;
	unsigned	serial_len = 0;
	unsigned	len;
	unsigned	old_length;
	int		length;
	char		*buf;

	if (memcmp(&udev->descriptor, old_device_descriptor,
			sizeof(*old_device_descriptor)) != 0)
		return 1;

	/* Since the idVendor, idProduct, and bcdDevice values in the
	 * device descriptor haven't changed, we will assume the
	 * Manufacturer and Product strings haven't changed either.
	 * But the SerialNumber string could be different (e.g., a
	 * different flash card of the same brand).
	 */
	if (udev->serial)
		serial_len = strlen(udev->serial) + 1;

	len = serial_len;
	for (index = 0; index < udev->descriptor.bNumConfigurations; index++) {
		old_length = le16_to_cpu(udev->config[index].desc.wTotalLength);
		len = max(len, old_length);
	}

	buf = kmalloc(len, GFP_NOIO);
	if (buf == NULL) {
		dev_err(&udev->dev, "no mem to re-read configs after reset\n");
		/* assume the worst */
		return 1;
	}
	for (index = 0; index < udev->descriptor.bNumConfigurations; index++) {
		old_length = le16_to_cpu(udev->config[index].desc.wTotalLength);
		length = usb_get_descriptor(udev, USB_DT_CONFIG, index, buf,
				old_length);
		if (length != old_length) {
			dev_dbg(&udev->dev, "config index %d, error %d\n",
					index, length);
			changed = 1;
			break;
		}
		if (memcmp (buf, udev->rawdescriptors[index], old_length)
				!= 0) {
			dev_dbg(&udev->dev, "config index %d changed (#%d)\n",
				index,
				((struct usb_config_descriptor *) buf)->
					bConfigurationValue);
			changed = 1;
			break;
		}
	}

	if (!changed && serial_len) {
		length = usb_string(udev, udev->descriptor.iSerialNumber,
				buf, serial_len);
		if (length + 1 != serial_len) {
			dev_dbg(&udev->dev, "serial string error %d\n",
					length);
			changed = 1;
		} else if (memcmp(buf, udev->serial, length) != 0) {
			dev_dbg(&udev->dev, "serial string changed\n");
			changed = 1;
		}
	}

	kfree(buf);
	return changed;
}

/**
 * usb_reset_and_verify_device - perform a USB port reset to reinitialize a device
 * @udev: device to reset (not in SUSPENDED or NOTATTACHED state)
 *
 * WARNING - don't use this routine to reset a composite device
 * (one with multiple interfaces owned by separate drivers)!
 * Use usb_reset_device() instead.
 *
 * Do a port reset, reassign the device's address, and establish its
 * former operating configuration.  If the reset fails, or the device's
 * descriptors change from their values before the reset, or the original
 * configuration and altsettings cannot be restored, a flag will be set
 * telling khubd to pretend the device has been disconnected and then
 * re-connected.  All drivers will be unbound, and the device will be
 * re-enumerated and probed all over again.
 *
 * Returns 0 if the reset succeeded, -ENODEV if the device has been
 * flagged for logical disconnection, or some other negative error code
 * if the reset wasn't even attempted.
 *
 * The caller must own the device lock.  For example, it's safe to use
 * this from a driver probe() routine after downloading new firmware.
 * For calls that might not occur during probe(), drivers should lock
 * the device using usb_lock_device_for_reset().
 *
 * Locking exception: This routine may also be called from within an
 * autoresume handler.  Such usage won't conflict with other tasks
 * holding the device lock because these tasks should always call
 * usb_autopm_resume_device(), thereby preventing any unwanted autoresume.
 */
static int usb_reset_and_verify_device(struct usb_device *udev)
{
	struct usb_device		*parent_hdev = udev->parent;
	struct usb_hub			*parent_hub;
	struct usb_hcd			*hcd = bus_to_hcd(udev->bus);
	struct usb_device_descriptor	descriptor = udev->descriptor;
	int 				i, ret = 0;
	int				port1 = udev->portnum;

	if (udev->state == USB_STATE_NOTATTACHED ||
			udev->state == USB_STATE_SUSPENDED) {
		dev_dbg(&udev->dev, "device reset not allowed in state %d\n",
				udev->state);
		return -EINVAL;
	}

	if (!parent_hdev) {
		/* this requires hcd-specific logic; see ohci_restart() */
		dev_dbg(&udev->dev, "%s for root hub!\n", __func__);
		return -EISDIR;
	}
	parent_hub = usb_hub_to_struct_hub(parent_hdev);

	/* Disable LPM and LTM while we reset the device and reinstall the alt
	 * settings.  Device-initiated LPM settings, and system exit latency
	 * settings are cleared when the device is reset, so we have to set
	 * them up again.
	 */
	ret = usb_unlocked_disable_lpm(udev);
	if (ret) {
		dev_err(&udev->dev, "%s Failed to disable LPM\n.", __func__);
		goto re_enumerate;
	}
	ret = usb_disable_ltm(udev);
	if (ret) {
		dev_err(&udev->dev, "%s Failed to disable LTM\n.",
				__func__);
		goto re_enumerate;
	}

	set_bit(port1, parent_hub->busy_bits);
	for (i = 0; i < SET_CONFIG_TRIES; ++i) {

		/* ep0 maxpacket size may change; let the HCD know about it.
		 * Other endpoints will be handled by re-enumeration. */
		usb_ep0_reinit(udev);
		ret = hub_port_init(parent_hub, udev, port1, i);
		if (ret >= 0 || ret == -ENOTCONN || ret == -ENODEV)
			break;
	}
	clear_bit(port1, parent_hub->busy_bits);

	if (ret < 0)
		goto re_enumerate;
 
	/* Device might have changed firmware (DFU or similar) */
	if (descriptors_changed(udev, &descriptor)) {
		dev_info(&udev->dev, "device firmware changed\n");
		udev->descriptor = descriptor;	/* for disconnect() calls */
		goto re_enumerate;
  	}

	/* Restore the device's previous configuration */
	if (!udev->actconfig)
		goto done;

	mutex_lock(hcd->bandwidth_mutex);
	ret = usb_hcd_alloc_bandwidth(udev, udev->actconfig, NULL, NULL);
	if (ret < 0) {
		dev_warn(&udev->dev,
				"Busted HC?  Not enough HCD resources for "
				"old configuration.\n");
		mutex_unlock(hcd->bandwidth_mutex);
		goto re_enumerate;
	}
	ret = usb_control_msg(udev, usb_sndctrlpipe(udev, 0),
			USB_REQ_SET_CONFIGURATION, 0,
			udev->actconfig->desc.bConfigurationValue, 0,
			NULL, 0, USB_CTRL_SET_TIMEOUT);
	if (ret < 0) {
		dev_err(&udev->dev,
			"can't restore configuration #%d (error=%d)\n",
			udev->actconfig->desc.bConfigurationValue, ret);
		mutex_unlock(hcd->bandwidth_mutex);
		goto re_enumerate;
  	}
	mutex_unlock(hcd->bandwidth_mutex);
	usb_set_device_state(udev, USB_STATE_CONFIGURED);

	/* Put interfaces back into the same altsettings as before.
	 * Don't bother to send the Set-Interface request for interfaces
	 * that were already in altsetting 0; besides being unnecessary,
	 * many devices can't handle it.  Instead just reset the host-side
	 * endpoint state.
	 */
	for (i = 0; i < udev->actconfig->desc.bNumInterfaces; i++) {
		struct usb_host_config *config = udev->actconfig;
		struct usb_interface *intf = config->interface[i];
		struct usb_interface_descriptor *desc;

		desc = &intf->cur_altsetting->desc;
		if (desc->bAlternateSetting == 0) {
			usb_disable_interface(udev, intf, true);
			usb_enable_interface(udev, intf, true);
			ret = 0;
		} else {
			/* Let the bandwidth allocation function know that this
			 * device has been reset, and it will have to use
			 * alternate setting 0 as the current alternate setting.
			 */
			intf->resetting_device = 1;
			ret = usb_set_interface(udev, desc->bInterfaceNumber,
					desc->bAlternateSetting);
			intf->resetting_device = 0;
		}
		if (ret < 0) {
			dev_err(&udev->dev, "failed to restore interface %d "
				"altsetting %d (error=%d)\n",
				desc->bInterfaceNumber,
				desc->bAlternateSetting,
				ret);
			goto re_enumerate;
		}
	}

done:
	/* Now that the alt settings are re-installed, enable LTM and LPM. */
	usb_unlocked_enable_lpm(udev);
	usb_enable_ltm(udev);
	return 0;
 
re_enumerate:
	/* LPM state doesn't matter when we're about to destroy the device. */
	hub_port_logical_disconnect(parent_hub, port1);
	return -ENODEV;
}

/**
 * usb_reset_device - warn interface drivers and perform a USB port reset
 * @udev: device to reset (not in SUSPENDED or NOTATTACHED state)
 *
 * Warns all drivers bound to registered interfaces (using their pre_reset
 * method), performs the port reset, and then lets the drivers know that
 * the reset is over (using their post_reset method).
 *
 * Return value is the same as for usb_reset_and_verify_device().
 *
 * The caller must own the device lock.  For example, it's safe to use
 * this from a driver probe() routine after downloading new firmware.
 * For calls that might not occur during probe(), drivers should lock
 * the device using usb_lock_device_for_reset().
 *
 * If an interface is currently being probed or disconnected, we assume
 * its driver knows how to handle resets.  For all other interfaces,
 * if the driver doesn't have pre_reset and post_reset methods then
 * we attempt to unbind it and rebind afterward.
 */
int usb_reset_device(struct usb_device *udev)
{
	int ret;
	int i;
	unsigned int noio_flag;
	struct usb_host_config *config = udev->actconfig;

	if (udev->state == USB_STATE_NOTATTACHED ||
			udev->state == USB_STATE_SUSPENDED) {
		dev_dbg(&udev->dev, "device reset not allowed in state %d\n",
				udev->state);
		return -EINVAL;
	}

	/*
	 * Don't allocate memory with GFP_KERNEL in current
	 * context to avoid possible deadlock if usb mass
	 * storage interface or usbnet interface(iSCSI case)
	 * is included in current configuration. The easist
	 * approach is to do it for every device reset,
	 * because the device 'memalloc_noio' flag may have
	 * not been set before reseting the usb device.
	 */
	noio_flag = memalloc_noio_save();

	/* Prevent autosuspend during the reset */
	usb_autoresume_device(udev);

	if (config) {
		for (i = 0; i < config->desc.bNumInterfaces; ++i) {
			struct usb_interface *cintf = config->interface[i];
			struct usb_driver *drv;
			int unbind = 0;

			if (cintf->dev.driver) {
				drv = to_usb_driver(cintf->dev.driver);
				if (drv->pre_reset && drv->post_reset)
					unbind = (drv->pre_reset)(cintf);
				else if (cintf->condition ==
						USB_INTERFACE_BOUND)
					unbind = 1;
				if (unbind)
					usb_forced_unbind_intf(cintf);
			}
		}
	}

	ret = usb_reset_and_verify_device(udev);

	if (config) {
		for (i = config->desc.bNumInterfaces - 1; i >= 0; --i) {
			struct usb_interface *cintf = config->interface[i];
			struct usb_driver *drv;
			int rebind = cintf->needs_binding;

			if (!rebind && cintf->dev.driver) {
				drv = to_usb_driver(cintf->dev.driver);
				if (drv->post_reset)
					rebind = (drv->post_reset)(cintf);
				else if (cintf->condition ==
						USB_INTERFACE_BOUND)
					rebind = 1;
				if (rebind)
					cintf->needs_binding = 1;
			}
		}
		usb_unbind_and_rebind_marked_interfaces(udev);
	}

	usb_autosuspend_device(udev);
	memalloc_noio_restore(noio_flag);
	return ret;
}
EXPORT_SYMBOL_GPL(usb_reset_device);


/**
 * usb_queue_reset_device - Reset a USB device from an atomic context
 * @iface: USB interface belonging to the device to reset
 *
 * This function can be used to reset a USB device from an atomic
 * context, where usb_reset_device() won't work (as it blocks).
 *
 * Doing a reset via this method is functionally equivalent to calling
 * usb_reset_device(), except for the fact that it is delayed to a
 * workqueue. This means that any drivers bound to other interfaces
 * might be unbound, as well as users from usbfs in user space.
 *
 * Corner cases:
 *
 * - Scheduling two resets at the same time from two different drivers
 *   attached to two different interfaces of the same device is
 *   possible; depending on how the driver attached to each interface
 *   handles ->pre_reset(), the second reset might happen or not.
 *
 * - If a driver is unbound and it had a pending reset, the reset will
 *   be cancelled.
 *
 * - This function can be called during .probe() or .disconnect()
 *   times. On return from .disconnect(), any pending resets will be
 *   cancelled.
 *
 * There is no no need to lock/unlock the @reset_ws as schedule_work()
 * does its own.
 *
 * NOTE: We don't do any reference count tracking because it is not
 *     needed. The lifecycle of the work_struct is tied to the
 *     usb_interface. Before destroying the interface we cancel the
 *     work_struct, so the fact that work_struct is queued and or
 *     running means the interface (and thus, the device) exist and
 *     are referenced.
 */
void usb_queue_reset_device(struct usb_interface *iface)
{
	schedule_work(&iface->reset_ws);
}
EXPORT_SYMBOL_GPL(usb_queue_reset_device);

/**
 * usb_hub_find_child - Get the pointer of child device
 * attached to the port which is specified by @port1.
 * @hdev: USB device belonging to the usb hub
 * @port1: port num to indicate which port the child device
 *	is attached to.
 *
 * USB drivers call this function to get hub's child device
 * pointer.
 *
 * Return NULL if input param is invalid and
 * child's usb_device pointer if non-NULL.
 */
struct usb_device *usb_hub_find_child(struct usb_device *hdev,
		int port1)
{
	struct usb_hub *hub = usb_hub_to_struct_hub(hdev);

	if (port1 < 1 || port1 > hdev->maxchild)
		return NULL;
	return hub->ports[port1 - 1]->child;
}
EXPORT_SYMBOL_GPL(usb_hub_find_child);

/**
 * usb_set_hub_port_connect_type - set hub port connect type.
 * @hdev: USB device belonging to the usb hub
 * @port1: port num of the port
 * @type: connect type of the port
 */
void usb_set_hub_port_connect_type(struct usb_device *hdev, int port1,
	enum usb_port_connect_type type)
{
	struct usb_hub *hub = usb_hub_to_struct_hub(hdev);

	hub->ports[port1 - 1]->connect_type = type;
}

/**
 * usb_get_hub_port_connect_type - Get the port's connect type
 * @hdev: USB device belonging to the usb hub
 * @port1: port num of the port
 *
 * Return connect type of the port and if input params are
 * invalid, return USB_PORT_CONNECT_TYPE_UNKNOWN.
 */
enum usb_port_connect_type
usb_get_hub_port_connect_type(struct usb_device *hdev, int port1)
{
	struct usb_hub *hub = usb_hub_to_struct_hub(hdev);

	return hub->ports[port1 - 1]->connect_type;
}

void usb_hub_adjust_deviceremovable(struct usb_device *hdev,
		struct usb_hub_descriptor *desc)
{
	enum usb_port_connect_type connect_type;
	int i;

	if (!hub_is_superspeed(hdev)) {
		for (i = 1; i <= hdev->maxchild; i++) {
			connect_type = usb_get_hub_port_connect_type(hdev, i);

			if (connect_type == USB_PORT_CONNECT_TYPE_HARD_WIRED) {
				u8 mask = 1 << (i%8);

				if (!(desc->u.hs.DeviceRemovable[i/8] & mask)) {
					dev_dbg(&hdev->dev, "usb port%d's DeviceRemovable is changed to 1 according to platform information.\n",
						i);
					desc->u.hs.DeviceRemovable[i/8]	|= mask;
				}
			}
		}
	} else {
		u16 port_removable = le16_to_cpu(desc->u.ss.DeviceRemovable);

		for (i = 1; i <= hdev->maxchild; i++) {
			connect_type = usb_get_hub_port_connect_type(hdev, i);

			if (connect_type == USB_PORT_CONNECT_TYPE_HARD_WIRED) {
				u16 mask = 1 << i;

				if (!(port_removable & mask)) {
					dev_dbg(&hdev->dev, "usb port%d's DeviceRemovable is changed to 1 according to platform information.\n",
						i);
					port_removable |= mask;
				}
			}
		}

		desc->u.ss.DeviceRemovable = cpu_to_le16(port_removable);
	}
}

#ifdef CONFIG_ACPI
/**
 * usb_get_hub_port_acpi_handle - Get the usb port's acpi handle
 * @hdev: USB device belonging to the usb hub
 * @port1: port num of the port
 *
 * Return port's acpi handle if successful, NULL if params are
 * invaild.
 */
acpi_handle usb_get_hub_port_acpi_handle(struct usb_device *hdev,
	int port1)
{
	struct usb_hub *hub = usb_hub_to_struct_hub(hdev);

	return DEVICE_ACPI_HANDLE(&hub->ports[port1 - 1]->dev);
}
#endif<|MERGE_RESOLUTION|>--- conflicted
+++ resolved
@@ -1703,15 +1703,14 @@
 	 * - If user has indicated to prevent autosuspend by passing
 	 *   usbcore.autosuspend = -1 then keep autosuspend disabled.
 	 */
-<<<<<<< HEAD
+
 	 /* for Amlogic dwc_otg usb controller, change to 100ms */
 	pm_runtime_set_autosuspend_delay(&hdev->dev, 100);
-=======
-#ifdef CONFIG_PM_RUNTIME
+
+/*#ifdef CONFIG_PM_RUNTIME
 	if (hdev->dev.power.autosuspend_delay >= 0)
 		pm_runtime_set_autosuspend_delay(&hdev->dev, 0);
-#endif
->>>>>>> a8d97b1b
+#endif */
 
 	/*
 	 * Hubs have proper suspend/resume support, except for root hubs
