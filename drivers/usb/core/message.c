// SPDX-License-Identifier: GPL-2.0
/*
 * message.c - synchronous message handling
 *
 * Released under the GPLv2 only.
 */

#include <linux/pci.h>	/* for scatterlist macros */
#include <linux/usb.h>
#include <linux/module.h>
#include <linux/slab.h>
#include <linux/mm.h>
#include <linux/timer.h>
#include <linux/ctype.h>
#include <linux/nls.h>
#include <linux/device.h>
#include <linux/scatterlist.h>
#include <linux/usb/cdc.h>
#include <linux/usb/quirks.h>
#include <linux/usb/hcd.h>	/* for usbcore internals */
#include <linux/usb/of.h>
#include <asm/byteorder.h>

#include "usb.h"

static void cancel_async_set_config(struct usb_device *udev);

struct api_context {
	struct completion	done;
	int			status;
};

static void usb_api_blocking_completion(struct urb *urb)
{
	struct api_context *ctx = urb->context;

	ctx->status = urb->status;
	complete(&ctx->done);
}


/*
 * Starts urb and waits for completion or timeout. Note that this call
 * is NOT interruptible. Many device driver i/o requests should be
 * interruptible and therefore these drivers should implement their
 * own interruptible routines.
 */
static int usb_start_wait_urb(struct urb *urb, int timeout, int *actual_length)
{
	struct api_context ctx;
	unsigned long expire;
	int retval;

	init_completion(&ctx.done);
	urb->context = &ctx;
	urb->actual_length = 0;
	retval = usb_submit_urb(urb, GFP_NOIO);
	if (unlikely(retval))
		goto out;

	expire = timeout ? msecs_to_jiffies(timeout) : MAX_SCHEDULE_TIMEOUT;
	if (!wait_for_completion_timeout(&ctx.done, expire)) {
		usb_kill_urb(urb);
		retval = (ctx.status == -ENOENT ? -ETIMEDOUT : ctx.status);

		dev_dbg(&urb->dev->dev,
			"%s timed out on ep%d%s len=%u/%u\n",
			current->comm,
			usb_endpoint_num(&urb->ep->desc),
			usb_urb_dir_in(urb) ? "in" : "out",
			urb->actual_length,
			urb->transfer_buffer_length);
	} else
		retval = ctx.status;
out:
	if (actual_length)
		*actual_length = urb->actual_length;

	usb_free_urb(urb);
	return retval;
}

/*-------------------------------------------------------------------*/
/* returns status (negative) or length (positive) */
static int usb_internal_control_msg(struct usb_device *usb_dev,
				    unsigned int pipe,
				    struct usb_ctrlrequest *cmd,
				    void *data, int len, int timeout)
{
	struct urb *urb;
	int retv;
	int length;

	urb = usb_alloc_urb(0, GFP_NOIO);
	if (!urb)
		return -ENOMEM;

	usb_fill_control_urb(urb, usb_dev, pipe, (unsigned char *)cmd, data,
			     len, usb_api_blocking_completion, NULL);

	retv = usb_start_wait_urb(urb, timeout, &length);
	if (retv < 0)
		return retv;
	else
		return length;
}

/**
 * usb_control_msg - Builds a control urb, sends it off and waits for completion
 * @dev: pointer to the usb device to send the message to
 * @pipe: endpoint "pipe" to send the message to
 * @request: USB message request value
 * @requesttype: USB message request type value
 * @value: USB message value
 * @index: USB message index value
 * @data: pointer to the data to send
 * @size: length in bytes of the data to send
 * @timeout: time in msecs to wait for the message to complete before timing
 *	out (if 0 the wait is forever)
 *
 * Context: !in_interrupt ()
 *
 * This function sends a simple control message to a specified endpoint and
 * waits for the message to complete, or timeout.
 *
 * Don't use this function from within an interrupt context. If you need
 * an asynchronous message, or need to send a message from within interrupt
 * context, use usb_submit_urb(). If a thread in your driver uses this call,
 * make sure your disconnect() method can wait for it to complete. Since you
 * don't have a handle on the URB used, you can't cancel the request.
 *
 * Return: If successful, the number of bytes transferred. Otherwise, a negative
 * error number.
 */
int usb_control_msg(struct usb_device *dev, unsigned int pipe, __u8 request,
		    __u8 requesttype, __u16 value, __u16 index, void *data,
		    __u16 size, int timeout)
{
	struct usb_ctrlrequest *dr;
	int ret;

	dr = kmalloc(sizeof(struct usb_ctrlrequest), GFP_NOIO);
	if (!dr)
		return -ENOMEM;

	dr->bRequestType = requesttype;
	dr->bRequest = request;
	dr->wValue = cpu_to_le16(value);
	dr->wIndex = cpu_to_le16(index);
	dr->wLength = cpu_to_le16(size);

	ret = usb_internal_control_msg(dev, pipe, dr, data, size, timeout);

	/* Linger a bit, prior to the next control message. */
	if (dev->quirks & USB_QUIRK_DELAY_CTRL_MSG)
		msleep(200);

	kfree(dr);

	return ret;
}
EXPORT_SYMBOL_GPL(usb_control_msg);

/**
 * usb_interrupt_msg - Builds an interrupt urb, sends it off and waits for completion
 * @usb_dev: pointer to the usb device to send the message to
 * @pipe: endpoint "pipe" to send the message to
 * @data: pointer to the data to send
 * @len: length in bytes of the data to send
 * @actual_length: pointer to a location to put the actual length transferred
 *	in bytes
 * @timeout: time in msecs to wait for the message to complete before
 *	timing out (if 0 the wait is forever)
 *
 * Context: !in_interrupt ()
 *
 * This function sends a simple interrupt message to a specified endpoint and
 * waits for the message to complete, or timeout.
 *
 * Don't use this function from within an interrupt context. If you need
 * an asynchronous message, or need to send a message from within interrupt
 * context, use usb_submit_urb() If a thread in your driver uses this call,
 * make sure your disconnect() method can wait for it to complete. Since you
 * don't have a handle on the URB used, you can't cancel the request.
 *
 * Return:
 * If successful, 0. Otherwise a negative error number. The number of actual
 * bytes transferred will be stored in the @actual_length parameter.
 */
int usb_interrupt_msg(struct usb_device *usb_dev, unsigned int pipe,
		      void *data, int len, int *actual_length, int timeout)
{
	return usb_bulk_msg(usb_dev, pipe, data, len, actual_length, timeout);
}
EXPORT_SYMBOL_GPL(usb_interrupt_msg);

/**
 * usb_bulk_msg - Builds a bulk urb, sends it off and waits for completion
 * @usb_dev: pointer to the usb device to send the message to
 * @pipe: endpoint "pipe" to send the message to
 * @data: pointer to the data to send
 * @len: length in bytes of the data to send
 * @actual_length: pointer to a location to put the actual length transferred
 *	in bytes
 * @timeout: time in msecs to wait for the message to complete before
 *	timing out (if 0 the wait is forever)
 *
 * Context: !in_interrupt ()
 *
 * This function sends a simple bulk message to a specified endpoint
 * and waits for the message to complete, or timeout.
 *
 * Don't use this function from within an interrupt context. If you need
 * an asynchronous message, or need to send a message from within interrupt
 * context, use usb_submit_urb() If a thread in your driver uses this call,
 * make sure your disconnect() method can wait for it to complete. Since you
 * don't have a handle on the URB used, you can't cancel the request.
 *
 * Because there is no usb_interrupt_msg() and no USBDEVFS_INTERRUPT ioctl,
 * users are forced to abuse this routine by using it to submit URBs for
 * interrupt endpoints.  We will take the liberty of creating an interrupt URB
 * (with the default interval) if the target is an interrupt endpoint.
 *
 * Return:
 * If successful, 0. Otherwise a negative error number. The number of actual
 * bytes transferred will be stored in the @actual_length parameter.
 *
 */
int usb_bulk_msg(struct usb_device *usb_dev, unsigned int pipe,
		 void *data, int len, int *actual_length, int timeout)
{
	struct urb *urb;
	struct usb_host_endpoint *ep;

	ep = usb_pipe_endpoint(usb_dev, pipe);
	if (!ep || len < 0)
		return -EINVAL;

	urb = usb_alloc_urb(0, GFP_KERNEL);
	if (!urb)
		return -ENOMEM;

	if ((ep->desc.bmAttributes & USB_ENDPOINT_XFERTYPE_MASK) ==
			USB_ENDPOINT_XFER_INT) {
		pipe = (pipe & ~(3 << 30)) | (PIPE_INTERRUPT << 30);
		usb_fill_int_urb(urb, usb_dev, pipe, data, len,
				usb_api_blocking_completion, NULL,
				ep->desc.bInterval);
	} else
		usb_fill_bulk_urb(urb, usb_dev, pipe, data, len,
				usb_api_blocking_completion, NULL);

	return usb_start_wait_urb(urb, timeout, actual_length);
}
EXPORT_SYMBOL_GPL(usb_bulk_msg);

/*-------------------------------------------------------------------*/

static void sg_clean(struct usb_sg_request *io)
{
	if (io->urbs) {
		while (io->entries--)
			usb_free_urb(io->urbs[io->entries]);
		kfree(io->urbs);
		io->urbs = NULL;
	}
	io->dev = NULL;
}

static void sg_complete(struct urb *urb)
{
	unsigned long flags;
	struct usb_sg_request *io = urb->context;
	int status = urb->status;

	spin_lock_irqsave(&io->lock, flags);

	/* In 2.5 we require hcds' endpoint queues not to progress after fault
	 * reports, until the completion callback (this!) returns.  That lets
	 * device driver code (like this routine) unlink queued urbs first,
	 * if it needs to, since the HC won't work on them at all.  So it's
	 * not possible for page N+1 to overwrite page N, and so on.
	 *
	 * That's only for "hard" faults; "soft" faults (unlinks) sometimes
	 * complete before the HCD can get requests away from hardware,
	 * though never during cleanup after a hard fault.
	 */
	if (io->status
			&& (io->status != -ECONNRESET
				|| status != -ECONNRESET)
			&& urb->actual_length) {
		dev_err(io->dev->bus->controller,
			"dev %s ep%d%s scatterlist error %d/%d\n",
			io->dev->devpath,
			usb_endpoint_num(&urb->ep->desc),
			usb_urb_dir_in(urb) ? "in" : "out",
			status, io->status);
		/* BUG (); */
	}

	if (io->status == 0 && status && status != -ECONNRESET) {
		int i, found, retval;

		io->status = status;

		/* the previous urbs, and this one, completed already.
		 * unlink pending urbs so they won't rx/tx bad data.
		 * careful: unlink can sometimes be synchronous...
		 */
		spin_unlock_irqrestore(&io->lock, flags);
		for (i = 0, found = 0; i < io->entries; i++) {
			if (!io->urbs[i])
				continue;
			if (found) {
				usb_block_urb(io->urbs[i]);
				retval = usb_unlink_urb(io->urbs[i]);
				if (retval != -EINPROGRESS &&
				    retval != -ENODEV &&
				    retval != -EBUSY &&
				    retval != -EIDRM)
					dev_err(&io->dev->dev,
						"%s, unlink --> %d\n",
						__func__, retval);
			} else if (urb == io->urbs[i])
				found = 1;
		}
		spin_lock_irqsave(&io->lock, flags);
	}

	/* on the last completion, signal usb_sg_wait() */
	io->bytes += urb->actual_length;
	io->count--;
	if (!io->count)
		complete(&io->complete);

	spin_unlock_irqrestore(&io->lock, flags);
}


/**
 * usb_sg_init - initializes scatterlist-based bulk/interrupt I/O request
 * @io: request block being initialized.  until usb_sg_wait() returns,
 *	treat this as a pointer to an opaque block of memory,
 * @dev: the usb device that will send or receive the data
 * @pipe: endpoint "pipe" used to transfer the data
 * @period: polling rate for interrupt endpoints, in frames or
 * 	(for high speed endpoints) microframes; ignored for bulk
 * @sg: scatterlist entries
 * @nents: how many entries in the scatterlist
 * @length: how many bytes to send from the scatterlist, or zero to
 * 	send every byte identified in the list.
 * @mem_flags: SLAB_* flags affecting memory allocations in this call
 *
 * This initializes a scatter/gather request, allocating resources such as
 * I/O mappings and urb memory (except maybe memory used by USB controller
 * drivers).
 *
 * The request must be issued using usb_sg_wait(), which waits for the I/O to
 * complete (or to be canceled) and then cleans up all resources allocated by
 * usb_sg_init().
 *
 * The request may be canceled with usb_sg_cancel(), either before or after
 * usb_sg_wait() is called.
 *
 * Return: Zero for success, else a negative errno value.
 */
int usb_sg_init(struct usb_sg_request *io, struct usb_device *dev,
		unsigned pipe, unsigned	period, struct scatterlist *sg,
		int nents, size_t length, gfp_t mem_flags)
{
	int i;
	int urb_flags;
	int use_sg;

	if (!io || !dev || !sg
			|| usb_pipecontrol(pipe)
			|| usb_pipeisoc(pipe)
			|| nents <= 0)
		return -EINVAL;

	spin_lock_init(&io->lock);
	io->dev = dev;
	io->pipe = pipe;

	if (dev->bus->sg_tablesize > 0) {
		use_sg = true;
		io->entries = 1;
	} else {
		use_sg = false;
		io->entries = nents;
	}

	/* initialize all the urbs we'll use */
	io->urbs = kmalloc_array(io->entries, sizeof(*io->urbs), mem_flags);
	if (!io->urbs)
		goto nomem;

	urb_flags = URB_NO_INTERRUPT;
	if (usb_pipein(pipe))
		urb_flags |= URB_SHORT_NOT_OK;

	for_each_sg(sg, sg, io->entries, i) {
		struct urb *urb;
		unsigned len;

		urb = usb_alloc_urb(0, mem_flags);
		if (!urb) {
			io->entries = i;
			goto nomem;
		}
		io->urbs[i] = urb;

		urb->dev = NULL;
		urb->pipe = pipe;
		urb->interval = period;
		urb->transfer_flags = urb_flags;
		urb->complete = sg_complete;
		urb->context = io;
		urb->sg = sg;

		if (use_sg) {
			/* There is no single transfer buffer */
			urb->transfer_buffer = NULL;
			urb->num_sgs = nents;

			/* A length of zero means transfer the whole sg list */
			len = length;
			if (len == 0) {
				struct scatterlist	*sg2;
				int			j;

				for_each_sg(sg, sg2, nents, j)
					len += sg2->length;
			}
		} else {
			/*
			 * Some systems can't use DMA; they use PIO instead.
			 * For their sakes, transfer_buffer is set whenever
			 * possible.
			 */
			if (!PageHighMem(sg_page(sg)))
				urb->transfer_buffer = sg_virt(sg);
			else
				urb->transfer_buffer = NULL;

			len = sg->length;
			if (length) {
				len = min_t(size_t, len, length);
				length -= len;
				if (length == 0)
					io->entries = i + 1;
			}
		}
		urb->transfer_buffer_length = len;
	}
	io->urbs[--i]->transfer_flags &= ~URB_NO_INTERRUPT;

	/* transaction state */
	io->count = io->entries;
	io->status = 0;
	io->bytes = 0;
	init_completion(&io->complete);
	return 0;

nomem:
	sg_clean(io);
	return -ENOMEM;
}
EXPORT_SYMBOL_GPL(usb_sg_init);

/**
 * usb_sg_wait - synchronously execute scatter/gather request
 * @io: request block handle, as initialized with usb_sg_init().
 * 	some fields become accessible when this call returns.
 * Context: !in_interrupt ()
 *
 * This function blocks until the specified I/O operation completes.  It
 * leverages the grouping of the related I/O requests to get good transfer
 * rates, by queueing the requests.  At higher speeds, such queuing can
 * significantly improve USB throughput.
 *
 * There are three kinds of completion for this function.
 *
 * (1) success, where io->status is zero.  The number of io->bytes
 *     transferred is as requested.
 * (2) error, where io->status is a negative errno value.  The number
 *     of io->bytes transferred before the error is usually less
 *     than requested, and can be nonzero.
 * (3) cancellation, a type of error with status -ECONNRESET that
 *     is initiated by usb_sg_cancel().
 *
 * When this function returns, all memory allocated through usb_sg_init() or
 * this call will have been freed.  The request block parameter may still be
 * passed to usb_sg_cancel(), or it may be freed.  It could also be
 * reinitialized and then reused.
 *
 * Data Transfer Rates:
 *
 * Bulk transfers are valid for full or high speed endpoints.
 * The best full speed data rate is 19 packets of 64 bytes each
 * per frame, or 1216 bytes per millisecond.
 * The best high speed data rate is 13 packets of 512 bytes each
 * per microframe, or 52 KBytes per millisecond.
 *
 * The reason to use interrupt transfers through this API would most likely
 * be to reserve high speed bandwidth, where up to 24 KBytes per millisecond
 * could be transferred.  That capability is less useful for low or full
 * speed interrupt endpoints, which allow at most one packet per millisecond,
 * of at most 8 or 64 bytes (respectively).
 *
 * It is not necessary to call this function to reserve bandwidth for devices
 * under an xHCI host controller, as the bandwidth is reserved when the
 * configuration or interface alt setting is selected.
 */
void usb_sg_wait(struct usb_sg_request *io)
{
	int i;
	int entries = io->entries;

	/* queue the urbs.  */
	spin_lock_irq(&io->lock);
	i = 0;
	while (i < entries && !io->status) {
		int retval;

		io->urbs[i]->dev = io->dev;
		spin_unlock_irq(&io->lock);

		retval = usb_submit_urb(io->urbs[i], GFP_NOIO);

		switch (retval) {
			/* maybe we retrying will recover */
		case -ENXIO:	/* hc didn't queue this one */
		case -EAGAIN:
		case -ENOMEM:
			retval = 0;
			yield();
			break;

			/* no error? continue immediately.
			 *
			 * NOTE: to work better with UHCI (4K I/O buffer may
			 * need 3K of TDs) it may be good to limit how many
			 * URBs are queued at once; N milliseconds?
			 */
		case 0:
			++i;
			cpu_relax();
			break;

			/* fail any uncompleted urbs */
		default:
			io->urbs[i]->status = retval;
			dev_dbg(&io->dev->dev, "%s, submit --> %d\n",
				__func__, retval);
			usb_sg_cancel(io);
		}
		spin_lock_irq(&io->lock);
		if (retval && (io->status == 0 || io->status == -ECONNRESET))
			io->status = retval;
	}
	io->count -= entries - i;
	if (io->count == 0)
		complete(&io->complete);
	spin_unlock_irq(&io->lock);

	/* OK, yes, this could be packaged as non-blocking.
	 * So could the submit loop above ... but it's easier to
	 * solve neither problem than to solve both!
	 */
	wait_for_completion(&io->complete);

	sg_clean(io);
}
EXPORT_SYMBOL_GPL(usb_sg_wait);

/**
 * usb_sg_cancel - stop scatter/gather i/o issued by usb_sg_wait()
 * @io: request block, initialized with usb_sg_init()
 *
 * This stops a request after it has been started by usb_sg_wait().
 * It can also prevents one initialized by usb_sg_init() from starting,
 * so that call just frees resources allocated to the request.
 */
void usb_sg_cancel(struct usb_sg_request *io)
{
	unsigned long flags;
	int i, retval;

	spin_lock_irqsave(&io->lock, flags);
	if (io->status || io->count == 0) {
		spin_unlock_irqrestore(&io->lock, flags);
		return;
	}
	/* shut everything down */
	io->status = -ECONNRESET;
	io->count++;		/* Keep the request alive until we're done */
	spin_unlock_irqrestore(&io->lock, flags);

	for (i = io->entries - 1; i >= 0; --i) {
		usb_block_urb(io->urbs[i]);

		retval = usb_unlink_urb(io->urbs[i]);
		if (retval != -EINPROGRESS
		    && retval != -ENODEV
		    && retval != -EBUSY
		    && retval != -EIDRM)
			dev_warn(&io->dev->dev, "%s, unlink --> %d\n",
				 __func__, retval);
	}

	spin_lock_irqsave(&io->lock, flags);
	io->count--;
	if (!io->count)
		complete(&io->complete);
	spin_unlock_irqrestore(&io->lock, flags);
}
EXPORT_SYMBOL_GPL(usb_sg_cancel);

/*-------------------------------------------------------------------*/

/**
 * usb_get_descriptor - issues a generic GET_DESCRIPTOR request
 * @dev: the device whose descriptor is being retrieved
 * @type: the descriptor type (USB_DT_*)
 * @index: the number of the descriptor
 * @buf: where to put the descriptor
 * @size: how big is "buf"?
 * Context: !in_interrupt ()
 *
 * Gets a USB descriptor.  Convenience functions exist to simplify
 * getting some types of descriptors.  Use
 * usb_get_string() or usb_string() for USB_DT_STRING.
 * Device (USB_DT_DEVICE) and configuration descriptors (USB_DT_CONFIG)
 * are part of the device structure.
 * In addition to a number of USB-standard descriptors, some
 * devices also use class-specific or vendor-specific descriptors.
 *
 * This call is synchronous, and may not be used in an interrupt context.
 *
 * Return: The number of bytes received on success, or else the status code
 * returned by the underlying usb_control_msg() call.
 */
int usb_get_descriptor(struct usb_device *dev, unsigned char type,
		       unsigned char index, void *buf, int size)
{
	int i;
	int result;

	memset(buf, 0, size);	/* Make sure we parse really received data */

	for (i = 0; i < 3; ++i) {
		/* retry on length 0 or error; some devices are flakey */
		result = usb_control_msg(dev, usb_rcvctrlpipe(dev, 0),
				USB_REQ_GET_DESCRIPTOR, USB_DIR_IN,
				(type << 8) + index, 0, buf, size,
				USB_CTRL_GET_TIMEOUT);
		if (result <= 0 && result != -ETIMEDOUT)
			continue;
		if (result > 1 && ((u8 *)buf)[1] != type) {
			result = -ENODATA;
			continue;
		}
		break;
	}
	return result;
}
EXPORT_SYMBOL_GPL(usb_get_descriptor);

/**
 * usb_get_string - gets a string descriptor
 * @dev: the device whose string descriptor is being retrieved
 * @langid: code for language chosen (from string descriptor zero)
 * @index: the number of the descriptor
 * @buf: where to put the string
 * @size: how big is "buf"?
 * Context: !in_interrupt ()
 *
 * Retrieves a string, encoded using UTF-16LE (Unicode, 16 bits per character,
 * in little-endian byte order).
 * The usb_string() function will often be a convenient way to turn
 * these strings into kernel-printable form.
 *
 * Strings may be referenced in device, configuration, interface, or other
 * descriptors, and could also be used in vendor-specific ways.
 *
 * This call is synchronous, and may not be used in an interrupt context.
 *
 * Return: The number of bytes received on success, or else the status code
 * returned by the underlying usb_control_msg() call.
 */
static int usb_get_string(struct usb_device *dev, unsigned short langid,
			  unsigned char index, void *buf, int size)
{
	int i;
	int result;

	for (i = 0; i < 3; ++i) {
		/* retry on length 0 or stall; some devices are flakey */
		result = usb_control_msg(dev, usb_rcvctrlpipe(dev, 0),
			USB_REQ_GET_DESCRIPTOR, USB_DIR_IN,
			(USB_DT_STRING << 8) + index, langid, buf, size,
			USB_CTRL_GET_TIMEOUT);
		if (result == 0 || result == -EPIPE)
			continue;
		if (result > 1 && ((u8 *) buf)[1] != USB_DT_STRING) {
			result = -ENODATA;
			continue;
		}
		break;
	}
	return result;
}

static void usb_try_string_workarounds(unsigned char *buf, int *length)
{
	int newlength, oldlength = *length;

	for (newlength = 2; newlength + 1 < oldlength; newlength += 2)
		if (!isprint(buf[newlength]) || buf[newlength + 1])
			break;

	if (newlength > 2) {
		buf[0] = newlength;
		*length = newlength;
	}
}

static int usb_string_sub(struct usb_device *dev, unsigned int langid,
			  unsigned int index, unsigned char *buf)
{
	int rc;

	/* Try to read the string descriptor by asking for the maximum
	 * possible number of bytes */
	if (dev->quirks & USB_QUIRK_STRING_FETCH_255)
		rc = -EIO;
	else
		rc = usb_get_string(dev, langid, index, buf, 255);

	/* If that failed try to read the descriptor length, then
	 * ask for just that many bytes */
	if (rc < 2) {
		rc = usb_get_string(dev, langid, index, buf, 2);
		if (rc == 2)
			rc = usb_get_string(dev, langid, index, buf, buf[0]);
	}

	if (rc >= 2) {
		if (!buf[0] && !buf[1])
			usb_try_string_workarounds(buf, &rc);

		/* There might be extra junk at the end of the descriptor */
		if (buf[0] < rc)
			rc = buf[0];

		rc = rc - (rc & 1); /* force a multiple of two */
	}

	if (rc < 2)
		rc = (rc < 0 ? rc : -EINVAL);

	return rc;
}

static int usb_get_langid(struct usb_device *dev, unsigned char *tbuf)
{
	int err;

	if (dev->have_langid)
		return 0;

	if (dev->string_langid < 0)
		return -EPIPE;

	err = usb_string_sub(dev, 0, 0, tbuf);

	/* If the string was reported but is malformed, default to english
	 * (0x0409) */
	if (err == -ENODATA || (err > 0 && err < 4)) {
		dev->string_langid = 0x0409;
		dev->have_langid = 1;
		dev_err(&dev->dev,
			"language id specifier not provided by device, defaulting to English\n");
		return 0;
	}

	/* In case of all other errors, we assume the device is not able to
	 * deal with strings at all. Set string_langid to -1 in order to
	 * prevent any string to be retrieved from the device */
	if (err < 0) {
		dev_info(&dev->dev, "string descriptor 0 read error: %d\n",
					err);
		dev->string_langid = -1;
		return -EPIPE;
	}

	/* always use the first langid listed */
	dev->string_langid = tbuf[2] | (tbuf[3] << 8);
	dev->have_langid = 1;
	dev_dbg(&dev->dev, "default language 0x%04x\n",
				dev->string_langid);
	return 0;
}

/**
 * usb_string - returns UTF-8 version of a string descriptor
 * @dev: the device whose string descriptor is being retrieved
 * @index: the number of the descriptor
 * @buf: where to put the string
 * @size: how big is "buf"?
 * Context: !in_interrupt ()
 *
 * This converts the UTF-16LE encoded strings returned by devices, from
 * usb_get_string_descriptor(), to null-terminated UTF-8 encoded ones
 * that are more usable in most kernel contexts.  Note that this function
 * chooses strings in the first language supported by the device.
 *
 * This call is synchronous, and may not be used in an interrupt context.
 *
 * Return: length of the string (>= 0) or usb_control_msg status (< 0).
 */
int usb_string(struct usb_device *dev, int index, char *buf, size_t size)
{
	unsigned char *tbuf;
	int err;

	if (dev->state == USB_STATE_SUSPENDED)
		return -EHOSTUNREACH;
	if (size <= 0 || !buf)
		return -EINVAL;
	buf[0] = 0;
	if (index <= 0 || index >= 256)
		return -EINVAL;
	tbuf = kmalloc(256, GFP_NOIO);
	if (!tbuf)
		return -ENOMEM;

	err = usb_get_langid(dev, tbuf);
	if (err < 0)
		goto errout;

	err = usb_string_sub(dev, dev->string_langid, index, tbuf);
	if (err < 0)
		goto errout;

	size--;		/* leave room for trailing NULL char in output buffer */
	err = utf16s_to_utf8s((wchar_t *) &tbuf[2], (err - 2) / 2,
			UTF16_LITTLE_ENDIAN, buf, size);
	buf[err] = 0;

	if (tbuf[1] != USB_DT_STRING)
		dev_dbg(&dev->dev,
			"wrong descriptor type %02x for string %d (\"%s\")\n",
			tbuf[1], index, buf);

 errout:
	kfree(tbuf);
	return err;
}
EXPORT_SYMBOL_GPL(usb_string);

/* one UTF-8-encoded 16-bit character has at most three bytes */
#define MAX_USB_STRING_SIZE (127 * 3 + 1)

/**
 * usb_cache_string - read a string descriptor and cache it for later use
 * @udev: the device whose string descriptor is being read
 * @index: the descriptor index
 *
 * Return: A pointer to a kmalloc'ed buffer containing the descriptor string,
 * or %NULL if the index is 0 or the string could not be read.
 */
char *usb_cache_string(struct usb_device *udev, int index)
{
	char *buf;
	char *smallbuf = NULL;
	int len;

	if (index <= 0)
		return NULL;

	buf = kmalloc(MAX_USB_STRING_SIZE, GFP_NOIO);
	if (buf) {
		len = usb_string(udev, index, buf, MAX_USB_STRING_SIZE);
		if (len > 0) {
			smallbuf = kmalloc(++len, GFP_NOIO);
			if (!smallbuf)
				return buf;
			memcpy(smallbuf, buf, len);
		}
		kfree(buf);
	}
	return smallbuf;
}

/*
 * usb_get_device_descriptor - (re)reads the device descriptor (usbcore)
 * @dev: the device whose device descriptor is being updated
 * @size: how much of the descriptor to read
 * Context: !in_interrupt ()
 *
 * Updates the copy of the device descriptor stored in the device structure,
 * which dedicates space for this purpose.
 *
 * Not exported, only for use by the core.  If drivers really want to read
 * the device descriptor directly, they can call usb_get_descriptor() with
 * type = USB_DT_DEVICE and index = 0.
 *
 * This call is synchronous, and may not be used in an interrupt context.
 *
 * Return: The number of bytes received on success, or else the status code
 * returned by the underlying usb_control_msg() call.
 */
int usb_get_device_descriptor(struct usb_device *dev, unsigned int size)
{
	struct usb_device_descriptor *desc;
	int ret;

	if (size > sizeof(*desc))
		return -EINVAL;
	desc = kmalloc(sizeof(*desc), GFP_NOIO);
	if (!desc)
		return -ENOMEM;

	ret = usb_get_descriptor(dev, USB_DT_DEVICE, 0, desc, size);
	if (ret >= 0)
		memcpy(&dev->descriptor, desc, size);
	kfree(desc);
	return ret;
}

/*
 * usb_set_isoch_delay - informs the device of the packet transmit delay
 * @dev: the device whose delay is to be informed
 * Context: !in_interrupt()
 *
 * Since this is an optional request, we don't bother if it fails.
 */
int usb_set_isoch_delay(struct usb_device *dev)
{
	/* skip hub devices */
	if (dev->descriptor.bDeviceClass == USB_CLASS_HUB)
		return 0;

	/* skip non-SS/non-SSP devices */
	if (dev->speed < USB_SPEED_SUPER)
		return 0;

	return usb_control_msg(dev, usb_sndctrlpipe(dev, 0),
			USB_REQ_SET_ISOCH_DELAY,
			USB_DIR_OUT | USB_TYPE_STANDARD | USB_RECIP_DEVICE,
			dev->hub_delay, 0, NULL, 0,
			USB_CTRL_SET_TIMEOUT);
}

/**
 * usb_get_status - issues a GET_STATUS call
 * @dev: the device whose status is being checked
 * @recip: USB_RECIP_*; for device, interface, or endpoint
 * @type: USB_STATUS_TYPE_*; for standard or PTM status types
 * @target: zero (for device), else interface or endpoint number
 * @data: pointer to two bytes of bitmap data
 * Context: !in_interrupt ()
 *
 * Returns device, interface, or endpoint status.  Normally only of
 * interest to see if the device is self powered, or has enabled the
 * remote wakeup facility; or whether a bulk or interrupt endpoint
 * is halted ("stalled").
 *
 * Bits in these status bitmaps are set using the SET_FEATURE request,
 * and cleared using the CLEAR_FEATURE request.  The usb_clear_halt()
 * function should be used to clear halt ("stall") status.
 *
 * This call is synchronous, and may not be used in an interrupt context.
 *
 * Returns 0 and the status value in *@data (in host byte order) on success,
 * or else the status code from the underlying usb_control_msg() call.
 */
int usb_get_status(struct usb_device *dev, int recip, int type, int target,
		void *data)
{
	int ret;
	void *status;
	int length;

	switch (type) {
	case USB_STATUS_TYPE_STANDARD:
		length = 2;
		break;
	case USB_STATUS_TYPE_PTM:
		if (recip != USB_RECIP_DEVICE)
			return -EINVAL;

		length = 4;
		break;
	default:
		return -EINVAL;
	}

	status =  kmalloc(length, GFP_KERNEL);
	if (!status)
		return -ENOMEM;

	ret = usb_control_msg(dev, usb_rcvctrlpipe(dev, 0),
		USB_REQ_GET_STATUS, USB_DIR_IN | recip, USB_STATUS_TYPE_STANDARD,
		target, status, length, USB_CTRL_GET_TIMEOUT);

	switch (ret) {
	case 4:
		if (type != USB_STATUS_TYPE_PTM) {
			ret = -EIO;
			break;
		}

		*(u32 *) data = le32_to_cpu(*(__le32 *) status);
		ret = 0;
		break;
	case 2:
		if (type != USB_STATUS_TYPE_STANDARD) {
			ret = -EIO;
			break;
		}

		*(u16 *) data = le16_to_cpu(*(__le16 *) status);
		ret = 0;
		break;
	default:
		ret = -EIO;
	}

	kfree(status);
	return ret;
}
EXPORT_SYMBOL_GPL(usb_get_status);

/**
 * usb_clear_halt - tells device to clear endpoint halt/stall condition
 * @dev: device whose endpoint is halted
 * @pipe: endpoint "pipe" being cleared
 * Context: !in_interrupt ()
 *
 * This is used to clear halt conditions for bulk and interrupt endpoints,
 * as reported by URB completion status.  Endpoints that are halted are
 * sometimes referred to as being "stalled".  Such endpoints are unable
 * to transmit or receive data until the halt status is cleared.  Any URBs
 * queued for such an endpoint should normally be unlinked by the driver
 * before clearing the halt condition, as described in sections 5.7.5
 * and 5.8.5 of the USB 2.0 spec.
 *
 * Note that control and isochronous endpoints don't halt, although control
 * endpoints report "protocol stall" (for unsupported requests) using the
 * same status code used to report a true stall.
 *
 * This call is synchronous, and may not be used in an interrupt context.
 *
 * Return: Zero on success, or else the status code returned by the
 * underlying usb_control_msg() call.
 */
int usb_clear_halt(struct usb_device *dev, int pipe)
{
	int result;
	int endp = usb_pipeendpoint(pipe);

	if (usb_pipein(pipe))
		endp |= USB_DIR_IN;

	/* we don't care if it wasn't halted first. in fact some devices
	 * (like some ibmcam model 1 units) seem to expect hosts to make
	 * this request for iso endpoints, which can't halt!
	 */
	result = usb_control_msg(dev, usb_sndctrlpipe(dev, 0),
		USB_REQ_CLEAR_FEATURE, USB_RECIP_ENDPOINT,
		USB_ENDPOINT_HALT, endp, NULL, 0,
		USB_CTRL_SET_TIMEOUT);

	/* don't un-halt or force to DATA0 except on success */
	if (result < 0)
		return result;

	/* NOTE:  seems like Microsoft and Apple don't bother verifying
	 * the clear "took", so some devices could lock up if you check...
	 * such as the Hagiwara FlashGate DUAL.  So we won't bother.
	 *
	 * NOTE:  make sure the logic here doesn't diverge much from
	 * the copy in usb-storage, for as long as we need two copies.
	 */

	usb_reset_endpoint(dev, endp);

	return 0;
}
EXPORT_SYMBOL_GPL(usb_clear_halt);

static int create_intf_ep_devs(struct usb_interface *intf)
{
	struct usb_device *udev = interface_to_usbdev(intf);
	struct usb_host_interface *alt = intf->cur_altsetting;
	int i;

	if (intf->ep_devs_created || intf->unregistering)
		return 0;

	for (i = 0; i < alt->desc.bNumEndpoints; ++i)
		(void) usb_create_ep_devs(&intf->dev, &alt->endpoint[i], udev);
	intf->ep_devs_created = 1;
	return 0;
}

static void remove_intf_ep_devs(struct usb_interface *intf)
{
	struct usb_host_interface *alt = intf->cur_altsetting;
	int i;

	if (!intf->ep_devs_created)
		return;

	for (i = 0; i < alt->desc.bNumEndpoints; ++i)
		usb_remove_ep_devs(&alt->endpoint[i]);
	intf->ep_devs_created = 0;
}

/**
 * usb_disable_endpoint -- Disable an endpoint by address
 * @dev: the device whose endpoint is being disabled
 * @epaddr: the endpoint's address.  Endpoint number for output,
 *	endpoint number + USB_DIR_IN for input
 * @reset_hardware: flag to erase any endpoint state stored in the
 *	controller hardware
 *
 * Disables the endpoint for URB submission and nukes all pending URBs.
 * If @reset_hardware is set then also deallocates hcd/hardware state
 * for the endpoint.
 */
void usb_disable_endpoint(struct usb_device *dev, unsigned int epaddr,
		bool reset_hardware)
{
	unsigned int epnum = epaddr & USB_ENDPOINT_NUMBER_MASK;
	struct usb_host_endpoint *ep;

	if (!dev)
		return;

	if (usb_endpoint_out(epaddr)) {
		ep = dev->ep_out[epnum];
		if (reset_hardware && epnum != 0)
			dev->ep_out[epnum] = NULL;
	} else {
		ep = dev->ep_in[epnum];
		if (reset_hardware && epnum != 0)
			dev->ep_in[epnum] = NULL;
	}
	if (ep) {
		ep->enabled = 0;
		usb_hcd_flush_endpoint(dev, ep);
		if (reset_hardware)
			usb_hcd_disable_endpoint(dev, ep);
	}
}

/**
 * usb_reset_endpoint - Reset an endpoint's state.
 * @dev: the device whose endpoint is to be reset
 * @epaddr: the endpoint's address.  Endpoint number for output,
 *	endpoint number + USB_DIR_IN for input
 *
 * Resets any host-side endpoint state such as the toggle bit,
 * sequence number or current window.
 */
void usb_reset_endpoint(struct usb_device *dev, unsigned int epaddr)
{
	unsigned int epnum = epaddr & USB_ENDPOINT_NUMBER_MASK;
	struct usb_host_endpoint *ep;

	if (usb_endpoint_out(epaddr))
		ep = dev->ep_out[epnum];
	else
		ep = dev->ep_in[epnum];
	if (ep)
		usb_hcd_reset_endpoint(dev, ep);
}
EXPORT_SYMBOL_GPL(usb_reset_endpoint);


/**
 * usb_disable_interface -- Disable all endpoints for an interface
 * @dev: the device whose interface is being disabled
 * @intf: pointer to the interface descriptor
 * @reset_hardware: flag to erase any endpoint state stored in the
 *	controller hardware
 *
 * Disables all the endpoints for the interface's current altsetting.
 */
void usb_disable_interface(struct usb_device *dev, struct usb_interface *intf,
		bool reset_hardware)
{
	struct usb_host_interface *alt = intf->cur_altsetting;
	int i;

	for (i = 0; i < alt->desc.bNumEndpoints; ++i) {
		usb_disable_endpoint(dev,
				alt->endpoint[i].desc.bEndpointAddress,
				reset_hardware);
	}
}

/*
 * usb_disable_device_endpoints -- Disable all endpoints for a device
 * @dev: the device whose endpoints are being disabled
 * @skip_ep0: 0 to disable endpoint 0, 1 to skip it.
 */
static void usb_disable_device_endpoints(struct usb_device *dev, int skip_ep0)
{
	struct usb_hcd *hcd = bus_to_hcd(dev->bus);
	int i;

	if (hcd->driver->check_bandwidth) {
		/* First pass: Cancel URBs, leave endpoint pointers intact. */
		for (i = skip_ep0; i < 16; ++i) {
			usb_disable_endpoint(dev, i, false);
			usb_disable_endpoint(dev, i + USB_DIR_IN, false);
		}
		/* Remove endpoints from the host controller internal state */
		mutex_lock(hcd->bandwidth_mutex);
		usb_hcd_alloc_bandwidth(dev, NULL, NULL, NULL);
		mutex_unlock(hcd->bandwidth_mutex);
	}
	/* Second pass: remove endpoint pointers */
	for (i = skip_ep0; i < 16; ++i) {
		usb_disable_endpoint(dev, i, true);
		usb_disable_endpoint(dev, i + USB_DIR_IN, true);
	}
}

/**
 * usb_disable_device - Disable all the endpoints for a USB device
 * @dev: the device whose endpoints are being disabled
 * @skip_ep0: 0 to disable endpoint 0, 1 to skip it.
 *
 * Disables all the device's endpoints, potentially including endpoint 0.
 * Deallocates hcd/hardware state for the endpoints (nuking all or most
 * pending urbs) and usbcore state for the interfaces, so that usbcore
 * must usb_set_configuration() before any interfaces could be used.
 */
void usb_disable_device(struct usb_device *dev, int skip_ep0)
{
<<<<<<< HEAD
	int i, j;
	struct usb_hcd *hcd = bus_to_hcd(dev->bus);
=======
	int i;
>>>>>>> 141de28f

	/* getting rid of interfaces will disconnect
	 * any drivers bound to them (a key side effect)
	 */
	if (dev->actconfig) {
		/*
		 * FIXME: In order to avoid self-deadlock involving the
		 * bandwidth_mutex, we have to mark all the interfaces
		 * before unregistering any of them.
		 */
		for (i = 0; i < dev->actconfig->desc.bNumInterfaces; i++)
			dev->actconfig->interface[i]->unregistering = 1;

		for (i = 0; i < dev->actconfig->desc.bNumInterfaces; i++) {
			struct usb_interface	*interface;

			/* remove this interface if it has been registered */
			interface = dev->actconfig->interface[i];
			if (!device_is_registered(&interface->dev))
				continue;
			dev_dbg(&dev->dev, "unregistering interface %s\n",
				dev_name(&interface->dev));
			remove_intf_ep_devs(interface);

			/*
			 * Some special SoCs (e.g. rk322xh) USB 3.0 module
			 * can't handle outstanding URBs by hardware when
			 * when USB 3.0 device disconnect, so we need to
			 * cancel all URBs pending on this device here.
			 *
			 * In addition, we just reuse the hub autosuspend
			 * quirk but not add a new quirk for this issue.
			 * Because it always occurs with autosuspend issue.
			 */
			if (hcd->self.root_hub->quirks &
			    USB_QUIRK_AUTO_SUSPEND) {
				for (j = skip_ep0; j < 16; ++j) {
					usb_hcd_flush_endpoint(dev,
							       dev->ep_out[j]);
					usb_hcd_flush_endpoint(dev,
							       dev->ep_in[j]);
				}
			}

			device_del(&interface->dev);
		}

		/* Now that the interfaces are unbound, nobody should
		 * try to access them.
		 */
		for (i = 0; i < dev->actconfig->desc.bNumInterfaces; i++) {
			put_device(&dev->actconfig->interface[i]->dev);
			dev->actconfig->interface[i] = NULL;
		}

		usb_disable_usb2_hardware_lpm(dev);
		usb_unlocked_disable_lpm(dev);
		usb_disable_ltm(dev);

		dev->actconfig = NULL;
		if (dev->state == USB_STATE_CONFIGURED)
			usb_set_device_state(dev, USB_STATE_ADDRESS);
	}

	dev_dbg(&dev->dev, "%s nuking %s URBs\n", __func__,
		skip_ep0 ? "non-ep0" : "all");

	usb_disable_device_endpoints(dev, skip_ep0);
}

/**
 * usb_enable_endpoint - Enable an endpoint for USB communications
 * @dev: the device whose interface is being enabled
 * @ep: the endpoint
 * @reset_ep: flag to reset the endpoint state
 *
 * Resets the endpoint state if asked, and sets dev->ep_{in,out} pointers.
 * For control endpoints, both the input and output sides are handled.
 */
void usb_enable_endpoint(struct usb_device *dev, struct usb_host_endpoint *ep,
		bool reset_ep)
{
	int epnum = usb_endpoint_num(&ep->desc);
	int is_out = usb_endpoint_dir_out(&ep->desc);
	int is_control = usb_endpoint_xfer_control(&ep->desc);

	if (reset_ep)
		usb_hcd_reset_endpoint(dev, ep);
	if (is_out || is_control)
		dev->ep_out[epnum] = ep;
	if (!is_out || is_control)
		dev->ep_in[epnum] = ep;
	ep->enabled = 1;
}

/**
 * usb_enable_interface - Enable all the endpoints for an interface
 * @dev: the device whose interface is being enabled
 * @intf: pointer to the interface descriptor
 * @reset_eps: flag to reset the endpoints' state
 *
 * Enables all the endpoints for the interface's current altsetting.
 */
void usb_enable_interface(struct usb_device *dev,
		struct usb_interface *intf, bool reset_eps)
{
	struct usb_host_interface *alt = intf->cur_altsetting;
	int i;

	for (i = 0; i < alt->desc.bNumEndpoints; ++i)
		usb_enable_endpoint(dev, &alt->endpoint[i], reset_eps);
}

/**
 * usb_set_interface - Makes a particular alternate setting be current
 * @dev: the device whose interface is being updated
 * @interface: the interface being updated
 * @alternate: the setting being chosen.
 * Context: !in_interrupt ()
 *
 * This is used to enable data transfers on interfaces that may not
 * be enabled by default.  Not all devices support such configurability.
 * Only the driver bound to an interface may change its setting.
 *
 * Within any given configuration, each interface may have several
 * alternative settings.  These are often used to control levels of
 * bandwidth consumption.  For example, the default setting for a high
 * speed interrupt endpoint may not send more than 64 bytes per microframe,
 * while interrupt transfers of up to 3KBytes per microframe are legal.
 * Also, isochronous endpoints may never be part of an
 * interface's default setting.  To access such bandwidth, alternate
 * interface settings must be made current.
 *
 * Note that in the Linux USB subsystem, bandwidth associated with
 * an endpoint in a given alternate setting is not reserved until an URB
 * is submitted that needs that bandwidth.  Some other operating systems
 * allocate bandwidth early, when a configuration is chosen.
 *
 * xHCI reserves bandwidth and configures the alternate setting in
 * usb_hcd_alloc_bandwidth(). If it fails the original interface altsetting
 * may be disabled. Drivers cannot rely on any particular alternate
 * setting being in effect after a failure.
 *
 * This call is synchronous, and may not be used in an interrupt context.
 * Also, drivers must not change altsettings while urbs are scheduled for
 * endpoints in that interface; all such urbs must first be completed
 * (perhaps forced by unlinking).
 *
 * Return: Zero on success, or else the status code returned by the
 * underlying usb_control_msg() call.
 */
int usb_set_interface(struct usb_device *dev, int interface, int alternate)
{
	struct usb_interface *iface;
	struct usb_host_interface *alt;
	struct usb_hcd *hcd = bus_to_hcd(dev->bus);
	int i, ret, manual = 0;
	unsigned int epaddr;
	unsigned int pipe;

	if (dev->state == USB_STATE_SUSPENDED)
		return -EHOSTUNREACH;

	iface = usb_ifnum_to_if(dev, interface);
	if (!iface) {
		dev_dbg(&dev->dev, "selecting invalid interface %d\n",
			interface);
		return -EINVAL;
	}
	if (iface->unregistering)
		return -ENODEV;

	alt = usb_altnum_to_altsetting(iface, alternate);
	if (!alt) {
		dev_warn(&dev->dev, "selecting invalid altsetting %d\n",
			 alternate);
		return -EINVAL;
	}
	/*
	 * usb3 hosts configure the interface in usb_hcd_alloc_bandwidth,
	 * including freeing dropped endpoint ring buffers.
	 * Make sure the interface endpoints are flushed before that
	 */
	usb_disable_interface(dev, iface, false);

	/* Make sure we have enough bandwidth for this alternate interface.
	 * Remove the current alt setting and add the new alt setting.
	 */
	mutex_lock(hcd->bandwidth_mutex);
	/* Disable LPM, and re-enable it once the new alt setting is installed,
	 * so that the xHCI driver can recalculate the U1/U2 timeouts.
	 */
	if (usb_disable_lpm(dev)) {
		dev_err(&iface->dev, "%s Failed to disable LPM\n", __func__);
		mutex_unlock(hcd->bandwidth_mutex);
		return -ENOMEM;
	}
	/* Changing alt-setting also frees any allocated streams */
	for (i = 0; i < iface->cur_altsetting->desc.bNumEndpoints; i++)
		iface->cur_altsetting->endpoint[i].streams = 0;

	ret = usb_hcd_alloc_bandwidth(dev, NULL, iface->cur_altsetting, alt);
	if (ret < 0) {
		dev_info(&dev->dev, "Not enough bandwidth for altsetting %d\n",
				alternate);
		usb_enable_lpm(dev);
		mutex_unlock(hcd->bandwidth_mutex);
		return ret;
	}

	if (dev->quirks & USB_QUIRK_NO_SET_INTF)
		ret = -EPIPE;
	else
		ret = usb_control_msg(dev, usb_sndctrlpipe(dev, 0),
				   USB_REQ_SET_INTERFACE, USB_RECIP_INTERFACE,
				   alternate, interface, NULL, 0, 5000);

	/* 9.4.10 says devices don't need this and are free to STALL the
	 * request if the interface only has one alternate setting.
	 */
	if (ret == -EPIPE && iface->num_altsetting == 1) {
		dev_dbg(&dev->dev,
			"manual set_interface for iface %d, alt %d\n",
			interface, alternate);
		manual = 1;
	} else if (ret < 0) {
		/* Re-instate the old alt setting */
		usb_hcd_alloc_bandwidth(dev, NULL, alt, iface->cur_altsetting);
		usb_enable_lpm(dev);
		mutex_unlock(hcd->bandwidth_mutex);
		return ret;
	}
	mutex_unlock(hcd->bandwidth_mutex);

	/* FIXME drivers shouldn't need to replicate/bugfix the logic here
	 * when they implement async or easily-killable versions of this or
	 * other "should-be-internal" functions (like clear_halt).
	 * should hcd+usbcore postprocess control requests?
	 */

	/* prevent submissions using previous endpoint settings */
	if (iface->cur_altsetting != alt) {
		remove_intf_ep_devs(iface);
		usb_remove_sysfs_intf_files(iface);
	}
	usb_disable_interface(dev, iface, true);

	iface->cur_altsetting = alt;

	/* Now that the interface is installed, re-enable LPM. */
	usb_unlocked_enable_lpm(dev);

	/* If the interface only has one altsetting and the device didn't
	 * accept the request, we attempt to carry out the equivalent action
	 * by manually clearing the HALT feature for each endpoint in the
	 * new altsetting.
	 */
	if (manual) {
		for (i = 0; i < alt->desc.bNumEndpoints; i++) {
			epaddr = alt->endpoint[i].desc.bEndpointAddress;
			pipe = __create_pipe(dev,
					USB_ENDPOINT_NUMBER_MASK & epaddr) |
					(usb_endpoint_out(epaddr) ?
					USB_DIR_OUT : USB_DIR_IN);

			usb_clear_halt(dev, pipe);
		}
	}

	/* 9.1.1.5: reset toggles for all endpoints in the new altsetting
	 *
	 * Note:
	 * Despite EP0 is always present in all interfaces/AS, the list of
	 * endpoints from the descriptor does not contain EP0. Due to its
	 * omnipresence one might expect EP0 being considered "affected" by
	 * any SetInterface request and hence assume toggles need to be reset.
	 * However, EP0 toggles are re-synced for every individual transfer
	 * during the SETUP stage - hence EP0 toggles are "don't care" here.
	 * (Likewise, EP0 never "halts" on well designed devices.)
	 */
	usb_enable_interface(dev, iface, true);
	if (device_is_registered(&iface->dev)) {
		usb_create_sysfs_intf_files(iface);
		create_intf_ep_devs(iface);
	}
	return 0;
}
EXPORT_SYMBOL_GPL(usb_set_interface);

/**
 * usb_reset_configuration - lightweight device reset
 * @dev: the device whose configuration is being reset
 *
 * This issues a standard SET_CONFIGURATION request to the device using
 * the current configuration.  The effect is to reset most USB-related
 * state in the device, including interface altsettings (reset to zero),
 * endpoint halts (cleared), and endpoint state (only for bulk and interrupt
 * endpoints).  Other usbcore state is unchanged, including bindings of
 * usb device drivers to interfaces.
 *
 * Because this affects multiple interfaces, avoid using this with composite
 * (multi-interface) devices.  Instead, the driver for each interface may
 * use usb_set_interface() on the interfaces it claims.  Be careful though;
 * some devices don't support the SET_INTERFACE request, and others won't
 * reset all the interface state (notably endpoint state).  Resetting the whole
 * configuration would affect other drivers' interfaces.
 *
 * The caller must own the device lock.
 *
 * Return: Zero on success, else a negative error code.
 *
 * If this routine fails the device will probably be in an unusable state
 * with endpoints disabled, and interfaces only partially enabled.
 */
int usb_reset_configuration(struct usb_device *dev)
{
	int			i, retval;
	struct usb_host_config	*config;
	struct usb_hcd *hcd = bus_to_hcd(dev->bus);

	if (dev->state == USB_STATE_SUSPENDED)
		return -EHOSTUNREACH;

	/* caller must have locked the device and must own
	 * the usb bus readlock (so driver bindings are stable);
	 * calls during probe() are fine
	 */

	usb_disable_device_endpoints(dev, 1); /* skip ep0*/

	config = dev->actconfig;
	retval = 0;
	mutex_lock(hcd->bandwidth_mutex);
	/* Disable LPM, and re-enable it once the configuration is reset, so
	 * that the xHCI driver can recalculate the U1/U2 timeouts.
	 */
	if (usb_disable_lpm(dev)) {
		dev_err(&dev->dev, "%s Failed to disable LPM\n", __func__);
		mutex_unlock(hcd->bandwidth_mutex);
		return -ENOMEM;
	}

	/* xHCI adds all endpoints in usb_hcd_alloc_bandwidth */
	retval = usb_hcd_alloc_bandwidth(dev, config, NULL, NULL);
	if (retval < 0) {
		usb_enable_lpm(dev);
		mutex_unlock(hcd->bandwidth_mutex);
		return retval;
	}
	retval = usb_control_msg(dev, usb_sndctrlpipe(dev, 0),
			USB_REQ_SET_CONFIGURATION, 0,
			config->desc.bConfigurationValue, 0,
			NULL, 0, USB_CTRL_SET_TIMEOUT);
	if (retval < 0) {
		usb_hcd_alloc_bandwidth(dev, NULL, NULL, NULL);
		usb_enable_lpm(dev);
		mutex_unlock(hcd->bandwidth_mutex);
		return retval;
	}
	mutex_unlock(hcd->bandwidth_mutex);

	/* re-init hc/hcd interface/endpoint state */
	for (i = 0; i < config->desc.bNumInterfaces; i++) {
		struct usb_interface *intf = config->interface[i];
		struct usb_host_interface *alt;

		alt = usb_altnum_to_altsetting(intf, 0);

		/* No altsetting 0?  We'll assume the first altsetting.
		 * We could use a GetInterface call, but if a device is
		 * so non-compliant that it doesn't have altsetting 0
		 * then I wouldn't trust its reply anyway.
		 */
		if (!alt)
			alt = &intf->altsetting[0];

		if (alt != intf->cur_altsetting) {
			remove_intf_ep_devs(intf);
			usb_remove_sysfs_intf_files(intf);
		}
		intf->cur_altsetting = alt;
		usb_enable_interface(dev, intf, true);
		if (device_is_registered(&intf->dev)) {
			usb_create_sysfs_intf_files(intf);
			create_intf_ep_devs(intf);
		}
	}
	/* Now that the interfaces are installed, re-enable LPM. */
	usb_unlocked_enable_lpm(dev);
	return 0;
}
EXPORT_SYMBOL_GPL(usb_reset_configuration);

static void usb_release_interface(struct device *dev)
{
	struct usb_interface *intf = to_usb_interface(dev);
	struct usb_interface_cache *intfc =
			altsetting_to_usb_interface_cache(intf->altsetting);

	kref_put(&intfc->ref, usb_release_interface_cache);
	usb_put_dev(interface_to_usbdev(intf));
	of_node_put(dev->of_node);
	kfree(intf);
}

/*
 * usb_deauthorize_interface - deauthorize an USB interface
 *
 * @intf: USB interface structure
 */
void usb_deauthorize_interface(struct usb_interface *intf)
{
	struct device *dev = &intf->dev;

	device_lock(dev->parent);

	if (intf->authorized) {
		device_lock(dev);
		intf->authorized = 0;
		device_unlock(dev);

		usb_forced_unbind_intf(intf);
	}

	device_unlock(dev->parent);
}

/*
 * usb_authorize_interface - authorize an USB interface
 *
 * @intf: USB interface structure
 */
void usb_authorize_interface(struct usb_interface *intf)
{
	struct device *dev = &intf->dev;

	if (!intf->authorized) {
		device_lock(dev);
		intf->authorized = 1; /* authorize interface */
		device_unlock(dev);
	}
}

static int usb_if_uevent(struct device *dev, struct kobj_uevent_env *env)
{
	struct usb_device *usb_dev;
	struct usb_interface *intf;
	struct usb_host_interface *alt;

	intf = to_usb_interface(dev);
	usb_dev = interface_to_usbdev(intf);
	alt = intf->cur_altsetting;

	if (add_uevent_var(env, "INTERFACE=%d/%d/%d",
		   alt->desc.bInterfaceClass,
		   alt->desc.bInterfaceSubClass,
		   alt->desc.bInterfaceProtocol))
		return -ENOMEM;

	if (add_uevent_var(env,
		   "MODALIAS=usb:"
		   "v%04Xp%04Xd%04Xdc%02Xdsc%02Xdp%02Xic%02Xisc%02Xip%02Xin%02X",
		   le16_to_cpu(usb_dev->descriptor.idVendor),
		   le16_to_cpu(usb_dev->descriptor.idProduct),
		   le16_to_cpu(usb_dev->descriptor.bcdDevice),
		   usb_dev->descriptor.bDeviceClass,
		   usb_dev->descriptor.bDeviceSubClass,
		   usb_dev->descriptor.bDeviceProtocol,
		   alt->desc.bInterfaceClass,
		   alt->desc.bInterfaceSubClass,
		   alt->desc.bInterfaceProtocol,
		   alt->desc.bInterfaceNumber))
		return -ENOMEM;

	return 0;
}

struct device_type usb_if_device_type = {
	.name =		"usb_interface",
	.release =	usb_release_interface,
	.uevent =	usb_if_uevent,
};

static struct usb_interface_assoc_descriptor *find_iad(struct usb_device *dev,
						struct usb_host_config *config,
						u8 inum)
{
	struct usb_interface_assoc_descriptor *retval = NULL;
	struct usb_interface_assoc_descriptor *intf_assoc;
	int first_intf;
	int last_intf;
	int i;

	for (i = 0; (i < USB_MAXIADS && config->intf_assoc[i]); i++) {
		intf_assoc = config->intf_assoc[i];
		if (intf_assoc->bInterfaceCount == 0)
			continue;

		first_intf = intf_assoc->bFirstInterface;
		last_intf = first_intf + (intf_assoc->bInterfaceCount - 1);
		if (inum >= first_intf && inum <= last_intf) {
			if (!retval)
				retval = intf_assoc;
			else
				dev_err(&dev->dev, "Interface #%d referenced"
					" by multiple IADs\n", inum);
		}
	}

	return retval;
}


/*
 * Internal function to queue a device reset
 * See usb_queue_reset_device() for more details
 */
static void __usb_queue_reset_device(struct work_struct *ws)
{
	int rc;
	struct usb_interface *iface =
		container_of(ws, struct usb_interface, reset_ws);
	struct usb_device *udev = interface_to_usbdev(iface);

	rc = usb_lock_device_for_reset(udev, iface);
	if (rc >= 0) {
		usb_reset_device(udev);
		usb_unlock_device(udev);
	}
	usb_put_intf(iface);	/* Undo _get_ in usb_queue_reset_device() */
}


/*
 * usb_set_configuration - Makes a particular device setting be current
 * @dev: the device whose configuration is being updated
 * @configuration: the configuration being chosen.
 * Context: !in_interrupt(), caller owns the device lock
 *
 * This is used to enable non-default device modes.  Not all devices
 * use this kind of configurability; many devices only have one
 * configuration.
 *
 * @configuration is the value of the configuration to be installed.
 * According to the USB spec (e.g. section 9.1.1.5), configuration values
 * must be non-zero; a value of zero indicates that the device in
 * unconfigured.  However some devices erroneously use 0 as one of their
 * configuration values.  To help manage such devices, this routine will
 * accept @configuration = -1 as indicating the device should be put in
 * an unconfigured state.
 *
 * USB device configurations may affect Linux interoperability,
 * power consumption and the functionality available.  For example,
 * the default configuration is limited to using 100mA of bus power,
 * so that when certain device functionality requires more power,
 * and the device is bus powered, that functionality should be in some
 * non-default device configuration.  Other device modes may also be
 * reflected as configuration options, such as whether two ISDN
 * channels are available independently; and choosing between open
 * standard device protocols (like CDC) or proprietary ones.
 *
 * Note that a non-authorized device (dev->authorized == 0) will only
 * be put in unconfigured mode.
 *
 * Note that USB has an additional level of device configurability,
 * associated with interfaces.  That configurability is accessed using
 * usb_set_interface().
 *
 * This call is synchronous. The calling context must be able to sleep,
 * must own the device lock, and must not hold the driver model's USB
 * bus mutex; usb interface driver probe() methods cannot use this routine.
 *
 * Returns zero on success, or else the status code returned by the
 * underlying call that failed.  On successful completion, each interface
 * in the original device configuration has been destroyed, and each one
 * in the new configuration has been probed by all relevant usb device
 * drivers currently known to the kernel.
 */
int usb_set_configuration(struct usb_device *dev, int configuration)
{
	int i, ret;
	struct usb_host_config *cp = NULL;
	struct usb_interface **new_interfaces = NULL;
	struct usb_hcd *hcd = bus_to_hcd(dev->bus);
	int n, nintf;

	if (dev->authorized == 0 || configuration == -1)
		configuration = 0;
	else {
		for (i = 0; i < dev->descriptor.bNumConfigurations; i++) {
			if (dev->config[i].desc.bConfigurationValue ==
					configuration) {
				cp = &dev->config[i];
				break;
			}
		}
	}
	if ((!cp && configuration != 0))
		return -EINVAL;

	/* The USB spec says configuration 0 means unconfigured.
	 * But if a device includes a configuration numbered 0,
	 * we will accept it as a correctly configured state.
	 * Use -1 if you really want to unconfigure the device.
	 */
	if (cp && configuration == 0)
		dev_warn(&dev->dev, "config 0 descriptor??\n");

	/* Allocate memory for new interfaces before doing anything else,
	 * so that if we run out then nothing will have changed. */
	n = nintf = 0;
	if (cp) {
		nintf = cp->desc.bNumInterfaces;
		new_interfaces = kmalloc_array(nintf, sizeof(*new_interfaces),
					       GFP_NOIO);
		if (!new_interfaces)
			return -ENOMEM;

		for (; n < nintf; ++n) {
			new_interfaces[n] = kzalloc(
					sizeof(struct usb_interface),
					GFP_NOIO);
			if (!new_interfaces[n]) {
				ret = -ENOMEM;
free_interfaces:
				while (--n >= 0)
					kfree(new_interfaces[n]);
				kfree(new_interfaces);
				return ret;
			}
		}

		i = dev->bus_mA - usb_get_max_power(dev, cp);
		if (i < 0)
			dev_warn(&dev->dev, "new config #%d exceeds power "
					"limit by %dmA\n",
					configuration, -i);
	}

	/* Wake up the device so we can send it the Set-Config request */
	ret = usb_autoresume_device(dev);
	if (ret)
		goto free_interfaces;

	/* if it's already configured, clear out old state first.
	 * getting rid of old interfaces means unbinding their drivers.
	 */
	if (dev->state != USB_STATE_ADDRESS)
		usb_disable_device(dev, 1);	/* Skip ep0 */

	/* Get rid of pending async Set-Config requests for this device */
	cancel_async_set_config(dev);

	/* Make sure we have bandwidth (and available HCD resources) for this
	 * configuration.  Remove endpoints from the schedule if we're dropping
	 * this configuration to set configuration 0.  After this point, the
	 * host controller will not allow submissions to dropped endpoints.  If
	 * this call fails, the device state is unchanged.
	 */
	mutex_lock(hcd->bandwidth_mutex);
	/* Disable LPM, and re-enable it once the new configuration is
	 * installed, so that the xHCI driver can recalculate the U1/U2
	 * timeouts.
	 */
	if (dev->actconfig && usb_disable_lpm(dev)) {
		dev_err(&dev->dev, "%s Failed to disable LPM\n", __func__);
		mutex_unlock(hcd->bandwidth_mutex);
		ret = -ENOMEM;
		goto free_interfaces;
	}
	ret = usb_hcd_alloc_bandwidth(dev, cp, NULL, NULL);
	if (ret < 0) {
		if (dev->actconfig)
			usb_enable_lpm(dev);
		mutex_unlock(hcd->bandwidth_mutex);
		usb_autosuspend_device(dev);
		goto free_interfaces;
	}

	/*
	 * Initialize the new interface structures and the
	 * hc/hcd/usbcore interface/endpoint state.
	 */
	for (i = 0; i < nintf; ++i) {
		struct usb_interface_cache *intfc;
		struct usb_interface *intf;
		struct usb_host_interface *alt;
		u8 ifnum;

		cp->interface[i] = intf = new_interfaces[i];
		intfc = cp->intf_cache[i];
		intf->altsetting = intfc->altsetting;
		intf->num_altsetting = intfc->num_altsetting;
		intf->authorized = !!HCD_INTF_AUTHORIZED(hcd);
		kref_get(&intfc->ref);

		alt = usb_altnum_to_altsetting(intf, 0);

		/* No altsetting 0?  We'll assume the first altsetting.
		 * We could use a GetInterface call, but if a device is
		 * so non-compliant that it doesn't have altsetting 0
		 * then I wouldn't trust its reply anyway.
		 */
		if (!alt)
			alt = &intf->altsetting[0];

		ifnum = alt->desc.bInterfaceNumber;
		intf->intf_assoc = find_iad(dev, cp, ifnum);
		intf->cur_altsetting = alt;
		usb_enable_interface(dev, intf, true);
		intf->dev.parent = &dev->dev;
		if (usb_of_has_combined_node(dev)) {
			device_set_of_node_from_dev(&intf->dev, &dev->dev);
		} else {
			intf->dev.of_node = usb_of_get_interface_node(dev,
					configuration, ifnum);
		}
		intf->dev.driver = NULL;
		intf->dev.bus = &usb_bus_type;
		intf->dev.type = &usb_if_device_type;
		intf->dev.groups = usb_interface_groups;
		/*
		 * Please refer to usb_alloc_dev() to see why we set
		 * dma_mask and dma_pfn_offset.
		 */
		intf->dev.dma_mask = dev->dev.dma_mask;
		intf->dev.dma_pfn_offset = dev->dev.dma_pfn_offset;
		INIT_WORK(&intf->reset_ws, __usb_queue_reset_device);
		intf->minor = -1;
		device_initialize(&intf->dev);
		pm_runtime_no_callbacks(&intf->dev);
		dev_set_name(&intf->dev, "%d-%s:%d.%d", dev->bus->busnum,
				dev->devpath, configuration, ifnum);
		usb_get_dev(dev);
	}
	kfree(new_interfaces);

	ret = usb_control_msg(dev, usb_sndctrlpipe(dev, 0),
			      USB_REQ_SET_CONFIGURATION, 0, configuration, 0,
			      NULL, 0, USB_CTRL_SET_TIMEOUT);
	if (ret < 0 && cp) {
		/*
		 * All the old state is gone, so what else can we do?
		 * The device is probably useless now anyway.
		 */
		usb_hcd_alloc_bandwidth(dev, NULL, NULL, NULL);
		for (i = 0; i < nintf; ++i) {
			usb_disable_interface(dev, cp->interface[i], true);
			put_device(&cp->interface[i]->dev);
			cp->interface[i] = NULL;
		}
		cp = NULL;
	}

	dev->actconfig = cp;
	mutex_unlock(hcd->bandwidth_mutex);

	if (!cp) {
		usb_set_device_state(dev, USB_STATE_ADDRESS);

		/* Leave LPM disabled while the device is unconfigured. */
		usb_autosuspend_device(dev);
		return ret;
	}
	usb_set_device_state(dev, USB_STATE_CONFIGURED);

	if (cp->string == NULL &&
			!(dev->quirks & USB_QUIRK_CONFIG_INTF_STRINGS))
		cp->string = usb_cache_string(dev, cp->desc.iConfiguration);

	/* Now that the interfaces are installed, re-enable LPM. */
	usb_unlocked_enable_lpm(dev);
	/* Enable LTM if it was turned off by usb_disable_device. */
	usb_enable_ltm(dev);

	/* Now that all the interfaces are set up, register them
	 * to trigger binding of drivers to interfaces.  probe()
	 * routines may install different altsettings and may
	 * claim() any interfaces not yet bound.  Many class drivers
	 * need that: CDC, audio, video, etc.
	 */
	for (i = 0; i < nintf; ++i) {
		struct usb_interface *intf = cp->interface[i];

		dev_dbg(&dev->dev,
			"adding %s (config #%d, interface %d)\n",
			dev_name(&intf->dev), configuration,
			intf->cur_altsetting->desc.bInterfaceNumber);
		device_enable_async_suspend(&intf->dev);
		ret = device_add(&intf->dev);
		if (ret != 0) {
			dev_err(&dev->dev, "device_add(%s) --> %d\n",
				dev_name(&intf->dev), ret);
			continue;
		}
		create_intf_ep_devs(intf);
	}

	usb_autosuspend_device(dev);
	return 0;
}
EXPORT_SYMBOL_GPL(usb_set_configuration);

static LIST_HEAD(set_config_list);
static DEFINE_SPINLOCK(set_config_lock);

struct set_config_request {
	struct usb_device	*udev;
	int			config;
	struct work_struct	work;
	struct list_head	node;
};

/* Worker routine for usb_driver_set_configuration() */
static void driver_set_config_work(struct work_struct *work)
{
	struct set_config_request *req =
		container_of(work, struct set_config_request, work);
	struct usb_device *udev = req->udev;

	usb_lock_device(udev);
	spin_lock(&set_config_lock);
	list_del(&req->node);
	spin_unlock(&set_config_lock);

	if (req->config >= -1)		/* Is req still valid? */
		usb_set_configuration(udev, req->config);
	usb_unlock_device(udev);
	usb_put_dev(udev);
	kfree(req);
}

/* Cancel pending Set-Config requests for a device whose configuration
 * was just changed
 */
static void cancel_async_set_config(struct usb_device *udev)
{
	struct set_config_request *req;

	spin_lock(&set_config_lock);
	list_for_each_entry(req, &set_config_list, node) {
		if (req->udev == udev)
			req->config = -999;	/* Mark as cancelled */
	}
	spin_unlock(&set_config_lock);
}

/**
 * usb_driver_set_configuration - Provide a way for drivers to change device configurations
 * @udev: the device whose configuration is being updated
 * @config: the configuration being chosen.
 * Context: In process context, must be able to sleep
 *
 * Device interface drivers are not allowed to change device configurations.
 * This is because changing configurations will destroy the interface the
 * driver is bound to and create new ones; it would be like a floppy-disk
 * driver telling the computer to replace the floppy-disk drive with a
 * tape drive!
 *
 * Still, in certain specialized circumstances the need may arise.  This
 * routine gets around the normal restrictions by using a work thread to
 * submit the change-config request.
 *
 * Return: 0 if the request was successfully queued, error code otherwise.
 * The caller has no way to know whether the queued request will eventually
 * succeed.
 */
int usb_driver_set_configuration(struct usb_device *udev, int config)
{
	struct set_config_request *req;

	req = kmalloc(sizeof(*req), GFP_KERNEL);
	if (!req)
		return -ENOMEM;
	req->udev = udev;
	req->config = config;
	INIT_WORK(&req->work, driver_set_config_work);

	spin_lock(&set_config_lock);
	list_add(&req->node, &set_config_list);
	spin_unlock(&set_config_lock);

	usb_get_dev(udev);
	schedule_work(&req->work);
	return 0;
}
EXPORT_SYMBOL_GPL(usb_driver_set_configuration);

/**
 * cdc_parse_cdc_header - parse the extra headers present in CDC devices
 * @hdr: the place to put the results of the parsing
 * @intf: the interface for which parsing is requested
 * @buffer: pointer to the extra headers to be parsed
 * @buflen: length of the extra headers
 *
 * This evaluates the extra headers present in CDC devices which
 * bind the interfaces for data and control and provide details
 * about the capabilities of the device.
 *
 * Return: number of descriptors parsed or -EINVAL
 * if the header is contradictory beyond salvage
 */

int cdc_parse_cdc_header(struct usb_cdc_parsed_header *hdr,
				struct usb_interface *intf,
				u8 *buffer,
				int buflen)
{
	/* duplicates are ignored */
	struct usb_cdc_union_desc *union_header = NULL;

	/* duplicates are not tolerated */
	struct usb_cdc_header_desc *header = NULL;
	struct usb_cdc_ether_desc *ether = NULL;
	struct usb_cdc_mdlm_detail_desc *detail = NULL;
	struct usb_cdc_mdlm_desc *desc = NULL;

	unsigned int elength;
	int cnt = 0;

	memset(hdr, 0x00, sizeof(struct usb_cdc_parsed_header));
	hdr->phonet_magic_present = false;
	while (buflen > 0) {
		elength = buffer[0];
		if (!elength) {
			dev_err(&intf->dev, "skipping garbage byte\n");
			elength = 1;
			goto next_desc;
		}
		if ((buflen < elength) || (elength < 3)) {
			dev_err(&intf->dev, "invalid descriptor buffer length\n");
			break;
		}
		if (buffer[1] != USB_DT_CS_INTERFACE) {
			dev_err(&intf->dev, "skipping garbage\n");
			goto next_desc;
		}

		switch (buffer[2]) {
		case USB_CDC_UNION_TYPE: /* we've found it */
			if (elength < sizeof(struct usb_cdc_union_desc))
				goto next_desc;
			if (union_header) {
				dev_err(&intf->dev, "More than one union descriptor, skipping ...\n");
				goto next_desc;
			}
			union_header = (struct usb_cdc_union_desc *)buffer;
			break;
		case USB_CDC_COUNTRY_TYPE:
			if (elength < sizeof(struct usb_cdc_country_functional_desc))
				goto next_desc;
			hdr->usb_cdc_country_functional_desc =
				(struct usb_cdc_country_functional_desc *)buffer;
			break;
		case USB_CDC_HEADER_TYPE:
			if (elength != sizeof(struct usb_cdc_header_desc))
				goto next_desc;
			if (header)
				return -EINVAL;
			header = (struct usb_cdc_header_desc *)buffer;
			break;
		case USB_CDC_ACM_TYPE:
			if (elength < sizeof(struct usb_cdc_acm_descriptor))
				goto next_desc;
			hdr->usb_cdc_acm_descriptor =
				(struct usb_cdc_acm_descriptor *)buffer;
			break;
		case USB_CDC_ETHERNET_TYPE:
			if (elength != sizeof(struct usb_cdc_ether_desc))
				goto next_desc;
			if (ether)
				return -EINVAL;
			ether = (struct usb_cdc_ether_desc *)buffer;
			break;
		case USB_CDC_CALL_MANAGEMENT_TYPE:
			if (elength < sizeof(struct usb_cdc_call_mgmt_descriptor))
				goto next_desc;
			hdr->usb_cdc_call_mgmt_descriptor =
				(struct usb_cdc_call_mgmt_descriptor *)buffer;
			break;
		case USB_CDC_DMM_TYPE:
			if (elength < sizeof(struct usb_cdc_dmm_desc))
				goto next_desc;
			hdr->usb_cdc_dmm_desc =
				(struct usb_cdc_dmm_desc *)buffer;
			break;
		case USB_CDC_MDLM_TYPE:
			if (elength < sizeof(struct usb_cdc_mdlm_desc))
				goto next_desc;
			if (desc)
				return -EINVAL;
			desc = (struct usb_cdc_mdlm_desc *)buffer;
			break;
		case USB_CDC_MDLM_DETAIL_TYPE:
			if (elength < sizeof(struct usb_cdc_mdlm_detail_desc))
				goto next_desc;
			if (detail)
				return -EINVAL;
			detail = (struct usb_cdc_mdlm_detail_desc *)buffer;
			break;
		case USB_CDC_NCM_TYPE:
			if (elength < sizeof(struct usb_cdc_ncm_desc))
				goto next_desc;
			hdr->usb_cdc_ncm_desc = (struct usb_cdc_ncm_desc *)buffer;
			break;
		case USB_CDC_MBIM_TYPE:
			if (elength < sizeof(struct usb_cdc_mbim_desc))
				goto next_desc;

			hdr->usb_cdc_mbim_desc = (struct usb_cdc_mbim_desc *)buffer;
			break;
		case USB_CDC_MBIM_EXTENDED_TYPE:
			if (elength < sizeof(struct usb_cdc_mbim_extended_desc))
				break;
			hdr->usb_cdc_mbim_extended_desc =
				(struct usb_cdc_mbim_extended_desc *)buffer;
			break;
		case CDC_PHONET_MAGIC_NUMBER:
			hdr->phonet_magic_present = true;
			break;
		default:
			/*
			 * there are LOTS more CDC descriptors that
			 * could legitimately be found here.
			 */
			dev_dbg(&intf->dev, "Ignoring descriptor: type %02x, length %ud\n",
					buffer[2], elength);
			goto next_desc;
		}
		cnt++;
next_desc:
		buflen -= elength;
		buffer += elength;
	}
	hdr->usb_cdc_union_desc = union_header;
	hdr->usb_cdc_header_desc = header;
	hdr->usb_cdc_mdlm_detail_desc = detail;
	hdr->usb_cdc_mdlm_desc = desc;
	hdr->usb_cdc_ether_desc = ether;
	return cnt;
}

EXPORT_SYMBOL(cdc_parse_cdc_header);<|MERGE_RESOLUTION|>--- conflicted
+++ resolved
@@ -1244,12 +1244,8 @@
  */
 void usb_disable_device(struct usb_device *dev, int skip_ep0)
 {
-<<<<<<< HEAD
 	int i, j;
 	struct usb_hcd *hcd = bus_to_hcd(dev->bus);
-=======
-	int i;
->>>>>>> 141de28f
 
 	/* getting rid of interfaces will disconnect
 	 * any drivers bound to them (a key side effect)
