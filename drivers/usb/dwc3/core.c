/**
 * core.c - DesignWare USB3 DRD Controller Core file
 *
 * Copyright (C) 2010-2011 Texas Instruments Incorporated - http://www.ti.com
 *
 * Authors: Felipe Balbi <balbi@ti.com>,
 *	    Sebastian Andrzej Siewior <bigeasy@linutronix.de>
 *
 * This program is free software: you can redistribute it and/or modify
 * it under the terms of the GNU General Public License version 2  of
 * the License as published by the Free Software Foundation.
 *
 * This program is distributed in the hope that it will be useful,
 * but WITHOUT ANY WARRANTY; without even the implied warranty of
 * MERCHANTABILITY or FITNESS FOR A PARTICULAR PURPOSE.  See the
 * GNU General Public License for more details.
 *
 * You should have received a copy of the GNU General Public License
 * along with this program.  If not, see <http://www.gnu.org/licenses/>.
 */

#include <linux/version.h>
#include <linux/module.h>
#include <linux/kernel.h>
#include <linux/slab.h>
#include <linux/spinlock.h>
#include <linux/platform_device.h>
#include <linux/pm_runtime.h>
#include <linux/interrupt.h>
#include <linux/ioport.h>
#include <linux/io.h>
#include <linux/list.h>
#include <linux/delay.h>
#include <linux/dma-mapping.h>
#include <linux/of.h>
#include <linux/acpi.h>
#include <linux/pinctrl/consumer.h>

#include <linux/usb/ch9.h>
#include <linux/usb/gadget.h>
#include <linux/usb/of.h>
#include <linux/usb/otg.h>

#ifdef CONFIG_AMLOGIC_USB
#include <linux/amlogic/usbtype.h>
#endif

#include "core.h"
#include "gadget.h"
#include "io.h"

#include "debug.h"

#define DWC3_DEFAULT_AUTOSUSPEND_DELAY	5000 /* ms */

/**
 * dwc3_get_dr_mode - Validates and sets dr_mode
 * @dwc: pointer to our context structure
 */
static int dwc3_get_dr_mode(struct dwc3 *dwc)
{
	enum usb_dr_mode mode;
	struct device *dev = dwc->dev;
	unsigned int hw_mode;

	if (dwc->dr_mode == USB_DR_MODE_UNKNOWN)
		dwc->dr_mode = USB_DR_MODE_OTG;

	mode = dwc->dr_mode;
	hw_mode = DWC3_GHWPARAMS0_MODE(dwc->hwparams.hwparams0);

	switch (hw_mode) {
	case DWC3_GHWPARAMS0_MODE_GADGET:
		if (IS_ENABLED(CONFIG_USB_DWC3_HOST)) {
			dev_err(dev,
				"Controller does not support host mode.\n");
			return -EINVAL;
		}
		mode = USB_DR_MODE_PERIPHERAL;
		break;
	case DWC3_GHWPARAMS0_MODE_HOST:
		if (IS_ENABLED(CONFIG_USB_DWC3_GADGET)) {
			dev_err(dev,
				"Controller does not support device mode.\n");
			return -EINVAL;
		}
		mode = USB_DR_MODE_HOST;
		break;
	default:
		if (IS_ENABLED(CONFIG_USB_DWC3_HOST))
			mode = USB_DR_MODE_HOST;
		else if (IS_ENABLED(CONFIG_USB_DWC3_GADGET))
			mode = USB_DR_MODE_PERIPHERAL;
	}

	if (mode != dwc->dr_mode) {
		dev_warn(dev,
			 "Configuration mismatch. dr_mode forced to %s\n",
			 mode == USB_DR_MODE_HOST ? "host" : "gadget");

		dwc->dr_mode = mode;
	}

	return 0;
}

void dwc3_set_mode(struct dwc3 *dwc, u32 mode)
{
	u32 reg;

	reg = dwc3_readl(dwc->regs, DWC3_GCTL);
	reg &= ~(DWC3_GCTL_PRTCAPDIR(DWC3_GCTL_PRTCAP_OTG));
	reg |= DWC3_GCTL_PRTCAPDIR(mode);
	dwc3_writel(dwc->regs, DWC3_GCTL, reg);
}

u32 dwc3_core_fifo_space(struct dwc3_ep *dep, u8 type)
{
	struct dwc3		*dwc = dep->dwc;
	u32			reg;

	dwc3_writel(dwc->regs, DWC3_GDBGFIFOSPACE,
			DWC3_GDBGFIFOSPACE_NUM(dep->number) |
			DWC3_GDBGFIFOSPACE_TYPE(type));

	reg = dwc3_readl(dwc->regs, DWC3_GDBGFIFOSPACE);

	return DWC3_GDBGFIFOSPACE_SPACE_AVAILABLE(reg);
}

#ifndef CONFIG_AMLOGIC_USB
/**
 * dwc3_core_soft_reset - Issues core soft reset and PHY reset
 * @dwc: pointer to our context structure
 */
static int dwc3_core_soft_reset(struct dwc3 *dwc)
{
	u32		reg;
	int		retries = 1000;
	int		ret;

	usb_phy_init(dwc->usb2_phy);
	usb_phy_init(dwc->usb3_phy);
	ret = phy_init(dwc->usb2_generic_phy);
	if (ret < 0)
		return ret;

	ret = phy_init(dwc->usb3_generic_phy);
	if (ret < 0) {
		phy_exit(dwc->usb2_generic_phy);
		return ret;
	}

	/*
	 * We're resetting only the device side because, if we're in host mode,
	 * XHCI driver will reset the host block. If dwc3 was configured for
	 * host-only mode, then we can return early.
	 */
	if (dwc->dr_mode == USB_DR_MODE_HOST)
		return 0;

	reg = dwc3_readl(dwc->regs, DWC3_DCTL);
	reg |= DWC3_DCTL_CSFTRST;
	dwc3_writel(dwc->regs, DWC3_DCTL, reg);

	do {
		reg = dwc3_readl(dwc->regs, DWC3_DCTL);
		if (!(reg & DWC3_DCTL_CSFTRST))
			goto done;

		udelay(1);
	} while (--retries);

	phy_exit(dwc->usb3_generic_phy);
	phy_exit(dwc->usb2_generic_phy);

	return -ETIMEDOUT;

done:
	/*
	 * For DWC_usb31 controller, once DWC3_DCTL_CSFTRST bit is cleared,
	 * we must wait at least 50ms before accessing the PHY domain
	 * (synchronization delay). DWC_usb31 programming guide section 1.3.2.
	 */
	if (dwc3_is_usb31(dwc))
		msleep(50);

	return 0;
}

#else
/**
 * dwc3_core_soft_reset - Issues core soft reset and PHY reset
 * @dwc: pointer to our context structure
 */
static int dwc3_core_soft_reset(struct dwc3 *dwc)
{
	u32		reg;
	int		ret;

	/* Before Resetting PHY, put Core in Reset */
	reg = dwc3_readl(dwc->regs, DWC3_GCTL);
	reg |= DWC3_GCTL_CORESOFTRESET;
	dwc3_writel(dwc->regs, DWC3_GCTL, reg);

	/* Assert USB3 PHY reset */
	reg = dwc3_readl(dwc->regs, DWC3_GUSB3PIPECTL(0));
	reg |= DWC3_GUSB3PIPECTL_PHYSOFTRST;
	dwc3_writel(dwc->regs, DWC3_GUSB3PIPECTL(0), reg);

		/* Assert USB3 PHY reset */
	reg = dwc3_readl(dwc->regs, DWC3_GUSB3PIPECTL(1));
	reg |= DWC3_GUSB3PIPECTL_PHYSOFTRST;
	dwc3_writel(dwc->regs, DWC3_GUSB3PIPECTL(1), reg);

	/* Assert USB2 PHY reset */
	reg = dwc3_readl(dwc->regs, DWC3_GUSB2PHYCFG(0));
	reg |= DWC3_GUSB2PHYCFG_PHYSOFTRST;
	dwc3_writel(dwc->regs, DWC3_GUSB2PHYCFG(0), reg);

	reg = dwc3_readl(dwc->regs, DWC3_GUSB2PHYCFG(1));
	reg |= DWC3_GUSB2PHYCFG_PHYSOFTRST;
	dwc3_writel(dwc->regs, DWC3_GUSB2PHYCFG(1), reg);

	reg = dwc3_readl(dwc->regs, DWC3_GUSB2PHYCFG(2));
	reg |= DWC3_GUSB2PHYCFG_PHYSOFTRST;
	dwc3_writel(dwc->regs, DWC3_GUSB2PHYCFG(2), reg);

	reg = dwc3_readl(dwc->regs, DWC3_GUSB2PHYCFG(3));
	reg |= DWC3_GUSB2PHYCFG_PHYSOFTRST;
	dwc3_writel(dwc->regs, DWC3_GUSB2PHYCFG(3), reg);

	usb_phy_init(dwc->usb2_phy);
	usb_phy_init(dwc->usb3_phy);

	ret = phy_init(dwc->usb2_generic_phy);
	if (ret < 0)
		return ret;

	ret = phy_init(dwc->usb3_generic_phy);
	if (ret < 0) {
		phy_exit(dwc->usb2_generic_phy);
		return ret;
	}

	udelay(1000);

	/* Clear USB3 PHY reset */
	reg = dwc3_readl(dwc->regs, DWC3_GUSB3PIPECTL(0));
	reg &= ~DWC3_GUSB3PIPECTL_PHYSOFTRST;
	dwc3_writel(dwc->regs, DWC3_GUSB3PIPECTL(0), reg);

		/* Clear USB3 PHY reset */
	reg = dwc3_readl(dwc->regs, DWC3_GUSB3PIPECTL(1));
	reg &= ~DWC3_GUSB3PIPECTL_PHYSOFTRST;
	dwc3_writel(dwc->regs, DWC3_GUSB3PIPECTL(1), reg);

	/* Clear USB2 PHY reset */
	reg = dwc3_readl(dwc->regs, DWC3_GUSB2PHYCFG(0));
	reg &= ~DWC3_GUSB2PHYCFG_PHYSOFTRST;
	reg &= ~DWC3_GUSB2PHYCFG_SUSPHY;
	dwc3_writel(dwc->regs, DWC3_GUSB2PHYCFG(0), reg);

	/* Clear USB2 PHY reset */
	reg = dwc3_readl(dwc->regs, DWC3_GUSB2PHYCFG(1));
	reg &= ~DWC3_GUSB2PHYCFG_PHYSOFTRST;
	dwc3_writel(dwc->regs, DWC3_GUSB2PHYCFG(1), reg);

	/* Clear USB2 PHY reset */
	reg = dwc3_readl(dwc->regs, DWC3_GUSB2PHYCFG(2));
	reg &= ~DWC3_GUSB2PHYCFG_PHYSOFTRST;
	dwc3_writel(dwc->regs, DWC3_GUSB2PHYCFG(2), reg);

	/* Clear USB2 PHY reset */
	reg = dwc3_readl(dwc->regs, DWC3_GUSB2PHYCFG(3));
	reg &= ~DWC3_GUSB2PHYCFG_PHYSOFTRST;
	dwc3_writel(dwc->regs, DWC3_GUSB2PHYCFG(3), reg);

	udelay(1000);

	/* After PHYs are stable we can take Core out of reset state */
	reg = dwc3_readl(dwc->regs, DWC3_GCTL);
	reg &= ~DWC3_GCTL_CORESOFTRESET;
	dwc3_writel(dwc->regs, DWC3_GCTL, reg);

	return 0;
}
#endif
/**
 * dwc3_soft_reset - Issue soft reset
 * @dwc: Pointer to our controller context structure
 */
static int dwc3_soft_reset(struct dwc3 *dwc)
{
	unsigned long timeout;
	u32 reg;

	timeout = jiffies + msecs_to_jiffies(500);
	dwc3_writel(dwc->regs, DWC3_DCTL, DWC3_DCTL_CSFTRST);
	do {
		reg = dwc3_readl(dwc->regs, DWC3_DCTL);
		if (!(reg & DWC3_DCTL_CSFTRST))
			break;

		if (time_after(jiffies, timeout)) {
			dev_err(dwc->dev, "Reset Timed Out\n");
			return -ETIMEDOUT;
		}

		cpu_relax();
	} while (true);

	return 0;
}

/*
 * dwc3_frame_length_adjustment - Adjusts frame length if required
 * @dwc3: Pointer to our controller context structure
 */
static void dwc3_frame_length_adjustment(struct dwc3 *dwc)
{
	u32 reg;
	u32 dft;

	if (dwc->revision < DWC3_REVISION_250A)
		return;

	if (dwc->fladj == 0)
		return;

	reg = dwc3_readl(dwc->regs, DWC3_GFLADJ);
	dft = reg & DWC3_GFLADJ_30MHZ_MASK;
<<<<<<< HEAD
#ifndef CONFIG_AMLOGIC_USB
	if (!dev_WARN_ONCE(dwc->dev, dft == dwc->fladj,
	    "request value same as default, ignoring\n")) {
#endif
=======
	if (dft != dwc->fladj) {
>>>>>>> 9829ecfd
		reg &= ~DWC3_GFLADJ_30MHZ_MASK;
		reg |= DWC3_GFLADJ_30MHZ_SDBND_SEL | dwc->fladj;
		dwc3_writel(dwc->regs, DWC3_GFLADJ, reg);
#ifndef CONFIG_AMLOGIC_USB
	}
#endif
}

/**
 * dwc3_free_one_event_buffer - Frees one event buffer
 * @dwc: Pointer to our controller context structure
 * @evt: Pointer to event buffer to be freed
 */
static void dwc3_free_one_event_buffer(struct dwc3 *dwc,
		struct dwc3_event_buffer *evt)
{
	dma_free_coherent(dwc->dev, evt->length, evt->buf, evt->dma);
}

/**
 * dwc3_alloc_one_event_buffer - Allocates one event buffer structure
 * @dwc: Pointer to our controller context structure
 * @length: size of the event buffer
 *
 * Returns a pointer to the allocated event buffer structure on success
 * otherwise ERR_PTR(errno).
 */
static struct dwc3_event_buffer *dwc3_alloc_one_event_buffer(struct dwc3 *dwc,
		unsigned length)
{
	struct dwc3_event_buffer	*evt;

	evt = devm_kzalloc(dwc->dev, sizeof(*evt), GFP_KERNEL);
	if (!evt)
		return ERR_PTR(-ENOMEM);

	evt->dwc	= dwc;
	evt->length	= length;
	evt->buf	= dma_alloc_coherent(dwc->dev, length,
			&evt->dma, GFP_KERNEL);
	if (!evt->buf)
		return ERR_PTR(-ENOMEM);

	return evt;
}

/**
 * dwc3_free_event_buffers - frees all allocated event buffers
 * @dwc: Pointer to our controller context structure
 */
static void dwc3_free_event_buffers(struct dwc3 *dwc)
{
	struct dwc3_event_buffer	*evt;

	evt = dwc->ev_buf;
	if (evt)
		dwc3_free_one_event_buffer(dwc, evt);
}

/**
 * dwc3_alloc_event_buffers - Allocates @num event buffers of size @length
 * @dwc: pointer to our controller context structure
 * @length: size of event buffer
 *
 * Returns 0 on success otherwise negative errno. In the error case, dwc
 * may contain some buffers allocated but not all which were requested.
 */
static int dwc3_alloc_event_buffers(struct dwc3 *dwc, unsigned length)
{
	struct dwc3_event_buffer *evt;

	evt = dwc3_alloc_one_event_buffer(dwc, length);
	if (IS_ERR(evt)) {
		dev_err(dwc->dev, "can't allocate event buffer\n");
		return PTR_ERR(evt);
	}
	dwc->ev_buf = evt;

	return 0;
}

/**
 * dwc3_event_buffers_setup - setup our allocated event buffers
 * @dwc: pointer to our controller context structure
 *
 * Returns 0 on success otherwise negative errno.
 */
static int dwc3_event_buffers_setup(struct dwc3 *dwc)
{
	struct dwc3_event_buffer	*evt;

	evt = dwc->ev_buf;
	dwc3_trace(trace_dwc3_core,
			"Event buf %p dma %08llx length %d\n",
			evt->buf, (unsigned long long) evt->dma,
			evt->length);

	evt->lpos = 0;

	dwc3_writel(dwc->regs, DWC3_GEVNTADRLO(0),
			lower_32_bits(evt->dma));
	dwc3_writel(dwc->regs, DWC3_GEVNTADRHI(0),
			upper_32_bits(evt->dma));
	dwc3_writel(dwc->regs, DWC3_GEVNTSIZ(0),
			DWC3_GEVNTSIZ_SIZE(evt->length));
	dwc3_writel(dwc->regs, DWC3_GEVNTCOUNT(0), 0);

	return 0;
}

static void dwc3_event_buffers_cleanup(struct dwc3 *dwc)
{
	struct dwc3_event_buffer	*evt;

	evt = dwc->ev_buf;

	evt->lpos = 0;

	dwc3_writel(dwc->regs, DWC3_GEVNTADRLO(0), 0);
	dwc3_writel(dwc->regs, DWC3_GEVNTADRHI(0), 0);
	dwc3_writel(dwc->regs, DWC3_GEVNTSIZ(0), DWC3_GEVNTSIZ_INTMASK
			| DWC3_GEVNTSIZ_SIZE(0));
	dwc3_writel(dwc->regs, DWC3_GEVNTCOUNT(0), 0);
}

static int dwc3_alloc_scratch_buffers(struct dwc3 *dwc)
{
	if (!dwc->has_hibernation)
		return 0;

	if (!dwc->nr_scratch)
		return 0;

	dwc->scratchbuf = kmalloc_array(dwc->nr_scratch,
			DWC3_SCRATCHBUF_SIZE, GFP_KERNEL);
	if (!dwc->scratchbuf)
		return -ENOMEM;

	return 0;
}

static int dwc3_setup_scratch_buffers(struct dwc3 *dwc)
{
	dma_addr_t scratch_addr;
	u32 param;
	int ret;

	if (!dwc->has_hibernation)
		return 0;

	if (!dwc->nr_scratch)
		return 0;

	 /* should never fall here */
	if (!WARN_ON(dwc->scratchbuf))
		return 0;

	scratch_addr = dma_map_single(dwc->dev, dwc->scratchbuf,
			dwc->nr_scratch * DWC3_SCRATCHBUF_SIZE,
			DMA_BIDIRECTIONAL);
	if (dma_mapping_error(dwc->dev, scratch_addr)) {
		dev_err(dwc->dev, "failed to map scratch buffer\n");
		ret = -EFAULT;
		goto err0;
	}

	dwc->scratch_addr = scratch_addr;

	param = lower_32_bits(scratch_addr);

	ret = dwc3_send_gadget_generic_command(dwc,
			DWC3_DGCMD_SET_SCRATCHPAD_ADDR_LO, param);
	if (ret < 0)
		goto err1;

	param = upper_32_bits(scratch_addr);

	ret = dwc3_send_gadget_generic_command(dwc,
			DWC3_DGCMD_SET_SCRATCHPAD_ADDR_HI, param);
	if (ret < 0)
		goto err1;

	return 0;

err1:
	dma_unmap_single(dwc->dev, dwc->scratch_addr, dwc->nr_scratch *
			DWC3_SCRATCHBUF_SIZE, DMA_BIDIRECTIONAL);

err0:
	return ret;
}

static void dwc3_free_scratch_buffers(struct dwc3 *dwc)
{
	if (!dwc->has_hibernation)
		return;

	if (!dwc->nr_scratch)
		return;

	 /* should never fall here */
	if (!WARN_ON(dwc->scratchbuf))
		return;

	dma_unmap_single(dwc->dev, dwc->scratch_addr, dwc->nr_scratch *
			DWC3_SCRATCHBUF_SIZE, DMA_BIDIRECTIONAL);
	kfree(dwc->scratchbuf);
}

static void dwc3_core_num_eps(struct dwc3 *dwc)
{
	struct dwc3_hwparams	*parms = &dwc->hwparams;

	dwc->num_in_eps = DWC3_NUM_IN_EPS(parms);
	dwc->num_out_eps = DWC3_NUM_EPS(parms) - dwc->num_in_eps;

	dwc3_trace(trace_dwc3_core, "found %d IN and %d OUT endpoints",
			dwc->num_in_eps, dwc->num_out_eps);
}

static void dwc3_cache_hwparams(struct dwc3 *dwc)
{
	struct dwc3_hwparams	*parms = &dwc->hwparams;

	parms->hwparams0 = dwc3_readl(dwc->regs, DWC3_GHWPARAMS0);
	parms->hwparams1 = dwc3_readl(dwc->regs, DWC3_GHWPARAMS1);
	parms->hwparams2 = dwc3_readl(dwc->regs, DWC3_GHWPARAMS2);
	parms->hwparams3 = dwc3_readl(dwc->regs, DWC3_GHWPARAMS3);
	parms->hwparams4 = dwc3_readl(dwc->regs, DWC3_GHWPARAMS4);
	parms->hwparams5 = dwc3_readl(dwc->regs, DWC3_GHWPARAMS5);
	parms->hwparams6 = dwc3_readl(dwc->regs, DWC3_GHWPARAMS6);
	parms->hwparams7 = dwc3_readl(dwc->regs, DWC3_GHWPARAMS7);
	parms->hwparams8 = dwc3_readl(dwc->regs, DWC3_GHWPARAMS8);
}

/**
 * dwc3_phy_setup - Configure USB PHY Interface of DWC3 Core
 * @dwc: Pointer to our controller context structure
 *
 * Returns 0 on success. The USB PHY interfaces are configured but not
 * initialized. The PHY interfaces and the PHYs get initialized together with
 * the core in dwc3_core_init.
 */
static int dwc3_phy_setup(struct dwc3 *dwc)
{
#ifndef CONFIG_AMLOGIC_USB
	u32 reg;
	int ret;

	reg = dwc3_readl(dwc->regs, DWC3_GUSB3PIPECTL(0));

	/*
	 * Make sure UX_EXIT_PX is cleared as that causes issues with some
	 * PHYs. Also, this bit is not supposed to be used in normal operation.
	 */
	reg &= ~DWC3_GUSB3PIPECTL_UX_EXIT_PX;

	/*
	 * Above 1.94a, it is recommended to set DWC3_GUSB3PIPECTL_SUSPHY
	 * to '0' during coreConsultant configuration. So default value
	 * will be '0' when the core is reset. Application needs to set it
	 * to '1' after the core initialization is completed.
	 */
	if (dwc->revision > DWC3_REVISION_194A)
		reg |= DWC3_GUSB3PIPECTL_SUSPHY;

	if (dwc->u2ss_inp3_quirk)
		reg |= DWC3_GUSB3PIPECTL_U2SSINP3OK;

	if (dwc->dis_rxdet_inp3_quirk)
		reg |= DWC3_GUSB3PIPECTL_DISRXDETINP3;

	if (dwc->req_p1p2p3_quirk)
		reg |= DWC3_GUSB3PIPECTL_REQP1P2P3;

	if (dwc->del_p1p2p3_quirk)
		reg |= DWC3_GUSB3PIPECTL_DEP1P2P3_EN;

	if (dwc->del_phy_power_chg_quirk)
		reg |= DWC3_GUSB3PIPECTL_DEPOCHANGE;

	if (dwc->lfps_filter_quirk)
		reg |= DWC3_GUSB3PIPECTL_LFPSFILT;

	if (dwc->rx_detect_poll_quirk)
		reg |= DWC3_GUSB3PIPECTL_RX_DETOPOLL;

	if (dwc->tx_de_emphasis_quirk)
		reg |= DWC3_GUSB3PIPECTL_TX_DEEPH(dwc->tx_de_emphasis);

	if (dwc->dis_u3_susphy_quirk)
		reg &= ~DWC3_GUSB3PIPECTL_SUSPHY;

	if (dwc->dis_del_phy_power_chg_quirk)
		reg &= ~DWC3_GUSB3PIPECTL_DEPOCHANGE;

	dwc3_writel(dwc->regs, DWC3_GUSB3PIPECTL(0), reg);

	reg = dwc3_readl(dwc->regs, DWC3_GUSB2PHYCFG(0));

	/* Select the HS PHY interface */
	switch (DWC3_GHWPARAMS3_HSPHY_IFC(dwc->hwparams.hwparams3)) {
	case DWC3_GHWPARAMS3_HSPHY_IFC_UTMI_ULPI:
		if (dwc->hsphy_interface &&
				!strncmp(dwc->hsphy_interface, "utmi", 4)) {
			reg &= ~DWC3_GUSB2PHYCFG_ULPI_UTMI;
			break;
		} else if (dwc->hsphy_interface &&
				!strncmp(dwc->hsphy_interface, "ulpi", 4)) {
			reg |= DWC3_GUSB2PHYCFG_ULPI_UTMI;
			dwc3_writel(dwc->regs, DWC3_GUSB2PHYCFG(0), reg);
		} else {
			/* Relying on default value. */
			if (!(reg & DWC3_GUSB2PHYCFG_ULPI_UTMI))
				break;
		}
		/* FALLTHROUGH */
	case DWC3_GHWPARAMS3_HSPHY_IFC_ULPI:
		/* Making sure the interface and PHY are operational */
		ret = dwc3_soft_reset(dwc);
		if (ret)
			return ret;

		udelay(1);

		ret = dwc3_ulpi_init(dwc);
		if (ret)
			return ret;
		/* FALLTHROUGH */
	default:
		break;
	}

	switch (dwc->hsphy_mode) {
	case USBPHY_INTERFACE_MODE_UTMI:
		reg &= ~(DWC3_GUSB2PHYCFG_PHYIF_MASK |
		       DWC3_GUSB2PHYCFG_USBTRDTIM_MASK);
		reg |= DWC3_GUSB2PHYCFG_PHYIF(UTMI_PHYIF_8_BIT) |
		       DWC3_GUSB2PHYCFG_USBTRDTIM(USBTRDTIM_UTMI_8_BIT);
		break;
	case USBPHY_INTERFACE_MODE_UTMIW:
		reg &= ~(DWC3_GUSB2PHYCFG_PHYIF_MASK |
		       DWC3_GUSB2PHYCFG_USBTRDTIM_MASK);
		reg |= DWC3_GUSB2PHYCFG_PHYIF(UTMI_PHYIF_16_BIT) |
		       DWC3_GUSB2PHYCFG_USBTRDTIM(USBTRDTIM_UTMI_16_BIT);
		break;
	default:
		break;
	}

	/*
	 * Above 1.94a, it is recommended to set DWC3_GUSB2PHYCFG_SUSPHY to
	 * '0' during coreConsultant configuration. So default value will
	 * be '0' when the core is reset. Application needs to set it to
	 * '1' after the core initialization is completed.
	 */
	if (dwc->revision > DWC3_REVISION_194A)
		reg |= DWC3_GUSB2PHYCFG_SUSPHY;

	if (dwc->dis_u2_susphy_quirk)
		reg &= ~DWC3_GUSB2PHYCFG_SUSPHY;

	if (dwc->dis_enblslpm_quirk)
		reg &= ~DWC3_GUSB2PHYCFG_ENBLSLPM;

	if (dwc->dis_u2_freeclk_exists_quirk)
		reg &= ~DWC3_GUSB2PHYCFG_U2_FREECLK_EXISTS;

	dwc3_writel(dwc->regs, DWC3_GUSB2PHYCFG(0), reg);
#endif
	return 0;
}

static void dwc3_core_exit(struct dwc3 *dwc)
{
	dwc3_event_buffers_cleanup(dwc);

	usb_phy_shutdown(dwc->usb2_phy);
	usb_phy_shutdown(dwc->usb3_phy);
	phy_exit(dwc->usb2_generic_phy);
	phy_exit(dwc->usb3_generic_phy);

	usb_phy_set_suspend(dwc->usb2_phy, 1);
	usb_phy_set_suspend(dwc->usb3_phy, 1);
	phy_power_off(dwc->usb2_generic_phy);
	phy_power_off(dwc->usb3_generic_phy);
}

/**
 * dwc3_core_init - Low-level initialization of DWC3 Core
 * @dwc: Pointer to our controller context structure
 *
 * Returns 0 on success otherwise negative errno.
 */
static int dwc3_core_init(struct dwc3 *dwc)
{
	u32			hwparams4 = dwc->hwparams.hwparams4;
	u32			reg;
	int			ret;

	reg = dwc3_readl(dwc->regs, DWC3_GSNPSID);
	/* This should read as U3 followed by revision number */
	if ((reg & DWC3_GSNPSID_MASK) == 0x55330000) {
		/* Detected DWC_usb3 IP */
		dwc->revision = reg;
	} else if ((reg & DWC3_GSNPSID_MASK) == 0x33310000) {
		/* Detected DWC_usb31 IP */
		dwc->revision = dwc3_readl(dwc->regs, DWC3_VER_NUMBER);
		dwc->revision |= DWC3_REVISION_IS_DWC31;
	} else {
		dev_err(dwc->dev, "this is not a DesignWare USB3 DRD Core\n");
		ret = -ENODEV;
		goto err0;
	}

	/*
	 * Write Linux Version Code to our GUID register so it's easy to figure
	 * out which kernel version a bug was found.
	 */
	dwc3_writel(dwc->regs, DWC3_GUID, LINUX_VERSION_CODE);

	/* Handle USB2.0-only core configuration */
	if (DWC3_GHWPARAMS3_SSPHY_IFC(dwc->hwparams.hwparams3) ==
			DWC3_GHWPARAMS3_SSPHY_IFC_DIS) {
		if (dwc->maximum_speed == USB_SPEED_SUPER)
			dwc->maximum_speed = USB_SPEED_HIGH;
	}

	/* issue device SoftReset too */
	ret = dwc3_soft_reset(dwc);
	if (ret)
		goto err0;

	ret = dwc3_core_soft_reset(dwc);
	if (ret)
		goto err0;

	ret = dwc3_phy_setup(dwc);
	if (ret)
		goto err0;

#ifdef CONFIG_AMLOGIC_USB
	reg = dwc3_readl(dwc->regs, DWC3_GUCTL1);
	reg |= DWC3_GUCTL_NAKPERENHHS;
	reg |= DWC3_GUCTL_PARKMODEDISABLESS;
	dwc3_writel(dwc->regs, DWC3_GUCTL1, reg);

	reg = dwc3_readl(dwc->regs, DWC3_GUCTL);
	reg |= DWC3_GUCTL_USBHSTINAUTORETRYEN;
	dwc3_writel(dwc->regs, DWC3_GUCTL, reg);
#endif

	reg = dwc3_readl(dwc->regs, DWC3_GCTL);
	reg &= ~DWC3_GCTL_SCALEDOWN_MASK;
#ifdef CONFIG_AMLOGIC_USB
	reg &= ~DWC3_GCTL_DISSCRAMBLE;
#endif

	switch (DWC3_GHWPARAMS1_EN_PWROPT(dwc->hwparams.hwparams1)) {
	case DWC3_GHWPARAMS1_EN_PWROPT_CLK:
		/**
		 * WORKAROUND: DWC3 revisions between 2.10a and 2.50a have an
		 * issue which would cause xHCI compliance tests to fail.
		 *
		 * Because of that we cannot enable clock gating on such
		 * configurations.
		 *
		 * Refers to:
		 *
		 * STAR#9000588375: Clock Gating, SOF Issues when ref_clk-Based
		 * SOF/ITP Mode Used
		 */
		if ((dwc->dr_mode == USB_DR_MODE_HOST ||
				dwc->dr_mode == USB_DR_MODE_OTG) &&
				(dwc->revision >= DWC3_REVISION_210A &&
				dwc->revision <= DWC3_REVISION_250A))
			reg |= DWC3_GCTL_DSBLCLKGTNG | DWC3_GCTL_SOFITPSYNC;
		else
			reg &= ~DWC3_GCTL_DSBLCLKGTNG;
		break;
	case DWC3_GHWPARAMS1_EN_PWROPT_HIB:
		/* enable hibernation here */
		dwc->nr_scratch = DWC3_GHWPARAMS4_HIBER_SCRATCHBUFS(hwparams4);

		/*
		 * REVISIT Enabling this bit so that host-mode hibernation
		 * will work. Device-mode hibernation is not yet implemented.
		 */
		reg |= DWC3_GCTL_GBLHIBERNATIONEN;
		break;
	default:
		dwc3_trace(trace_dwc3_core, "No power optimization available\n");
	}

	/* check if current dwc3 is on simulation board */
	if (dwc->hwparams.hwparams6 & DWC3_GHWPARAMS6_EN_FPGA) {
		dwc3_trace(trace_dwc3_core,
				"running on FPGA platform\n");
		dwc->is_fpga = true;
	}

	WARN_ONCE(dwc->disable_scramble_quirk && !dwc->is_fpga,
			"disable_scramble cannot be used on non-FPGA builds\n");

	if (dwc->disable_scramble_quirk && dwc->is_fpga)
		reg |= DWC3_GCTL_DISSCRAMBLE;
	else
		reg &= ~DWC3_GCTL_DISSCRAMBLE;

	if (dwc->u2exit_lfps_quirk)
		reg |= DWC3_GCTL_U2EXIT_LFPS;

	/*
	 * WORKAROUND: DWC3 revisions <1.90a have a bug
	 * where the device can fail to connect at SuperSpeed
	 * and falls back to high-speed mode which causes
	 * the device to enter a Connect/Disconnect loop
	 */
	if (dwc->revision < DWC3_REVISION_190A)
		reg |= DWC3_GCTL_U2RSTECN;

	dwc3_writel(dwc->regs, DWC3_GCTL, reg);

	dwc3_core_num_eps(dwc);

	ret = dwc3_setup_scratch_buffers(dwc);
	if (ret)
		goto err1;

	/* Adjust Frame Length */
	dwc3_frame_length_adjustment(dwc);

	usb_phy_set_suspend(dwc->usb2_phy, 0);
	usb_phy_set_suspend(dwc->usb3_phy, 0);
	ret = phy_power_on(dwc->usb2_generic_phy);
	if (ret < 0)
		goto err2;

	ret = phy_power_on(dwc->usb3_generic_phy);
	if (ret < 0)
		goto err3;

	ret = dwc3_event_buffers_setup(dwc);
	if (ret) {
		dev_err(dwc->dev, "failed to setup event buffers\n");
		goto err4;
	}

	switch (dwc->dr_mode) {
	case USB_DR_MODE_PERIPHERAL:
		dwc3_set_mode(dwc, DWC3_GCTL_PRTCAP_DEVICE);
		break;
	case USB_DR_MODE_HOST:
		dwc3_set_mode(dwc, DWC3_GCTL_PRTCAP_HOST);
		break;
	case USB_DR_MODE_OTG:
		dwc3_set_mode(dwc, DWC3_GCTL_PRTCAP_OTG);
		break;
	default:
		dev_warn(dwc->dev, "Unsupported mode %d\n", dwc->dr_mode);
		break;
	}

	/*
	 * ENDXFER polling is available on version 3.10a and later of
	 * the DWC_usb3 controller. It is NOT available in the
	 * DWC_usb31 controller.
	 */
	if (!dwc3_is_usb31(dwc) && dwc->revision >= DWC3_REVISION_310A) {
		reg = dwc3_readl(dwc->regs, DWC3_GUCTL2);
		reg |= DWC3_GUCTL2_RST_ACTBITLATER;
		dwc3_writel(dwc->regs, DWC3_GUCTL2, reg);
	}

	return 0;

err4:
	phy_power_off(dwc->usb3_generic_phy);

err3:
	phy_power_off(dwc->usb2_generic_phy);

err2:
	usb_phy_set_suspend(dwc->usb2_phy, 1);
	usb_phy_set_suspend(dwc->usb3_phy, 1);

err1:
	usb_phy_shutdown(dwc->usb2_phy);
	usb_phy_shutdown(dwc->usb3_phy);
	phy_exit(dwc->usb2_generic_phy);
	phy_exit(dwc->usb3_generic_phy);

err0:
	return ret;
}

static int dwc3_core_get_phy(struct dwc3 *dwc)
{
	struct device		*dev = dwc->dev;
	struct device_node	*node = dev->of_node;
	int ret;

	if (node) {
		dwc->usb2_phy = devm_usb_get_phy_by_phandle(dev, "usb-phy", 0);
		dwc->usb3_phy = devm_usb_get_phy_by_phandle(dev, "usb-phy", 1);
	} else {
		dwc->usb2_phy = devm_usb_get_phy(dev, USB_PHY_TYPE_USB2);
		dwc->usb3_phy = devm_usb_get_phy(dev, USB_PHY_TYPE_USB3);
	}

	if (IS_ERR(dwc->usb2_phy)) {
		ret = PTR_ERR(dwc->usb2_phy);
		if (ret == -ENXIO || ret == -ENODEV) {
			dwc->usb2_phy = NULL;
		} else if (ret == -EPROBE_DEFER) {
			return ret;
		} else {
			dev_err(dev, "no usb2 phy configured\n");
			return ret;
		}
	}

	if (IS_ERR(dwc->usb3_phy)) {
		ret = PTR_ERR(dwc->usb3_phy);
		if (ret == -ENXIO || ret == -ENODEV) {
			dwc->usb3_phy = NULL;
		} else if (ret == -EPROBE_DEFER) {
			return ret;
		} else {
			dev_err(dev, "no usb3 phy configured\n");
			return ret;
		}
	}

#ifdef CONFIG_AMLOGIC_USB
	dwc->super_speed_support = 0;

	if (dwc->usb3_phy)
		if (dwc->usb3_phy->flags == AML_USB3_PHY_ENABLE)
			dwc->super_speed_support = 1;

#endif

	dwc->usb2_generic_phy = devm_phy_get(dev, "usb2-phy");
	if (IS_ERR(dwc->usb2_generic_phy)) {
		ret = PTR_ERR(dwc->usb2_generic_phy);
		if (ret == -ENOSYS || ret == -ENODEV) {
			dwc->usb2_generic_phy = NULL;
		} else if (ret == -EPROBE_DEFER) {
			return ret;
		} else {
			dev_err(dev, "no usb2 phy configured\n");
			return ret;
		}
	}

	dwc->usb3_generic_phy = devm_phy_get(dev, "usb3-phy");
	if (IS_ERR(dwc->usb3_generic_phy)) {
		ret = PTR_ERR(dwc->usb3_generic_phy);
		if (ret == -ENOSYS || ret == -ENODEV) {
			dwc->usb3_generic_phy = NULL;
		} else if (ret == -EPROBE_DEFER) {
			return ret;
		} else {
			dev_err(dev, "no usb3 phy configured\n");
			return ret;
		}
	}

	return 0;
}

static int dwc3_core_init_mode(struct dwc3 *dwc)
{
	struct device *dev = dwc->dev;
	int ret;

	switch (dwc->dr_mode) {
	case USB_DR_MODE_PERIPHERAL:
		ret = dwc3_gadget_init(dwc);
		if (ret) {
			if (ret != -EPROBE_DEFER)
				dev_err(dev, "failed to initialize gadget\n");
			return ret;
		}
		break;
	case USB_DR_MODE_HOST:
		ret = dwc3_host_init(dwc);
		if (ret) {
			if (ret != -EPROBE_DEFER)
				dev_err(dev, "failed to initialize host\n");
			return ret;
		}
		break;
	case USB_DR_MODE_OTG:
		ret = dwc3_host_init(dwc);
		if (ret) {
			if (ret != -EPROBE_DEFER)
				dev_err(dev, "failed to initialize host\n");
			return ret;
		}

		ret = dwc3_gadget_init(dwc);
		if (ret) {
			if (ret != -EPROBE_DEFER)
				dev_err(dev, "failed to initialize gadget\n");
			return ret;
		}
		break;
	default:
		dev_err(dev, "Unsupported mode of operation %d\n", dwc->dr_mode);
		return -EINVAL;
	}

	return 0;
}

static void dwc3_core_exit_mode(struct dwc3 *dwc)
{
	switch (dwc->dr_mode) {
	case USB_DR_MODE_PERIPHERAL:
		dwc3_gadget_exit(dwc);
		break;
	case USB_DR_MODE_HOST:
		dwc3_host_exit(dwc);
		break;
	case USB_DR_MODE_OTG:
		dwc3_host_exit(dwc);
		dwc3_gadget_exit(dwc);
		break;
	default:
		/* do nothing */
		break;
	}
}

#define DWC3_ALIGN_MASK		(16 - 1)

static int dwc3_probe(struct platform_device *pdev)
{
	struct device		*dev = &pdev->dev;
	struct resource		*res;
	struct dwc3		*dwc;
	u8			lpm_nyet_threshold;
	u8			tx_de_emphasis;
	u8			hird_threshold;

	int			ret;

	void __iomem		*regs;
	void			*mem;

	mem = devm_kzalloc(dev, sizeof(*dwc) + DWC3_ALIGN_MASK, GFP_KERNEL);
	if (!mem)
		return -ENOMEM;

	dwc = PTR_ALIGN(mem, DWC3_ALIGN_MASK + 1);
	dwc->mem = mem;
	dwc->dev = dev;

	res = platform_get_resource(pdev, IORESOURCE_MEM, 0);
	if (!res) {
		dev_err(dev, "missing memory resource\n");
		return -ENODEV;
	}

	dwc->xhci_resources[0].start = res->start;
	dwc->xhci_resources[0].end = dwc->xhci_resources[0].start +
					DWC3_XHCI_REGS_END;
	dwc->xhci_resources[0].flags = res->flags;
	dwc->xhci_resources[0].name = res->name;

	res->start += DWC3_GLOBALS_REGS_START;

#ifdef CONFIG_AMLOGIC_USB
	dwc->general_clk = devm_clk_get(dev, "dwc_general");
	if (IS_ERR(dwc->general_clk))
		ret = PTR_ERR(dwc->general_clk);
	else
		clk_prepare_enable(dwc->general_clk);
#endif

	/*
	 * Request memory region but exclude xHCI regs,
	 * since it will be requested by the xhci-plat driver.
	 */
	regs = devm_ioremap_resource(dev, res);
	if (IS_ERR(regs)) {
		ret = PTR_ERR(regs);
		goto err0;
	}

	dwc->regs	= regs;
	dwc->regs_size	= resource_size(res);

	/* default to highest possible threshold */
	lpm_nyet_threshold = 0xf;

	/* default to -3.5dB de-emphasis */
	tx_de_emphasis = 1;

	/*
	 * default to assert utmi_sleep_n and use maximum allowed HIRD
	 * threshold value of 0b1100
	 */
	hird_threshold = 12;

	dwc->maximum_speed = usb_get_maximum_speed(dev);
	dwc->dr_mode = usb_get_dr_mode(dev);
	dwc->hsphy_mode = of_usb_get_phy_mode(dev->of_node);

	dwc->has_lpm_erratum = device_property_read_bool(dev,
				"snps,has-lpm-erratum");
	device_property_read_u8(dev, "snps,lpm-nyet-threshold",
				&lpm_nyet_threshold);
	dwc->is_utmi_l1_suspend = device_property_read_bool(dev,
				"snps,is-utmi-l1-suspend");
	device_property_read_u8(dev, "snps,hird-threshold",
				&hird_threshold);
	dwc->usb3_lpm_capable = device_property_read_bool(dev,
				"snps,usb3_lpm_capable");

	dwc->disable_scramble_quirk = device_property_read_bool(dev,
				"snps,disable_scramble_quirk");
	dwc->u2exit_lfps_quirk = device_property_read_bool(dev,
				"snps,u2exit_lfps_quirk");
	dwc->u2ss_inp3_quirk = device_property_read_bool(dev,
				"snps,u2ss_inp3_quirk");
	dwc->req_p1p2p3_quirk = device_property_read_bool(dev,
				"snps,req_p1p2p3_quirk");
	dwc->del_p1p2p3_quirk = device_property_read_bool(dev,
				"snps,del_p1p2p3_quirk");
	dwc->del_phy_power_chg_quirk = device_property_read_bool(dev,
				"snps,del_phy_power_chg_quirk");
	dwc->lfps_filter_quirk = device_property_read_bool(dev,
				"snps,lfps_filter_quirk");
	dwc->rx_detect_poll_quirk = device_property_read_bool(dev,
				"snps,rx_detect_poll_quirk");
	dwc->dis_u3_susphy_quirk = device_property_read_bool(dev,
				"snps,dis_u3_susphy_quirk");
	dwc->dis_u2_susphy_quirk = device_property_read_bool(dev,
				"snps,dis_u2_susphy_quirk");
	dwc->dis_enblslpm_quirk = device_property_read_bool(dev,
				"snps,dis_enblslpm_quirk");
	dwc->dis_rxdet_inp3_quirk = device_property_read_bool(dev,
				"snps,dis_rxdet_inp3_quirk");
	dwc->dis_u2_freeclk_exists_quirk = device_property_read_bool(dev,
				"snps,dis-u2-freeclk-exists-quirk");
	dwc->dis_del_phy_power_chg_quirk = device_property_read_bool(dev,
				"snps,dis-del-phy-power-chg-quirk");

	dwc->tx_de_emphasis_quirk = device_property_read_bool(dev,
				"snps,tx_de_emphasis_quirk");
	device_property_read_u8(dev, "snps,tx_de_emphasis",
				&tx_de_emphasis);
	device_property_read_string(dev, "snps,hsphy_interface",
				    &dwc->hsphy_interface);
	device_property_read_u32(dev, "snps,quirk-frame-length-adjustment",
				 &dwc->fladj);

	dwc->lpm_nyet_threshold = lpm_nyet_threshold;
	dwc->tx_de_emphasis = tx_de_emphasis;

	dwc->hird_threshold = hird_threshold
		| (dwc->is_utmi_l1_suspend << 4);

	platform_set_drvdata(pdev, dwc);
	dwc3_cache_hwparams(dwc);

	ret = dwc3_core_get_phy(dwc);
	if (ret)
		goto err0;

	spin_lock_init(&dwc->lock);

	if (!dev->dma_mask) {
		dev->dma_mask = dev->parent->dma_mask;
		dev->dma_parms = dev->parent->dma_parms;
		dma_set_coherent_mask(dev, dev->parent->coherent_dma_mask);
	}

	pm_runtime_set_active(dev);
	pm_runtime_use_autosuspend(dev);
	pm_runtime_set_autosuspend_delay(dev, DWC3_DEFAULT_AUTOSUSPEND_DELAY);
	pm_runtime_enable(dev);
	ret = pm_runtime_get_sync(dev);
	if (ret < 0)
		goto err1;

	pm_runtime_forbid(dev);

	ret = dwc3_alloc_event_buffers(dwc, DWC3_EVENT_BUFFERS_SIZE);
	if (ret) {
		dev_err(dwc->dev, "failed to allocate event buffers\n");
		ret = -ENOMEM;
		goto err2;
	}

	ret = dwc3_get_dr_mode(dwc);
	if (ret)
		goto err3;

	ret = dwc3_alloc_scratch_buffers(dwc);
	if (ret)
		goto err3;

	ret = dwc3_core_init(dwc);
	if (ret) {
		dev_err(dev, "failed to initialize core\n");
		goto err4;
	}

	/* Check the maximum_speed parameter */
	switch (dwc->maximum_speed) {
	case USB_SPEED_LOW:
	case USB_SPEED_FULL:
	case USB_SPEED_HIGH:
	case USB_SPEED_SUPER:
	case USB_SPEED_SUPER_PLUS:
		break;
	default:
		dev_err(dev, "invalid maximum_speed parameter %d\n",
			dwc->maximum_speed);
		/* fall through */
	case USB_SPEED_UNKNOWN:
		/* default to superspeed */
		dwc->maximum_speed = USB_SPEED_SUPER;

		/*
		 * default to superspeed plus if we are capable.
		 */
		if (dwc3_is_usb31(dwc) &&
		    (DWC3_GHWPARAMS3_SSPHY_IFC(dwc->hwparams.hwparams3) ==
		     DWC3_GHWPARAMS3_SSPHY_IFC_GEN2))
			dwc->maximum_speed = USB_SPEED_SUPER_PLUS;

		break;
	}

	ret = dwc3_core_init_mode(dwc);
	if (ret)
		goto err5;

	dwc3_debugfs_init(dwc);
	pm_runtime_put(dev);

	return 0;

err5:
	dwc3_event_buffers_cleanup(dwc);
	dwc3_ulpi_exit(dwc);

err4:
	dwc3_free_scratch_buffers(dwc);

err3:
	dwc3_free_event_buffers(dwc);
	dwc3_ulpi_exit(dwc);

err2:
	pm_runtime_allow(&pdev->dev);

err1:
	pm_runtime_put_sync(&pdev->dev);
	pm_runtime_disable(&pdev->dev);

err0:
	/*
	 * restore res->start back to its original value so that, in case the
	 * probe is deferred, we don't end up getting error in request the
	 * memory region the next time probe is called.
	 */
	res->start -= DWC3_GLOBALS_REGS_START;

	return ret;
}

#ifdef CONFIG_AMLOGIC_USB
void dwc3_shutdown(struct platform_device *pdev)
{
	struct dwc3 *dwc = platform_get_drvdata(pdev);

	dev_dbg(dwc->dev, "%s\n", __func__);
	usb_phy_shutdown(dwc->usb2_phy);
	usb_phy_shutdown(dwc->usb3_phy);
}
#endif

static int dwc3_remove(struct platform_device *pdev)
{
	struct dwc3	*dwc = platform_get_drvdata(pdev);
	struct resource *res = platform_get_resource(pdev, IORESOURCE_MEM, 0);

	pm_runtime_get_sync(&pdev->dev);
	/*
	 * restore res->start back to its original value so that, in case the
	 * probe is deferred, we don't end up getting error in request the
	 * memory region the next time probe is called.
	 */
	res->start -= DWC3_GLOBALS_REGS_START;

	dwc3_debugfs_exit(dwc);
	dwc3_core_exit_mode(dwc);

	dwc3_core_exit(dwc);
	dwc3_ulpi_exit(dwc);

	pm_runtime_put_sync(&pdev->dev);
	pm_runtime_allow(&pdev->dev);
	pm_runtime_disable(&pdev->dev);

	dwc3_free_event_buffers(dwc);
	dwc3_free_scratch_buffers(dwc);

	return 0;
}

#ifdef CONFIG_PM
static int dwc3_suspend_common(struct dwc3 *dwc)
{
	unsigned long	flags;

	switch (dwc->dr_mode) {
	case USB_DR_MODE_PERIPHERAL:
	case USB_DR_MODE_OTG:
		spin_lock_irqsave(&dwc->lock, flags);
		dwc3_gadget_suspend(dwc);
		spin_unlock_irqrestore(&dwc->lock, flags);
		break;
	case USB_DR_MODE_HOST:
	default:
		/* do nothing */
		break;
	}

	dwc3_core_exit(dwc);

	return 0;
}

static int dwc3_resume_common(struct dwc3 *dwc)
{
	unsigned long	flags;
	int		ret;

	ret = dwc3_core_init(dwc);
	if (ret)
		return ret;

	switch (dwc->dr_mode) {
	case USB_DR_MODE_PERIPHERAL:
	case USB_DR_MODE_OTG:
		spin_lock_irqsave(&dwc->lock, flags);
		dwc3_gadget_resume(dwc);
		spin_unlock_irqrestore(&dwc->lock, flags);
		/* FALLTHROUGH */
	case USB_DR_MODE_HOST:
	default:
		/* do nothing */
		break;
	}

	return 0;
}

static int dwc3_runtime_checks(struct dwc3 *dwc)
{
	switch (dwc->dr_mode) {
	case USB_DR_MODE_PERIPHERAL:
	case USB_DR_MODE_OTG:
		if (dwc->connected)
			return -EBUSY;
		break;
	case USB_DR_MODE_HOST:
	default:
		/* do nothing */
		break;
	}

	return 0;
}

static int dwc3_runtime_suspend(struct device *dev)
{
	struct dwc3     *dwc = dev_get_drvdata(dev);
	int		ret;

	if (dwc3_runtime_checks(dwc))
		return -EBUSY;

	ret = dwc3_suspend_common(dwc);
	if (ret)
		return ret;

	device_init_wakeup(dev, true);

	return 0;
}

static int dwc3_runtime_resume(struct device *dev)
{
	struct dwc3     *dwc = dev_get_drvdata(dev);
	int		ret;

	device_init_wakeup(dev, false);

	ret = dwc3_resume_common(dwc);
	if (ret)
		return ret;

	switch (dwc->dr_mode) {
	case USB_DR_MODE_PERIPHERAL:
	case USB_DR_MODE_OTG:
		dwc3_gadget_process_pending_events(dwc);
		break;
	case USB_DR_MODE_HOST:
	default:
		/* do nothing */
		break;
	}

	pm_runtime_mark_last_busy(dev);
	pm_runtime_put(dev);

	return 0;
}

static int dwc3_runtime_idle(struct device *dev)
{
	struct dwc3     *dwc = dev_get_drvdata(dev);

	switch (dwc->dr_mode) {
	case USB_DR_MODE_PERIPHERAL:
	case USB_DR_MODE_OTG:
		if (dwc3_runtime_checks(dwc))
			return -EBUSY;
		break;
	case USB_DR_MODE_HOST:
	default:
		/* do nothing */
		break;
	}

	pm_runtime_mark_last_busy(dev);
	pm_runtime_autosuspend(dev);

	return 0;
}
#endif /* CONFIG_PM */

#ifdef CONFIG_PM_SLEEP
static int dwc3_suspend(struct device *dev)
{
	struct dwc3	*dwc = dev_get_drvdata(dev);
	int		ret;

	ret = dwc3_suspend_common(dwc);
	if (ret)
		return ret;

#ifdef CONFIG_AMLOGIC_USB
	if (IS_ERR(dwc->general_clk))
		ret = PTR_ERR(dwc->general_clk);
	else
		clk_disable_unprepare(dwc->general_clk);
#endif

	pinctrl_pm_select_sleep_state(dev);

	return 0;
}

static int dwc3_resume(struct device *dev)
{
	struct dwc3	*dwc = dev_get_drvdata(dev);
	int		ret;

	pinctrl_pm_select_default_state(dev);

#ifdef CONFIG_AMLOGIC_USB
	if (IS_ERR(dwc->general_clk))
		ret = PTR_ERR(dwc->general_clk);
	else
		clk_prepare_enable(dwc->general_clk);
#endif

	ret = dwc3_resume_common(dwc);
	if (ret)
		return ret;

	pm_runtime_disable(dev);
	pm_runtime_set_active(dev);
	pm_runtime_enable(dev);

	return 0;
}
#endif /* CONFIG_PM_SLEEP */

static const struct dev_pm_ops dwc3_dev_pm_ops = {
	SET_SYSTEM_SLEEP_PM_OPS(dwc3_suspend, dwc3_resume)
	SET_RUNTIME_PM_OPS(dwc3_runtime_suspend, dwc3_runtime_resume,
			dwc3_runtime_idle)
};

#ifdef CONFIG_OF
static const struct of_device_id of_dwc3_match[] = {
	{
		.compatible = "snps,dwc3"
	},
	{
		.compatible = "synopsys,dwc3"
	},
#ifdef CONFIG_AMLOGIC_USB
	{
		.compatible = "snps, dwc3"
	},
	{
		.compatible = "synopsys, dwc3"
	},
#endif
	{ },
};
MODULE_DEVICE_TABLE(of, of_dwc3_match);
#endif

#ifdef CONFIG_ACPI

#define ACPI_ID_INTEL_BSW	"808622B7"

static const struct acpi_device_id dwc3_acpi_match[] = {
	{ ACPI_ID_INTEL_BSW, 0 },
	{ },
};
MODULE_DEVICE_TABLE(acpi, dwc3_acpi_match);
#endif

static struct platform_driver dwc3_driver = {
#ifndef CONFIG_AMLOGIC_USB
	.probe		= dwc3_probe,
#endif
	.remove		= dwc3_remove,
#ifdef CONFIG_AMLOGIC_USB
	.shutdown	= dwc3_shutdown,
#endif
	.driver		= {
		.name	= "dwc3",
		.of_match_table	= of_match_ptr(of_dwc3_match),
		.acpi_match_table = ACPI_PTR(dwc3_acpi_match),
		.pm	= &dwc3_dev_pm_ops,
	},
};

#ifdef CONFIG_AMLOGIC_USB
/* AMLOGIC DWC3 driver does not allow module unload */
static int __init amlogic_dwc3_init(void)
{
	return platform_driver_probe(&dwc3_driver, dwc3_probe);
}
late_initcall(amlogic_dwc3_init);
#else
module_platform_driver(dwc3_driver);
#endif

MODULE_ALIAS("platform:dwc3");
MODULE_AUTHOR("Felipe Balbi <balbi@ti.com>");
MODULE_LICENSE("GPL v2");
MODULE_DESCRIPTION("DesignWare USB3 DRD Controller Driver");<|MERGE_RESOLUTION|>--- conflicted
+++ resolved
@@ -330,20 +330,11 @@
 
 	reg = dwc3_readl(dwc->regs, DWC3_GFLADJ);
 	dft = reg & DWC3_GFLADJ_30MHZ_MASK;
-<<<<<<< HEAD
-#ifndef CONFIG_AMLOGIC_USB
-	if (!dev_WARN_ONCE(dwc->dev, dft == dwc->fladj,
-	    "request value same as default, ignoring\n")) {
-#endif
-=======
 	if (dft != dwc->fladj) {
->>>>>>> 9829ecfd
 		reg &= ~DWC3_GFLADJ_30MHZ_MASK;
 		reg |= DWC3_GFLADJ_30MHZ_SDBND_SEL | dwc->fladj;
 		dwc3_writel(dwc->regs, DWC3_GFLADJ, reg);
-#ifndef CONFIG_AMLOGIC_USB
-	}
-#endif
+	}
 }
 
 /**
