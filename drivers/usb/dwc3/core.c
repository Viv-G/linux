--- conflicted
+++ resolved
@@ -166,12 +166,8 @@
 	do {
 		reg = dwc3_readl(dwc->regs, DWC3_DCTL);
 		if (!(reg & DWC3_DCTL_CSFTRST))
-<<<<<<< HEAD
-			return 0;
-=======
 			goto done;
 
->>>>>>> 47bbcd6b
 		udelay(1);
 	} while (--retries);
 
