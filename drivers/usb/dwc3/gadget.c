--- conflicted
+++ resolved
@@ -2644,18 +2644,10 @@
 
 static int dwc3_gadget_soft_disconnect(struct dwc3 *dwc)
 {
-<<<<<<< HEAD
-	struct dwc3		*dwc = gadget_to_dwc(g);
-	unsigned long		flags;
-	int			ret;
-
-	is_on = !!is_on;
-=======
 	unsigned long flags;
 
 	spin_lock_irqsave(&dwc->lock, flags);
 	dwc->connected = false;
->>>>>>> 4bcdb727
 
 	/*
 	 * Per databook, when we want to stop the gadget, if a control transfer
@@ -2741,18 +2733,6 @@
 	if (!is_on) {
 		ret = dwc3_gadget_soft_disconnect(dwc);
 	} else {
-<<<<<<< HEAD
-=======
-		/*
-		 * In the Synopsys DWC_usb31 1.90a programming guide section
-		 * 4.1.9, it specifies that for a reconnect after a
-		 * device-initiated disconnect requires a core soft reset
-		 * (DCTL.CSftRst) before enabling the run/stop bit.
-		 */
-		dwc3_core_soft_reset(dwc);
-
-		dwc3_event_buffers_setup(dwc);
->>>>>>> 4bcdb727
 		__dwc3_gadget_start(dwc);
 		ret = dwc3_gadget_run_stop(dwc, true, false);
 	}
