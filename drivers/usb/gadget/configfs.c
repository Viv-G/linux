--- conflicted
+++ resolved
@@ -108,17 +108,12 @@
 	bool use_os_desc;
 	char b_vendor_code;
 	char qw_sign[OS_STRING_QW_SIGN_LEN];
-<<<<<<< HEAD
 #ifdef CONFIG_USB_CONFIGFS_UEVENT
 	bool connected;
 	bool sw_connected;
 	struct work_struct work;
 	struct device *dev;
 #endif
-=======
-	spinlock_t spinlock;
-	bool unbind;
->>>>>>> 9829ecfd
 };
 
 static inline struct gadget_info *to_gadget_info(struct config_item *item)
@@ -1511,13 +1506,9 @@
 	purge_configs_funcs(gi);
 	composite_dev_cleanup(cdev);
 	usb_ep_autoconfig_reset(cdev->gadget);
-<<<<<<< HEAD
 #ifdef CONFIG_AMLOGIC_USB
 	wakeup_source_trash(&Gadget_Lock.wakesrc);
 #endif
-=======
-	spin_lock_irqsave(&gi->spinlock, flags);
->>>>>>> 9829ecfd
 	cdev->gadget = NULL;
 	set_gadget_data(gadget, NULL);
 	spin_unlock_irqrestore(&gi->spinlock, flags);
@@ -1690,7 +1681,6 @@
 static const struct usb_gadget_driver configfs_driver_template = {
 	.bind           = configfs_composite_bind,
 	.unbind         = configfs_composite_unbind,
-<<<<<<< HEAD
 #ifdef CONFIG_USB_CONFIGFS_UEVENT
 	.setup          = android_setup,
 	.reset          = android_disconnect,
@@ -1702,15 +1692,6 @@
 #endif
 	.suspend	= composite_suspend,
 	.resume		= composite_resume,
-=======
-
-	.setup          = configfs_composite_setup,
-	.reset          = configfs_composite_disconnect,
-	.disconnect     = configfs_composite_disconnect,
-
-	.suspend	= configfs_composite_suspend,
-	.resume		= configfs_composite_resume,
->>>>>>> 9829ecfd
 
 	.max_speed	= USB_SPEED_SUPER,
 	.driver = {
