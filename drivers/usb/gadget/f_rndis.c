/*
 * f_rndis.c -- RNDIS link function driver
 *
 * Copyright (C) 2003-2005,2008 David Brownell
 * Copyright (C) 2003-2004 Robert Schwebel, Benedikt Spranger
 * Copyright (C) 2008 Nokia Corporation
 * Copyright (C) 2009 Samsung Electronics
 *                    Author: Michal Nazarewicz (mina86@mina86.com)
 *
 * This program is free software; you can redistribute it and/or modify
 * it under the terms of the GNU General Public License as published by
 * the Free Software Foundation; either version 2 of the License, or
 * (at your option) any later version.
 */

/* #define VERBOSE_DEBUG */

#include <linux/slab.h>
#include <linux/kernel.h>
#include <linux/module.h>
#include <linux/device.h>
#include <linux/etherdevice.h>

#include <linux/atomic.h>

#include "u_ether.h"
#include "u_ether_configfs.h"
#include "u_rndis.h"
#include "rndis.h"

/*
 * This function is an RNDIS Ethernet port -- a Microsoft protocol that's
 * been promoted instead of the standard CDC Ethernet.  The published RNDIS
 * spec is ambiguous, incomplete, and needlessly complex.  Variants such as
 * ActiveSync have even worse status in terms of specification.
 *
 * In short:  it's a protocol controlled by (and for) Microsoft, not for an
 * Open ecosystem or markets.  Linux supports it *only* because Microsoft
 * doesn't support the CDC Ethernet standard.
 *
 * The RNDIS data transfer model is complex, with multiple Ethernet packets
 * per USB message, and out of band data.  The control model is built around
 * what's essentially an "RNDIS RPC" protocol.  It's all wrapped in a CDC ACM
 * (modem, not Ethernet) veneer, with those ACM descriptors being entirely
 * useless (they're ignored).  RNDIS expects to be the only function in its
 * configuration, so it's no real help if you need composite devices; and
 * it expects to be the first configuration too.
 *
 * There is a single technical advantage of RNDIS over CDC Ethernet, if you
 * discount the fluff that its RPC can be made to deliver: it doesn't need
 * a NOP altsetting for the data interface.  That lets it work on some of the
 * "so smart it's stupid" hardware which takes over configuration changes
 * from the software, and adds restrictions like "no altsettings".
 *
 * Unfortunately MSFT's RNDIS drivers are buggy.  They hang or oops, and
 * have all sorts of contrary-to-specification oddities that can prevent
 * them from working sanely.  Since bugfixes (or accurate specs, letting
 * Linux work around those bugs) are unlikely to ever come from MSFT, you
 * may want to avoid using RNDIS on purely operational grounds.
 *
 * Omissions from the RNDIS 1.0 specification include:
 *
 *   - Power management ... references data that's scattered around lots
 *     of other documentation, which is incorrect/incomplete there too.
 *
 *   - There are various undocumented protocol requirements, like the need
 *     to send garbage in some control-OUT messages.
 *
 *   - MS-Windows drivers sometimes emit undocumented requests.
 */

struct f_rndis {
	struct gether			port;
	u8				ctrl_id, data_id;
	u8				ethaddr[ETH_ALEN];
	u32				vendorID;
	const char			*manufacturer;
	int				config;

	struct usb_ep			*notify;
	struct usb_request		*notify_req;
	atomic_t			notify_count;
};

static inline struct f_rndis *func_to_rndis(struct usb_function *f)
{
	return container_of(f, struct f_rndis, port.func);
}

/* peak (theoretical) bulk transfer rate in bits-per-second */
static unsigned int bitrate(struct usb_gadget *g)
{
	if (gadget_is_superspeed(g) && g->speed == USB_SPEED_SUPER)
		return 13 * 1024 * 8 * 1000 * 8;
	else if (gadget_is_dualspeed(g) && g->speed == USB_SPEED_HIGH)
		return 13 * 512 * 8 * 1000 * 8;
	else
		return 19 * 64 * 1 * 1000 * 8;
}

/*-------------------------------------------------------------------------*/

/*
 */

#define RNDIS_STATUS_INTERVAL_MS	32
#define STATUS_BYTECOUNT		8	/* 8 bytes data */


/* interface descriptor: */

static struct usb_interface_descriptor rndis_control_intf = {
	.bLength =		sizeof rndis_control_intf,
	.bDescriptorType =	USB_DT_INTERFACE,

	/* .bInterfaceNumber = DYNAMIC */
	/* status endpoint is optional; this could be patched later */
	.bNumEndpoints =	1,
	.bInterfaceClass =	USB_CLASS_COMM,
	.bInterfaceSubClass =   USB_CDC_SUBCLASS_ACM,
	.bInterfaceProtocol =   USB_CDC_ACM_PROTO_VENDOR,
	/* .iInterface = DYNAMIC */
};

static struct usb_cdc_header_desc header_desc = {
	.bLength =		sizeof header_desc,
	.bDescriptorType =	USB_DT_CS_INTERFACE,
	.bDescriptorSubType =	USB_CDC_HEADER_TYPE,

	.bcdCDC =		cpu_to_le16(0x0110),
};

static struct usb_cdc_call_mgmt_descriptor call_mgmt_descriptor = {
	.bLength =		sizeof call_mgmt_descriptor,
	.bDescriptorType =	USB_DT_CS_INTERFACE,
	.bDescriptorSubType =	USB_CDC_CALL_MANAGEMENT_TYPE,

	.bmCapabilities =	0x00,
	.bDataInterface =	0x01,
};

static struct usb_cdc_acm_descriptor rndis_acm_descriptor = {
	.bLength =		sizeof rndis_acm_descriptor,
	.bDescriptorType =	USB_DT_CS_INTERFACE,
	.bDescriptorSubType =	USB_CDC_ACM_TYPE,

	.bmCapabilities =	0x00,
};

static struct usb_cdc_union_desc rndis_union_desc = {
	.bLength =		sizeof(rndis_union_desc),
	.bDescriptorType =	USB_DT_CS_INTERFACE,
	.bDescriptorSubType =	USB_CDC_UNION_TYPE,
	/* .bMasterInterface0 =	DYNAMIC */
	/* .bSlaveInterface0 =	DYNAMIC */
};

/* the data interface has two bulk endpoints */

static struct usb_interface_descriptor rndis_data_intf = {
	.bLength =		sizeof rndis_data_intf,
	.bDescriptorType =	USB_DT_INTERFACE,

	/* .bInterfaceNumber = DYNAMIC */
	.bNumEndpoints =	2,
	.bInterfaceClass =	USB_CLASS_CDC_DATA,
	.bInterfaceSubClass =	0,
	.bInterfaceProtocol =	0,
	/* .iInterface = DYNAMIC */
};


static struct usb_interface_assoc_descriptor
rndis_iad_descriptor = {
	.bLength =		sizeof rndis_iad_descriptor,
	.bDescriptorType =	USB_DT_INTERFACE_ASSOCIATION,

	.bFirstInterface =	0, /* XXX, hardcoded */
	.bInterfaceCount = 	2,	// control + data
	.bFunctionClass =	USB_CLASS_COMM,
	.bFunctionSubClass =	USB_CDC_SUBCLASS_ETHERNET,
	.bFunctionProtocol =	USB_CDC_PROTO_NONE,
	/* .iFunction = DYNAMIC */
};

/* full speed support: */

static struct usb_endpoint_descriptor fs_notify_desc = {
	.bLength =		USB_DT_ENDPOINT_SIZE,
	.bDescriptorType =	USB_DT_ENDPOINT,

	.bEndpointAddress =	USB_DIR_IN,
	.bmAttributes =		USB_ENDPOINT_XFER_INT,
	.wMaxPacketSize =	cpu_to_le16(STATUS_BYTECOUNT),
	.bInterval =		RNDIS_STATUS_INTERVAL_MS,
};

static struct usb_endpoint_descriptor fs_in_desc = {
	.bLength =		USB_DT_ENDPOINT_SIZE,
	.bDescriptorType =	USB_DT_ENDPOINT,

	.bEndpointAddress =	USB_DIR_IN,
	.bmAttributes =		USB_ENDPOINT_XFER_BULK,
};

static struct usb_endpoint_descriptor fs_out_desc = {
	.bLength =		USB_DT_ENDPOINT_SIZE,
	.bDescriptorType =	USB_DT_ENDPOINT,

	.bEndpointAddress =	USB_DIR_OUT,
	.bmAttributes =		USB_ENDPOINT_XFER_BULK,
};

static struct usb_descriptor_header *eth_fs_function[] = {
	(struct usb_descriptor_header *) &rndis_iad_descriptor,

	/* control interface matches ACM, not Ethernet */
	(struct usb_descriptor_header *) &rndis_control_intf,
	(struct usb_descriptor_header *) &header_desc,
	(struct usb_descriptor_header *) &call_mgmt_descriptor,
	(struct usb_descriptor_header *) &rndis_acm_descriptor,
	(struct usb_descriptor_header *) &rndis_union_desc,
	(struct usb_descriptor_header *) &fs_notify_desc,

	/* data interface has no altsetting */
	(struct usb_descriptor_header *) &rndis_data_intf,
	(struct usb_descriptor_header *) &fs_in_desc,
	(struct usb_descriptor_header *) &fs_out_desc,
	NULL,
};

/* high speed support: */

static struct usb_endpoint_descriptor hs_notify_desc = {
	.bLength =		USB_DT_ENDPOINT_SIZE,
	.bDescriptorType =	USB_DT_ENDPOINT,

	.bEndpointAddress =	USB_DIR_IN,
	.bmAttributes =		USB_ENDPOINT_XFER_INT,
	.wMaxPacketSize =	cpu_to_le16(STATUS_BYTECOUNT),
	.bInterval =		USB_MS_TO_HS_INTERVAL(RNDIS_STATUS_INTERVAL_MS)
};

static struct usb_endpoint_descriptor hs_in_desc = {
	.bLength =		USB_DT_ENDPOINT_SIZE,
	.bDescriptorType =	USB_DT_ENDPOINT,

	.bEndpointAddress =	USB_DIR_IN,
	.bmAttributes =		USB_ENDPOINT_XFER_BULK,
	.wMaxPacketSize =	cpu_to_le16(512),
};

static struct usb_endpoint_descriptor hs_out_desc = {
	.bLength =		USB_DT_ENDPOINT_SIZE,
	.bDescriptorType =	USB_DT_ENDPOINT,

	.bEndpointAddress =	USB_DIR_OUT,
	.bmAttributes =		USB_ENDPOINT_XFER_BULK,
	.wMaxPacketSize =	cpu_to_le16(512),
};

static struct usb_descriptor_header *eth_hs_function[] = {
	(struct usb_descriptor_header *) &rndis_iad_descriptor,

	/* control interface matches ACM, not Ethernet */
	(struct usb_descriptor_header *) &rndis_control_intf,
	(struct usb_descriptor_header *) &header_desc,
	(struct usb_descriptor_header *) &call_mgmt_descriptor,
	(struct usb_descriptor_header *) &rndis_acm_descriptor,
	(struct usb_descriptor_header *) &rndis_union_desc,
	(struct usb_descriptor_header *) &hs_notify_desc,

	/* data interface has no altsetting */
	(struct usb_descriptor_header *) &rndis_data_intf,
	(struct usb_descriptor_header *) &hs_in_desc,
	(struct usb_descriptor_header *) &hs_out_desc,
	NULL,
};

/* super speed support: */

static struct usb_endpoint_descriptor ss_notify_desc = {
	.bLength =		USB_DT_ENDPOINT_SIZE,
	.bDescriptorType =	USB_DT_ENDPOINT,

	.bEndpointAddress =	USB_DIR_IN,
	.bmAttributes =		USB_ENDPOINT_XFER_INT,
	.wMaxPacketSize =	cpu_to_le16(STATUS_BYTECOUNT),
	.bInterval =		USB_MS_TO_HS_INTERVAL(RNDIS_STATUS_INTERVAL_MS)
};

static struct usb_ss_ep_comp_descriptor ss_intr_comp_desc = {
	.bLength =		sizeof ss_intr_comp_desc,
	.bDescriptorType =	USB_DT_SS_ENDPOINT_COMP,

	/* the following 3 values can be tweaked if necessary */
	/* .bMaxBurst =		0, */
	/* .bmAttributes =	0, */
	.wBytesPerInterval =	cpu_to_le16(STATUS_BYTECOUNT),
};

static struct usb_endpoint_descriptor ss_in_desc = {
	.bLength =		USB_DT_ENDPOINT_SIZE,
	.bDescriptorType =	USB_DT_ENDPOINT,

	.bEndpointAddress =	USB_DIR_IN,
	.bmAttributes =		USB_ENDPOINT_XFER_BULK,
	.wMaxPacketSize =	cpu_to_le16(1024),
};

static struct usb_endpoint_descriptor ss_out_desc = {
	.bLength =		USB_DT_ENDPOINT_SIZE,
	.bDescriptorType =	USB_DT_ENDPOINT,

	.bEndpointAddress =	USB_DIR_OUT,
	.bmAttributes =		USB_ENDPOINT_XFER_BULK,
	.wMaxPacketSize =	cpu_to_le16(1024),
};

static struct usb_ss_ep_comp_descriptor ss_bulk_comp_desc = {
	.bLength =		sizeof ss_bulk_comp_desc,
	.bDescriptorType =	USB_DT_SS_ENDPOINT_COMP,

	/* the following 2 values can be tweaked if necessary */
	/* .bMaxBurst =		0, */
	/* .bmAttributes =	0, */
};

static struct usb_descriptor_header *eth_ss_function[] = {
	(struct usb_descriptor_header *) &rndis_iad_descriptor,

	/* control interface matches ACM, not Ethernet */
	(struct usb_descriptor_header *) &rndis_control_intf,
	(struct usb_descriptor_header *) &header_desc,
	(struct usb_descriptor_header *) &call_mgmt_descriptor,
	(struct usb_descriptor_header *) &rndis_acm_descriptor,
	(struct usb_descriptor_header *) &rndis_union_desc,
	(struct usb_descriptor_header *) &ss_notify_desc,
	(struct usb_descriptor_header *) &ss_intr_comp_desc,

	/* data interface has no altsetting */
	(struct usb_descriptor_header *) &rndis_data_intf,
	(struct usb_descriptor_header *) &ss_in_desc,
	(struct usb_descriptor_header *) &ss_bulk_comp_desc,
	(struct usb_descriptor_header *) &ss_out_desc,
	(struct usb_descriptor_header *) &ss_bulk_comp_desc,
	NULL,
};

/* string descriptors: */

static struct usb_string rndis_string_defs[] = {
	[0].s = "RNDIS Communications Control",
	[1].s = "RNDIS Ethernet Data",
	[2].s = "RNDIS",
	{  } /* end of list */
};

static struct usb_gadget_strings rndis_string_table = {
	.language =		0x0409,	/* en-us */
	.strings =		rndis_string_defs,
};

static struct usb_gadget_strings *rndis_strings[] = {
	&rndis_string_table,
	NULL,
};

/*-------------------------------------------------------------------------*/

static struct sk_buff *rndis_add_header(struct gether *port,
					struct sk_buff *skb)
{
	struct sk_buff *skb2;

	skb2 = skb_realloc_headroom(skb, sizeof(struct rndis_packet_msg_type));
	if (skb2)
		rndis_add_hdr(skb2);

	dev_kfree_skb_any(skb);
	return skb2;
}

static void rndis_response_available(void *_rndis)
{
	struct f_rndis			*rndis = _rndis;
	struct usb_request		*req = rndis->notify_req;
	struct usb_composite_dev	*cdev = rndis->port.func.config->cdev;
	__le32				*data = req->buf;
	int				status;

	if (atomic_inc_return(&rndis->notify_count) != 1)
		return;

	/* Send RNDIS RESPONSE_AVAILABLE notification; a
	 * USB_CDC_NOTIFY_RESPONSE_AVAILABLE "should" work too
	 *
	 * This is the only notification defined by RNDIS.
	 */
	data[0] = cpu_to_le32(1);
	data[1] = cpu_to_le32(0);

	status = usb_ep_queue(rndis->notify, req, GFP_ATOMIC);
	if (status) {
		atomic_dec(&rndis->notify_count);
		DBG(cdev, "notify/0 --> %d\n", status);
	}
}

static void rndis_response_complete(struct usb_ep *ep, struct usb_request *req)
{
	struct f_rndis			*rndis = req->context;
	struct usb_composite_dev	*cdev = rndis->port.func.config->cdev;
	int				status = req->status;

	/* after TX:
	 *  - USB_CDC_GET_ENCAPSULATED_RESPONSE (ep0/control)
	 *  - RNDIS_RESPONSE_AVAILABLE (status/irq)
	 */
	switch (status) {
	case -ECONNRESET:
	case -ESHUTDOWN:
		/* connection gone */
		atomic_set(&rndis->notify_count, 0);
		break;
	default:
		DBG(cdev, "RNDIS %s response error %d, %d/%d\n",
			ep->name, status,
			req->actual, req->length);
		/* FALLTHROUGH */
	case 0:
		if (ep != rndis->notify)
			break;

		/* handle multiple pending RNDIS_RESPONSE_AVAILABLE
		 * notifications by resending until we're done
		 */
		if (atomic_dec_and_test(&rndis->notify_count))
			break;
		status = usb_ep_queue(rndis->notify, req, GFP_ATOMIC);
		if (status) {
			atomic_dec(&rndis->notify_count);
			DBG(cdev, "notify/1 --> %d\n", status);
		}
		break;
	}
}

static void rndis_command_complete(struct usb_ep *ep, struct usb_request *req)
{
	struct f_rndis			*rndis = req->context;
	int				status;

	/* received RNDIS command from USB_CDC_SEND_ENCAPSULATED_COMMAND */
//	spin_lock(&dev->lock);
	status = rndis_msg_parser(rndis->config, (u8 *) req->buf);
	if (status < 0)
		pr_err("RNDIS command error %d, %d/%d\n",
			status, req->actual, req->length);
//	spin_unlock(&dev->lock);
}

static int
rndis_setup(struct usb_function *f, const struct usb_ctrlrequest *ctrl)
{
	struct f_rndis		*rndis = func_to_rndis(f);
	struct usb_composite_dev *cdev = f->config->cdev;
	struct usb_request	*req = cdev->req;
	int			value = -EOPNOTSUPP;
	u16			w_index = le16_to_cpu(ctrl->wIndex);
	u16			w_value = le16_to_cpu(ctrl->wValue);
	u16			w_length = le16_to_cpu(ctrl->wLength);

	/* composite driver infrastructure handles everything except
	 * CDC class messages; interface activation uses set_alt().
	 */
	switch ((ctrl->bRequestType << 8) | ctrl->bRequest) {

	/* RNDIS uses the CDC command encapsulation mechanism to implement
	 * an RPC scheme, with much getting/setting of attributes by OID.
	 */
	case ((USB_DIR_OUT | USB_TYPE_CLASS | USB_RECIP_INTERFACE) << 8)
			| USB_CDC_SEND_ENCAPSULATED_COMMAND:
		if (w_value || w_index != rndis->ctrl_id)
			goto invalid;
		/* read the request; process it later */
		value = w_length;
		req->complete = rndis_command_complete;
		req->context = rndis;
		/* later, rndis_response_available() sends a notification */
		break;

	case ((USB_DIR_IN | USB_TYPE_CLASS | USB_RECIP_INTERFACE) << 8)
			| USB_CDC_GET_ENCAPSULATED_RESPONSE:
		if (w_value || w_index != rndis->ctrl_id)
			goto invalid;
		else {
			u8 *buf;
			u32 n;

			/* return the result */
			buf = rndis_get_next_response(rndis->config, &n);
			if (buf) {
				memcpy(req->buf, buf, n);
				req->complete = rndis_response_complete;
				req->context = rndis;
				rndis_free_response(rndis->config, buf);
				value = n;
			}
			/* else stalls ... spec says to avoid that */
		}
		break;

	default:
invalid:
		VDBG(cdev, "invalid control req%02x.%02x v%04x i%04x l%d\n",
			ctrl->bRequestType, ctrl->bRequest,
			w_value, w_index, w_length);
	}

	/* respond with data transfer or status phase? */
	if (value >= 0) {
		DBG(cdev, "rndis req%02x.%02x v%04x i%04x l%d\n",
			ctrl->bRequestType, ctrl->bRequest,
			w_value, w_index, w_length);
		req->zero = (value < w_length);
		req->length = value;
		value = usb_ep_queue(cdev->gadget->ep0, req, GFP_ATOMIC);
		if (value < 0)
			ERROR(cdev, "rndis response on err %d\n", value);
	}

	/* device either stalls (value < 0) or reports success */
	return value;
}


static int rndis_set_alt(struct usb_function *f, unsigned intf, unsigned alt)
{
	struct f_rndis		*rndis = func_to_rndis(f);
	struct usb_composite_dev *cdev = f->config->cdev;

	/* we know alt == 0 */

	if (intf == rndis->ctrl_id) {
		if (rndis->notify->driver_data) {
			VDBG(cdev, "reset rndis control %d\n", intf);
			usb_ep_disable(rndis->notify);
		}
		if (!rndis->notify->desc) {
			VDBG(cdev, "init rndis ctrl %d\n", intf);
			if (config_ep_by_speed(cdev->gadget, f, rndis->notify))
				goto fail;
		}
		usb_ep_enable(rndis->notify);
		rndis->notify->driver_data = rndis;

	} else if (intf == rndis->data_id) {
		struct net_device	*net;

		if (rndis->port.in_ep->driver_data) {
			DBG(cdev, "reset rndis\n");
			gether_disconnect(&rndis->port);
		}

		if (!rndis->port.in_ep->desc || !rndis->port.out_ep->desc) {
			DBG(cdev, "init rndis\n");
			if (config_ep_by_speed(cdev->gadget, f,
					       rndis->port.in_ep) ||
			    config_ep_by_speed(cdev->gadget, f,
					       rndis->port.out_ep)) {
				rndis->port.in_ep->desc = NULL;
				rndis->port.out_ep->desc = NULL;
				goto fail;
			}
		}

		/* Avoid ZLPs; they can be troublesome. */
		rndis->port.is_zlp_ok = false;

		/* RNDIS should be in the "RNDIS uninitialized" state,
		 * either never activated or after rndis_uninit().
		 *
		 * We don't want data to flow here until a nonzero packet
		 * filter is set, at which point it enters "RNDIS data
		 * initialized" state ... but we do want the endpoints
		 * to be activated.  It's a strange little state.
		 *
		 * REVISIT the RNDIS gadget code has done this wrong for a
		 * very long time.  We need another call to the link layer
		 * code -- gether_updown(...bool) maybe -- to do it right.
		 */
		rndis->port.cdc_filter = 0;

		DBG(cdev, "RNDIS RX/TX early activation ... \n");
		net = gether_connect(&rndis->port);
		if (IS_ERR(net))
			return PTR_ERR(net);

		rndis_set_param_dev(rndis->config, net,
				&rndis->port.cdc_filter);
	} else
		goto fail;

	return 0;
fail:
	return -EINVAL;
}

static void rndis_disable(struct usb_function *f)
{
	struct f_rndis		*rndis = func_to_rndis(f);
	struct usb_composite_dev *cdev = f->config->cdev;

	if (!rndis->notify->driver_data)
		return;

	DBG(cdev, "rndis deactivated\n");

	rndis_uninit(rndis->config);
	gether_disconnect(&rndis->port);

	usb_ep_disable(rndis->notify);
	rndis->notify->driver_data = NULL;
}

/*-------------------------------------------------------------------------*/

/*
 * This isn't quite the same mechanism as CDC Ethernet, since the
 * notification scheme passes less data, but the same set of link
 * states must be tested.  A key difference is that altsettings are
 * not used to tell whether the link should send packets or not.
 */

static void rndis_open(struct gether *geth)
{
	struct f_rndis		*rndis = func_to_rndis(&geth->func);
	struct usb_composite_dev *cdev = geth->func.config->cdev;

	DBG(cdev, "%s\n", __func__);

	rndis_set_param_medium(rndis->config, RNDIS_MEDIUM_802_3,
				bitrate(cdev->gadget) / 100);
	rndis_signal_connect(rndis->config);
}

static void rndis_close(struct gether *geth)
{
	struct f_rndis		*rndis = func_to_rndis(&geth->func);

	DBG(geth->func.config->cdev, "%s\n", __func__);

	rndis_set_param_medium(rndis->config, RNDIS_MEDIUM_802_3, 0);
	rndis_signal_disconnect(rndis->config);
}

/*-------------------------------------------------------------------------*/

/* Some controllers can't support RNDIS ... */
static inline bool can_support_rndis(struct usb_configuration *c)
{
	/* everything else is *presumably* fine */
	return true;
}

/* ethernet function driver setup/binding */

static int
rndis_bind(struct usb_configuration *c, struct usb_function *f)
{
	struct usb_composite_dev *cdev = c->cdev;
	struct f_rndis		*rndis = func_to_rndis(f);
	struct usb_string	*us;
	int			status;
	struct usb_ep		*ep;

#ifndef USB_FRNDIS_INCLUDED
	struct f_rndis_opts *rndis_opts;

	if (!can_support_rndis(c))
		return -EINVAL;

	rndis_opts = container_of(f->fi, struct f_rndis_opts, func_inst);

	/*
	 * in drivers/usb/gadget/configfs.c:configfs_composite_bind()
	 * configurations are bound in sequence with list_for_each_entry,
	 * in each configuration its functions are bound in sequence
	 * with list_for_each_entry, so we assume no race condition
	 * with regard to rndis_opts->bound access
	 */
	if (!rndis_opts->bound) {
		gether_set_gadget(rndis_opts->net, cdev->gadget);
		status = gether_register_netdev(rndis_opts->net);
		if (status)
			return status;
		rndis_opts->bound = true;
	}
#endif
	us = usb_gstrings_attach(cdev, rndis_strings,
				 ARRAY_SIZE(rndis_string_defs));
	if (IS_ERR(us))
		return PTR_ERR(us);
	rndis_control_intf.iInterface = us[0].id;
	rndis_data_intf.iInterface = us[1].id;
	rndis_iad_descriptor.iFunction = us[2].id;

	/* allocate instance-specific interface IDs */
	status = usb_interface_id(c, f);
	if (status < 0)
		goto fail;
	rndis->ctrl_id = status;
	rndis_iad_descriptor.bFirstInterface = status;

	rndis_control_intf.bInterfaceNumber = status;
	rndis_union_desc.bMasterInterface0 = status;

	status = usb_interface_id(c, f);
	if (status < 0)
		goto fail;
	rndis->data_id = status;

	rndis_data_intf.bInterfaceNumber = status;
	rndis_union_desc.bSlaveInterface0 = status;

	status = -ENODEV;

	/* allocate instance-specific endpoints */
	ep = usb_ep_autoconfig(cdev->gadget, &fs_in_desc);
	if (!ep)
		goto fail;
	rndis->port.in_ep = ep;
	ep->driver_data = cdev;	/* claim */

	ep = usb_ep_autoconfig(cdev->gadget, &fs_out_desc);
	if (!ep)
		goto fail;
	rndis->port.out_ep = ep;
	ep->driver_data = cdev;	/* claim */

	/* NOTE:  a status/notification endpoint is, strictly speaking,
	 * optional.  We don't treat it that way though!  It's simpler,
	 * and some newer profiles don't treat it as optional.
	 */
	ep = usb_ep_autoconfig(cdev->gadget, &fs_notify_desc);
	if (!ep)
		goto fail;
	rndis->notify = ep;
	ep->driver_data = cdev;	/* claim */

	status = -ENOMEM;

	/* allocate notification request and buffer */
	rndis->notify_req = usb_ep_alloc_request(ep, GFP_KERNEL);
	if (!rndis->notify_req)
		goto fail;
	rndis->notify_req->buf = kmalloc(STATUS_BYTECOUNT, GFP_KERNEL);
	if (!rndis->notify_req->buf)
		goto fail;
	rndis->notify_req->length = STATUS_BYTECOUNT;
	rndis->notify_req->context = rndis;
	rndis->notify_req->complete = rndis_response_complete;

	/* support all relevant hardware speeds... we expect that when
	 * hardware is dual speed, all bulk-capable endpoints work at
	 * both speeds
	 */
	hs_in_desc.bEndpointAddress = fs_in_desc.bEndpointAddress;
	hs_out_desc.bEndpointAddress = fs_out_desc.bEndpointAddress;
	hs_notify_desc.bEndpointAddress = fs_notify_desc.bEndpointAddress;

	ss_in_desc.bEndpointAddress = fs_in_desc.bEndpointAddress;
	ss_out_desc.bEndpointAddress = fs_out_desc.bEndpointAddress;
	ss_notify_desc.bEndpointAddress = fs_notify_desc.bEndpointAddress;

	status = usb_assign_descriptors(f, eth_fs_function, eth_hs_function,
			eth_ss_function);
	if (status)
		goto fail;

	rndis->port.open = rndis_open;
	rndis->port.close = rndis_close;

#ifdef USB_FRNDIS_INCLUDED
	status = rndis_register(rndis_response_available, rndis);
	if (status < 0)
		goto fail;
	rndis->config = status;
#endif

	rndis_set_param_medium(rndis->config, RNDIS_MEDIUM_802_3, 0);
	rndis_set_host_mac(rndis->config, rndis->ethaddr);

	if (rndis->manufacturer && rndis->vendorID &&
			rndis_set_param_vendor(rndis->config, rndis->vendorID,
					       rndis->manufacturer))
		goto fail;

	/* NOTE:  all that is done without knowing or caring about
	 * the network link ... which is unavailable to this code
	 * until we're activated via set_alt().
	 */

	DBG(cdev, "RNDIS: %s speed IN/%s OUT/%s NOTIFY/%s\n",
			gadget_is_superspeed(c->cdev->gadget) ? "super" :
			gadget_is_dualspeed(c->cdev->gadget) ? "dual" : "full",
			rndis->port.in_ep->name, rndis->port.out_ep->name,
			rndis->notify->name);
	return 0;

fail:
	usb_free_all_descriptors(f);

	if (rndis->notify_req) {
		kfree(rndis->notify_req->buf);
		usb_ep_free_request(rndis->notify, rndis->notify_req);
	}

	/* we might as well release our claims on endpoints */
	if (rndis->notify)
		rndis->notify->driver_data = NULL;
	if (rndis->port.out_ep)
		rndis->port.out_ep->driver_data = NULL;
	if (rndis->port.in_ep)
		rndis->port.in_ep->driver_data = NULL;

	ERROR(cdev, "%s: can't bind, err %d\n", f->name, status);

	return status;
}

#ifdef USB_FRNDIS_INCLUDED

static void
rndis_old_unbind(struct usb_configuration *c, struct usb_function *f)
{
	struct f_rndis		*rndis = func_to_rndis(f);

	rndis_deregister(rndis->config);

	usb_free_all_descriptors(f);

	kfree(rndis->notify_req->buf);
	usb_ep_free_request(rndis->notify, rndis->notify_req);

	kfree(rndis);
}

int
rndis_bind_config_vendor(struct usb_configuration *c, u8 ethaddr[ETH_ALEN],
		u32 vendorID, const char *manufacturer, struct eth_dev *dev)
{
	struct f_rndis	*rndis;
	int		status;

<<<<<<< HEAD
	if (!can_support_rndis(c) || !ethaddr)
		return -EINVAL;

	/* setup RNDIS itself */
	status = rndis_init();
	if (status < 0)
		return status;

	if (rndis_string_defs[0].id == 0) {
		status = usb_string_ids_tab(c->cdev, rndis_string_defs);
		if (status)
			return status;

		rndis_control_intf.iInterface = rndis_string_defs[0].id;
		rndis_data_intf.iInterface = rndis_string_defs[1].id;
		rndis_iad_descriptor.iFunction = rndis_string_defs[2].id;
	}

=======
>>>>>>> 4a10c2ac
	/* allocate and initialize one new instance */
	status = -ENOMEM;
	rndis = kzalloc(sizeof *rndis, GFP_KERNEL);
	if (!rndis)
		goto fail;

	memcpy(rndis->ethaddr, ethaddr, ETH_ALEN);
	rndis->vendorID = vendorID;
	rndis->manufacturer = manufacturer;

	rndis->port.ioport = dev;
	/* RNDIS activates when the host changes this filter */
	rndis->port.cdc_filter = 0;

	/* RNDIS has special (and complex) framing */
	rndis->port.header_len = sizeof(struct rndis_packet_msg_type);
	rndis->port.wrap = rndis_add_header;
	rndis->port.unwrap = rndis_rm_hdr;

	rndis->port.func.name = "rndis";
	/* descriptors are per-instance copies */
	rndis->port.func.bind = rndis_bind;
	rndis->port.func.unbind = rndis_old_unbind;
	rndis->port.func.set_alt = rndis_set_alt;
	rndis->port.func.setup = rndis_setup;
	rndis->port.func.disable = rndis_disable;

	status = usb_add_function(c, &rndis->port.func);
	if (status)
		kfree(rndis);
fail:
	return status;
}

#else

void rndis_borrow_net(struct usb_function_instance *f, struct net_device *net)
{
	struct f_rndis_opts *opts;

	opts = container_of(f, struct f_rndis_opts, func_inst);
	if (opts->bound)
		gether_cleanup(netdev_priv(opts->net));
	else
		free_netdev(opts->net);
	opts->borrowed_net = opts->bound = true;
	opts->net = net;
}
EXPORT_SYMBOL(rndis_borrow_net);

static inline struct f_rndis_opts *to_f_rndis_opts(struct config_item *item)
{
	return container_of(to_config_group(item), struct f_rndis_opts,
			    func_inst.group);
}

/* f_rndis_item_ops */
USB_ETHERNET_CONFIGFS_ITEM(rndis);

/* f_rndis_opts_dev_addr */
USB_ETHERNET_CONFIGFS_ITEM_ATTR_DEV_ADDR(rndis);

/* f_rndis_opts_host_addr */
USB_ETHERNET_CONFIGFS_ITEM_ATTR_HOST_ADDR(rndis);

/* f_rndis_opts_qmult */
USB_ETHERNET_CONFIGFS_ITEM_ATTR_QMULT(rndis);

/* f_rndis_opts_ifname */
USB_ETHERNET_CONFIGFS_ITEM_ATTR_IFNAME(rndis);

static struct configfs_attribute *rndis_attrs[] = {
	&f_rndis_opts_dev_addr.attr,
	&f_rndis_opts_host_addr.attr,
	&f_rndis_opts_qmult.attr,
	&f_rndis_opts_ifname.attr,
	NULL,
};

static struct config_item_type rndis_func_type = {
	.ct_item_ops	= &rndis_item_ops,
	.ct_attrs	= rndis_attrs,
	.ct_owner	= THIS_MODULE,
};

static void rndis_free_inst(struct usb_function_instance *f)
{
	struct f_rndis_opts *opts;

	opts = container_of(f, struct f_rndis_opts, func_inst);
	if (!opts->borrowed_net) {
		if (opts->bound)
			gether_cleanup(netdev_priv(opts->net));
		else
			free_netdev(opts->net);
	}
	kfree(opts);
}

static struct usb_function_instance *rndis_alloc_inst(void)
{
	struct f_rndis_opts *opts;

	opts = kzalloc(sizeof(*opts), GFP_KERNEL);
	if (!opts)
		return ERR_PTR(-ENOMEM);
	mutex_init(&opts->lock);
	opts->func_inst.free_func_inst = rndis_free_inst;
	opts->net = gether_setup_default();
	if (IS_ERR(opts->net)) {
		struct net_device *net = opts->net;
		kfree(opts);
		return ERR_CAST(net);
	}

	config_group_init_type_name(&opts->func_inst.group, "",
				    &rndis_func_type);

	return &opts->func_inst;
}

static void rndis_free(struct usb_function *f)
{
	struct f_rndis *rndis;
	struct f_rndis_opts *opts;

	rndis = func_to_rndis(f);
	rndis_deregister(rndis->config);
	opts = container_of(f->fi, struct f_rndis_opts, func_inst);
	kfree(rndis);
	mutex_lock(&opts->lock);
	opts->refcnt--;
	mutex_unlock(&opts->lock);
}

static void rndis_unbind(struct usb_configuration *c, struct usb_function *f)
{
	struct f_rndis		*rndis = func_to_rndis(f);

	usb_free_all_descriptors(f);

	kfree(rndis->notify_req->buf);
	usb_ep_free_request(rndis->notify, rndis->notify_req);
}

static struct usb_function *rndis_alloc(struct usb_function_instance *fi)
{
	struct f_rndis	*rndis;
	struct f_rndis_opts *opts;
	int status;

	/* allocate and initialize one new instance */
	rndis = kzalloc(sizeof(*rndis), GFP_KERNEL);
	if (!rndis)
		return ERR_PTR(-ENOMEM);

	opts = container_of(fi, struct f_rndis_opts, func_inst);
	mutex_lock(&opts->lock);
	opts->refcnt++;

	gether_get_host_addr_u8(opts->net, rndis->ethaddr);
	rndis->vendorID = opts->vendor_id;
	rndis->manufacturer = opts->manufacturer;

	rndis->port.ioport = netdev_priv(opts->net);
	mutex_unlock(&opts->lock);
	/* RNDIS activates when the host changes this filter */
	rndis->port.cdc_filter = 0;

	/* RNDIS has special (and complex) framing */
	rndis->port.header_len = sizeof(struct rndis_packet_msg_type);
	rndis->port.wrap = rndis_add_header;
	rndis->port.unwrap = rndis_rm_hdr;

	rndis->port.func.name = "rndis";
	/* descriptors are per-instance copies */
	rndis->port.func.bind = rndis_bind;
	rndis->port.func.unbind = rndis_unbind;
	rndis->port.func.set_alt = rndis_set_alt;
	rndis->port.func.setup = rndis_setup;
	rndis->port.func.disable = rndis_disable;
	rndis->port.func.free_func = rndis_free;

	status = rndis_register(rndis_response_available, rndis);
	if (status < 0) {
		kfree(rndis);
		return ERR_PTR(status);
	}
	rndis->config = status;

	return &rndis->port.func;
}

DECLARE_USB_FUNCTION_INIT(rndis, rndis_alloc_inst, rndis_alloc);
MODULE_LICENSE("GPL");
MODULE_AUTHOR("David Brownell");

#endif<|MERGE_RESOLUTION|>--- conflicted
+++ resolved
@@ -854,27 +854,6 @@
 	struct f_rndis	*rndis;
 	int		status;
 
-<<<<<<< HEAD
-	if (!can_support_rndis(c) || !ethaddr)
-		return -EINVAL;
-
-	/* setup RNDIS itself */
-	status = rndis_init();
-	if (status < 0)
-		return status;
-
-	if (rndis_string_defs[0].id == 0) {
-		status = usb_string_ids_tab(c->cdev, rndis_string_defs);
-		if (status)
-			return status;
-
-		rndis_control_intf.iInterface = rndis_string_defs[0].id;
-		rndis_data_intf.iInterface = rndis_string_defs[1].id;
-		rndis_iad_descriptor.iFunction = rndis_string_defs[2].id;
-	}
-
-=======
->>>>>>> 4a10c2ac
 	/* allocate and initialize one new instance */
 	status = -ENOMEM;
 	rndis = kzalloc(sizeof *rndis, GFP_KERNEL);
