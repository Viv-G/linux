--- conflicted
+++ resolved
@@ -800,7 +800,6 @@
 	uvcg_info(f, "%s()\n", __func__);
 
 	opts = fi_to_f_uvc_opts(f->fi);
-<<<<<<< HEAD
 	/* Sanity check the streaming endpoint module parameters.
 	 */
 	if (!opts->streaming_bulk) {
@@ -814,12 +813,6 @@
 						  1U, 1024U);
 		opts->streaming_maxburst = min(opts->streaming_maxburst, 15U);
 	}
-=======
-	/* Sanity check the streaming endpoint module parameters. */
-	opts->streaming_interval = clamp(opts->streaming_interval, 1U, 16U);
-	opts->streaming_maxpacket = clamp(opts->streaming_maxpacket, 1U, 3072U);
-	opts->streaming_maxburst = min(opts->streaming_maxburst, 15U);
->>>>>>> 1e1264f2
 
 	/* For SS, wMaxPacketSize has to be 1024 if bMaxBurst is not 0 */
 	if (opts->streaming_maxburst &&
@@ -1196,10 +1189,7 @@
 
 	opts->streaming_interval = 1;
 	opts->streaming_maxpacket = 1024;
-<<<<<<< HEAD
 	opts->pm_qos_latency = 0;
-=======
->>>>>>> 1e1264f2
 	snprintf(opts->function_name, sizeof(opts->function_name), "UVC Camera");
 
 	ret = uvcg_attach_configfs(opts);
@@ -1226,10 +1216,7 @@
 {
 	struct usb_composite_dev *cdev = c->cdev;
 	struct uvc_device *uvc = to_uvc(f);
-<<<<<<< HEAD
-=======
 	struct uvc_video *video = &uvc->video;
->>>>>>> 1e1264f2
 	long wait_ret = 1;
 
 	uvcg_info(f, "%s()\n", __func__);
@@ -1250,29 +1237,13 @@
 		uvcg_dbg(f, "done waiting with ret: %ld\n", wait_ret);
 	}
 
-	/* If we know we're connected via v4l2, then there should be a cleanup
-	 * of the device from userspace either via UVC_EVENT_DISCONNECT or
-	 * though the video device removal uevent. Allow some time for the
-	 * application to close out before things get deleted.
-	 */
-	if (uvc->func_connected) {
-		uvcg_dbg(f, "waiting for clean disconnect\n");
-		wait_ret = wait_event_interruptible_timeout(uvc->func_connected_queue,
-				uvc->func_connected == false, msecs_to_jiffies(500));
-		uvcg_dbg(f, "done waiting with ret: %ld\n", wait_ret);
-	}
-
 	device_remove_file(&uvc->vdev.dev, &dev_attr_function_name);
 	video_unregister_device(&uvc->vdev);
 	v4l2_device_unregister(&uvc->v4l2_dev);
 
 	if (uvc->func_connected) {
-<<<<<<< HEAD
-		/* Wait for the release to occur to ensure there are no longer any
-=======
 		/*
 		 * Wait for the release to occur to ensure there are no longer any
->>>>>>> 1e1264f2
 		 * pending operations that may cause panics when resources are cleaned
 		 * up.
 		 */
