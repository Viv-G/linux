--- conflicted
+++ resolved
@@ -79,15 +79,12 @@
 	struct usb_request *req;
 	u8 *req_buffer;
 	struct uvc_video *video;
-<<<<<<< HEAD
+	struct sg_table sgt;
+	u8 header[UVCG_REQUEST_HEADER_LEN];
+	struct uvc_buffer *last_buf;
 #if defined(CONFIG_ARCH_ROCKCHIP) && defined(CONFIG_NO_GKI)
 	struct completion req_done;
 #endif
-=======
-	struct sg_table sgt;
-	u8 header[UVCG_REQUEST_HEADER_LEN];
-	struct uvc_buffer *last_buf;
->>>>>>> 1e1264f2
 };
 
 struct uvc_video {
@@ -140,13 +137,10 @@
 	struct uvc_video video;
 	bool func_connected;
 	wait_queue_head_t func_connected_queue;
-<<<<<<< HEAD
 	/* for creating and issuing QoS requests */
 	struct pm_qos_request pm_qos;
-=======
 
 	struct uvcg_streaming_header *header;
->>>>>>> 1e1264f2
 
 	/* Descriptors */
 	struct {
