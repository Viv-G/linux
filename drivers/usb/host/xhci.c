--- conflicted
+++ resolved
@@ -1400,16 +1400,11 @@
 	unsigned int slot_id, ep_index;
 	struct urb_priv	*urb_priv;
 	int size, i;
-<<<<<<< HEAD
 #ifdef CONFIG_AMLOGIC_USB
 	struct usb_ctrlrequest *setup;
 #endif
 	if (!urb || xhci_check_args(hcd, urb->dev, urb->ep,
 					true, true, __func__) <= 0)
-=======
-
-	if (!urb)
->>>>>>> 443d6630
 		return -EINVAL;
 	ret = xhci_check_args(hcd, urb->dev, urb->ep,
 					true, true, __func__);
