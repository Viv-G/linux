--- conflicted
+++ resolved
@@ -874,12 +874,6 @@
 	/* If restore operation fails, re-initialize the HC during resume */
 	if ((temp & STS_SRE) || hibernated) {
 
-		if ((xhci->quirks & XHCI_COMP_MODE_QUIRK) &&
-				!(xhci_all_ports_seen_u0(xhci))) {
-			del_timer_sync(&xhci->comp_mode_recovery_timer);
-			xhci_dbg(xhci, "Compliance Mode Recovery Timer deleted!\n");
-		}
-
 		/* Let the USB core know _both_ roothubs lost power. */
 		usb_root_hub_lost_power(xhci->main_hcd->self.root_hub);
 		usb_root_hub_lost_power(xhci->shared_hcd->self.root_hub);
@@ -958,24 +952,6 @@
 		usb_hcd_resume_root_hub(hcd);
 		usb_hcd_resume_root_hub(xhci->shared_hcd);
 	}
-<<<<<<< HEAD
-=======
-
-	/*
-	 * If system is subject to the Quirk, Compliance Mode Timer needs to
-	 * be re-initialized Always after a system resume. Ports are subject
-	 * to suffer the Compliance Mode issue again. It doesn't matter if
-	 * ports have entered previously to U0 before system's suspension.
-	 */
-	if ((xhci->quirks & XHCI_COMP_MODE_QUIRK) && !comp_timer_running)
-		compliance_mode_recovery_timer_init(xhci);
-
-	/* Re-enable port polling. */
-	xhci_dbg(xhci, "%s: starting port polling.\n", __func__);
-	set_bit(HCD_FLAG_POLL_RH, &hcd->flags);
-	usb_hcd_poll_rh_status(hcd);
-
->>>>>>> be47c9e7
 	return retval;
 #endif	/* CONFIG_PM */
 }
