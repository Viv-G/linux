--- conflicted
+++ resolved
@@ -3,7 +3,6 @@
 #
 menu "USB Physical Layer drivers"
 
-<<<<<<< HEAD
 config USB_OTG_WAKELOCK
 	bool "Hold a wakelock when USB connected"
 	depends on WAKELOCK
@@ -12,11 +11,8 @@
 	  Select this to automatically hold a wakelock when USB is
 	  connected, preventing suspend.
 
-if USB_PHY
-=======
 config USB_PHY
 	def_bool n
->>>>>>> 4a10c2ac
 
 #
 # USB Transceiver Drivers
