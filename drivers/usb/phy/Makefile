#
# Makefile for physical layer USB drivers
#
obj-$(CONFIG_USB_PHY)			+= phy.o
<<<<<<< HEAD
obj-$(CONFIG_USB_OTG_WAKELOCK)		+= otg-wakelock.o
=======
obj-$(CONFIG_OF)			+= of.o
>>>>>>> 4a10c2ac

# transceiver drivers, keep the list sorted

obj-$(CONFIG_AB8500_USB)		+= phy-ab8500-usb.o
phy-fsl-usb2-objs			:= phy-fsl-usb.o phy-fsm-usb.o
obj-$(CONFIG_FSL_USB2_OTG)		+= phy-fsl-usb2.o
obj-$(CONFIG_ISP1301_OMAP)		+= phy-isp1301-omap.o
obj-$(CONFIG_MV_U3D_PHY)		+= phy-mv-u3d-usb.o
obj-$(CONFIG_NOP_USB_XCEIV)		+= phy-generic.o
obj-$(CONFIG_OMAP_CONTROL_USB)		+= phy-omap-control.o
obj-$(CONFIG_AM335X_CONTROL_USB)	+= phy-am335x-control.o
obj-$(CONFIG_AM335X_PHY_USB)		+= phy-am335x.o
obj-$(CONFIG_OMAP_USB2)			+= phy-omap-usb2.o
obj-$(CONFIG_OMAP_USB3)			+= phy-omap-usb3.o
obj-$(CONFIG_SAMSUNG_USBPHY)		+= phy-samsung-usb.o
obj-$(CONFIG_SAMSUNG_USB2PHY)		+= phy-samsung-usb2.o
obj-$(CONFIG_SAMSUNG_USB3PHY)		+= phy-samsung-usb3.o
obj-$(CONFIG_TWL4030_USB)		+= phy-twl4030-usb.o
obj-$(CONFIG_TWL6030_USB)		+= phy-twl6030-usb.o
obj-$(CONFIG_USB_EHCI_TEGRA)		+= phy-tegra-usb.o
obj-$(CONFIG_USB_GPIO_VBUS)		+= phy-gpio-vbus-usb.o
obj-$(CONFIG_USB_ISP1301)		+= phy-isp1301.o
obj-$(CONFIG_USB_MSM_OTG)		+= phy-msm-usb.o
obj-$(CONFIG_USB_MV_OTG)		+= phy-mv-usb.o
obj-$(CONFIG_USB_MXS_PHY)		+= phy-mxs-usb.o
obj-$(CONFIG_USB_RCAR_PHY)		+= phy-rcar-usb.o
obj-$(CONFIG_USB_ULPI)			+= phy-ulpi.o
obj-$(CONFIG_USB_ULPI_VIEWPORT)		+= phy-ulpi-viewport.o<|MERGE_RESOLUTION|>--- conflicted
+++ resolved
@@ -2,11 +2,8 @@
 # Makefile for physical layer USB drivers
 #
 obj-$(CONFIG_USB_PHY)			+= phy.o
-<<<<<<< HEAD
 obj-$(CONFIG_USB_OTG_WAKELOCK)		+= otg-wakelock.o
-=======
 obj-$(CONFIG_OF)			+= of.o
->>>>>>> 4a10c2ac
 
 # transceiver drivers, keep the list sorted
 
