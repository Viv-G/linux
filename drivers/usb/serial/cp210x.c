--- conflicted
+++ resolved
@@ -190,13 +190,10 @@
 	{ USB_DEVICE(0x16DC, 0x0015) }, /* W-IE-NE-R Plein & Baus GmbH CML Control, Monitoring and Data Logger */
 	{ USB_DEVICE(0x17A8, 0x0001) }, /* Kamstrup Optical Eye/3-wire */
 	{ USB_DEVICE(0x17A8, 0x0005) }, /* Kamstrup M-Bus Master MultiPort 250D */
-<<<<<<< HEAD
-=======
 	{ USB_DEVICE(0x17A8, 0x0011) }, /* Kamstrup 444 MHz RF sniffer */
 	{ USB_DEVICE(0x17A8, 0x0013) }, /* Kamstrup 870 MHz RF sniffer */
 	{ USB_DEVICE(0x17A8, 0x0101) }, /* Kamstrup 868 MHz wM-Bus C-Mode Meter Reader (Int Ant) */
 	{ USB_DEVICE(0x17A8, 0x0102) }, /* Kamstrup 868 MHz wM-Bus C-Mode Meter Reader (Ext Ant) */
->>>>>>> 87a72e81
 	{ USB_DEVICE(0x17F4, 0xAAAA) }, /* Wavesense Jazz blood glucose meter */
 	{ USB_DEVICE(0x1843, 0x0200) }, /* Vaisala USB Instrument Cable */
 	{ USB_DEVICE(0x18EF, 0xE00F) }, /* ELV USB-I2C-Interface */
