--- conflicted
+++ resolved
@@ -93,26 +93,24 @@
 		USB_SC_DEVICE, USB_PR_DEVICE, NULL,
 		US_FL_BROKEN_FUA),
 
-<<<<<<< HEAD
 UNUSUAL_DEV(0x152d, 0x0583, 0x0000, 0x9999,
 		"JMicron",
 		"JMS583",
 		USB_SC_DEVICE, USB_PR_DEVICE, NULL,
 		US_FL_BROKEN_FUA | US_FL_NO_REPORT_OPCODES),
 
-UNUSUAL_DEV(0x174c, 0x55aa, 0x0000, 0x9999,
-		"WINTOGO",
-		"CHIPFANCIER",
-		USB_SC_DEVICE, USB_PR_DEVICE, NULL,
-		US_FL_BROKEN_FUA | US_FL_NO_REPORT_OPCODES),
-=======
 /* Reported-by: Thinh Nguyen <thinhn@synopsys.com> */
 UNUSUAL_DEV(0x154b, 0xf00d, 0x0000, 0x9999,
 		"PNY",
 		"Pro Elite SSD",
 		USB_SC_DEVICE, USB_PR_DEVICE, NULL,
 		US_FL_NO_ATA_1X),
->>>>>>> a13ec5ea
+
+UNUSUAL_DEV(0x174c, 0x55aa, 0x0000, 0x9999,
+		"WINTOGO",
+		"CHIPFANCIER",
+		USB_SC_DEVICE, USB_PR_DEVICE, NULL,
+		US_FL_BROKEN_FUA | US_FL_NO_REPORT_OPCODES),
 
 /* Reported-by: Hans de Goede <hdegoede@redhat.com> */
 UNUSUAL_DEV(0x2109, 0x0711, 0x0000, 0x9999,
