--- conflicted
+++ resolved
@@ -253,11 +253,7 @@
 	.identity = WATCHDOG_NAME,
 };
 
-<<<<<<< HEAD
-static struct watchdog_ops wdt_ops = {
-=======
 static const struct watchdog_ops wdt_ops = {
->>>>>>> bb176f67
 	.owner = THIS_MODULE,
 	.start = wdt_start,
 	.stop = wdt_stop,
