/*
 * Copyright (C) 2005-2012 Junjiro R. Okajima
 *
 * This program, aufs is free software; you can redistribute it and/or modify
 * it under the terms of the GNU General Public License as published by
 * the Free Software Foundation; either version 2 of the License, or
 * (at your option) any later version.
 *
 * This program is distributed in the hope that it will be useful,
 * but WITHOUT ANY WARRANTY; without even the implied warranty of
 * MERCHANTABILITY or FITNESS FOR A PARTICULAR PURPOSE.  See the
 * GNU General Public License for more details.
 *
 * You should have received a copy of the GNU General Public License
 * along with this program; if not, write to the Free Software
 * Foundation, Inc., 51 Franklin St, Fifth Floor, Boston, MA  02110-1301  USA
 */

/*
 * file and vm operations
 */

#include <linux/fs_stack.h>
#include <linux/mman.h>
#include <linux/security.h>
#include "aufs.h"

int au_do_open_nondir(struct file *file, int flags)
{
	int err;
	aufs_bindex_t bindex;
	struct file *h_file;
	struct dentry *dentry;
	struct au_finfo *finfo;

	FiMustWriteLock(file);

	dentry = file->f_dentry;
	err = au_d_alive(dentry);
	if (unlikely(err))
		goto out;

	finfo = au_fi(file);
	memset(&finfo->fi_htop, 0, sizeof(finfo->fi_htop));
	atomic_set(&finfo->fi_mmapped, 0);
	bindex = au_dbstart(dentry);
	h_file = au_h_open(dentry, bindex, flags, file);
	if (IS_ERR(h_file))
		err = PTR_ERR(h_file);
	else {
		au_set_fbstart(file, bindex);
		au_set_h_fptr(file, bindex, h_file);
		au_update_figen(file);
		/* todo: necessary? */
		/* file->f_ra = h_file->f_ra; */
	}

out:
	return err;
}

static int aufs_open_nondir(struct inode *inode __maybe_unused,
			    struct file *file)
{
	int err;
	struct super_block *sb;

	AuDbg("%.*s, f_flags 0x%x, f_mode 0x%x\n",
	      AuDLNPair(file->f_dentry), vfsub_file_flags(file),
	      file->f_mode);

	sb = file->f_dentry->d_sb;
	si_read_lock(sb, AuLock_FLUSH);
	err = au_do_open(file, au_do_open_nondir, /*fidir*/NULL);
	si_read_unlock(sb);
	return err;
}

int aufs_release_nondir(struct inode *inode __maybe_unused, struct file *file)
{
	struct au_finfo *finfo;
	aufs_bindex_t bindex;

	finfo = au_fi(file);
	bindex = finfo->fi_btop;
	if (bindex >= 0) {
		/* remove me from sb->s_files */
		file_sb_list_del(file);
		au_set_h_fptr(file, bindex, NULL);
	}

	au_finfo_fin(file);
	return 0;
}

/* ---------------------------------------------------------------------- */

static int au_do_flush_nondir(struct file *file, fl_owner_t id)
{
	int err;
	struct file *h_file;

	err = 0;
	h_file = au_hf_top(file);
	if (h_file)
		err = vfsub_flush(h_file, id);
	return err;
}

static int aufs_flush_nondir(struct file *file, fl_owner_t id)
{
	return au_do_flush(file, id, au_do_flush_nondir);
}

/* ---------------------------------------------------------------------- */
/*
 * read and write functions acquire [fdi]_rwsem once, but release before
 * mmap_sem. This is because to stop a race condition between mmap(2).
 * Releasing these aufs-rwsem should be safe, no branch-mamagement (by keeping
 * si_rwsem), no harmful copy-up should happen. Actually copy-up may happen in
 * read functions after [fdi]_rwsem are released, but it should be harmless.
 */

static ssize_t aufs_read(struct file *file, char __user *buf, size_t count,
			 loff_t *ppos)
{
	ssize_t err;
	struct dentry *dentry;
	struct file *h_file;
	struct super_block *sb;

	dentry = file->f_dentry;
	sb = dentry->d_sb;
	si_read_lock(sb, AuLock_FLUSH | AuLock_NOPLMW);
	err = au_reval_and_lock_fdi(file, au_reopen_nondir, /*wlock*/0);
	if (unlikely(err))
		goto out;

	h_file = au_hf_top(file);
	get_file(h_file);
	di_read_unlock(dentry, AuLock_IR);
	fi_read_unlock(file);

	/* filedata may be obsoleted by concurrent copyup, but no problem */
	err = vfsub_read_u(h_file, buf, count, ppos);
	/* todo: necessary? */
	/* file->f_ra = h_file->f_ra; */
	/* update without lock, I don't think it a problem */
	fsstack_copy_attr_atime(dentry->d_inode, h_file->f_dentry->d_inode);
	fput(h_file);

out:
	si_read_unlock(sb);
	return err;
}

/*
 * todo: very ugly
 * it locks both of i_mutex and si_rwsem for read in safe.
 * if the plink maintenance mode continues forever (that is the problem),
 * may loop forever.
 */
static void au_mtx_and_read_lock(struct inode *inode)
{
	int err;
	struct super_block *sb = inode->i_sb;

	while (1) {
		mutex_lock(&inode->i_mutex);
		err = si_read_lock(sb, AuLock_FLUSH | AuLock_NOPLM);
		if (!err)
			break;
		mutex_unlock(&inode->i_mutex);
		si_read_lock(sb, AuLock_NOPLMW);
		si_read_unlock(sb);
	}
}

static ssize_t aufs_write(struct file *file, const char __user *ubuf,
			  size_t count, loff_t *ppos)
{
	ssize_t err;
	struct au_pin pin;
	struct dentry *dentry;
	struct super_block *sb;
	struct inode *inode;
	struct file *h_file;
	char __user *buf = (char __user *)ubuf;

	dentry = file->f_dentry;
	sb = dentry->d_sb;
	inode = dentry->d_inode;
	au_mtx_and_read_lock(inode);

	err = au_reval_and_lock_fdi(file, au_reopen_nondir, /*wlock*/1);
	if (unlikely(err))
		goto out;

	err = au_ready_to_write(file, -1, &pin);
	di_downgrade_lock(dentry, AuLock_IR);
	if (unlikely(err)) {
		di_read_unlock(dentry, AuLock_IR);
		fi_write_unlock(file);
		goto out;
	}

	h_file = au_hf_top(file);
	get_file(h_file);
	au_unpin(&pin);
	di_read_unlock(dentry, AuLock_IR);
	fi_write_unlock(file);

	err = vfsub_write_u(h_file, buf, count, ppos);
	ii_write_lock_child(inode);
	au_cpup_attr_timesizes(inode);
	inode->i_mode = h_file->f_dentry->d_inode->i_mode;
	ii_write_unlock(inode);
	fput(h_file);

out:
	si_read_unlock(sb);
	mutex_unlock(&inode->i_mutex);
	return err;
}

static ssize_t au_do_aio(struct file *h_file, int rw, struct kiocb *kio,
			 const struct iovec *iov, unsigned long nv, loff_t pos)
{
	ssize_t err;
	struct file *file;
	ssize_t (*func)(struct kiocb *, const struct iovec *, unsigned long,
			loff_t);

	err = security_file_permission(h_file, rw);
	if (unlikely(err))
		goto out;

	err = -ENOSYS;
	func = NULL;
	if (rw == MAY_READ)
		func = h_file->f_op->aio_read;
	else if (rw == MAY_WRITE)
		func = h_file->f_op->aio_write;
	if (func) {
		file = kio->ki_filp;
		kio->ki_filp = h_file;
		lockdep_off();
		err = func(kio, iov, nv, pos);
		lockdep_on();
		kio->ki_filp = file;
	} else
		/* currently there is no such fs */
		WARN_ON_ONCE(1);

out:
	return err;
}

static ssize_t aufs_aio_read(struct kiocb *kio, const struct iovec *iov,
			     unsigned long nv, loff_t pos)
{
	ssize_t err;
	struct file *file, *h_file;
	struct dentry *dentry;
	struct super_block *sb;

	file = kio->ki_filp;
	dentry = file->f_dentry;
	sb = dentry->d_sb;
	si_read_lock(sb, AuLock_FLUSH | AuLock_NOPLMW);
	err = au_reval_and_lock_fdi(file, au_reopen_nondir, /*wlock*/0);
	if (unlikely(err))
		goto out;

	h_file = au_hf_top(file);
	get_file(h_file);
	di_read_unlock(dentry, AuLock_IR);
	fi_read_unlock(file);

	err = au_do_aio(h_file, MAY_READ, kio, iov, nv, pos);
	/* todo: necessary? */
	/* file->f_ra = h_file->f_ra; */
	/* update without lock, I don't think it a problem */
	fsstack_copy_attr_atime(dentry->d_inode, h_file->f_dentry->d_inode);
	fput(h_file);

out:
	si_read_unlock(sb);
	return err;
}

static ssize_t aufs_aio_write(struct kiocb *kio, const struct iovec *iov,
			      unsigned long nv, loff_t pos)
{
	ssize_t err;
	struct au_pin pin;
	struct dentry *dentry;
	struct inode *inode;
	struct file *file, *h_file;
	struct super_block *sb;

	file = kio->ki_filp;
	dentry = file->f_dentry;
	sb = dentry->d_sb;
	inode = dentry->d_inode;
	au_mtx_and_read_lock(inode);

	err = au_reval_and_lock_fdi(file, au_reopen_nondir, /*wlock*/1);
	if (unlikely(err))
		goto out;

	err = au_ready_to_write(file, -1, &pin);
	di_downgrade_lock(dentry, AuLock_IR);
	if (unlikely(err)) {
		di_read_unlock(dentry, AuLock_IR);
		fi_write_unlock(file);
		goto out;
	}

	h_file = au_hf_top(file);
	get_file(h_file);
	au_unpin(&pin);
	di_read_unlock(dentry, AuLock_IR);
	fi_write_unlock(file);

	err = au_do_aio(h_file, MAY_WRITE, kio, iov, nv, pos);
	ii_write_lock_child(inode);
	au_cpup_attr_timesizes(inode);
	inode->i_mode = h_file->f_dentry->d_inode->i_mode;
	ii_write_unlock(inode);
	fput(h_file);

out:
	si_read_unlock(sb);
	mutex_unlock(&inode->i_mutex);
	return err;
}

static ssize_t aufs_splice_read(struct file *file, loff_t *ppos,
				struct pipe_inode_info *pipe, size_t len,
				unsigned int flags)
{
	ssize_t err;
	struct file *h_file;
	struct dentry *dentry;
	struct super_block *sb;

	dentry = file->f_dentry;
	sb = dentry->d_sb;
	si_read_lock(sb, AuLock_FLUSH | AuLock_NOPLMW);
	err = au_reval_and_lock_fdi(file, au_reopen_nondir, /*wlock*/0);
	if (unlikely(err))
		goto out;

	err = -EINVAL;
	h_file = au_hf_top(file);
	get_file(h_file);
	if (au_test_loopback_kthread()) {
		au_warn_loopback(h_file->f_dentry->d_sb);
		if (file->f_mapping != h_file->f_mapping) {
			file->f_mapping = h_file->f_mapping;
			smp_mb(); /* unnecessary? */
		}
	}
	di_read_unlock(dentry, AuLock_IR);
	fi_read_unlock(file);

	err = vfsub_splice_to(h_file, ppos, pipe, len, flags);
	/* todo: necessasry? */
	/* file->f_ra = h_file->f_ra; */
	/* update without lock, I don't think it a problem */
	fsstack_copy_attr_atime(dentry->d_inode, h_file->f_dentry->d_inode);
	fput(h_file);

out:
	si_read_unlock(sb);
	return err;
}

static ssize_t
aufs_splice_write(struct pipe_inode_info *pipe, struct file *file, loff_t *ppos,
		  size_t len, unsigned int flags)
{
	ssize_t err;
	struct au_pin pin;
	struct dentry *dentry;
	struct inode *inode;
	struct file *h_file;
	struct super_block *sb;

	dentry = file->f_dentry;
	sb = dentry->d_sb;
	inode = dentry->d_inode;
	au_mtx_and_read_lock(inode);

	err = au_reval_and_lock_fdi(file, au_reopen_nondir, /*wlock*/1);
	if (unlikely(err))
		goto out;

	err = au_ready_to_write(file, -1, &pin);
	di_downgrade_lock(dentry, AuLock_IR);
	if (unlikely(err)) {
		di_read_unlock(dentry, AuLock_IR);
		fi_write_unlock(file);
		goto out;
	}

	h_file = au_hf_top(file);
	get_file(h_file);
	au_unpin(&pin);
	di_read_unlock(dentry, AuLock_IR);
	fi_write_unlock(file);

	err = vfsub_splice_from(pipe, h_file, ppos, len, flags);
	ii_write_lock_child(inode);
	au_cpup_attr_timesizes(inode);
	inode->i_mode = h_file->f_dentry->d_inode->i_mode;
	ii_write_unlock(inode);
	fput(h_file);

out:
	si_read_unlock(sb);
	mutex_unlock(&inode->i_mutex);
	return err;
}

/* ---------------------------------------------------------------------- */

/*
 * The locking order around current->mmap_sem.
 * - in most and regular cases
 *   file I/O syscall -- aufs_read() or something
 *	-- si_rwsem for read -- mmap_sem
 *	(Note that [fdi]i_rwsem are released before mmap_sem).
 * - in mmap case
 *   mmap(2) -- mmap_sem -- aufs_mmap() -- si_rwsem for read -- [fdi]i_rwsem
 * This AB-BA order is definitly bad, but is not a problem since "si_rwsem for
 * read" allows muliple processes to acquire it and [fdi]i_rwsem are not held in
 * file I/O. Aufs needs to stop lockdep in aufs_mmap() though.
 * It means that when aufs acquires si_rwsem for write, the process should never
 * acquire mmap_sem.
 *
 * Actually aufs_readdir() holds [fdi]i_rwsem before mmap_sem, but this is not a
 * problem either since any directory is not able to be mmap-ed.
 * The similar scenario is applied to aufs_readlink() too.
 */

static int aufs_mmap(struct file *file, struct vm_area_struct *vma)
{
	int err;
	aufs_bindex_t bstart;
	const unsigned char wlock
		= (file->f_mode & FMODE_WRITE) && (vma->vm_flags & VM_SHARED);
	struct dentry *dentry;
	struct super_block *sb;
	struct file *h_file;
	struct au_branch *br;
	struct au_pin pin;

	AuDbgVmRegion(file, vma);

	dentry = file->f_dentry;
	sb = dentry->d_sb;
	lockdep_off();
	si_read_lock(sb, AuLock_NOPLMW);
	err = au_reval_and_lock_fdi(file, au_reopen_nondir, /*wlock*/1);
	if (unlikely(err))
		goto out;

	if (wlock) {
		err = au_ready_to_write(file, -1, &pin);
		di_write_unlock(dentry);
		if (unlikely(err)) {
			fi_write_unlock(file);
			goto out;
		}
		au_unpin(&pin);
	} else
		di_write_unlock(dentry);

	bstart = au_fbstart(file);
	br = au_sbr(sb, bstart);
	h_file = au_hf_top(file);
	get_file(h_file);
	au_set_mmapped(file);
	fi_write_unlock(file);
	lockdep_on();

	au_vm_file_reset(vma, h_file);
<<<<<<< HEAD
	/* todo: bad approach, I am not sure this is really necessary */
	err = au_security_mmap_file(h_file, vma);
=======
	err = security_mmap_file(h_file, au_prot_conv(vma->vm_flags),
				 au_flag_conv(vma->vm_flags));
>>>>>>> 4a452132
	if (!err)
		err = h_file->f_op->mmap(h_file, vma);
	if (unlikely(err))
		goto out_reset;

	au_vm_prfile_set(vma, file);
	/* update without lock, I don't think it a problem */
	fsstack_copy_attr_atime(file->f_dentry->d_inode,
				h_file->f_dentry->d_inode);
	goto out_fput; /* success */

out_reset:
	au_unset_mmapped(file);
	au_vm_file_reset(vma, file);
out_fput:
	fput(h_file);
	lockdep_off();
out:
	si_read_unlock(sb);
	lockdep_on();
	AuTraceErr(err);
	return err;
}

/* ---------------------------------------------------------------------- */

static int aufs_fsync_nondir(struct file *file, loff_t start, loff_t end,
			     int datasync)
{
	int err;
	struct au_pin pin;
	struct dentry *dentry;
	struct inode *inode;
	struct file *h_file;
	struct super_block *sb;

	dentry = file->f_dentry;
	inode = dentry->d_inode;
	sb = dentry->d_sb;
	mutex_lock(&inode->i_mutex);
	err = si_read_lock(sb, AuLock_FLUSH | AuLock_NOPLM);
	if (unlikely(err))
		goto out;

	err = 0; /* -EBADF; */ /* posix? */
	if (unlikely(!(file->f_mode & FMODE_WRITE)))
		goto out_si;
	err = au_reval_and_lock_fdi(file, au_reopen_nondir, /*wlock*/1);
	if (unlikely(err))
		goto out_si;

	err = au_ready_to_write(file, -1, &pin);
	di_downgrade_lock(dentry, AuLock_IR);
	if (unlikely(err))
		goto out_unlock;
	au_unpin(&pin);

	err = -EINVAL;
	h_file = au_hf_top(file);
	err = vfsub_fsync(h_file, &h_file->f_path, datasync);
	au_cpup_attr_timesizes(inode);

out_unlock:
	di_read_unlock(dentry, AuLock_IR);
	fi_write_unlock(file);
out_si:
	si_read_unlock(sb);
out:
	mutex_unlock(&inode->i_mutex);
	return err;
}

/* no one supports this operation, currently */
#if 0
static int aufs_aio_fsync_nondir(struct kiocb *kio, int datasync)
{
	int err;
	struct au_pin pin;
	struct dentry *dentry;
	struct inode *inode;
	struct file *file, *h_file;

	file = kio->ki_filp;
	dentry = file->f_dentry;
	inode = dentry->d_inode;
	au_mtx_and_read_lock(inode);

	err = 0; /* -EBADF; */ /* posix? */
	if (unlikely(!(file->f_mode & FMODE_WRITE)))
		goto out;
	err = au_reval_and_lock_fdi(file, au_reopen_nondir, /*wlock*/1);
	if (unlikely(err))
		goto out;

	err = au_ready_to_write(file, -1, &pin);
	di_downgrade_lock(dentry, AuLock_IR);
	if (unlikely(err))
		goto out_unlock;
	au_unpin(&pin);

	err = -ENOSYS;
	h_file = au_hf_top(file);
	if (h_file->f_op && h_file->f_op->aio_fsync) {
		struct dentry *h_d;
		struct mutex *h_mtx;

		h_d = h_file->f_dentry;
		h_mtx = &h_d->d_inode->i_mutex;
		if (!is_sync_kiocb(kio)) {
			get_file(h_file);
			fput(file);
		}
		kio->ki_filp = h_file;
		err = h_file->f_op->aio_fsync(kio, datasync);
		mutex_lock_nested(h_mtx, AuLsc_I_CHILD);
		if (!err)
			vfsub_update_h_iattr(&h_file->f_path, /*did*/NULL);
		/*ignore*/
		au_cpup_attr_timesizes(inode);
		mutex_unlock(h_mtx);
	}

out_unlock:
	di_read_unlock(dentry, AuLock_IR);
	fi_write_unlock(file);
out:
	si_read_unlock(inode->sb);
	mutex_unlock(&inode->i_mutex);
	return err;
}
#endif

static int aufs_fasync(int fd, struct file *file, int flag)
{
	int err;
	struct file *h_file;
	struct dentry *dentry;
	struct super_block *sb;

	dentry = file->f_dentry;
	sb = dentry->d_sb;
	si_read_lock(sb, AuLock_FLUSH | AuLock_NOPLMW);
	err = au_reval_and_lock_fdi(file, au_reopen_nondir, /*wlock*/0);
	if (unlikely(err))
		goto out;

	h_file = au_hf_top(file);
	if (h_file->f_op && h_file->f_op->fasync)
		err = h_file->f_op->fasync(fd, h_file, flag);

	di_read_unlock(dentry, AuLock_IR);
	fi_read_unlock(file);

out:
	si_read_unlock(sb);
	return err;
}

/* ---------------------------------------------------------------------- */

/* no one supports this operation, currently */
#if 0
static ssize_t aufs_sendpage(struct file *file, struct page *page, int offset,
			     size_t len, loff_t *pos , int more)
{
}
#endif

/* ---------------------------------------------------------------------- */

const struct file_operations aufs_file_fop = {
	.owner		= THIS_MODULE,

	.llseek		= default_llseek,

	.read		= aufs_read,
	.write		= aufs_write,
	.aio_read	= aufs_aio_read,
	.aio_write	= aufs_aio_write,
#ifdef CONFIG_AUFS_POLL
	.poll		= aufs_poll,
#endif
	.unlocked_ioctl	= aufs_ioctl_nondir,
#ifdef CONFIG_COMPAT
	.compat_ioctl	= aufs_ioctl_nondir, /* same */
#endif
	.mmap		= aufs_mmap,
	.open		= aufs_open_nondir,
	.flush		= aufs_flush_nondir,
	.release	= aufs_release_nondir,
	.fsync		= aufs_fsync_nondir,
	/* .aio_fsync	= aufs_aio_fsync_nondir, */
	.fasync		= aufs_fasync,
	/* .sendpage	= aufs_sendpage, */
	.splice_write	= aufs_splice_write,
	.splice_read	= aufs_splice_read,
#if 0
	.aio_splice_write = aufs_aio_splice_write,
	.aio_splice_read  = aufs_aio_splice_read
#endif
};<|MERGE_RESOLUTION|>--- conflicted
+++ resolved
@@ -445,6 +445,41 @@
  * The similar scenario is applied to aufs_readlink() too.
  */
 
+/* cf. linux/include/linux/mman.h: calc_vm_prot_bits() */
+#define AuConv_VM_PROT(f, b)	_calc_vm_trans(f, VM_##b, PROT_##b)
+
+static unsigned long au_arch_prot_conv(unsigned long flags)
+{
+	/* currently ppc64 only */
+#ifdef CONFIG_PPC64
+	/* cf. linux/arch/powerpc/include/asm/mman.h */
+	AuDebugOn(arch_calc_vm_prot_bits(-1) != VM_SAO);
+	return AuConv_VM_PROT(flags, SAO);
+#else
+	AuDebugOn(arch_calc_vm_prot_bits(-1));
+	return 0;
+#endif
+}
+
+static unsigned long au_prot_conv(unsigned long flags)
+{
+	return AuConv_VM_PROT(flags, READ)
+		| AuConv_VM_PROT(flags, WRITE)
+		| AuConv_VM_PROT(flags, EXEC)
+		| au_arch_prot_conv(flags);
+}
+
+/* cf. linux/include/linux/mman.h: calc_vm_flag_bits() */
+#define AuConv_VM_MAP(f, b)	_calc_vm_trans(f, VM_##b, MAP_##b)
+
+static unsigned long au_flag_conv(unsigned long flags)
+{
+	return AuConv_VM_MAP(flags, GROWSDOWN)
+		| AuConv_VM_MAP(flags, DENYWRITE)
+		| AuConv_VM_MAP(flags, EXECUTABLE)
+		| AuConv_VM_MAP(flags, LOCKED);
+}
+
 static int aufs_mmap(struct file *file, struct vm_area_struct *vma)
 {
 	int err;
@@ -487,13 +522,8 @@
 	lockdep_on();
 
 	au_vm_file_reset(vma, h_file);
-<<<<<<< HEAD
-	/* todo: bad approach, I am not sure this is really necessary */
-	err = au_security_mmap_file(h_file, vma);
-=======
 	err = security_mmap_file(h_file, au_prot_conv(vma->vm_flags),
 				 au_flag_conv(vma->vm_flags));
->>>>>>> 4a452132
 	if (!err)
 		err = h_file->f_op->mmap(h_file, vma);
 	if (unlikely(err))
