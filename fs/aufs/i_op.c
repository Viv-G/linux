--- conflicted
+++ resolved
@@ -431,16 +431,12 @@
 void au_unpin(struct au_pin *p)
 {
 	if (p->hdir)
-		au_hn_imtx_unlock(p->hdir);
+		p->hdir_unlock(p);
 	if (p->h_mnt && au_ftest_pin(p->flags, MNT_WRITE))
 		vfsub_mnt_drop_write(p->h_mnt);
 	if (!p->hdir)
 		return;
 
-<<<<<<< HEAD
-=======
-	p->hdir_unlock(p);
->>>>>>> f3cd67e5
 	if (!au_ftest_pin(p->flags, DI_LOCKED))
 		di_read_unlock(p->parent, AuLock_IR);
 	iput(p->hdir->hi_inode);
@@ -462,13 +458,8 @@
 	p->br = au_sbr(sb, p->bindex);
 	if (IS_ROOT(p->dentry)) {
 		if (au_ftest_pin(p->flags, MNT_WRITE)) {
-<<<<<<< HEAD
-			p->h_mnt = br->br_mnt;
+			p->h_mnt = au_br_mnt(p->br);
 			err = vfsub_mnt_want_write(p->h_mnt);
-=======
-			p->h_mnt = au_br_mnt(p->br);
-			err = mnt_want_write(p->h_mnt);
->>>>>>> f3cd67e5
 			if (unlikely(err)) {
 				au_fclr_pin(p->flags, MNT_WRITE);
 				goto out_err;
@@ -506,7 +497,7 @@
 	}
 
 	if (au_ftest_pin(p->flags, MNT_WRITE)) {
-		p->h_mnt = br->br_mnt;
+		p->h_mnt = au_br_mnt(p->br);
 		err = vfsub_mnt_want_write(p->h_mnt);
 		if (unlikely(err)) {
 			au_fclr_pin(p->flags, MNT_WRITE);
@@ -520,27 +511,9 @@
 
 	au_igrab(h_dir);
 	err = p->hdir_relock(p);
-	if (unlikely(err))
-		goto out_unpin;
-<<<<<<< HEAD
-	}
-	if (h_dentry) {
-		err = au_h_verify(h_dentry, p->udba, h_dir, h_parent, br);
-		if (unlikely(err))
-=======
-
-	if (au_ftest_pin(p->flags, MNT_WRITE)) {
-		p->h_mnt = au_br_mnt(p->br);
-		err = mnt_want_write(p->h_mnt);
-		if (unlikely(err)) {
-			au_fclr_pin(p->flags, MNT_WRITE);
->>>>>>> f3cd67e5
-			goto out_unpin;
-	}
-	goto out; /* success */
-
-out_unpin:
-	au_unpin(p);
+	if (!err)
+		goto out; /* success */
+
 out_err:
 	pr_err("err %d\n", err);
 	err = au_busy_or_stale();
