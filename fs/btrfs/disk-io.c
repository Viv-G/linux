/*
 * Copyright (C) 2007 Oracle.  All rights reserved.
 *
 * This program is free software; you can redistribute it and/or
 * modify it under the terms of the GNU General Public
 * License v2 as published by the Free Software Foundation.
 *
 * This program is distributed in the hope that it will be useful,
 * but WITHOUT ANY WARRANTY; without even the implied warranty of
 * MERCHANTABILITY or FITNESS FOR A PARTICULAR PURPOSE.  See the GNU
 * General Public License for more details.
 *
 * You should have received a copy of the GNU General Public
 * License along with this program; if not, write to the
 * Free Software Foundation, Inc., 59 Temple Place - Suite 330,
 * Boston, MA 021110-1307, USA.
 */

#include <linux/fs.h>
#include <linux/blkdev.h>
#include <linux/scatterlist.h>
#include <linux/swap.h>
#include <linux/radix-tree.h>
#include <linux/writeback.h>
#include <linux/buffer_head.h>
#include <linux/workqueue.h>
#include <linux/kthread.h>
#include <linux/freezer.h>
#include <linux/slab.h>
#include <linux/migrate.h>
#include <linux/ratelimit.h>
#include <linux/uuid.h>
#include <linux/semaphore.h>
#include <asm/unaligned.h>
#include "ctree.h"
#include "disk-io.h"
#include "hash.h"
#include "transaction.h"
#include "btrfs_inode.h"
#include "volumes.h"
#include "print-tree.h"
#include "locking.h"
#include "tree-log.h"
#include "free-space-cache.h"
#include "inode-map.h"
#include "check-integrity.h"
#include "rcu-string.h"
#include "dev-replace.h"
#include "raid56.h"
#include "sysfs.h"
#include "qgroup.h"

#ifdef CONFIG_X86
#include <asm/cpufeature.h>
#endif

static struct extent_io_ops btree_extent_io_ops;
static void end_workqueue_fn(struct btrfs_work *work);
static void free_fs_root(struct btrfs_root *root);
static int btrfs_check_super_valid(struct btrfs_fs_info *fs_info,
				    int read_only);
static void btrfs_destroy_ordered_extents(struct btrfs_root *root);
static int btrfs_destroy_delayed_refs(struct btrfs_transaction *trans,
				      struct btrfs_root *root);
static void btrfs_destroy_delalloc_inodes(struct btrfs_root *root);
static int btrfs_destroy_marked_extents(struct btrfs_root *root,
					struct extent_io_tree *dirty_pages,
					int mark);
static int btrfs_destroy_pinned_extent(struct btrfs_root *root,
				       struct extent_io_tree *pinned_extents);
static int btrfs_cleanup_transaction(struct btrfs_root *root);
static void btrfs_error_commit_super(struct btrfs_root *root);

/*
 * btrfs_end_io_wq structs are used to do processing in task context when an IO
 * is complete.  This is used during reads to verify checksums, and it is used
 * by writes to insert metadata for new file extents after IO is complete.
 */
struct btrfs_end_io_wq {
	struct bio *bio;
	bio_end_io_t *end_io;
	void *private;
	struct btrfs_fs_info *info;
	int error;
	enum btrfs_wq_endio_type metadata;
	struct list_head list;
	struct btrfs_work work;
};

static struct kmem_cache *btrfs_end_io_wq_cache;

int __init btrfs_end_io_wq_init(void)
{
	btrfs_end_io_wq_cache = kmem_cache_create("btrfs_end_io_wq",
					sizeof(struct btrfs_end_io_wq),
					0,
					SLAB_RECLAIM_ACCOUNT | SLAB_MEM_SPREAD,
					NULL);
	if (!btrfs_end_io_wq_cache)
		return -ENOMEM;
	return 0;
}

void btrfs_end_io_wq_exit(void)
{
	if (btrfs_end_io_wq_cache)
		kmem_cache_destroy(btrfs_end_io_wq_cache);
}

/*
 * async submit bios are used to offload expensive checksumming
 * onto the worker threads.  They checksum file and metadata bios
 * just before they are sent down the IO stack.
 */
struct async_submit_bio {
	struct inode *inode;
	struct bio *bio;
	struct list_head list;
	extent_submit_bio_hook_t *submit_bio_start;
	extent_submit_bio_hook_t *submit_bio_done;
	int rw;
	int mirror_num;
	unsigned long bio_flags;
	/*
	 * bio_offset is optional, can be used if the pages in the bio
	 * can't tell us where in the file the bio should go
	 */
	u64 bio_offset;
	struct btrfs_work work;
	int error;
};

/*
 * Lockdep class keys for extent_buffer->lock's in this root.  For a given
 * eb, the lockdep key is determined by the btrfs_root it belongs to and
 * the level the eb occupies in the tree.
 *
 * Different roots are used for different purposes and may nest inside each
 * other and they require separate keysets.  As lockdep keys should be
 * static, assign keysets according to the purpose of the root as indicated
 * by btrfs_root->objectid.  This ensures that all special purpose roots
 * have separate keysets.
 *
 * Lock-nesting across peer nodes is always done with the immediate parent
 * node locked thus preventing deadlock.  As lockdep doesn't know this, use
 * subclass to avoid triggering lockdep warning in such cases.
 *
 * The key is set by the readpage_end_io_hook after the buffer has passed
 * csum validation but before the pages are unlocked.  It is also set by
 * btrfs_init_new_buffer on freshly allocated blocks.
 *
 * We also add a check to make sure the highest level of the tree is the
 * same as our lockdep setup here.  If BTRFS_MAX_LEVEL changes, this code
 * needs update as well.
 */
#ifdef CONFIG_DEBUG_LOCK_ALLOC
# if BTRFS_MAX_LEVEL != 8
#  error
# endif

static struct btrfs_lockdep_keyset {
	u64			id;		/* root objectid */
	const char		*name_stem;	/* lock name stem */
	char			names[BTRFS_MAX_LEVEL + 1][20];
	struct lock_class_key	keys[BTRFS_MAX_LEVEL + 1];
} btrfs_lockdep_keysets[] = {
	{ .id = BTRFS_ROOT_TREE_OBJECTID,	.name_stem = "root"	},
	{ .id = BTRFS_EXTENT_TREE_OBJECTID,	.name_stem = "extent"	},
	{ .id = BTRFS_CHUNK_TREE_OBJECTID,	.name_stem = "chunk"	},
	{ .id = BTRFS_DEV_TREE_OBJECTID,	.name_stem = "dev"	},
	{ .id = BTRFS_FS_TREE_OBJECTID,		.name_stem = "fs"	},
	{ .id = BTRFS_CSUM_TREE_OBJECTID,	.name_stem = "csum"	},
	{ .id = BTRFS_QUOTA_TREE_OBJECTID,	.name_stem = "quota"	},
	{ .id = BTRFS_TREE_LOG_OBJECTID,	.name_stem = "log"	},
	{ .id = BTRFS_TREE_RELOC_OBJECTID,	.name_stem = "treloc"	},
	{ .id = BTRFS_DATA_RELOC_TREE_OBJECTID,	.name_stem = "dreloc"	},
	{ .id = BTRFS_UUID_TREE_OBJECTID,	.name_stem = "uuid"	},
	{ .id = 0,				.name_stem = "tree"	},
};

void __init btrfs_init_lockdep(void)
{
	int i, j;

	/* initialize lockdep class names */
	for (i = 0; i < ARRAY_SIZE(btrfs_lockdep_keysets); i++) {
		struct btrfs_lockdep_keyset *ks = &btrfs_lockdep_keysets[i];

		for (j = 0; j < ARRAY_SIZE(ks->names); j++)
			snprintf(ks->names[j], sizeof(ks->names[j]),
				 "btrfs-%s-%02d", ks->name_stem, j);
	}
}

void btrfs_set_buffer_lockdep_class(u64 objectid, struct extent_buffer *eb,
				    int level)
{
	struct btrfs_lockdep_keyset *ks;

	BUG_ON(level >= ARRAY_SIZE(ks->keys));

	/* find the matching keyset, id 0 is the default entry */
	for (ks = btrfs_lockdep_keysets; ks->id; ks++)
		if (ks->id == objectid)
			break;

	lockdep_set_class_and_name(&eb->lock,
				   &ks->keys[level], ks->names[level]);
}

#endif

/*
 * extents on the btree inode are pretty simple, there's one extent
 * that covers the entire device
 */
static struct extent_map *btree_get_extent(struct inode *inode,
		struct page *page, size_t pg_offset, u64 start, u64 len,
		int create)
{
	struct extent_map_tree *em_tree = &BTRFS_I(inode)->extent_tree;
	struct extent_map *em;
	int ret;

	read_lock(&em_tree->lock);
	em = lookup_extent_mapping(em_tree, start, len);
	if (em) {
		em->bdev =
			BTRFS_I(inode)->root->fs_info->fs_devices->latest_bdev;
		read_unlock(&em_tree->lock);
		goto out;
	}
	read_unlock(&em_tree->lock);

	em = alloc_extent_map();
	if (!em) {
		em = ERR_PTR(-ENOMEM);
		goto out;
	}
	em->start = 0;
	em->len = (u64)-1;
	em->block_len = (u64)-1;
	em->block_start = 0;
	em->bdev = BTRFS_I(inode)->root->fs_info->fs_devices->latest_bdev;

	write_lock(&em_tree->lock);
	ret = add_extent_mapping(em_tree, em, 0);
	if (ret == -EEXIST) {
		free_extent_map(em);
		em = lookup_extent_mapping(em_tree, start, len);
		if (!em)
			em = ERR_PTR(-EIO);
	} else if (ret) {
		free_extent_map(em);
		em = ERR_PTR(ret);
	}
	write_unlock(&em_tree->lock);

out:
	return em;
}

u32 btrfs_csum_data(char *data, u32 seed, size_t len)
{
	return btrfs_crc32c(seed, data, len);
}

void btrfs_csum_final(u32 crc, char *result)
{
	put_unaligned_le32(~crc, result);
}

/*
 * compute the csum for a btree block, and either verify it or write it
 * into the csum field of the block.
 */
static int csum_tree_block(struct btrfs_root *root, struct extent_buffer *buf,
			   int verify)
{
	u16 csum_size = btrfs_super_csum_size(root->fs_info->super_copy);
	char *result = NULL;
	unsigned long len;
	unsigned long cur_len;
	unsigned long offset = BTRFS_CSUM_SIZE;
	char *kaddr;
	unsigned long map_start;
	unsigned long map_len;
	int err;
	u32 crc = ~(u32)0;
	unsigned long inline_result;

	len = buf->len - offset;
	while (len > 0) {
		err = map_private_extent_buffer(buf, offset, 32,
					&kaddr, &map_start, &map_len);
		if (err)
			return 1;
		cur_len = min(len, map_len - (offset - map_start));
		crc = btrfs_csum_data(kaddr + offset - map_start,
				      crc, cur_len);
		len -= cur_len;
		offset += cur_len;
	}
	if (csum_size > sizeof(inline_result)) {
		result = kzalloc(csum_size * sizeof(char), GFP_NOFS);
		if (!result)
			return 1;
	} else {
		result = (char *)&inline_result;
	}

	btrfs_csum_final(crc, result);

	if (verify) {
		if (memcmp_extent_buffer(buf, result, 0, csum_size)) {
			u32 val;
			u32 found = 0;
			memcpy(&found, result, csum_size);

			read_extent_buffer(buf, &val, 0, csum_size);
			printk_ratelimited(KERN_WARNING
				"BTRFS: %s checksum verify failed on %llu wanted %X found %X "
				"level %d\n",
				root->fs_info->sb->s_id, buf->start,
				val, found, btrfs_header_level(buf));
			if (result != (char *)&inline_result)
				kfree(result);
			return 1;
		}
	} else {
		write_extent_buffer(buf, result, 0, csum_size);
	}
	if (result != (char *)&inline_result)
		kfree(result);
	return 0;
}

/*
 * we can't consider a given block up to date unless the transid of the
 * block matches the transid in the parent node's pointer.  This is how we
 * detect blocks that either didn't get written at all or got written
 * in the wrong place.
 */
static int verify_parent_transid(struct extent_io_tree *io_tree,
				 struct extent_buffer *eb, u64 parent_transid,
				 int atomic)
{
	struct extent_state *cached_state = NULL;
	int ret;
	bool need_lock = (current->journal_info == BTRFS_SEND_TRANS_STUB);

	if (!parent_transid || btrfs_header_generation(eb) == parent_transid)
		return 0;

	if (atomic)
		return -EAGAIN;

	if (need_lock) {
		btrfs_tree_read_lock(eb);
		btrfs_set_lock_blocking_rw(eb, BTRFS_READ_LOCK);
	}

	lock_extent_bits(io_tree, eb->start, eb->start + eb->len - 1,
			 0, &cached_state);
	if (extent_buffer_uptodate(eb) &&
	    btrfs_header_generation(eb) == parent_transid) {
		ret = 0;
		goto out;
	}
	printk_ratelimited(KERN_ERR
	    "BTRFS (device %s): parent transid verify failed on %llu wanted %llu found %llu\n",
			eb->fs_info->sb->s_id, eb->start,
			parent_transid, btrfs_header_generation(eb));
	ret = 1;

	/*
	 * Things reading via commit roots that don't have normal protection,
	 * like send, can have a really old block in cache that may point at a
	 * block that has been free'd and re-allocated.  So don't clear uptodate
	 * if we find an eb that is under IO (dirty/writeback) because we could
	 * end up reading in the stale data and then writing it back out and
	 * making everybody very sad.
	 */
	if (!extent_buffer_under_io(eb))
		clear_extent_buffer_uptodate(eb);
out:
	unlock_extent_cached(io_tree, eb->start, eb->start + eb->len - 1,
			     &cached_state, GFP_NOFS);
	if (need_lock)
		btrfs_tree_read_unlock_blocking(eb);
	return ret;
}

/*
 * Return 0 if the superblock checksum type matches the checksum value of that
 * algorithm. Pass the raw disk superblock data.
 */
static int btrfs_check_super_csum(char *raw_disk_sb)
{
	struct btrfs_super_block *disk_sb =
		(struct btrfs_super_block *)raw_disk_sb;
	u16 csum_type = btrfs_super_csum_type(disk_sb);
	int ret = 0;

	if (csum_type == BTRFS_CSUM_TYPE_CRC32) {
		u32 crc = ~(u32)0;
		const int csum_size = sizeof(crc);
		char result[csum_size];

		/*
		 * The super_block structure does not span the whole
		 * BTRFS_SUPER_INFO_SIZE range, we expect that the unused space
		 * is filled with zeros and is included in the checkum.
		 */
		crc = btrfs_csum_data(raw_disk_sb + BTRFS_CSUM_SIZE,
				crc, BTRFS_SUPER_INFO_SIZE - BTRFS_CSUM_SIZE);
		btrfs_csum_final(crc, result);

		if (memcmp(raw_disk_sb, result, csum_size))
			ret = 1;

		if (ret && btrfs_super_generation(disk_sb) < 10) {
			printk(KERN_WARNING
				"BTRFS: super block crcs don't match, older mkfs detected\n");
			ret = 0;
		}
	}

	if (csum_type >= ARRAY_SIZE(btrfs_csum_sizes)) {
		printk(KERN_ERR "BTRFS: unsupported checksum algorithm %u\n",
				csum_type);
		ret = 1;
	}

	return ret;
}

/*
 * helper to read a given tree block, doing retries as required when
 * the checksums don't match and we have alternate mirrors to try.
 */
static int btree_read_extent_buffer_pages(struct btrfs_root *root,
					  struct extent_buffer *eb,
					  u64 start, u64 parent_transid)
{
	struct extent_io_tree *io_tree;
	int failed = 0;
	int ret;
	int num_copies = 0;
	int mirror_num = 0;
	int failed_mirror = 0;

	clear_bit(EXTENT_BUFFER_CORRUPT, &eb->bflags);
	io_tree = &BTRFS_I(root->fs_info->btree_inode)->io_tree;
	while (1) {
		ret = read_extent_buffer_pages(io_tree, eb, start,
					       WAIT_COMPLETE,
					       btree_get_extent, mirror_num);
		if (!ret) {
			if (!verify_parent_transid(io_tree, eb,
						   parent_transid, 0))
				break;
			else
				ret = -EIO;
		}

		/*
		 * This buffer's crc is fine, but its contents are corrupted, so
		 * there is no reason to read the other copies, they won't be
		 * any less wrong.
		 */
		if (test_bit(EXTENT_BUFFER_CORRUPT, &eb->bflags))
			break;

		num_copies = btrfs_num_copies(root->fs_info,
					      eb->start, eb->len);
		if (num_copies == 1)
			break;

		if (!failed_mirror) {
			failed = 1;
			failed_mirror = eb->read_mirror;
		}

		mirror_num++;
		if (mirror_num == failed_mirror)
			mirror_num++;

		if (mirror_num > num_copies)
			break;
	}

	if (failed && !ret && failed_mirror)
		repair_eb_io_failure(root, eb, failed_mirror);

	return ret;
}

/*
 * checksum a dirty tree block before IO.  This has extra checks to make sure
 * we only fill in the checksum field in the first page of a multi-page block
 */

static int csum_dirty_buffer(struct btrfs_root *root, struct page *page)
{
	u64 start = page_offset(page);
	u64 found_start;
	struct extent_buffer *eb;

	eb = (struct extent_buffer *)page->private;
	if (page != eb->pages[0])
		return 0;
	found_start = btrfs_header_bytenr(eb);
	if (WARN_ON(found_start != start || !PageUptodate(page)))
		return 0;
	csum_tree_block(root, eb, 0);
	return 0;
}

static int check_tree_block_fsid(struct btrfs_root *root,
				 struct extent_buffer *eb)
{
	struct btrfs_fs_devices *fs_devices = root->fs_info->fs_devices;
	u8 fsid[BTRFS_UUID_SIZE];
	int ret = 1;

	read_extent_buffer(eb, fsid, btrfs_header_fsid(), BTRFS_FSID_SIZE);
	while (fs_devices) {
		if (!memcmp(fsid, fs_devices->fsid, BTRFS_FSID_SIZE)) {
			ret = 0;
			break;
		}
		fs_devices = fs_devices->seed;
	}
	return ret;
}

#define CORRUPT(reason, eb, root, slot)				\
	btrfs_crit(root->fs_info, "corrupt leaf, %s: block=%llu,"	\
		   "root=%llu, slot=%d", reason,			\
	       btrfs_header_bytenr(eb),	root->objectid, slot)

static noinline int check_leaf(struct btrfs_root *root,
			       struct extent_buffer *leaf)
{
	struct btrfs_key key;
	struct btrfs_key leaf_key;
	u32 nritems = btrfs_header_nritems(leaf);
	int slot;

	if (nritems == 0)
		return 0;

	/* Check the 0 item */
	if (btrfs_item_offset_nr(leaf, 0) + btrfs_item_size_nr(leaf, 0) !=
	    BTRFS_LEAF_DATA_SIZE(root)) {
		CORRUPT("invalid item offset size pair", leaf, root, 0);
		return -EIO;
	}

	/*
	 * Check to make sure each items keys are in the correct order and their
	 * offsets make sense.  We only have to loop through nritems-1 because
	 * we check the current slot against the next slot, which verifies the
	 * next slot's offset+size makes sense and that the current's slot
	 * offset is correct.
	 */
	for (slot = 0; slot < nritems - 1; slot++) {
		btrfs_item_key_to_cpu(leaf, &leaf_key, slot);
		btrfs_item_key_to_cpu(leaf, &key, slot + 1);

		/* Make sure the keys are in the right order */
		if (btrfs_comp_cpu_keys(&leaf_key, &key) >= 0) {
			CORRUPT("bad key order", leaf, root, slot);
			return -EIO;
		}

		/*
		 * Make sure the offset and ends are right, remember that the
		 * item data starts at the end of the leaf and grows towards the
		 * front.
		 */
		if (btrfs_item_offset_nr(leaf, slot) !=
			btrfs_item_end_nr(leaf, slot + 1)) {
			CORRUPT("slot offset bad", leaf, root, slot);
			return -EIO;
		}

		/*
		 * Check to make sure that we don't point outside of the leaf,
		 * just incase all the items are consistent to eachother, but
		 * all point outside of the leaf.
		 */
		if (btrfs_item_end_nr(leaf, slot) >
		    BTRFS_LEAF_DATA_SIZE(root)) {
			CORRUPT("slot end outside of leaf", leaf, root, slot);
			return -EIO;
		}
	}

	return 0;
}

static int btree_readpage_end_io_hook(struct btrfs_io_bio *io_bio,
				      u64 phy_offset, struct page *page,
				      u64 start, u64 end, int mirror)
{
	u64 found_start;
	int found_level;
	struct extent_buffer *eb;
	struct btrfs_root *root = BTRFS_I(page->mapping->host)->root;
	int ret = 0;
	int reads_done;

	if (!page->private)
		goto out;

	eb = (struct extent_buffer *)page->private;

	/* the pending IO might have been the only thing that kept this buffer
	 * in memory.  Make sure we have a ref for all this other checks
	 */
	extent_buffer_get(eb);

	reads_done = atomic_dec_and_test(&eb->io_pages);
	if (!reads_done)
		goto err;

	eb->read_mirror = mirror;
	if (test_bit(EXTENT_BUFFER_READ_ERR, &eb->bflags)) {
		ret = -EIO;
		goto err;
	}

	found_start = btrfs_header_bytenr(eb);
	if (found_start != eb->start) {
		printk_ratelimited(KERN_ERR "BTRFS (device %s): bad tree block start "
			       "%llu %llu\n",
			       eb->fs_info->sb->s_id, found_start, eb->start);
		ret = -EIO;
		goto err;
	}
	if (check_tree_block_fsid(root, eb)) {
		printk_ratelimited(KERN_ERR "BTRFS (device %s): bad fsid on block %llu\n",
			       eb->fs_info->sb->s_id, eb->start);
		ret = -EIO;
		goto err;
	}
	found_level = btrfs_header_level(eb);
	if (found_level >= BTRFS_MAX_LEVEL) {
		btrfs_err(root->fs_info, "bad tree block level %d",
			   (int)btrfs_header_level(eb));
		ret = -EIO;
		goto err;
	}

	btrfs_set_buffer_lockdep_class(btrfs_header_owner(eb),
				       eb, found_level);

	ret = csum_tree_block(root, eb, 1);
	if (ret) {
		ret = -EIO;
		goto err;
	}

	/*
	 * If this is a leaf block and it is corrupt, set the corrupt bit so
	 * that we don't try and read the other copies of this block, just
	 * return -EIO.
	 */
	if (found_level == 0 && check_leaf(root, eb)) {
		set_bit(EXTENT_BUFFER_CORRUPT, &eb->bflags);
		ret = -EIO;
	}

	if (!ret)
		set_extent_buffer_uptodate(eb);
err:
	if (reads_done &&
	    test_and_clear_bit(EXTENT_BUFFER_READAHEAD, &eb->bflags))
		btree_readahead_hook(root, eb, eb->start, ret);

	if (ret) {
		/*
		 * our io error hook is going to dec the io pages
		 * again, we have to make sure it has something
		 * to decrement
		 */
		atomic_inc(&eb->io_pages);
		clear_extent_buffer_uptodate(eb);
	}
	free_extent_buffer(eb);
out:
	return ret;
}

static int btree_io_failed_hook(struct page *page, int failed_mirror)
{
	struct extent_buffer *eb;
	struct btrfs_root *root = BTRFS_I(page->mapping->host)->root;

	eb = (struct extent_buffer *)page->private;
	set_bit(EXTENT_BUFFER_READ_ERR, &eb->bflags);
	eb->read_mirror = failed_mirror;
	atomic_dec(&eb->io_pages);
	if (test_and_clear_bit(EXTENT_BUFFER_READAHEAD, &eb->bflags))
		btree_readahead_hook(root, eb, eb->start, -EIO);
	return -EIO;	/* we fixed nothing */
}

static void end_workqueue_bio(struct bio *bio, int err)
{
	struct btrfs_end_io_wq *end_io_wq = bio->bi_private;
	struct btrfs_fs_info *fs_info;
	struct btrfs_workqueue *wq;
	btrfs_work_func_t func;

	fs_info = end_io_wq->info;
	end_io_wq->error = err;

	if (bio->bi_rw & REQ_WRITE) {
		if (end_io_wq->metadata == BTRFS_WQ_ENDIO_METADATA) {
			wq = fs_info->endio_meta_write_workers;
			func = btrfs_endio_meta_write_helper;
		} else if (end_io_wq->metadata == BTRFS_WQ_ENDIO_FREE_SPACE) {
			wq = fs_info->endio_freespace_worker;
			func = btrfs_freespace_write_helper;
		} else if (end_io_wq->metadata == BTRFS_WQ_ENDIO_RAID56) {
			wq = fs_info->endio_raid56_workers;
			func = btrfs_endio_raid56_helper;
		} else {
			wq = fs_info->endio_write_workers;
			func = btrfs_endio_write_helper;
		}
	} else {
		if (unlikely(end_io_wq->metadata ==
			     BTRFS_WQ_ENDIO_DIO_REPAIR)) {
			wq = fs_info->endio_repair_workers;
			func = btrfs_endio_repair_helper;
		} else if (end_io_wq->metadata == BTRFS_WQ_ENDIO_RAID56) {
			wq = fs_info->endio_raid56_workers;
			func = btrfs_endio_raid56_helper;
		} else if (end_io_wq->metadata) {
			wq = fs_info->endio_meta_workers;
			func = btrfs_endio_meta_helper;
		} else {
			wq = fs_info->endio_workers;
			func = btrfs_endio_helper;
		}
	}

	btrfs_init_work(&end_io_wq->work, func, end_workqueue_fn, NULL, NULL);
	btrfs_queue_work(wq, &end_io_wq->work);
}

int btrfs_bio_wq_end_io(struct btrfs_fs_info *info, struct bio *bio,
			enum btrfs_wq_endio_type metadata)
{
	struct btrfs_end_io_wq *end_io_wq;

	end_io_wq = kmem_cache_alloc(btrfs_end_io_wq_cache, GFP_NOFS);
	if (!end_io_wq)
		return -ENOMEM;

	end_io_wq->private = bio->bi_private;
	end_io_wq->end_io = bio->bi_end_io;
	end_io_wq->info = info;
	end_io_wq->error = 0;
	end_io_wq->bio = bio;
	end_io_wq->metadata = metadata;

	bio->bi_private = end_io_wq;
	bio->bi_end_io = end_workqueue_bio;
	return 0;
}

unsigned long btrfs_async_submit_limit(struct btrfs_fs_info *info)
{
	unsigned long limit = min_t(unsigned long,
				    info->thread_pool_size,
				    info->fs_devices->open_devices);
	return 256 * limit;
}

static void run_one_async_start(struct btrfs_work *work)
{
	struct async_submit_bio *async;
	int ret;

	async = container_of(work, struct  async_submit_bio, work);
	ret = async->submit_bio_start(async->inode, async->rw, async->bio,
				      async->mirror_num, async->bio_flags,
				      async->bio_offset);
	if (ret)
		async->error = ret;
}

static void run_one_async_done(struct btrfs_work *work)
{
	struct btrfs_fs_info *fs_info;
	struct async_submit_bio *async;
	int limit;

	async = container_of(work, struct  async_submit_bio, work);
	fs_info = BTRFS_I(async->inode)->root->fs_info;

	limit = btrfs_async_submit_limit(fs_info);
	limit = limit * 2 / 3;

	if (atomic_dec_return(&fs_info->nr_async_submits) < limit &&
	    waitqueue_active(&fs_info->async_submit_wait))
		wake_up(&fs_info->async_submit_wait);

	/* If an error occured we just want to clean up the bio and move on */
	if (async->error) {
		bio_endio(async->bio, async->error);
		return;
	}

	async->submit_bio_done(async->inode, async->rw, async->bio,
			       async->mirror_num, async->bio_flags,
			       async->bio_offset);
}

static void run_one_async_free(struct btrfs_work *work)
{
	struct async_submit_bio *async;

	async = container_of(work, struct  async_submit_bio, work);
	kfree(async);
}

int btrfs_wq_submit_bio(struct btrfs_fs_info *fs_info, struct inode *inode,
			int rw, struct bio *bio, int mirror_num,
			unsigned long bio_flags,
			u64 bio_offset,
			extent_submit_bio_hook_t *submit_bio_start,
			extent_submit_bio_hook_t *submit_bio_done)
{
	struct async_submit_bio *async;

	async = kmalloc(sizeof(*async), GFP_NOFS);
	if (!async)
		return -ENOMEM;

	async->inode = inode;
	async->rw = rw;
	async->bio = bio;
	async->mirror_num = mirror_num;
	async->submit_bio_start = submit_bio_start;
	async->submit_bio_done = submit_bio_done;

	btrfs_init_work(&async->work, btrfs_worker_helper, run_one_async_start,
			run_one_async_done, run_one_async_free);

	async->bio_flags = bio_flags;
	async->bio_offset = bio_offset;

	async->error = 0;

	atomic_inc(&fs_info->nr_async_submits);

	if (rw & REQ_SYNC)
		btrfs_set_work_high_priority(&async->work);

	btrfs_queue_work(fs_info->workers, &async->work);

	while (atomic_read(&fs_info->async_submit_draining) &&
	      atomic_read(&fs_info->nr_async_submits)) {
		wait_event(fs_info->async_submit_wait,
			   (atomic_read(&fs_info->nr_async_submits) == 0));
	}

	return 0;
}

static int btree_csum_one_bio(struct bio *bio)
{
	struct bio_vec *bvec;
	struct btrfs_root *root;
	int i, ret = 0;

	bio_for_each_segment_all(bvec, bio, i) {
		root = BTRFS_I(bvec->bv_page->mapping->host)->root;
		ret = csum_dirty_buffer(root, bvec->bv_page);
		if (ret)
			break;
	}

	return ret;
}

static int __btree_submit_bio_start(struct inode *inode, int rw,
				    struct bio *bio, int mirror_num,
				    unsigned long bio_flags,
				    u64 bio_offset)
{
	/*
	 * when we're called for a write, we're already in the async
	 * submission context.  Just jump into btrfs_map_bio
	 */
	return btree_csum_one_bio(bio);
}

static int __btree_submit_bio_done(struct inode *inode, int rw, struct bio *bio,
				 int mirror_num, unsigned long bio_flags,
				 u64 bio_offset)
{
	int ret;

	/*
	 * when we're called for a write, we're already in the async
	 * submission context.  Just jump into btrfs_map_bio
	 */
	ret = btrfs_map_bio(BTRFS_I(inode)->root, rw, bio, mirror_num, 1);
	if (ret)
		bio_endio(bio, ret);
	return ret;
}

static int check_async_write(struct inode *inode, unsigned long bio_flags)
{
	if (bio_flags & EXTENT_BIO_TREE_LOG)
		return 0;
#ifdef CONFIG_X86
	if (cpu_has_xmm4_2)
		return 0;
#endif
	return 1;
}

static int btree_submit_bio_hook(struct inode *inode, int rw, struct bio *bio,
				 int mirror_num, unsigned long bio_flags,
				 u64 bio_offset)
{
	int async = check_async_write(inode, bio_flags);
	int ret;

	if (!(rw & REQ_WRITE)) {
		/*
		 * called for a read, do the setup so that checksum validation
		 * can happen in the async kernel threads
		 */
		ret = btrfs_bio_wq_end_io(BTRFS_I(inode)->root->fs_info,
					  bio, BTRFS_WQ_ENDIO_METADATA);
		if (ret)
			goto out_w_error;
		ret = btrfs_map_bio(BTRFS_I(inode)->root, rw, bio,
				    mirror_num, 0);
	} else if (!async) {
		ret = btree_csum_one_bio(bio);
		if (ret)
			goto out_w_error;
		ret = btrfs_map_bio(BTRFS_I(inode)->root, rw, bio,
				    mirror_num, 0);
	} else {
		/*
		 * kthread helpers are used to submit writes so that
		 * checksumming can happen in parallel across all CPUs
		 */
		ret = btrfs_wq_submit_bio(BTRFS_I(inode)->root->fs_info,
					  inode, rw, bio, mirror_num, 0,
					  bio_offset,
					  __btree_submit_bio_start,
					  __btree_submit_bio_done);
	}

	if (ret) {
out_w_error:
		bio_endio(bio, ret);
	}
	return ret;
}

#ifdef CONFIG_MIGRATION
static int btree_migratepage(struct address_space *mapping,
			struct page *newpage, struct page *page,
			enum migrate_mode mode)
{
	/*
	 * we can't safely write a btree page from here,
	 * we haven't done the locking hook
	 */
	if (PageDirty(page))
		return -EAGAIN;
	/*
	 * Buffers may be managed in a filesystem specific way.
	 * We must have no buffers or drop them.
	 */
	if (page_has_private(page) &&
	    !try_to_release_page(page, GFP_KERNEL))
		return -EAGAIN;
	return migrate_page(mapping, newpage, page, mode);
}
#endif


static int btree_writepages(struct address_space *mapping,
			    struct writeback_control *wbc)
{
	struct btrfs_fs_info *fs_info;
	int ret;

	if (wbc->sync_mode == WB_SYNC_NONE) {

		if (wbc->for_kupdate)
			return 0;

		fs_info = BTRFS_I(mapping->host)->root->fs_info;
		/* this is a bit racy, but that's ok */
		ret = percpu_counter_compare(&fs_info->dirty_metadata_bytes,
					     BTRFS_DIRTY_METADATA_THRESH);
		if (ret < 0)
			return 0;
	}
	return btree_write_cache_pages(mapping, wbc);
}

static int btree_readpage(struct file *file, struct page *page)
{
	struct extent_io_tree *tree;
	tree = &BTRFS_I(page->mapping->host)->io_tree;
	return extent_read_full_page(tree, page, btree_get_extent, 0);
}

static int btree_releasepage(struct page *page, gfp_t gfp_flags)
{
	if (PageWriteback(page) || PageDirty(page))
		return 0;

	return try_release_extent_buffer(page);
}

static void btree_invalidatepage(struct page *page, unsigned int offset,
				 unsigned int length)
{
	struct extent_io_tree *tree;
	tree = &BTRFS_I(page->mapping->host)->io_tree;
	extent_invalidatepage(tree, page, offset);
	btree_releasepage(page, GFP_NOFS);
	if (PagePrivate(page)) {
		btrfs_warn(BTRFS_I(page->mapping->host)->root->fs_info,
			   "page private not zero on page %llu",
			   (unsigned long long)page_offset(page));
		ClearPagePrivate(page);
		set_page_private(page, 0);
		page_cache_release(page);
	}
}

static int btree_set_page_dirty(struct page *page)
{
#ifdef DEBUG
	struct extent_buffer *eb;

	BUG_ON(!PagePrivate(page));
	eb = (struct extent_buffer *)page->private;
	BUG_ON(!eb);
	BUG_ON(!test_bit(EXTENT_BUFFER_DIRTY, &eb->bflags));
	BUG_ON(!atomic_read(&eb->refs));
	btrfs_assert_tree_locked(eb);
#endif
	return __set_page_dirty_nobuffers(page);
}

static const struct address_space_operations btree_aops = {
	.readpage	= btree_readpage,
	.writepages	= btree_writepages,
	.releasepage	= btree_releasepage,
	.invalidatepage = btree_invalidatepage,
#ifdef CONFIG_MIGRATION
	.migratepage	= btree_migratepage,
#endif
	.set_page_dirty = btree_set_page_dirty,
};

void readahead_tree_block(struct btrfs_root *root, u64 bytenr)
{
	struct extent_buffer *buf = NULL;
	struct inode *btree_inode = root->fs_info->btree_inode;

	buf = btrfs_find_create_tree_block(root, bytenr);
	if (!buf)
		return;
	read_extent_buffer_pages(&BTRFS_I(btree_inode)->io_tree,
				 buf, 0, WAIT_NONE, btree_get_extent, 0);
	free_extent_buffer(buf);
}

int reada_tree_block_flagged(struct btrfs_root *root, u64 bytenr,
			 int mirror_num, struct extent_buffer **eb)
{
	struct extent_buffer *buf = NULL;
	struct inode *btree_inode = root->fs_info->btree_inode;
	struct extent_io_tree *io_tree = &BTRFS_I(btree_inode)->io_tree;
	int ret;

	buf = btrfs_find_create_tree_block(root, bytenr);
	if (!buf)
		return 0;

	set_bit(EXTENT_BUFFER_READAHEAD, &buf->bflags);

	ret = read_extent_buffer_pages(io_tree, buf, 0, WAIT_PAGE_LOCK,
				       btree_get_extent, mirror_num);
	if (ret) {
		free_extent_buffer(buf);
		return ret;
	}

	if (test_bit(EXTENT_BUFFER_CORRUPT, &buf->bflags)) {
		free_extent_buffer(buf);
		return -EIO;
	} else if (extent_buffer_uptodate(buf)) {
		*eb = buf;
	} else {
		free_extent_buffer(buf);
	}
	return 0;
}

struct extent_buffer *btrfs_find_tree_block(struct btrfs_root *root,
					    u64 bytenr)
{
	return find_extent_buffer(root->fs_info, bytenr);
}

struct extent_buffer *btrfs_find_create_tree_block(struct btrfs_root *root,
						 u64 bytenr)
{
	if (btrfs_test_is_dummy_root(root))
		return alloc_test_extent_buffer(root->fs_info, bytenr);
	return alloc_extent_buffer(root->fs_info, bytenr);
}


int btrfs_write_tree_block(struct extent_buffer *buf)
{
	return filemap_fdatawrite_range(buf->pages[0]->mapping, buf->start,
					buf->start + buf->len - 1);
}

int btrfs_wait_tree_block_writeback(struct extent_buffer *buf)
{
	return filemap_fdatawait_range(buf->pages[0]->mapping,
				       buf->start, buf->start + buf->len - 1);
}

struct extent_buffer *read_tree_block(struct btrfs_root *root, u64 bytenr,
				      u64 parent_transid)
{
	struct extent_buffer *buf = NULL;
	int ret;

	buf = btrfs_find_create_tree_block(root, bytenr);
	if (!buf)
		return NULL;

	ret = btree_read_extent_buffer_pages(root, buf, 0, parent_transid);
	if (ret) {
		free_extent_buffer(buf);
		return NULL;
	}
	return buf;

}

void clean_tree_block(struct btrfs_trans_handle *trans, struct btrfs_root *root,
		      struct extent_buffer *buf)
{
	struct btrfs_fs_info *fs_info = root->fs_info;

	if (btrfs_header_generation(buf) ==
	    fs_info->running_transaction->transid) {
		btrfs_assert_tree_locked(buf);

		if (test_and_clear_bit(EXTENT_BUFFER_DIRTY, &buf->bflags)) {
			__percpu_counter_add(&fs_info->dirty_metadata_bytes,
					     -buf->len,
					     fs_info->dirty_metadata_batch);
			/* ugh, clear_extent_buffer_dirty needs to lock the page */
			btrfs_set_lock_blocking(buf);
			clear_extent_buffer_dirty(buf);
		}
	}
}

static struct btrfs_subvolume_writers *btrfs_alloc_subvolume_writers(void)
{
	struct btrfs_subvolume_writers *writers;
	int ret;

	writers = kmalloc(sizeof(*writers), GFP_NOFS);
	if (!writers)
		return ERR_PTR(-ENOMEM);

	ret = percpu_counter_init(&writers->counter, 0, GFP_KERNEL);
	if (ret < 0) {
		kfree(writers);
		return ERR_PTR(ret);
	}

	init_waitqueue_head(&writers->wait);
	return writers;
}

static void
btrfs_free_subvolume_writers(struct btrfs_subvolume_writers *writers)
{
	percpu_counter_destroy(&writers->counter);
	kfree(writers);
}

static void __setup_root(u32 nodesize, u32 sectorsize, u32 stripesize,
			 struct btrfs_root *root, struct btrfs_fs_info *fs_info,
			 u64 objectid)
{
	root->node = NULL;
	root->commit_root = NULL;
	root->sectorsize = sectorsize;
	root->nodesize = nodesize;
	root->stripesize = stripesize;
	root->state = 0;
	root->orphan_cleanup_state = 0;

	root->objectid = objectid;
	root->last_trans = 0;
	root->highest_objectid = 0;
	root->nr_delalloc_inodes = 0;
	root->nr_ordered_extents = 0;
	root->name = NULL;
	root->inode_tree = RB_ROOT;
	INIT_RADIX_TREE(&root->delayed_nodes_tree, GFP_ATOMIC);
	root->block_rsv = NULL;
	root->orphan_block_rsv = NULL;

	INIT_LIST_HEAD(&root->dirty_list);
	INIT_LIST_HEAD(&root->root_list);
	INIT_LIST_HEAD(&root->delalloc_inodes);
	INIT_LIST_HEAD(&root->delalloc_root);
	INIT_LIST_HEAD(&root->ordered_extents);
	INIT_LIST_HEAD(&root->ordered_root);
	INIT_LIST_HEAD(&root->logged_list[0]);
	INIT_LIST_HEAD(&root->logged_list[1]);
	spin_lock_init(&root->orphan_lock);
	spin_lock_init(&root->inode_lock);
	spin_lock_init(&root->delalloc_lock);
	spin_lock_init(&root->ordered_extent_lock);
	spin_lock_init(&root->accounting_lock);
	spin_lock_init(&root->log_extents_lock[0]);
	spin_lock_init(&root->log_extents_lock[1]);
	mutex_init(&root->objectid_mutex);
	mutex_init(&root->log_mutex);
	mutex_init(&root->ordered_extent_mutex);
	mutex_init(&root->delalloc_mutex);
	init_waitqueue_head(&root->log_writer_wait);
	init_waitqueue_head(&root->log_commit_wait[0]);
	init_waitqueue_head(&root->log_commit_wait[1]);
	INIT_LIST_HEAD(&root->log_ctxs[0]);
	INIT_LIST_HEAD(&root->log_ctxs[1]);
	atomic_set(&root->log_commit[0], 0);
	atomic_set(&root->log_commit[1], 0);
	atomic_set(&root->log_writers, 0);
	atomic_set(&root->log_batch, 0);
	atomic_set(&root->orphan_inodes, 0);
	atomic_set(&root->refs, 1);
	atomic_set(&root->will_be_snapshoted, 0);
	root->log_transid = 0;
	root->log_transid_committed = -1;
	root->last_log_commit = 0;
	if (fs_info)
		extent_io_tree_init(&root->dirty_log_pages,
				     fs_info->btree_inode->i_mapping);

	memset(&root->root_key, 0, sizeof(root->root_key));
	memset(&root->root_item, 0, sizeof(root->root_item));
	memset(&root->defrag_progress, 0, sizeof(root->defrag_progress));
	if (fs_info)
		root->defrag_trans_start = fs_info->generation;
	else
		root->defrag_trans_start = 0;
	root->root_key.objectid = objectid;
	root->anon_dev = 0;

	spin_lock_init(&root->root_item_lock);
}

static struct btrfs_root *btrfs_alloc_root(struct btrfs_fs_info *fs_info)
{
	struct btrfs_root *root = kzalloc(sizeof(*root), GFP_NOFS);
	if (root)
		root->fs_info = fs_info;
	return root;
}

#ifdef CONFIG_BTRFS_FS_RUN_SANITY_TESTS
/* Should only be used by the testing infrastructure */
struct btrfs_root *btrfs_alloc_dummy_root(void)
{
	struct btrfs_root *root;

	root = btrfs_alloc_root(NULL);
	if (!root)
		return ERR_PTR(-ENOMEM);
	__setup_root(4096, 4096, 4096, root, NULL, 1);
	set_bit(BTRFS_ROOT_DUMMY_ROOT, &root->state);
	root->alloc_bytenr = 0;

	return root;
}
#endif

struct btrfs_root *btrfs_create_tree(struct btrfs_trans_handle *trans,
				     struct btrfs_fs_info *fs_info,
				     u64 objectid)
{
	struct extent_buffer *leaf;
	struct btrfs_root *tree_root = fs_info->tree_root;
	struct btrfs_root *root;
	struct btrfs_key key;
	int ret = 0;
	uuid_le uuid;

	root = btrfs_alloc_root(fs_info);
	if (!root)
		return ERR_PTR(-ENOMEM);

	__setup_root(tree_root->nodesize, tree_root->sectorsize,
		tree_root->stripesize, root, fs_info, objectid);
	root->root_key.objectid = objectid;
	root->root_key.type = BTRFS_ROOT_ITEM_KEY;
	root->root_key.offset = 0;

	leaf = btrfs_alloc_tree_block(trans, root, 0, objectid, NULL, 0, 0, 0);
	if (IS_ERR(leaf)) {
		ret = PTR_ERR(leaf);
		leaf = NULL;
		goto fail;
	}

	memset_extent_buffer(leaf, 0, 0, sizeof(struct btrfs_header));
	btrfs_set_header_bytenr(leaf, leaf->start);
	btrfs_set_header_generation(leaf, trans->transid);
	btrfs_set_header_backref_rev(leaf, BTRFS_MIXED_BACKREF_REV);
	btrfs_set_header_owner(leaf, objectid);
	root->node = leaf;

	write_extent_buffer(leaf, fs_info->fsid, btrfs_header_fsid(),
			    BTRFS_FSID_SIZE);
	write_extent_buffer(leaf, fs_info->chunk_tree_uuid,
			    btrfs_header_chunk_tree_uuid(leaf),
			    BTRFS_UUID_SIZE);
	btrfs_mark_buffer_dirty(leaf);

	root->commit_root = btrfs_root_node(root);
	set_bit(BTRFS_ROOT_TRACK_DIRTY, &root->state);

	root->root_item.flags = 0;
	root->root_item.byte_limit = 0;
	btrfs_set_root_bytenr(&root->root_item, leaf->start);
	btrfs_set_root_generation(&root->root_item, trans->transid);
	btrfs_set_root_level(&root->root_item, 0);
	btrfs_set_root_refs(&root->root_item, 1);
	btrfs_set_root_used(&root->root_item, leaf->len);
	btrfs_set_root_last_snapshot(&root->root_item, 0);
	btrfs_set_root_dirid(&root->root_item, 0);
	uuid_le_gen(&uuid);
	memcpy(root->root_item.uuid, uuid.b, BTRFS_UUID_SIZE);
	root->root_item.drop_level = 0;

	key.objectid = objectid;
	key.type = BTRFS_ROOT_ITEM_KEY;
	key.offset = 0;
	ret = btrfs_insert_root(trans, tree_root, &key, &root->root_item);
	if (ret)
		goto fail;

	btrfs_tree_unlock(leaf);

	return root;

fail:
	if (leaf) {
		btrfs_tree_unlock(leaf);
		free_extent_buffer(root->commit_root);
		free_extent_buffer(leaf);
	}
	kfree(root);

	return ERR_PTR(ret);
}

static struct btrfs_root *alloc_log_tree(struct btrfs_trans_handle *trans,
					 struct btrfs_fs_info *fs_info)
{
	struct btrfs_root *root;
	struct btrfs_root *tree_root = fs_info->tree_root;
	struct extent_buffer *leaf;

	root = btrfs_alloc_root(fs_info);
	if (!root)
		return ERR_PTR(-ENOMEM);

	__setup_root(tree_root->nodesize, tree_root->sectorsize,
		     tree_root->stripesize, root, fs_info,
		     BTRFS_TREE_LOG_OBJECTID);

	root->root_key.objectid = BTRFS_TREE_LOG_OBJECTID;
	root->root_key.type = BTRFS_ROOT_ITEM_KEY;
	root->root_key.offset = BTRFS_TREE_LOG_OBJECTID;

	/*
	 * DON'T set REF_COWS for log trees
	 *
	 * log trees do not get reference counted because they go away
	 * before a real commit is actually done.  They do store pointers
	 * to file data extents, and those reference counts still get
	 * updated (along with back refs to the log tree).
	 */

	leaf = btrfs_alloc_tree_block(trans, root, 0, BTRFS_TREE_LOG_OBJECTID,
			NULL, 0, 0, 0);
	if (IS_ERR(leaf)) {
		kfree(root);
		return ERR_CAST(leaf);
	}

	memset_extent_buffer(leaf, 0, 0, sizeof(struct btrfs_header));
	btrfs_set_header_bytenr(leaf, leaf->start);
	btrfs_set_header_generation(leaf, trans->transid);
	btrfs_set_header_backref_rev(leaf, BTRFS_MIXED_BACKREF_REV);
	btrfs_set_header_owner(leaf, BTRFS_TREE_LOG_OBJECTID);
	root->node = leaf;

	write_extent_buffer(root->node, root->fs_info->fsid,
			    btrfs_header_fsid(), BTRFS_FSID_SIZE);
	btrfs_mark_buffer_dirty(root->node);
	btrfs_tree_unlock(root->node);
	return root;
}

int btrfs_init_log_root_tree(struct btrfs_trans_handle *trans,
			     struct btrfs_fs_info *fs_info)
{
	struct btrfs_root *log_root;

	log_root = alloc_log_tree(trans, fs_info);
	if (IS_ERR(log_root))
		return PTR_ERR(log_root);
	WARN_ON(fs_info->log_root_tree);
	fs_info->log_root_tree = log_root;
	return 0;
}

int btrfs_add_log_tree(struct btrfs_trans_handle *trans,
		       struct btrfs_root *root)
{
	struct btrfs_root *log_root;
	struct btrfs_inode_item *inode_item;

	log_root = alloc_log_tree(trans, root->fs_info);
	if (IS_ERR(log_root))
		return PTR_ERR(log_root);

	log_root->last_trans = trans->transid;
	log_root->root_key.offset = root->root_key.objectid;

	inode_item = &log_root->root_item.inode;
	btrfs_set_stack_inode_generation(inode_item, 1);
	btrfs_set_stack_inode_size(inode_item, 3);
	btrfs_set_stack_inode_nlink(inode_item, 1);
	btrfs_set_stack_inode_nbytes(inode_item, root->nodesize);
	btrfs_set_stack_inode_mode(inode_item, S_IFDIR | 0755);

	btrfs_set_root_node(&log_root->root_item, log_root->node);

	WARN_ON(root->log_root);
	root->log_root = log_root;
	root->log_transid = 0;
	root->log_transid_committed = -1;
	root->last_log_commit = 0;
	return 0;
}

static struct btrfs_root *btrfs_read_tree_root(struct btrfs_root *tree_root,
					       struct btrfs_key *key)
{
	struct btrfs_root *root;
	struct btrfs_fs_info *fs_info = tree_root->fs_info;
	struct btrfs_path *path;
	u64 generation;
	int ret;

	path = btrfs_alloc_path();
	if (!path)
		return ERR_PTR(-ENOMEM);

	root = btrfs_alloc_root(fs_info);
	if (!root) {
		ret = -ENOMEM;
		goto alloc_fail;
	}

	__setup_root(tree_root->nodesize, tree_root->sectorsize,
		tree_root->stripesize, root, fs_info, key->objectid);

	ret = btrfs_find_root(tree_root, key, path,
			      &root->root_item, &root->root_key);
	if (ret) {
		if (ret > 0)
			ret = -ENOENT;
		goto find_fail;
	}

	generation = btrfs_root_generation(&root->root_item);
	root->node = read_tree_block(root, btrfs_root_bytenr(&root->root_item),
				     generation);
	if (!root->node) {
		ret = -ENOMEM;
		goto find_fail;
	} else if (!btrfs_buffer_uptodate(root->node, generation, 0)) {
		ret = -EIO;
		goto read_fail;
	}
	root->commit_root = btrfs_root_node(root);
out:
	btrfs_free_path(path);
	return root;

read_fail:
	free_extent_buffer(root->node);
find_fail:
	kfree(root);
alloc_fail:
	root = ERR_PTR(ret);
	goto out;
}

struct btrfs_root *btrfs_read_fs_root(struct btrfs_root *tree_root,
				      struct btrfs_key *location)
{
	struct btrfs_root *root;

	root = btrfs_read_tree_root(tree_root, location);
	if (IS_ERR(root))
		return root;

	if (root->root_key.objectid != BTRFS_TREE_LOG_OBJECTID) {
		set_bit(BTRFS_ROOT_REF_COWS, &root->state);
		btrfs_check_and_init_root_item(&root->root_item);
	}

	return root;
}

int btrfs_init_fs_root(struct btrfs_root *root)
{
	int ret;
	struct btrfs_subvolume_writers *writers;

	root->free_ino_ctl = kzalloc(sizeof(*root->free_ino_ctl), GFP_NOFS);
	root->free_ino_pinned = kzalloc(sizeof(*root->free_ino_pinned),
					GFP_NOFS);
	if (!root->free_ino_pinned || !root->free_ino_ctl) {
		ret = -ENOMEM;
		goto fail;
	}

	writers = btrfs_alloc_subvolume_writers();
	if (IS_ERR(writers)) {
		ret = PTR_ERR(writers);
		goto fail;
	}
	root->subv_writers = writers;

	btrfs_init_free_ino_ctl(root);
	spin_lock_init(&root->ino_cache_lock);
	init_waitqueue_head(&root->ino_cache_wait);

	ret = get_anon_bdev(&root->anon_dev);
	if (ret)
		goto free_writers;
	return 0;

free_writers:
	btrfs_free_subvolume_writers(root->subv_writers);
fail:
	kfree(root->free_ino_ctl);
	kfree(root->free_ino_pinned);
	return ret;
}

static struct btrfs_root *btrfs_lookup_fs_root(struct btrfs_fs_info *fs_info,
					       u64 root_id)
{
	struct btrfs_root *root;

	spin_lock(&fs_info->fs_roots_radix_lock);
	root = radix_tree_lookup(&fs_info->fs_roots_radix,
				 (unsigned long)root_id);
	spin_unlock(&fs_info->fs_roots_radix_lock);
	return root;
}

int btrfs_insert_fs_root(struct btrfs_fs_info *fs_info,
			 struct btrfs_root *root)
{
	int ret;

	ret = radix_tree_preload(GFP_NOFS & ~__GFP_HIGHMEM);
	if (ret)
		return ret;

	spin_lock(&fs_info->fs_roots_radix_lock);
	ret = radix_tree_insert(&fs_info->fs_roots_radix,
				(unsigned long)root->root_key.objectid,
				root);
	if (ret == 0)
		set_bit(BTRFS_ROOT_IN_RADIX, &root->state);
	spin_unlock(&fs_info->fs_roots_radix_lock);
	radix_tree_preload_end();

	return ret;
}

struct btrfs_root *btrfs_get_fs_root(struct btrfs_fs_info *fs_info,
				     struct btrfs_key *location,
				     bool check_ref)
{
	struct btrfs_root *root;
	struct btrfs_path *path;
	struct btrfs_key key;
	int ret;

	if (location->objectid == BTRFS_ROOT_TREE_OBJECTID)
		return fs_info->tree_root;
	if (location->objectid == BTRFS_EXTENT_TREE_OBJECTID)
		return fs_info->extent_root;
	if (location->objectid == BTRFS_CHUNK_TREE_OBJECTID)
		return fs_info->chunk_root;
	if (location->objectid == BTRFS_DEV_TREE_OBJECTID)
		return fs_info->dev_root;
	if (location->objectid == BTRFS_CSUM_TREE_OBJECTID)
		return fs_info->csum_root;
	if (location->objectid == BTRFS_QUOTA_TREE_OBJECTID)
		return fs_info->quota_root ? fs_info->quota_root :
					     ERR_PTR(-ENOENT);
	if (location->objectid == BTRFS_UUID_TREE_OBJECTID)
		return fs_info->uuid_root ? fs_info->uuid_root :
					    ERR_PTR(-ENOENT);
again:
	root = btrfs_lookup_fs_root(fs_info, location->objectid);
	if (root) {
		if (check_ref && btrfs_root_refs(&root->root_item) == 0)
			return ERR_PTR(-ENOENT);
		return root;
	}

	root = btrfs_read_fs_root(fs_info->tree_root, location);
	if (IS_ERR(root))
		return root;

	if (check_ref && btrfs_root_refs(&root->root_item) == 0) {
		ret = -ENOENT;
		goto fail;
	}

	ret = btrfs_init_fs_root(root);
	if (ret)
		goto fail;

	path = btrfs_alloc_path();
	if (!path) {
		ret = -ENOMEM;
		goto fail;
	}
	key.objectid = BTRFS_ORPHAN_OBJECTID;
	key.type = BTRFS_ORPHAN_ITEM_KEY;
	key.offset = location->objectid;

	ret = btrfs_search_slot(NULL, fs_info->tree_root, &key, path, 0, 0);
	btrfs_free_path(path);
	if (ret < 0)
		goto fail;
	if (ret == 0)
		set_bit(BTRFS_ROOT_ORPHAN_ITEM_INSERTED, &root->state);

	ret = btrfs_insert_fs_root(fs_info, root);
	if (ret) {
		if (ret == -EEXIST) {
			free_fs_root(root);
			goto again;
		}
		goto fail;
	}
	return root;
fail:
	free_fs_root(root);
	return ERR_PTR(ret);
}

static int btrfs_congested_fn(void *congested_data, int bdi_bits)
{
	struct btrfs_fs_info *info = (struct btrfs_fs_info *)congested_data;
	int ret = 0;
	struct btrfs_device *device;
	struct backing_dev_info *bdi;

	rcu_read_lock();
	list_for_each_entry_rcu(device, &info->fs_devices->devices, dev_list) {
		if (!device->bdev)
			continue;
		bdi = blk_get_backing_dev_info(device->bdev);
		if (bdi_congested(bdi, bdi_bits)) {
			ret = 1;
			break;
		}
	}
	rcu_read_unlock();
	return ret;
}

static int setup_bdi(struct btrfs_fs_info *info, struct backing_dev_info *bdi)
{
	int err;

	err = bdi_setup_and_register(bdi, "btrfs");
	if (err)
		return err;

	bdi->ra_pages = VM_MAX_READAHEAD * 1024 / PAGE_CACHE_SIZE;
	bdi->congested_fn	= btrfs_congested_fn;
	bdi->congested_data	= info;
	return 0;
}

/*
 * called by the kthread helper functions to finally call the bio end_io
 * functions.  This is where read checksum verification actually happens
 */
static void end_workqueue_fn(struct btrfs_work *work)
{
	struct bio *bio;
	struct btrfs_end_io_wq *end_io_wq;
	int error;

	end_io_wq = container_of(work, struct btrfs_end_io_wq, work);
	bio = end_io_wq->bio;

	error = end_io_wq->error;
	bio->bi_private = end_io_wq->private;
	bio->bi_end_io = end_io_wq->end_io;
	kmem_cache_free(btrfs_end_io_wq_cache, end_io_wq);
	bio_endio_nodec(bio, error);
}

static int cleaner_kthread(void *arg)
{
	struct btrfs_root *root = arg;
	int again;

	do {
		again = 0;

		/* Make the cleaner go to sleep early. */
		if (btrfs_need_cleaner_sleep(root))
			goto sleep;

		if (!mutex_trylock(&root->fs_info->cleaner_mutex))
			goto sleep;

		/*
		 * Avoid the problem that we change the status of the fs
		 * during the above check and trylock.
		 */
		if (btrfs_need_cleaner_sleep(root)) {
			mutex_unlock(&root->fs_info->cleaner_mutex);
			goto sleep;
		}

		btrfs_run_delayed_iputs(root);
		btrfs_delete_unused_bgs(root->fs_info);
		again = btrfs_clean_one_deleted_snapshot(root);
		mutex_unlock(&root->fs_info->cleaner_mutex);

		/*
		 * The defragger has dealt with the R/O remount and umount,
		 * needn't do anything special here.
		 */
		btrfs_run_defrag_inodes(root->fs_info);
sleep:
		if (!try_to_freeze() && !again) {
			set_current_state(TASK_INTERRUPTIBLE);
			if (!kthread_should_stop())
				schedule();
			__set_current_state(TASK_RUNNING);
		}
	} while (!kthread_should_stop());
	return 0;
}

static int transaction_kthread(void *arg)
{
	struct btrfs_root *root = arg;
	struct btrfs_trans_handle *trans;
	struct btrfs_transaction *cur;
	u64 transid;
	unsigned long now;
	unsigned long delay;
	bool cannot_commit;

	do {
		cannot_commit = false;
		delay = HZ * root->fs_info->commit_interval;
		mutex_lock(&root->fs_info->transaction_kthread_mutex);

		spin_lock(&root->fs_info->trans_lock);
		cur = root->fs_info->running_transaction;
		if (!cur) {
			spin_unlock(&root->fs_info->trans_lock);
			goto sleep;
		}

		now = get_seconds();
		if (cur->state < TRANS_STATE_BLOCKED &&
		    (now < cur->start_time ||
		     now - cur->start_time < root->fs_info->commit_interval)) {
			spin_unlock(&root->fs_info->trans_lock);
			delay = HZ * 5;
			goto sleep;
		}
		transid = cur->transid;
		spin_unlock(&root->fs_info->trans_lock);

		/* If the file system is aborted, this will always fail. */
		trans = btrfs_attach_transaction(root);
		if (IS_ERR(trans)) {
			if (PTR_ERR(trans) != -ENOENT)
				cannot_commit = true;
			goto sleep;
		}
		if (transid == trans->transid) {
			btrfs_commit_transaction(trans, root);
		} else {
			btrfs_end_transaction(trans, root);
		}
sleep:
		wake_up_process(root->fs_info->cleaner_kthread);
		mutex_unlock(&root->fs_info->transaction_kthread_mutex);

		if (unlikely(test_bit(BTRFS_FS_STATE_ERROR,
				      &root->fs_info->fs_state)))
			btrfs_cleanup_transaction(root);
		if (!try_to_freeze()) {
			set_current_state(TASK_INTERRUPTIBLE);
			if (!kthread_should_stop() &&
			    (!btrfs_transaction_blocked(root->fs_info) ||
			     cannot_commit))
				schedule_timeout(delay);
			__set_current_state(TASK_RUNNING);
		}
	} while (!kthread_should_stop());
	return 0;
}

/*
 * this will find the highest generation in the array of
 * root backups.  The index of the highest array is returned,
 * or -1 if we can't find anything.
 *
 * We check to make sure the array is valid by comparing the
 * generation of the latest  root in the array with the generation
 * in the super block.  If they don't match we pitch it.
 */
static int find_newest_super_backup(struct btrfs_fs_info *info, u64 newest_gen)
{
	u64 cur;
	int newest_index = -1;
	struct btrfs_root_backup *root_backup;
	int i;

	for (i = 0; i < BTRFS_NUM_BACKUP_ROOTS; i++) {
		root_backup = info->super_copy->super_roots + i;
		cur = btrfs_backup_tree_root_gen(root_backup);
		if (cur == newest_gen)
			newest_index = i;
	}

	/* check to see if we actually wrapped around */
	if (newest_index == BTRFS_NUM_BACKUP_ROOTS - 1) {
		root_backup = info->super_copy->super_roots;
		cur = btrfs_backup_tree_root_gen(root_backup);
		if (cur == newest_gen)
			newest_index = 0;
	}
	return newest_index;
}


/*
 * find the oldest backup so we know where to store new entries
 * in the backup array.  This will set the backup_root_index
 * field in the fs_info struct
 */
static void find_oldest_super_backup(struct btrfs_fs_info *info,
				     u64 newest_gen)
{
	int newest_index = -1;

	newest_index = find_newest_super_backup(info, newest_gen);
	/* if there was garbage in there, just move along */
	if (newest_index == -1) {
		info->backup_root_index = 0;
	} else {
		info->backup_root_index = (newest_index + 1) % BTRFS_NUM_BACKUP_ROOTS;
	}
}

/*
 * copy all the root pointers into the super backup array.
 * this will bump the backup pointer by one when it is
 * done
 */
static void backup_super_roots(struct btrfs_fs_info *info)
{
	int next_backup;
	struct btrfs_root_backup *root_backup;
	int last_backup;

	next_backup = info->backup_root_index;
	last_backup = (next_backup + BTRFS_NUM_BACKUP_ROOTS - 1) %
		BTRFS_NUM_BACKUP_ROOTS;

	/*
	 * just overwrite the last backup if we're at the same generation
	 * this happens only at umount
	 */
	root_backup = info->super_for_commit->super_roots + last_backup;
	if (btrfs_backup_tree_root_gen(root_backup) ==
	    btrfs_header_generation(info->tree_root->node))
		next_backup = last_backup;

	root_backup = info->super_for_commit->super_roots + next_backup;

	/*
	 * make sure all of our padding and empty slots get zero filled
	 * regardless of which ones we use today
	 */
	memset(root_backup, 0, sizeof(*root_backup));

	info->backup_root_index = (next_backup + 1) % BTRFS_NUM_BACKUP_ROOTS;

	btrfs_set_backup_tree_root(root_backup, info->tree_root->node->start);
	btrfs_set_backup_tree_root_gen(root_backup,
			       btrfs_header_generation(info->tree_root->node));

	btrfs_set_backup_tree_root_level(root_backup,
			       btrfs_header_level(info->tree_root->node));

	btrfs_set_backup_chunk_root(root_backup, info->chunk_root->node->start);
	btrfs_set_backup_chunk_root_gen(root_backup,
			       btrfs_header_generation(info->chunk_root->node));
	btrfs_set_backup_chunk_root_level(root_backup,
			       btrfs_header_level(info->chunk_root->node));

	btrfs_set_backup_extent_root(root_backup, info->extent_root->node->start);
	btrfs_set_backup_extent_root_gen(root_backup,
			       btrfs_header_generation(info->extent_root->node));
	btrfs_set_backup_extent_root_level(root_backup,
			       btrfs_header_level(info->extent_root->node));

	/*
	 * we might commit during log recovery, which happens before we set
	 * the fs_root.  Make sure it is valid before we fill it in.
	 */
	if (info->fs_root && info->fs_root->node) {
		btrfs_set_backup_fs_root(root_backup,
					 info->fs_root->node->start);
		btrfs_set_backup_fs_root_gen(root_backup,
			       btrfs_header_generation(info->fs_root->node));
		btrfs_set_backup_fs_root_level(root_backup,
			       btrfs_header_level(info->fs_root->node));
	}

	btrfs_set_backup_dev_root(root_backup, info->dev_root->node->start);
	btrfs_set_backup_dev_root_gen(root_backup,
			       btrfs_header_generation(info->dev_root->node));
	btrfs_set_backup_dev_root_level(root_backup,
				       btrfs_header_level(info->dev_root->node));

	btrfs_set_backup_csum_root(root_backup, info->csum_root->node->start);
	btrfs_set_backup_csum_root_gen(root_backup,
			       btrfs_header_generation(info->csum_root->node));
	btrfs_set_backup_csum_root_level(root_backup,
			       btrfs_header_level(info->csum_root->node));

	btrfs_set_backup_total_bytes(root_backup,
			     btrfs_super_total_bytes(info->super_copy));
	btrfs_set_backup_bytes_used(root_backup,
			     btrfs_super_bytes_used(info->super_copy));
	btrfs_set_backup_num_devices(root_backup,
			     btrfs_super_num_devices(info->super_copy));

	/*
	 * if we don't copy this out to the super_copy, it won't get remembered
	 * for the next commit
	 */
	memcpy(&info->super_copy->super_roots,
	       &info->super_for_commit->super_roots,
	       sizeof(*root_backup) * BTRFS_NUM_BACKUP_ROOTS);
}

/*
 * this copies info out of the root backup array and back into
 * the in-memory super block.  It is meant to help iterate through
 * the array, so you send it the number of backups you've already
 * tried and the last backup index you used.
 *
 * this returns -1 when it has tried all the backups
 */
static noinline int next_root_backup(struct btrfs_fs_info *info,
				     struct btrfs_super_block *super,
				     int *num_backups_tried, int *backup_index)
{
	struct btrfs_root_backup *root_backup;
	int newest = *backup_index;

	if (*num_backups_tried == 0) {
		u64 gen = btrfs_super_generation(super);

		newest = find_newest_super_backup(info, gen);
		if (newest == -1)
			return -1;

		*backup_index = newest;
		*num_backups_tried = 1;
	} else if (*num_backups_tried == BTRFS_NUM_BACKUP_ROOTS) {
		/* we've tried all the backups, all done */
		return -1;
	} else {
		/* jump to the next oldest backup */
		newest = (*backup_index + BTRFS_NUM_BACKUP_ROOTS - 1) %
			BTRFS_NUM_BACKUP_ROOTS;
		*backup_index = newest;
		*num_backups_tried += 1;
	}
	root_backup = super->super_roots + newest;

	btrfs_set_super_generation(super,
				   btrfs_backup_tree_root_gen(root_backup));
	btrfs_set_super_root(super, btrfs_backup_tree_root(root_backup));
	btrfs_set_super_root_level(super,
				   btrfs_backup_tree_root_level(root_backup));
	btrfs_set_super_bytes_used(super, btrfs_backup_bytes_used(root_backup));

	/*
	 * fixme: the total bytes and num_devices need to match or we should
	 * need a fsck
	 */
	btrfs_set_super_total_bytes(super, btrfs_backup_total_bytes(root_backup));
	btrfs_set_super_num_devices(super, btrfs_backup_num_devices(root_backup));
	return 0;
}

/* helper to cleanup workers */
static void btrfs_stop_all_workers(struct btrfs_fs_info *fs_info)
{
	btrfs_destroy_workqueue(fs_info->fixup_workers);
	btrfs_destroy_workqueue(fs_info->delalloc_workers);
	btrfs_destroy_workqueue(fs_info->workers);
	btrfs_destroy_workqueue(fs_info->endio_workers);
	btrfs_destroy_workqueue(fs_info->endio_meta_workers);
	btrfs_destroy_workqueue(fs_info->endio_raid56_workers);
	btrfs_destroy_workqueue(fs_info->endio_repair_workers);
	btrfs_destroy_workqueue(fs_info->rmw_workers);
	btrfs_destroy_workqueue(fs_info->endio_meta_write_workers);
	btrfs_destroy_workqueue(fs_info->endio_write_workers);
	btrfs_destroy_workqueue(fs_info->endio_freespace_worker);
	btrfs_destroy_workqueue(fs_info->submit_workers);
	btrfs_destroy_workqueue(fs_info->delayed_workers);
	btrfs_destroy_workqueue(fs_info->caching_workers);
	btrfs_destroy_workqueue(fs_info->readahead_workers);
	btrfs_destroy_workqueue(fs_info->flush_workers);
	btrfs_destroy_workqueue(fs_info->qgroup_rescan_workers);
	btrfs_destroy_workqueue(fs_info->extent_workers);
}

static void free_root_extent_buffers(struct btrfs_root *root)
{
	if (root) {
		free_extent_buffer(root->node);
		free_extent_buffer(root->commit_root);
		root->node = NULL;
		root->commit_root = NULL;
	}
}

/* helper to cleanup tree roots */
static void free_root_pointers(struct btrfs_fs_info *info, int chunk_root)
{
	free_root_extent_buffers(info->tree_root);

	free_root_extent_buffers(info->dev_root);
	free_root_extent_buffers(info->extent_root);
	free_root_extent_buffers(info->csum_root);
	free_root_extent_buffers(info->quota_root);
	free_root_extent_buffers(info->uuid_root);
	if (chunk_root)
		free_root_extent_buffers(info->chunk_root);
}

void btrfs_free_fs_roots(struct btrfs_fs_info *fs_info)
{
	int ret;
	struct btrfs_root *gang[8];
	int i;

	while (!list_empty(&fs_info->dead_roots)) {
		gang[0] = list_entry(fs_info->dead_roots.next,
				     struct btrfs_root, root_list);
		list_del(&gang[0]->root_list);

		if (test_bit(BTRFS_ROOT_IN_RADIX, &gang[0]->state)) {
			btrfs_drop_and_free_fs_root(fs_info, gang[0]);
		} else {
			free_extent_buffer(gang[0]->node);
			free_extent_buffer(gang[0]->commit_root);
			btrfs_put_fs_root(gang[0]);
		}
	}

	while (1) {
		ret = radix_tree_gang_lookup(&fs_info->fs_roots_radix,
					     (void **)gang, 0,
					     ARRAY_SIZE(gang));
		if (!ret)
			break;
		for (i = 0; i < ret; i++)
			btrfs_drop_and_free_fs_root(fs_info, gang[i]);
	}

	if (test_bit(BTRFS_FS_STATE_ERROR, &fs_info->fs_state)) {
		btrfs_free_log_root_tree(NULL, fs_info);
		btrfs_destroy_pinned_extent(fs_info->tree_root,
					    fs_info->pinned_extents);
	}
}

int open_ctree(struct super_block *sb,
	       struct btrfs_fs_devices *fs_devices,
	       char *options)
{
	u32 sectorsize;
	u32 nodesize;
	u32 stripesize;
	u64 generation;
	u64 features;
	struct btrfs_key location;
	struct buffer_head *bh;
	struct btrfs_super_block *disk_super;
	struct btrfs_fs_info *fs_info = btrfs_sb(sb);
	struct btrfs_root *tree_root;
	struct btrfs_root *extent_root;
	struct btrfs_root *csum_root;
	struct btrfs_root *chunk_root;
	struct btrfs_root *dev_root;
	struct btrfs_root *quota_root;
	struct btrfs_root *uuid_root;
	struct btrfs_root *log_tree_root;
	int ret;
	int err = -EINVAL;
	int num_backups_tried = 0;
	int backup_index = 0;
	int max_active;
	int flags = WQ_MEM_RECLAIM | WQ_FREEZABLE | WQ_UNBOUND;
	bool create_uuid_tree;
	bool check_uuid_tree;

	tree_root = fs_info->tree_root = btrfs_alloc_root(fs_info);
	chunk_root = fs_info->chunk_root = btrfs_alloc_root(fs_info);
	if (!tree_root || !chunk_root) {
		err = -ENOMEM;
		goto fail;
	}

	ret = init_srcu_struct(&fs_info->subvol_srcu);
	if (ret) {
		err = ret;
		goto fail;
	}

	ret = setup_bdi(fs_info, &fs_info->bdi);
	if (ret) {
		err = ret;
		goto fail_srcu;
	}

	ret = percpu_counter_init(&fs_info->dirty_metadata_bytes, 0, GFP_KERNEL);
	if (ret) {
		err = ret;
		goto fail_bdi;
	}
	fs_info->dirty_metadata_batch = PAGE_CACHE_SIZE *
					(1 + ilog2(nr_cpu_ids));

	ret = percpu_counter_init(&fs_info->delalloc_bytes, 0, GFP_KERNEL);
	if (ret) {
		err = ret;
		goto fail_dirty_metadata_bytes;
	}

	ret = percpu_counter_init(&fs_info->bio_counter, 0, GFP_KERNEL);
	if (ret) {
		err = ret;
		goto fail_delalloc_bytes;
	}

	fs_info->btree_inode = new_inode(sb);
	if (!fs_info->btree_inode) {
		err = -ENOMEM;
		goto fail_bio_counter;
	}

	mapping_set_gfp_mask(fs_info->btree_inode->i_mapping, GFP_NOFS);

	INIT_RADIX_TREE(&fs_info->fs_roots_radix, GFP_ATOMIC);
	INIT_RADIX_TREE(&fs_info->buffer_radix, GFP_ATOMIC);
	INIT_LIST_HEAD(&fs_info->trans_list);
	INIT_LIST_HEAD(&fs_info->dead_roots);
	INIT_LIST_HEAD(&fs_info->delayed_iputs);
	INIT_LIST_HEAD(&fs_info->delalloc_roots);
	INIT_LIST_HEAD(&fs_info->caching_block_groups);
	spin_lock_init(&fs_info->delalloc_root_lock);
	spin_lock_init(&fs_info->trans_lock);
	spin_lock_init(&fs_info->fs_roots_radix_lock);
	spin_lock_init(&fs_info->delayed_iput_lock);
	spin_lock_init(&fs_info->defrag_inodes_lock);
	spin_lock_init(&fs_info->free_chunk_lock);
	spin_lock_init(&fs_info->tree_mod_seq_lock);
	spin_lock_init(&fs_info->super_lock);
	spin_lock_init(&fs_info->qgroup_op_lock);
	spin_lock_init(&fs_info->buffer_lock);
	spin_lock_init(&fs_info->unused_bgs_lock);
	mutex_init(&fs_info->unused_bg_unpin_mutex);
	rwlock_init(&fs_info->tree_mod_log_lock);
	mutex_init(&fs_info->reloc_mutex);
	mutex_init(&fs_info->delalloc_root_mutex);
	seqlock_init(&fs_info->profiles_lock);

	init_completion(&fs_info->kobj_unregister);
	INIT_LIST_HEAD(&fs_info->dirty_cowonly_roots);
	INIT_LIST_HEAD(&fs_info->space_info);
	INIT_LIST_HEAD(&fs_info->tree_mod_seq_list);
	INIT_LIST_HEAD(&fs_info->unused_bgs);
	btrfs_mapping_init(&fs_info->mapping_tree);
	btrfs_init_block_rsv(&fs_info->global_block_rsv,
			     BTRFS_BLOCK_RSV_GLOBAL);
	btrfs_init_block_rsv(&fs_info->delalloc_block_rsv,
			     BTRFS_BLOCK_RSV_DELALLOC);
	btrfs_init_block_rsv(&fs_info->trans_block_rsv, BTRFS_BLOCK_RSV_TRANS);
	btrfs_init_block_rsv(&fs_info->chunk_block_rsv, BTRFS_BLOCK_RSV_CHUNK);
	btrfs_init_block_rsv(&fs_info->empty_block_rsv, BTRFS_BLOCK_RSV_EMPTY);
	btrfs_init_block_rsv(&fs_info->delayed_block_rsv,
			     BTRFS_BLOCK_RSV_DELOPS);
	atomic_set(&fs_info->nr_async_submits, 0);
	atomic_set(&fs_info->async_delalloc_pages, 0);
	atomic_set(&fs_info->async_submit_draining, 0);
	atomic_set(&fs_info->nr_async_bios, 0);
	atomic_set(&fs_info->defrag_running, 0);
	atomic_set(&fs_info->qgroup_op_seq, 0);
	atomic64_set(&fs_info->tree_mod_seq, 0);
	fs_info->sb = sb;
	fs_info->max_inline = BTRFS_DEFAULT_MAX_INLINE;
	fs_info->metadata_ratio = 0;
	fs_info->defrag_inodes = RB_ROOT;
	fs_info->free_chunk_space = 0;
	fs_info->tree_mod_log = RB_ROOT;
	fs_info->commit_interval = BTRFS_DEFAULT_COMMIT_INTERVAL;
	fs_info->avg_delayed_ref_runtime = div64_u64(NSEC_PER_SEC, 64);
	/* readahead state */
	INIT_RADIX_TREE(&fs_info->reada_tree, GFP_NOFS & ~__GFP_WAIT);
	spin_lock_init(&fs_info->reada_lock);

	fs_info->thread_pool_size = min_t(unsigned long,
					  num_online_cpus() + 2, 8);

	INIT_LIST_HEAD(&fs_info->ordered_roots);
	spin_lock_init(&fs_info->ordered_root_lock);
	fs_info->delayed_root = kmalloc(sizeof(struct btrfs_delayed_root),
					GFP_NOFS);
	if (!fs_info->delayed_root) {
		err = -ENOMEM;
		goto fail_iput;
	}
	btrfs_init_delayed_root(fs_info->delayed_root);

	mutex_init(&fs_info->scrub_lock);
	atomic_set(&fs_info->scrubs_running, 0);
	atomic_set(&fs_info->scrub_pause_req, 0);
	atomic_set(&fs_info->scrubs_paused, 0);
	atomic_set(&fs_info->scrub_cancel_req, 0);
	init_waitqueue_head(&fs_info->replace_wait);
	init_waitqueue_head(&fs_info->scrub_pause_wait);
	fs_info->scrub_workers_refcnt = 0;
#ifdef CONFIG_BTRFS_FS_CHECK_INTEGRITY
	fs_info->check_integrity_print_mask = 0;
#endif

	spin_lock_init(&fs_info->balance_lock);
	mutex_init(&fs_info->balance_mutex);
	atomic_set(&fs_info->balance_running, 0);
	atomic_set(&fs_info->balance_pause_req, 0);
	atomic_set(&fs_info->balance_cancel_req, 0);
	fs_info->balance_ctl = NULL;
	init_waitqueue_head(&fs_info->balance_wait_q);
	btrfs_init_async_reclaim_work(&fs_info->async_reclaim_work);

	sb->s_blocksize = 4096;
	sb->s_blocksize_bits = blksize_bits(4096);
	sb->s_bdi = &fs_info->bdi;

	fs_info->btree_inode->i_ino = BTRFS_BTREE_INODE_OBJECTID;
	set_nlink(fs_info->btree_inode, 1);
	/*
	 * we set the i_size on the btree inode to the max possible int.
	 * the real end of the address space is determined by all of
	 * the devices in the system
	 */
	fs_info->btree_inode->i_size = OFFSET_MAX;
	fs_info->btree_inode->i_mapping->a_ops = &btree_aops;

	RB_CLEAR_NODE(&BTRFS_I(fs_info->btree_inode)->rb_node);
	extent_io_tree_init(&BTRFS_I(fs_info->btree_inode)->io_tree,
			     fs_info->btree_inode->i_mapping);
	BTRFS_I(fs_info->btree_inode)->io_tree.track_uptodate = 0;
	extent_map_tree_init(&BTRFS_I(fs_info->btree_inode)->extent_tree);

	BTRFS_I(fs_info->btree_inode)->io_tree.ops = &btree_extent_io_ops;

	BTRFS_I(fs_info->btree_inode)->root = tree_root;
	memset(&BTRFS_I(fs_info->btree_inode)->location, 0,
	       sizeof(struct btrfs_key));
	set_bit(BTRFS_INODE_DUMMY,
		&BTRFS_I(fs_info->btree_inode)->runtime_flags);
	btrfs_insert_inode_hash(fs_info->btree_inode);

	spin_lock_init(&fs_info->block_group_cache_lock);
	fs_info->block_group_cache_tree = RB_ROOT;
	fs_info->first_logical_byte = (u64)-1;

	extent_io_tree_init(&fs_info->freed_extents[0],
			     fs_info->btree_inode->i_mapping);
	extent_io_tree_init(&fs_info->freed_extents[1],
			     fs_info->btree_inode->i_mapping);
	fs_info->pinned_extents = &fs_info->freed_extents[0];
	fs_info->do_barriers = 1;


	mutex_init(&fs_info->ordered_operations_mutex);
	mutex_init(&fs_info->ordered_extent_flush_mutex);
	mutex_init(&fs_info->tree_log_mutex);
	mutex_init(&fs_info->chunk_mutex);
	mutex_init(&fs_info->transaction_kthread_mutex);
	mutex_init(&fs_info->cleaner_mutex);
	mutex_init(&fs_info->volume_mutex);
	init_rwsem(&fs_info->commit_root_sem);
	init_rwsem(&fs_info->cleanup_work_sem);
	init_rwsem(&fs_info->subvol_sem);
	sema_init(&fs_info->uuid_tree_rescan_sem, 1);
	fs_info->dev_replace.lock_owner = 0;
	atomic_set(&fs_info->dev_replace.nesting_level, 0);
	mutex_init(&fs_info->dev_replace.lock_finishing_cancel_unmount);
	mutex_init(&fs_info->dev_replace.lock_management_lock);
	mutex_init(&fs_info->dev_replace.lock);

	spin_lock_init(&fs_info->qgroup_lock);
	mutex_init(&fs_info->qgroup_ioctl_lock);
	fs_info->qgroup_tree = RB_ROOT;
	fs_info->qgroup_op_tree = RB_ROOT;
	INIT_LIST_HEAD(&fs_info->dirty_qgroups);
	fs_info->qgroup_seq = 1;
	fs_info->quota_enabled = 0;
	fs_info->pending_quota_state = 0;
	fs_info->qgroup_ulist = NULL;
	mutex_init(&fs_info->qgroup_rescan_lock);

	btrfs_init_free_cluster(&fs_info->meta_alloc_cluster);
	btrfs_init_free_cluster(&fs_info->data_alloc_cluster);

	init_waitqueue_head(&fs_info->transaction_throttle);
	init_waitqueue_head(&fs_info->transaction_wait);
	init_waitqueue_head(&fs_info->transaction_blocked_wait);
	init_waitqueue_head(&fs_info->async_submit_wait);

	INIT_LIST_HEAD(&fs_info->pinned_chunks);

	ret = btrfs_alloc_stripe_hash_table(fs_info);
	if (ret) {
		err = ret;
		goto fail_alloc;
	}

	__setup_root(4096, 4096, 4096, tree_root,
		     fs_info, BTRFS_ROOT_TREE_OBJECTID);

	invalidate_bdev(fs_devices->latest_bdev);

	/*
	 * Read super block and check the signature bytes only
	 */
	bh = btrfs_read_dev_super(fs_devices->latest_bdev);
	if (!bh) {
		err = -EINVAL;
		goto fail_alloc;
	}

	/*
	 * We want to check superblock checksum, the type is stored inside.
	 * Pass the whole disk block of size BTRFS_SUPER_INFO_SIZE (4k).
	 */
	if (btrfs_check_super_csum(bh->b_data)) {
		printk(KERN_ERR "BTRFS: superblock checksum mismatch\n");
		err = -EINVAL;
		goto fail_alloc;
	}

	/*
	 * super_copy is zeroed at allocation time and we never touch the
	 * following bytes up to INFO_SIZE, the checksum is calculated from
	 * the whole block of INFO_SIZE
	 */
	memcpy(fs_info->super_copy, bh->b_data, sizeof(*fs_info->super_copy));
	memcpy(fs_info->super_for_commit, fs_info->super_copy,
	       sizeof(*fs_info->super_for_commit));
	brelse(bh);

	memcpy(fs_info->fsid, fs_info->super_copy->fsid, BTRFS_FSID_SIZE);

	ret = btrfs_check_super_valid(fs_info, sb->s_flags & MS_RDONLY);
	if (ret) {
		printk(KERN_ERR "BTRFS: superblock contains fatal errors\n");
		err = -EINVAL;
		goto fail_alloc;
	}

	disk_super = fs_info->super_copy;
	if (!btrfs_super_root(disk_super))
		goto fail_alloc;

	/* check FS state, whether FS is broken. */
	if (btrfs_super_flags(disk_super) & BTRFS_SUPER_FLAG_ERROR)
		set_bit(BTRFS_FS_STATE_ERROR, &fs_info->fs_state);

	/*
	 * run through our array of backup supers and setup
	 * our ring pointer to the oldest one
	 */
	generation = btrfs_super_generation(disk_super);
	find_oldest_super_backup(fs_info, generation);

	/*
	 * In the long term, we'll store the compression type in the super
	 * block, and it'll be used for per file compression control.
	 */
	fs_info->compress_type = BTRFS_COMPRESS_ZLIB;

	ret = btrfs_parse_options(tree_root, options);
	if (ret) {
		err = ret;
		goto fail_alloc;
	}

	features = btrfs_super_incompat_flags(disk_super) &
		~BTRFS_FEATURE_INCOMPAT_SUPP;
	if (features) {
		printk(KERN_ERR "BTRFS: couldn't mount because of "
		       "unsupported optional features (%Lx).\n",
		       features);
		err = -EINVAL;
		goto fail_alloc;
	}

	/*
	 * Leafsize and nodesize were always equal, this is only a sanity check.
	 */
	if (le32_to_cpu(disk_super->__unused_leafsize) !=
	    btrfs_super_nodesize(disk_super)) {
		printk(KERN_ERR "BTRFS: couldn't mount because metadata "
		       "blocksizes don't match.  node %d leaf %d\n",
		       btrfs_super_nodesize(disk_super),
		       le32_to_cpu(disk_super->__unused_leafsize));
		err = -EINVAL;
		goto fail_alloc;
	}
	if (btrfs_super_nodesize(disk_super) > BTRFS_MAX_METADATA_BLOCKSIZE) {
		printk(KERN_ERR "BTRFS: couldn't mount because metadata "
		       "blocksize (%d) was too large\n",
		       btrfs_super_nodesize(disk_super));
		err = -EINVAL;
		goto fail_alloc;
	}

	features = btrfs_super_incompat_flags(disk_super);
	features |= BTRFS_FEATURE_INCOMPAT_MIXED_BACKREF;
	if (tree_root->fs_info->compress_type == BTRFS_COMPRESS_LZO)
		features |= BTRFS_FEATURE_INCOMPAT_COMPRESS_LZO;

	if (features & BTRFS_FEATURE_INCOMPAT_SKINNY_METADATA)
		printk(KERN_INFO "BTRFS: has skinny extents\n");

	/*
	 * flag our filesystem as having big metadata blocks if
	 * they are bigger than the page size
	 */
	if (btrfs_super_nodesize(disk_super) > PAGE_CACHE_SIZE) {
		if (!(features & BTRFS_FEATURE_INCOMPAT_BIG_METADATA))
			printk(KERN_INFO "BTRFS: flagging fs with big metadata feature\n");
		features |= BTRFS_FEATURE_INCOMPAT_BIG_METADATA;
	}

	nodesize = btrfs_super_nodesize(disk_super);
	sectorsize = btrfs_super_sectorsize(disk_super);
	stripesize = btrfs_super_stripesize(disk_super);
	fs_info->dirty_metadata_batch = nodesize * (1 + ilog2(nr_cpu_ids));
	fs_info->delalloc_batch = sectorsize * 512 * (1 + ilog2(nr_cpu_ids));

	/*
	 * mixed block groups end up with duplicate but slightly offset
	 * extent buffers for the same range.  It leads to corruptions
	 */
	if ((features & BTRFS_FEATURE_INCOMPAT_MIXED_GROUPS) &&
	    (sectorsize != nodesize)) {
		printk(KERN_ERR "BTRFS: unequal leaf/node/sector sizes "
				"are not allowed for mixed block groups on %s\n",
				sb->s_id);
		goto fail_alloc;
	}

	/*
	 * Needn't use the lock because there is no other task which will
	 * update the flag.
	 */
	btrfs_set_super_incompat_flags(disk_super, features);

	features = btrfs_super_compat_ro_flags(disk_super) &
		~BTRFS_FEATURE_COMPAT_RO_SUPP;
	if (!(sb->s_flags & MS_RDONLY) && features) {
		printk(KERN_ERR "BTRFS: couldn't mount RDWR because of "
		       "unsupported option features (%Lx).\n",
		       features);
		err = -EINVAL;
		goto fail_alloc;
	}

	max_active = fs_info->thread_pool_size;

	fs_info->workers =
		btrfs_alloc_workqueue("worker", flags | WQ_HIGHPRI,
				      max_active, 16);

	fs_info->delalloc_workers =
		btrfs_alloc_workqueue("delalloc", flags, max_active, 2);

	fs_info->flush_workers =
		btrfs_alloc_workqueue("flush_delalloc", flags, max_active, 0);

	fs_info->caching_workers =
		btrfs_alloc_workqueue("cache", flags, max_active, 0);

	/*
	 * a higher idle thresh on the submit workers makes it much more
	 * likely that bios will be send down in a sane order to the
	 * devices
	 */
	fs_info->submit_workers =
		btrfs_alloc_workqueue("submit", flags,
				      min_t(u64, fs_devices->num_devices,
					    max_active), 64);

	fs_info->fixup_workers =
		btrfs_alloc_workqueue("fixup", flags, 1, 0);

	/*
	 * endios are largely parallel and should have a very
	 * low idle thresh
	 */
	fs_info->endio_workers =
		btrfs_alloc_workqueue("endio", flags, max_active, 4);
	fs_info->endio_meta_workers =
		btrfs_alloc_workqueue("endio-meta", flags, max_active, 4);
	fs_info->endio_meta_write_workers =
		btrfs_alloc_workqueue("endio-meta-write", flags, max_active, 2);
	fs_info->endio_raid56_workers =
		btrfs_alloc_workqueue("endio-raid56", flags, max_active, 4);
	fs_info->endio_repair_workers =
		btrfs_alloc_workqueue("endio-repair", flags, 1, 0);
	fs_info->rmw_workers =
		btrfs_alloc_workqueue("rmw", flags, max_active, 2);
	fs_info->endio_write_workers =
		btrfs_alloc_workqueue("endio-write", flags, max_active, 2);
	fs_info->endio_freespace_worker =
		btrfs_alloc_workqueue("freespace-write", flags, max_active, 0);
	fs_info->delayed_workers =
		btrfs_alloc_workqueue("delayed-meta", flags, max_active, 0);
	fs_info->readahead_workers =
		btrfs_alloc_workqueue("readahead", flags, max_active, 2);
	fs_info->qgroup_rescan_workers =
		btrfs_alloc_workqueue("qgroup-rescan", flags, 1, 0);
	fs_info->extent_workers =
		btrfs_alloc_workqueue("extent-refs", flags,
				      min_t(u64, fs_devices->num_devices,
					    max_active), 8);

	if (!(fs_info->workers && fs_info->delalloc_workers &&
	      fs_info->submit_workers && fs_info->flush_workers &&
	      fs_info->endio_workers && fs_info->endio_meta_workers &&
	      fs_info->endio_meta_write_workers &&
	      fs_info->endio_repair_workers &&
	      fs_info->endio_write_workers && fs_info->endio_raid56_workers &&
	      fs_info->endio_freespace_worker && fs_info->rmw_workers &&
	      fs_info->caching_workers && fs_info->readahead_workers &&
	      fs_info->fixup_workers && fs_info->delayed_workers &&
	      fs_info->extent_workers &&
	      fs_info->qgroup_rescan_workers)) {
		err = -ENOMEM;
		goto fail_sb_buffer;
	}

	fs_info->bdi.ra_pages *= btrfs_super_num_devices(disk_super);
	fs_info->bdi.ra_pages = max(fs_info->bdi.ra_pages,
				    4 * 1024 * 1024 / PAGE_CACHE_SIZE);

	tree_root->nodesize = nodesize;
	tree_root->sectorsize = sectorsize;
	tree_root->stripesize = stripesize;

	sb->s_blocksize = sectorsize;
	sb->s_blocksize_bits = blksize_bits(sectorsize);

	if (btrfs_super_magic(disk_super) != BTRFS_MAGIC) {
		printk(KERN_ERR "BTRFS: valid FS not found on %s\n", sb->s_id);
		goto fail_sb_buffer;
	}

	if (sectorsize != PAGE_SIZE) {
		printk(KERN_ERR "BTRFS: incompatible sector size (%lu) "
		       "found on %s\n", (unsigned long)sectorsize, sb->s_id);
		goto fail_sb_buffer;
	}

	mutex_lock(&fs_info->chunk_mutex);
	ret = btrfs_read_sys_array(tree_root);
	mutex_unlock(&fs_info->chunk_mutex);
	if (ret) {
		printk(KERN_ERR "BTRFS: failed to read the system "
		       "array on %s\n", sb->s_id);
		goto fail_sb_buffer;
	}

	generation = btrfs_super_chunk_root_generation(disk_super);

	__setup_root(nodesize, sectorsize, stripesize, chunk_root,
		     fs_info, BTRFS_CHUNK_TREE_OBJECTID);

	chunk_root->node = read_tree_block(chunk_root,
					   btrfs_super_chunk_root(disk_super),
					   generation);
	if (!chunk_root->node ||
	    !test_bit(EXTENT_BUFFER_UPTODATE, &chunk_root->node->bflags)) {
		printk(KERN_ERR "BTRFS: failed to read chunk root on %s\n",
		       sb->s_id);
		goto fail_tree_roots;
	}
	btrfs_set_root_node(&chunk_root->root_item, chunk_root->node);
	chunk_root->commit_root = btrfs_root_node(chunk_root);

	read_extent_buffer(chunk_root->node, fs_info->chunk_tree_uuid,
	   btrfs_header_chunk_tree_uuid(chunk_root->node), BTRFS_UUID_SIZE);

	ret = btrfs_read_chunk_tree(chunk_root);
	if (ret) {
		printk(KERN_ERR "BTRFS: failed to read chunk tree on %s\n",
		       sb->s_id);
		goto fail_tree_roots;
	}

	/*
	 * keep the device that is marked to be the target device for the
	 * dev_replace procedure
	 */
	btrfs_close_extra_devices(fs_info, fs_devices, 0);

	if (!fs_devices->latest_bdev) {
		printk(KERN_ERR "BTRFS: failed to read devices on %s\n",
		       sb->s_id);
		goto fail_tree_roots;
	}

retry_root_backup:
	generation = btrfs_super_generation(disk_super);

	tree_root->node = read_tree_block(tree_root,
					  btrfs_super_root(disk_super),
					  generation);
	if (!tree_root->node ||
	    !test_bit(EXTENT_BUFFER_UPTODATE, &tree_root->node->bflags)) {
		printk(KERN_WARNING "BTRFS: failed to read tree root on %s\n",
		       sb->s_id);

		goto recovery_tree_root;
	}

	btrfs_set_root_node(&tree_root->root_item, tree_root->node);
	tree_root->commit_root = btrfs_root_node(tree_root);
	btrfs_set_root_refs(&tree_root->root_item, 1);

	location.objectid = BTRFS_EXTENT_TREE_OBJECTID;
	location.type = BTRFS_ROOT_ITEM_KEY;
	location.offset = 0;

	extent_root = btrfs_read_tree_root(tree_root, &location);
	if (IS_ERR(extent_root)) {
		ret = PTR_ERR(extent_root);
		goto recovery_tree_root;
	}
	set_bit(BTRFS_ROOT_TRACK_DIRTY, &extent_root->state);
	fs_info->extent_root = extent_root;

	location.objectid = BTRFS_DEV_TREE_OBJECTID;
	dev_root = btrfs_read_tree_root(tree_root, &location);
	if (IS_ERR(dev_root)) {
		ret = PTR_ERR(dev_root);
		goto recovery_tree_root;
	}
	set_bit(BTRFS_ROOT_TRACK_DIRTY, &dev_root->state);
	fs_info->dev_root = dev_root;
	btrfs_init_devices_late(fs_info);

	location.objectid = BTRFS_CSUM_TREE_OBJECTID;
	csum_root = btrfs_read_tree_root(tree_root, &location);
	if (IS_ERR(csum_root)) {
		ret = PTR_ERR(csum_root);
		goto recovery_tree_root;
	}
	set_bit(BTRFS_ROOT_TRACK_DIRTY, &csum_root->state);
	fs_info->csum_root = csum_root;

	location.objectid = BTRFS_QUOTA_TREE_OBJECTID;
	quota_root = btrfs_read_tree_root(tree_root, &location);
	if (!IS_ERR(quota_root)) {
		set_bit(BTRFS_ROOT_TRACK_DIRTY, &quota_root->state);
		fs_info->quota_enabled = 1;
		fs_info->pending_quota_state = 1;
		fs_info->quota_root = quota_root;
	}

	location.objectid = BTRFS_UUID_TREE_OBJECTID;
	uuid_root = btrfs_read_tree_root(tree_root, &location);
	if (IS_ERR(uuid_root)) {
		ret = PTR_ERR(uuid_root);
		if (ret != -ENOENT)
			goto recovery_tree_root;
		create_uuid_tree = true;
		check_uuid_tree = false;
	} else {
		set_bit(BTRFS_ROOT_TRACK_DIRTY, &uuid_root->state);
		fs_info->uuid_root = uuid_root;
		create_uuid_tree = false;
		check_uuid_tree =
		    generation != btrfs_super_uuid_tree_generation(disk_super);
	}

	fs_info->generation = generation;
	fs_info->last_trans_committed = generation;

	ret = btrfs_recover_balance(fs_info);
	if (ret) {
		printk(KERN_ERR "BTRFS: failed to recover balance\n");
		goto fail_block_groups;
	}

	ret = btrfs_init_dev_stats(fs_info);
	if (ret) {
		printk(KERN_ERR "BTRFS: failed to init dev_stats: %d\n",
		       ret);
		goto fail_block_groups;
	}

	ret = btrfs_init_dev_replace(fs_info);
	if (ret) {
		pr_err("BTRFS: failed to init dev_replace: %d\n", ret);
		goto fail_block_groups;
	}

	btrfs_close_extra_devices(fs_info, fs_devices, 1);

	ret = btrfs_sysfs_add_one(fs_info);
	if (ret) {
		pr_err("BTRFS: failed to init sysfs interface: %d\n", ret);
		goto fail_block_groups;
	}

	ret = btrfs_init_space_info(fs_info);
	if (ret) {
		printk(KERN_ERR "BTRFS: Failed to initial space info: %d\n", ret);
		goto fail_sysfs;
	}

	ret = btrfs_read_block_groups(extent_root);
	if (ret) {
		printk(KERN_ERR "BTRFS: Failed to read block groups: %d\n", ret);
		goto fail_sysfs;
	}
	fs_info->num_tolerated_disk_barrier_failures =
		btrfs_calc_num_tolerated_disk_barrier_failures(fs_info);
	if (fs_info->fs_devices->missing_devices >
	     fs_info->num_tolerated_disk_barrier_failures &&
	    !(sb->s_flags & MS_RDONLY)) {
		printk(KERN_WARNING "BTRFS: "
			"too many missing devices, writeable mount is not allowed\n");
		goto fail_sysfs;
	}

	fs_info->cleaner_kthread = kthread_run(cleaner_kthread, tree_root,
					       "btrfs-cleaner");
	if (IS_ERR(fs_info->cleaner_kthread))
		goto fail_sysfs;

	fs_info->transaction_kthread = kthread_run(transaction_kthread,
						   tree_root,
						   "btrfs-transaction");
	if (IS_ERR(fs_info->transaction_kthread))
		goto fail_cleaner;

	if (!btrfs_test_opt(tree_root, SSD) &&
	    !btrfs_test_opt(tree_root, NOSSD) &&
	    !fs_info->fs_devices->rotating) {
		printk(KERN_INFO "BTRFS: detected SSD devices, enabling SSD "
		       "mode\n");
		btrfs_set_opt(fs_info->mount_opt, SSD);
	}

	/*
	 * Mount does not set all options immediatelly, we can do it now and do
	 * not have to wait for transaction commit
	 */
	btrfs_apply_pending_changes(fs_info);

#ifdef CONFIG_BTRFS_FS_CHECK_INTEGRITY
	if (btrfs_test_opt(tree_root, CHECK_INTEGRITY)) {
		ret = btrfsic_mount(tree_root, fs_devices,
				    btrfs_test_opt(tree_root,
					CHECK_INTEGRITY_INCLUDING_EXTENT_DATA) ?
				    1 : 0,
				    fs_info->check_integrity_print_mask);
		if (ret)
			printk(KERN_WARNING "BTRFS: failed to initialize"
			       " integrity check module %s\n", sb->s_id);
	}
#endif
	ret = btrfs_read_qgroup_config(fs_info);
	if (ret)
		goto fail_trans_kthread;

	/* do not make disk changes in broken FS */
	if (btrfs_super_log_root(disk_super) != 0) {
		u64 bytenr = btrfs_super_log_root(disk_super);

		if (fs_devices->rw_devices == 0) {
			printk(KERN_WARNING "BTRFS: log replay required "
			       "on RO media\n");
			err = -EIO;
			goto fail_qgroup;
		}

		log_tree_root = btrfs_alloc_root(fs_info);
		if (!log_tree_root) {
			err = -ENOMEM;
			goto fail_qgroup;
		}

		__setup_root(nodesize, sectorsize, stripesize,
			     log_tree_root, fs_info, BTRFS_TREE_LOG_OBJECTID);

		log_tree_root->node = read_tree_block(tree_root, bytenr,
						      generation + 1);
		if (!log_tree_root->node ||
		    !extent_buffer_uptodate(log_tree_root->node)) {
			printk(KERN_ERR "BTRFS: failed to read log tree\n");
			free_extent_buffer(log_tree_root->node);
			kfree(log_tree_root);
			goto fail_qgroup;
		}
		/* returns with log_tree_root freed on success */
		ret = btrfs_recover_log_trees(log_tree_root);
		if (ret) {
			btrfs_error(tree_root->fs_info, ret,
				    "Failed to recover log tree");
			free_extent_buffer(log_tree_root->node);
			kfree(log_tree_root);
			goto fail_qgroup;
		}

		if (sb->s_flags & MS_RDONLY) {
			ret = btrfs_commit_super(tree_root);
			if (ret)
				goto fail_qgroup;
		}
	}

	ret = btrfs_find_orphan_roots(tree_root);
	if (ret)
		goto fail_qgroup;

	if (!(sb->s_flags & MS_RDONLY)) {
		ret = btrfs_cleanup_fs_roots(fs_info);
		if (ret)
			goto fail_qgroup;

		mutex_lock(&fs_info->cleaner_mutex);
		ret = btrfs_recover_relocation(tree_root);
		mutex_unlock(&fs_info->cleaner_mutex);
		if (ret < 0) {
			printk(KERN_WARNING
			       "BTRFS: failed to recover relocation\n");
			err = -EINVAL;
			goto fail_qgroup;
		}
	}

	location.objectid = BTRFS_FS_TREE_OBJECTID;
	location.type = BTRFS_ROOT_ITEM_KEY;
	location.offset = 0;

	fs_info->fs_root = btrfs_read_fs_root_no_name(fs_info, &location);
	if (IS_ERR(fs_info->fs_root)) {
		err = PTR_ERR(fs_info->fs_root);
		goto fail_qgroup;
	}

	if (sb->s_flags & MS_RDONLY)
		return 0;

	down_read(&fs_info->cleanup_work_sem);
	if ((ret = btrfs_orphan_cleanup(fs_info->fs_root)) ||
	    (ret = btrfs_orphan_cleanup(fs_info->tree_root))) {
		up_read(&fs_info->cleanup_work_sem);
		close_ctree(tree_root);
		return ret;
	}
	up_read(&fs_info->cleanup_work_sem);

	ret = btrfs_resume_balance_async(fs_info);
	if (ret) {
		printk(KERN_WARNING "BTRFS: failed to resume balance\n");
		close_ctree(tree_root);
		return ret;
	}

	ret = btrfs_resume_dev_replace_async(fs_info);
	if (ret) {
		pr_warn("BTRFS: failed to resume dev_replace\n");
		close_ctree(tree_root);
		return ret;
	}

	btrfs_qgroup_rescan_resume(fs_info);

	if (create_uuid_tree) {
		pr_info("BTRFS: creating UUID tree\n");
		ret = btrfs_create_uuid_tree(fs_info);
		if (ret) {
			pr_warn("BTRFS: failed to create the UUID tree %d\n",
				ret);
			close_ctree(tree_root);
			return ret;
		}
	} else if (check_uuid_tree ||
		   btrfs_test_opt(tree_root, RESCAN_UUID_TREE)) {
		pr_info("BTRFS: checking UUID tree\n");
		ret = btrfs_check_uuid_tree(fs_info);
		if (ret) {
			pr_warn("BTRFS: failed to check the UUID tree %d\n",
				ret);
			close_ctree(tree_root);
			return ret;
		}
	} else {
		fs_info->update_uuid_tree_gen = 1;
	}

	fs_info->open = 1;

	return 0;

fail_qgroup:
	btrfs_free_qgroup_config(fs_info);
fail_trans_kthread:
	kthread_stop(fs_info->transaction_kthread);
	btrfs_cleanup_transaction(fs_info->tree_root);
	btrfs_free_fs_roots(fs_info);
fail_cleaner:
	kthread_stop(fs_info->cleaner_kthread);

	/*
	 * make sure we're done with the btree inode before we stop our
	 * kthreads
	 */
	filemap_write_and_wait(fs_info->btree_inode->i_mapping);

fail_sysfs:
	btrfs_sysfs_remove_one(fs_info);

fail_block_groups:
	btrfs_put_block_group_cache(fs_info);
	btrfs_free_block_groups(fs_info);

fail_tree_roots:
	free_root_pointers(fs_info, 1);
	invalidate_inode_pages2(fs_info->btree_inode->i_mapping);

fail_sb_buffer:
	btrfs_stop_all_workers(fs_info);
fail_alloc:
fail_iput:
	btrfs_mapping_tree_free(&fs_info->mapping_tree);

	iput(fs_info->btree_inode);
fail_bio_counter:
	percpu_counter_destroy(&fs_info->bio_counter);
fail_delalloc_bytes:
	percpu_counter_destroy(&fs_info->delalloc_bytes);
fail_dirty_metadata_bytes:
	percpu_counter_destroy(&fs_info->dirty_metadata_bytes);
fail_bdi:
	bdi_destroy(&fs_info->bdi);
fail_srcu:
	cleanup_srcu_struct(&fs_info->subvol_srcu);
fail:
	btrfs_free_stripe_hash_table(fs_info);
	btrfs_close_devices(fs_info->fs_devices);
	return err;

recovery_tree_root:
	if (!btrfs_test_opt(tree_root, RECOVERY))
		goto fail_tree_roots;

	free_root_pointers(fs_info, 0);

	/* don't use the log in recovery mode, it won't be valid */
	btrfs_set_super_log_root(disk_super, 0);

	/* we can't trust the free space cache either */
	btrfs_set_opt(fs_info->mount_opt, CLEAR_CACHE);

	ret = next_root_backup(fs_info, fs_info->super_copy,
			       &num_backups_tried, &backup_index);
	if (ret == -1)
		goto fail_block_groups;
	goto retry_root_backup;
}

static void btrfs_end_buffer_write_sync(struct buffer_head *bh, int uptodate)
{
	if (uptodate) {
		set_buffer_uptodate(bh);
	} else {
		struct btrfs_device *device = (struct btrfs_device *)
			bh->b_private;

		printk_ratelimited_in_rcu(KERN_WARNING "BTRFS: lost page write due to "
					  "I/O error on %s\n",
					  rcu_str_deref(device->name));
		/* note, we dont' set_buffer_write_io_error because we have
		 * our own ways of dealing with the IO errors
		 */
		clear_buffer_uptodate(bh);
		btrfs_dev_stat_inc_and_print(device, BTRFS_DEV_STAT_WRITE_ERRS);
	}
	unlock_buffer(bh);
	put_bh(bh);
}

struct buffer_head *btrfs_read_dev_super(struct block_device *bdev)
{
	struct buffer_head *bh;
	struct buffer_head *latest = NULL;
	struct btrfs_super_block *super;
	int i;
	u64 transid = 0;
	u64 bytenr;

	/* we would like to check all the supers, but that would make
	 * a btrfs mount succeed after a mkfs from a different FS.
	 * So, we need to add a special mount option to scan for
	 * later supers, using BTRFS_SUPER_MIRROR_MAX instead
	 */
	for (i = 0; i < 1; i++) {
		bytenr = btrfs_sb_offset(i);
		if (bytenr + BTRFS_SUPER_INFO_SIZE >=
					i_size_read(bdev->bd_inode))
			break;
		bh = __bread(bdev, bytenr / 4096,
					BTRFS_SUPER_INFO_SIZE);
		if (!bh)
			continue;

		super = (struct btrfs_super_block *)bh->b_data;
		if (btrfs_super_bytenr(super) != bytenr ||
		    btrfs_super_magic(super) != BTRFS_MAGIC) {
			brelse(bh);
			continue;
		}

		if (!latest || btrfs_super_generation(super) > transid) {
			brelse(latest);
			latest = bh;
			transid = btrfs_super_generation(super);
		} else {
			brelse(bh);
		}
	}
	return latest;
}

/*
 * this should be called twice, once with wait == 0 and
 * once with wait == 1.  When wait == 0 is done, all the buffer heads
 * we write are pinned.
 *
 * They are released when wait == 1 is done.
 * max_mirrors must be the same for both runs, and it indicates how
 * many supers on this one device should be written.
 *
 * max_mirrors == 0 means to write them all.
 */
static int write_dev_supers(struct btrfs_device *device,
			    struct btrfs_super_block *sb,
			    int do_barriers, int wait, int max_mirrors)
{
	struct buffer_head *bh;
	int i;
	int ret;
	int errors = 0;
	u32 crc;
	u64 bytenr;

	if (max_mirrors == 0)
		max_mirrors = BTRFS_SUPER_MIRROR_MAX;

	for (i = 0; i < max_mirrors; i++) {
		bytenr = btrfs_sb_offset(i);
		if (bytenr + BTRFS_SUPER_INFO_SIZE >=
		    device->commit_total_bytes)
			break;

		if (wait) {
			bh = __find_get_block(device->bdev, bytenr / 4096,
					      BTRFS_SUPER_INFO_SIZE);
			if (!bh) {
				errors++;
				continue;
			}
			wait_on_buffer(bh);
			if (!buffer_uptodate(bh))
				errors++;

			/* drop our reference */
			brelse(bh);

			/* drop the reference from the wait == 0 run */
			brelse(bh);
			continue;
		} else {
			btrfs_set_super_bytenr(sb, bytenr);

			crc = ~(u32)0;
			crc = btrfs_csum_data((char *)sb +
					      BTRFS_CSUM_SIZE, crc,
					      BTRFS_SUPER_INFO_SIZE -
					      BTRFS_CSUM_SIZE);
			btrfs_csum_final(crc, sb->csum);

			/*
			 * one reference for us, and we leave it for the
			 * caller
			 */
			bh = __getblk(device->bdev, bytenr / 4096,
				      BTRFS_SUPER_INFO_SIZE);
			if (!bh) {
				printk(KERN_ERR "BTRFS: couldn't get super "
				       "buffer head for bytenr %Lu\n", bytenr);
				errors++;
				continue;
			}

			memcpy(bh->b_data, sb, BTRFS_SUPER_INFO_SIZE);

			/* one reference for submit_bh */
			get_bh(bh);

			set_buffer_uptodate(bh);
			lock_buffer(bh);
			bh->b_end_io = btrfs_end_buffer_write_sync;
			bh->b_private = device;
		}

		/*
		 * we fua the first super.  The others we allow
		 * to go down lazy.
		 */
		if (i == 0)
			ret = btrfsic_submit_bh(WRITE_FUA, bh);
		else
			ret = btrfsic_submit_bh(WRITE_SYNC, bh);
		if (ret)
			errors++;
	}
	return errors < i ? 0 : -1;
}

/*
 * endio for the write_dev_flush, this will wake anyone waiting
 * for the barrier when it is done
 */
static void btrfs_end_empty_barrier(struct bio *bio, int err)
{
	if (err) {
		if (err == -EOPNOTSUPP)
			set_bit(BIO_EOPNOTSUPP, &bio->bi_flags);
		clear_bit(BIO_UPTODATE, &bio->bi_flags);
	}
	if (bio->bi_private)
		complete(bio->bi_private);
	bio_put(bio);
}

/*
 * trigger flushes for one the devices.  If you pass wait == 0, the flushes are
 * sent down.  With wait == 1, it waits for the previous flush.
 *
 * any device where the flush fails with eopnotsupp are flagged as not-barrier
 * capable
 */
static int write_dev_flush(struct btrfs_device *device, int wait)
{
	struct bio *bio;
	int ret = 0;

	if (device->nobarriers)
		return 0;

	if (wait) {
		bio = device->flush_bio;
		if (!bio)
			return 0;

		wait_for_completion(&device->flush_wait);

		if (bio_flagged(bio, BIO_EOPNOTSUPP)) {
			printk_in_rcu("BTRFS: disabling barriers on dev %s\n",
				      rcu_str_deref(device->name));
			device->nobarriers = 1;
		} else if (!bio_flagged(bio, BIO_UPTODATE)) {
			ret = -EIO;
			btrfs_dev_stat_inc_and_print(device,
				BTRFS_DEV_STAT_FLUSH_ERRS);
		}

		/* drop the reference from the wait == 0 run */
		bio_put(bio);
		device->flush_bio = NULL;

		return ret;
	}

	/*
	 * one reference for us, and we leave it for the
	 * caller
	 */
	device->flush_bio = NULL;
	bio = btrfs_io_bio_alloc(GFP_NOFS, 0);
	if (!bio)
		return -ENOMEM;

	bio->bi_end_io = btrfs_end_empty_barrier;
	bio->bi_bdev = device->bdev;
	init_completion(&device->flush_wait);
	bio->bi_private = &device->flush_wait;
	device->flush_bio = bio;

	bio_get(bio);
	btrfsic_submit_bio(WRITE_FLUSH, bio);

	return 0;
}

/*
 * send an empty flush down to each device in parallel,
 * then wait for them
 */
static int barrier_all_devices(struct btrfs_fs_info *info)
{
	struct list_head *head;
	struct btrfs_device *dev;
	int errors_send = 0;
	int errors_wait = 0;
	int ret;

	/* send down all the barriers */
	head = &info->fs_devices->devices;
	list_for_each_entry_rcu(dev, head, dev_list) {
		if (dev->missing)
			continue;
		if (!dev->bdev) {
			errors_send++;
			continue;
		}
		if (!dev->in_fs_metadata || !dev->writeable)
			continue;

		ret = write_dev_flush(dev, 0);
		if (ret)
			errors_send++;
	}

	/* wait for all the barriers */
	list_for_each_entry_rcu(dev, head, dev_list) {
		if (dev->missing)
			continue;
		if (!dev->bdev) {
			errors_wait++;
			continue;
		}
		if (!dev->in_fs_metadata || !dev->writeable)
			continue;

		ret = write_dev_flush(dev, 1);
		if (ret)
			errors_wait++;
	}
	if (errors_send > info->num_tolerated_disk_barrier_failures ||
	    errors_wait > info->num_tolerated_disk_barrier_failures)
		return -EIO;
	return 0;
}

int btrfs_calc_num_tolerated_disk_barrier_failures(
	struct btrfs_fs_info *fs_info)
{
	struct btrfs_ioctl_space_info space;
	struct btrfs_space_info *sinfo;
	u64 types[] = {BTRFS_BLOCK_GROUP_DATA,
		       BTRFS_BLOCK_GROUP_SYSTEM,
		       BTRFS_BLOCK_GROUP_METADATA,
		       BTRFS_BLOCK_GROUP_DATA | BTRFS_BLOCK_GROUP_METADATA};
	int num_types = 4;
	int i;
	int c;
	int num_tolerated_disk_barrier_failures =
		(int)fs_info->fs_devices->num_devices;

	for (i = 0; i < num_types; i++) {
		struct btrfs_space_info *tmp;

		sinfo = NULL;
		rcu_read_lock();
		list_for_each_entry_rcu(tmp, &fs_info->space_info, list) {
			if (tmp->flags == types[i]) {
				sinfo = tmp;
				break;
			}
		}
		rcu_read_unlock();

		if (!sinfo)
			continue;

		down_read(&sinfo->groups_sem);
		for (c = 0; c < BTRFS_NR_RAID_TYPES; c++) {
			if (!list_empty(&sinfo->block_groups[c])) {
				u64 flags;

				btrfs_get_block_group_info(
					&sinfo->block_groups[c], &space);
				if (space.total_bytes == 0 ||
				    space.used_bytes == 0)
					continue;
				flags = space.flags;
				/*
				 * return
				 * 0: if dup, single or RAID0 is configured for
				 *    any of metadata, system or data, else
				 * 1: if RAID5 is configured, or if RAID1 or
				 *    RAID10 is configured and only two mirrors
				 *    are used, else
				 * 2: if RAID6 is configured, else
				 * num_mirrors - 1: if RAID1 or RAID10 is
				 *                  configured and more than
				 *                  2 mirrors are used.
				 */
				if (num_tolerated_disk_barrier_failures > 0 &&
				    ((flags & (BTRFS_BLOCK_GROUP_DUP |
					       BTRFS_BLOCK_GROUP_RAID0)) ||
				     ((flags & BTRFS_BLOCK_GROUP_PROFILE_MASK)
				      == 0)))
					num_tolerated_disk_barrier_failures = 0;
				else if (num_tolerated_disk_barrier_failures > 1) {
					if (flags & (BTRFS_BLOCK_GROUP_RAID1 |
					    BTRFS_BLOCK_GROUP_RAID5 |
					    BTRFS_BLOCK_GROUP_RAID10)) {
						num_tolerated_disk_barrier_failures = 1;
					} else if (flags &
						   BTRFS_BLOCK_GROUP_RAID6) {
						num_tolerated_disk_barrier_failures = 2;
					}
				}
			}
		}
		up_read(&sinfo->groups_sem);
	}

	return num_tolerated_disk_barrier_failures;
}

static int write_all_supers(struct btrfs_root *root, int max_mirrors)
{
	struct list_head *head;
	struct btrfs_device *dev;
	struct btrfs_super_block *sb;
	struct btrfs_dev_item *dev_item;
	int ret;
	int do_barriers;
	int max_errors;
	int total_errors = 0;
	u64 flags;

	do_barriers = !btrfs_test_opt(root, NOBARRIER);
	backup_super_roots(root->fs_info);

	sb = root->fs_info->super_for_commit;
	dev_item = &sb->dev_item;

	mutex_lock(&root->fs_info->fs_devices->device_list_mutex);
	head = &root->fs_info->fs_devices->devices;
	max_errors = btrfs_super_num_devices(root->fs_info->super_copy) - 1;

	if (do_barriers) {
		ret = barrier_all_devices(root->fs_info);
		if (ret) {
			mutex_unlock(
				&root->fs_info->fs_devices->device_list_mutex);
			btrfs_error(root->fs_info, ret,
				    "errors while submitting device barriers.");
			return ret;
		}
	}

	list_for_each_entry_rcu(dev, head, dev_list) {
		if (!dev->bdev) {
			total_errors++;
			continue;
		}
		if (!dev->in_fs_metadata || !dev->writeable)
			continue;

		btrfs_set_stack_device_generation(dev_item, 0);
		btrfs_set_stack_device_type(dev_item, dev->type);
		btrfs_set_stack_device_id(dev_item, dev->devid);
		btrfs_set_stack_device_total_bytes(dev_item,
						   dev->commit_total_bytes);
		btrfs_set_stack_device_bytes_used(dev_item,
						  dev->commit_bytes_used);
		btrfs_set_stack_device_io_align(dev_item, dev->io_align);
		btrfs_set_stack_device_io_width(dev_item, dev->io_width);
		btrfs_set_stack_device_sector_size(dev_item, dev->sector_size);
		memcpy(dev_item->uuid, dev->uuid, BTRFS_UUID_SIZE);
		memcpy(dev_item->fsid, dev->fs_devices->fsid, BTRFS_UUID_SIZE);

		flags = btrfs_super_flags(sb);
		btrfs_set_super_flags(sb, flags | BTRFS_HEADER_FLAG_WRITTEN);

		ret = write_dev_supers(dev, sb, do_barriers, 0, max_mirrors);
		if (ret)
			total_errors++;
	}
	if (total_errors > max_errors) {
		btrfs_err(root->fs_info, "%d errors while writing supers",
		       total_errors);
		mutex_unlock(&root->fs_info->fs_devices->device_list_mutex);

		/* FUA is masked off if unsupported and can't be the reason */
		btrfs_error(root->fs_info, -EIO,
			    "%d errors while writing supers", total_errors);
		return -EIO;
	}

	total_errors = 0;
	list_for_each_entry_rcu(dev, head, dev_list) {
		if (!dev->bdev)
			continue;
		if (!dev->in_fs_metadata || !dev->writeable)
			continue;

		ret = write_dev_supers(dev, sb, do_barriers, 1, max_mirrors);
		if (ret)
			total_errors++;
	}
	mutex_unlock(&root->fs_info->fs_devices->device_list_mutex);
	if (total_errors > max_errors) {
		btrfs_error(root->fs_info, -EIO,
			    "%d errors while writing supers", total_errors);
		return -EIO;
	}
	return 0;
}

int write_ctree_super(struct btrfs_trans_handle *trans,
		      struct btrfs_root *root, int max_mirrors)
{
	return write_all_supers(root, max_mirrors);
}

/* Drop a fs root from the radix tree and free it. */
void btrfs_drop_and_free_fs_root(struct btrfs_fs_info *fs_info,
				  struct btrfs_root *root)
{
	spin_lock(&fs_info->fs_roots_radix_lock);
	radix_tree_delete(&fs_info->fs_roots_radix,
			  (unsigned long)root->root_key.objectid);
	spin_unlock(&fs_info->fs_roots_radix_lock);

	if (btrfs_root_refs(&root->root_item) == 0)
		synchronize_srcu(&fs_info->subvol_srcu);

	if (test_bit(BTRFS_FS_STATE_ERROR, &fs_info->fs_state))
		btrfs_free_log(NULL, root);

	if (root->free_ino_pinned)
		__btrfs_remove_free_space_cache(root->free_ino_pinned);
	if (root->free_ino_ctl)
		__btrfs_remove_free_space_cache(root->free_ino_ctl);
	free_fs_root(root);
}

static void free_fs_root(struct btrfs_root *root)
{
	iput(root->ino_cache_inode);
	WARN_ON(!RB_EMPTY_ROOT(&root->inode_tree));
	btrfs_free_block_rsv(root, root->orphan_block_rsv);
	root->orphan_block_rsv = NULL;
	if (root->anon_dev)
		free_anon_bdev(root->anon_dev);
	if (root->subv_writers)
		btrfs_free_subvolume_writers(root->subv_writers);
	free_extent_buffer(root->node);
	free_extent_buffer(root->commit_root);
	kfree(root->free_ino_ctl);
	kfree(root->free_ino_pinned);
	kfree(root->name);
	btrfs_put_fs_root(root);
}

void btrfs_free_fs_root(struct btrfs_root *root)
{
	free_fs_root(root);
}

int btrfs_cleanup_fs_roots(struct btrfs_fs_info *fs_info)
{
	u64 root_objectid = 0;
	struct btrfs_root *gang[8];
	int i = 0;
	int err = 0;
	unsigned int ret = 0;
	int index;

	while (1) {
		index = srcu_read_lock(&fs_info->subvol_srcu);
		ret = radix_tree_gang_lookup(&fs_info->fs_roots_radix,
					     (void **)gang, root_objectid,
					     ARRAY_SIZE(gang));
		if (!ret) {
			srcu_read_unlock(&fs_info->subvol_srcu, index);
			break;
		}
		root_objectid = gang[ret - 1]->root_key.objectid + 1;

		for (i = 0; i < ret; i++) {
			/* Avoid to grab roots in dead_roots */
			if (btrfs_root_refs(&gang[i]->root_item) == 0) {
				gang[i] = NULL;
				continue;
			}
			/* grab all the search result for later use */
			gang[i] = btrfs_grab_fs_root(gang[i]);
		}
		srcu_read_unlock(&fs_info->subvol_srcu, index);

		for (i = 0; i < ret; i++) {
			if (!gang[i])
				continue;
			root_objectid = gang[i]->root_key.objectid;
			err = btrfs_orphan_cleanup(gang[i]);
			if (err)
				break;
			btrfs_put_fs_root(gang[i]);
		}
		root_objectid++;
	}

	/* release the uncleaned roots due to error */
	for (; i < ret; i++) {
		if (gang[i])
			btrfs_put_fs_root(gang[i]);
	}
	return err;
}

int btrfs_commit_super(struct btrfs_root *root)
{
	struct btrfs_trans_handle *trans;

	mutex_lock(&root->fs_info->cleaner_mutex);
	btrfs_run_delayed_iputs(root);
	mutex_unlock(&root->fs_info->cleaner_mutex);
	wake_up_process(root->fs_info->cleaner_kthread);

	/* wait until ongoing cleanup work done */
	down_write(&root->fs_info->cleanup_work_sem);
	up_write(&root->fs_info->cleanup_work_sem);

	trans = btrfs_join_transaction(root);
	if (IS_ERR(trans))
		return PTR_ERR(trans);
	return btrfs_commit_transaction(trans, root);
}

void close_ctree(struct btrfs_root *root)
{
	struct btrfs_fs_info *fs_info = root->fs_info;
	int ret;

	fs_info->closing = 1;
	smp_mb();

	/* wait for the uuid_scan task to finish */
	down(&fs_info->uuid_tree_rescan_sem);
	/* avoid complains from lockdep et al., set sem back to initial state */
	up(&fs_info->uuid_tree_rescan_sem);

	/* pause restriper - we want to resume on mount */
	btrfs_pause_balance(fs_info);

	btrfs_dev_replace_suspend_for_unmount(fs_info);

	btrfs_scrub_cancel(fs_info);

	/* wait for any defraggers to finish */
	wait_event(fs_info->transaction_wait,
		   (atomic_read(&fs_info->defrag_running) == 0));

	/* clear out the rbtree of defraggable inodes */
	btrfs_cleanup_defrag_inodes(fs_info);

	cancel_work_sync(&fs_info->async_reclaim_work);

	if (!(fs_info->sb->s_flags & MS_RDONLY)) {
		ret = btrfs_commit_super(root);
		if (ret)
			btrfs_err(root->fs_info, "commit super ret %d", ret);
	}

	if (test_bit(BTRFS_FS_STATE_ERROR, &fs_info->fs_state))
		btrfs_error_commit_super(root);

	kthread_stop(fs_info->transaction_kthread);
	kthread_stop(fs_info->cleaner_kthread);

	fs_info->closing = 2;
	smp_mb();

	btrfs_free_qgroup_config(root->fs_info);

	if (percpu_counter_sum(&fs_info->delalloc_bytes)) {
		btrfs_info(root->fs_info, "at unmount delalloc count %lld",
		       percpu_counter_sum(&fs_info->delalloc_bytes));
	}

	btrfs_sysfs_remove_one(fs_info);

	btrfs_free_fs_roots(fs_info);

	btrfs_put_block_group_cache(fs_info);

	btrfs_free_block_groups(fs_info);

	/*
	 * we must make sure there is not any read request to
	 * submit after we stopping all workers.
	 */
	invalidate_inode_pages2(fs_info->btree_inode->i_mapping);
	btrfs_stop_all_workers(fs_info);

	fs_info->open = 0;
	free_root_pointers(fs_info, 1);

	iput(fs_info->btree_inode);

#ifdef CONFIG_BTRFS_FS_CHECK_INTEGRITY
	if (btrfs_test_opt(root, CHECK_INTEGRITY))
		btrfsic_unmount(root, fs_info->fs_devices);
#endif

	btrfs_close_devices(fs_info->fs_devices);
	btrfs_mapping_tree_free(&fs_info->mapping_tree);

	percpu_counter_destroy(&fs_info->dirty_metadata_bytes);
	percpu_counter_destroy(&fs_info->delalloc_bytes);
	percpu_counter_destroy(&fs_info->bio_counter);
	bdi_destroy(&fs_info->bdi);
	cleanup_srcu_struct(&fs_info->subvol_srcu);

	btrfs_free_stripe_hash_table(fs_info);

	btrfs_free_block_rsv(root, root->orphan_block_rsv);
	root->orphan_block_rsv = NULL;

	lock_chunks(root);
	while (!list_empty(&fs_info->pinned_chunks)) {
		struct extent_map *em;

		em = list_first_entry(&fs_info->pinned_chunks,
				      struct extent_map, list);
		list_del_init(&em->list);
		free_extent_map(em);
	}
	unlock_chunks(root);
}

int btrfs_buffer_uptodate(struct extent_buffer *buf, u64 parent_transid,
			  int atomic)
{
	int ret;
	struct inode *btree_inode = buf->pages[0]->mapping->host;

	ret = extent_buffer_uptodate(buf);
	if (!ret)
		return ret;

	ret = verify_parent_transid(&BTRFS_I(btree_inode)->io_tree, buf,
				    parent_transid, atomic);
	if (ret == -EAGAIN)
		return ret;
	return !ret;
}

int btrfs_set_buffer_uptodate(struct extent_buffer *buf)
{
	return set_extent_buffer_uptodate(buf);
}

void btrfs_mark_buffer_dirty(struct extent_buffer *buf)
{
	struct btrfs_root *root;
	u64 transid = btrfs_header_generation(buf);
	int was_dirty;

#ifdef CONFIG_BTRFS_FS_RUN_SANITY_TESTS
	/*
	 * This is a fast path so only do this check if we have sanity tests
	 * enabled.  Normal people shouldn't be marking dummy buffers as dirty
	 * outside of the sanity tests.
	 */
	if (unlikely(test_bit(EXTENT_BUFFER_DUMMY, &buf->bflags)))
		return;
#endif
	root = BTRFS_I(buf->pages[0]->mapping->host)->root;
	btrfs_assert_tree_locked(buf);
	if (transid != root->fs_info->generation)
		WARN(1, KERN_CRIT "btrfs transid mismatch buffer %llu, "
		       "found %llu running %llu\n",
			buf->start, transid, root->fs_info->generation);
	was_dirty = set_extent_buffer_dirty(buf);
	if (!was_dirty)
		__percpu_counter_add(&root->fs_info->dirty_metadata_bytes,
				     buf->len,
				     root->fs_info->dirty_metadata_batch);
#ifdef CONFIG_BTRFS_FS_CHECK_INTEGRITY
	if (btrfs_header_level(buf) == 0 && check_leaf(root, buf)) {
		btrfs_print_leaf(root, buf);
		ASSERT(0);
	}
#endif
}

static void __btrfs_btree_balance_dirty(struct btrfs_root *root,
					int flush_delayed)
{
	/*
	 * looks as though older kernels can get into trouble with
	 * this code, they end up stuck in balance_dirty_pages forever
	 */
	int ret;

	if (current->flags & PF_MEMALLOC)
		return;

	if (flush_delayed)
		btrfs_balance_delayed_items(root);

	ret = percpu_counter_compare(&root->fs_info->dirty_metadata_bytes,
				     BTRFS_DIRTY_METADATA_THRESH);
	if (ret > 0) {
		balance_dirty_pages_ratelimited(
				   root->fs_info->btree_inode->i_mapping);
	}
	return;
}

void btrfs_btree_balance_dirty(struct btrfs_root *root)
{
	__btrfs_btree_balance_dirty(root, 1);
}

void btrfs_btree_balance_dirty_nodelay(struct btrfs_root *root)
{
	__btrfs_btree_balance_dirty(root, 0);
}

int btrfs_read_buffer(struct extent_buffer *buf, u64 parent_transid)
{
	struct btrfs_root *root = BTRFS_I(buf->pages[0]->mapping->host)->root;
	return btree_read_extent_buffer_pages(root, buf, 0, parent_transid);
}

static int btrfs_check_super_valid(struct btrfs_fs_info *fs_info,
			      int read_only)
{
	struct btrfs_super_block *sb = fs_info->super_copy;
	int ret = 0;

	if (btrfs_super_root_level(sb) >= BTRFS_MAX_LEVEL) {
		printk(KERN_ERR "BTRFS: tree_root level too big: %d >= %d\n",
				btrfs_super_root_level(sb), BTRFS_MAX_LEVEL);
		ret = -EINVAL;
	}
	if (btrfs_super_chunk_root_level(sb) >= BTRFS_MAX_LEVEL) {
		printk(KERN_ERR "BTRFS: chunk_root level too big: %d >= %d\n",
				btrfs_super_chunk_root_level(sb), BTRFS_MAX_LEVEL);
		ret = -EINVAL;
	}
	if (btrfs_super_log_root_level(sb) >= BTRFS_MAX_LEVEL) {
		printk(KERN_ERR "BTRFS: log_root level too big: %d >= %d\n",
				btrfs_super_log_root_level(sb), BTRFS_MAX_LEVEL);
		ret = -EINVAL;
	}

	/*
	 * The common minimum, we don't know if we can trust the nodesize/sectorsize
	 * items yet, they'll be verified later. Issue just a warning.
	 */
	if (!IS_ALIGNED(btrfs_super_root(sb), 4096))
		printk(KERN_WARNING "BTRFS: tree_root block unaligned: %llu\n",
				btrfs_super_root(sb));
	if (!IS_ALIGNED(btrfs_super_chunk_root(sb), 4096))
		printk(KERN_WARNING "BTRFS: chunk_root block unaligned: %llu\n",
				btrfs_super_chunk_root(sb));
	if (!IS_ALIGNED(btrfs_super_log_root(sb), 4096))
		printk(KERN_WARNING "BTRFS: log_root block unaligned: %llu\n",
				btrfs_super_log_root(sb));

	/*
	 * Check the lower bound, the alignment and other constraints are
	 * checked later.
	 */
	if (btrfs_super_nodesize(sb) < 4096) {
		printk(KERN_ERR "BTRFS: nodesize too small: %u < 4096\n",
				btrfs_super_nodesize(sb));
		ret = -EINVAL;
	}
	if (btrfs_super_sectorsize(sb) < 4096) {
		printk(KERN_ERR "BTRFS: sectorsize too small: %u < 4096\n",
				btrfs_super_sectorsize(sb));
		ret = -EINVAL;
	}

	if (memcmp(fs_info->fsid, sb->dev_item.fsid, BTRFS_UUID_SIZE) != 0) {
		printk(KERN_ERR "BTRFS: dev_item UUID does not match fsid: %pU != %pU\n",
				fs_info->fsid, sb->dev_item.fsid);
		ret = -EINVAL;
	}

	/*
	 * Hint to catch really bogus numbers, bitflips or so, more exact checks are
	 * done later
	 */
	if (btrfs_super_num_devices(sb) > (1UL << 31))
		printk(KERN_WARNING "BTRFS: suspicious number of devices: %llu\n",
				btrfs_super_num_devices(sb));
	if (btrfs_super_num_devices(sb) == 0) {
		printk(KERN_ERR "BTRFS: number of devices is 0\n");
		ret = -EINVAL;
	}

	if (btrfs_super_bytenr(sb) != BTRFS_SUPER_INFO_OFFSET) {
		printk(KERN_ERR "BTRFS: super offset mismatch %llu != %u\n",
				btrfs_super_bytenr(sb), BTRFS_SUPER_INFO_OFFSET);
		ret = -EINVAL;
	}

	/*
	 * Obvious sys_chunk_array corruptions, it must hold at least one key
	 * and one chunk
	 */
	if (btrfs_super_sys_array_size(sb) > BTRFS_SYSTEM_CHUNK_ARRAY_SIZE) {
		printk(KERN_ERR "BTRFS: system chunk array too big %u > %u\n",
				btrfs_super_sys_array_size(sb),
				BTRFS_SYSTEM_CHUNK_ARRAY_SIZE);
		ret = -EINVAL;
	}
	if (btrfs_super_sys_array_size(sb) < sizeof(struct btrfs_disk_key)
			+ sizeof(struct btrfs_chunk)) {
<<<<<<< HEAD
		printk(KERN_ERR "BTRFS: system chunk array too small %u < %lu\n",
=======
		printk(KERN_ERR "BTRFS: system chunk array too small %u < %zu\n",
>>>>>>> d525211f
				btrfs_super_sys_array_size(sb),
				sizeof(struct btrfs_disk_key)
				+ sizeof(struct btrfs_chunk));
		ret = -EINVAL;
	}

	/*
	 * The generation is a global counter, we'll trust it more than the others
	 * but it's still possible that it's the one that's wrong.
	 */
	if (btrfs_super_generation(sb) < btrfs_super_chunk_root_generation(sb))
		printk(KERN_WARNING
			"BTRFS: suspicious: generation < chunk_root_generation: %llu < %llu\n",
			btrfs_super_generation(sb), btrfs_super_chunk_root_generation(sb));
	if (btrfs_super_generation(sb) < btrfs_super_cache_generation(sb)
	    && btrfs_super_cache_generation(sb) != (u64)-1)
		printk(KERN_WARNING
			"BTRFS: suspicious: generation < cache_generation: %llu < %llu\n",
			btrfs_super_generation(sb), btrfs_super_cache_generation(sb));

	return ret;
}

static void btrfs_error_commit_super(struct btrfs_root *root)
{
	mutex_lock(&root->fs_info->cleaner_mutex);
	btrfs_run_delayed_iputs(root);
	mutex_unlock(&root->fs_info->cleaner_mutex);

	down_write(&root->fs_info->cleanup_work_sem);
	up_write(&root->fs_info->cleanup_work_sem);

	/* cleanup FS via transaction */
	btrfs_cleanup_transaction(root);
}

static void btrfs_destroy_ordered_extents(struct btrfs_root *root)
{
	struct btrfs_ordered_extent *ordered;

	spin_lock(&root->ordered_extent_lock);
	/*
	 * This will just short circuit the ordered completion stuff which will
	 * make sure the ordered extent gets properly cleaned up.
	 */
	list_for_each_entry(ordered, &root->ordered_extents,
			    root_extent_list)
		set_bit(BTRFS_ORDERED_IOERR, &ordered->flags);
	spin_unlock(&root->ordered_extent_lock);
}

static void btrfs_destroy_all_ordered_extents(struct btrfs_fs_info *fs_info)
{
	struct btrfs_root *root;
	struct list_head splice;

	INIT_LIST_HEAD(&splice);

	spin_lock(&fs_info->ordered_root_lock);
	list_splice_init(&fs_info->ordered_roots, &splice);
	while (!list_empty(&splice)) {
		root = list_first_entry(&splice, struct btrfs_root,
					ordered_root);
		list_move_tail(&root->ordered_root,
			       &fs_info->ordered_roots);

		spin_unlock(&fs_info->ordered_root_lock);
		btrfs_destroy_ordered_extents(root);

		cond_resched();
		spin_lock(&fs_info->ordered_root_lock);
	}
	spin_unlock(&fs_info->ordered_root_lock);
}

static int btrfs_destroy_delayed_refs(struct btrfs_transaction *trans,
				      struct btrfs_root *root)
{
	struct rb_node *node;
	struct btrfs_delayed_ref_root *delayed_refs;
	struct btrfs_delayed_ref_node *ref;
	int ret = 0;

	delayed_refs = &trans->delayed_refs;

	spin_lock(&delayed_refs->lock);
	if (atomic_read(&delayed_refs->num_entries) == 0) {
		spin_unlock(&delayed_refs->lock);
		btrfs_info(root->fs_info, "delayed_refs has NO entry");
		return ret;
	}

	while ((node = rb_first(&delayed_refs->href_root)) != NULL) {
		struct btrfs_delayed_ref_head *head;
		bool pin_bytes = false;

		head = rb_entry(node, struct btrfs_delayed_ref_head,
				href_node);
		if (!mutex_trylock(&head->mutex)) {
			atomic_inc(&head->node.refs);
			spin_unlock(&delayed_refs->lock);

			mutex_lock(&head->mutex);
			mutex_unlock(&head->mutex);
			btrfs_put_delayed_ref(&head->node);
			spin_lock(&delayed_refs->lock);
			continue;
		}
		spin_lock(&head->lock);
		while ((node = rb_first(&head->ref_root)) != NULL) {
			ref = rb_entry(node, struct btrfs_delayed_ref_node,
				       rb_node);
			ref->in_tree = 0;
			rb_erase(&ref->rb_node, &head->ref_root);
			atomic_dec(&delayed_refs->num_entries);
			btrfs_put_delayed_ref(ref);
		}
		if (head->must_insert_reserved)
			pin_bytes = true;
		btrfs_free_delayed_extent_op(head->extent_op);
		delayed_refs->num_heads--;
		if (head->processing == 0)
			delayed_refs->num_heads_ready--;
		atomic_dec(&delayed_refs->num_entries);
		head->node.in_tree = 0;
		rb_erase(&head->href_node, &delayed_refs->href_root);
		spin_unlock(&head->lock);
		spin_unlock(&delayed_refs->lock);
		mutex_unlock(&head->mutex);

		if (pin_bytes)
			btrfs_pin_extent(root, head->node.bytenr,
					 head->node.num_bytes, 1);
		btrfs_put_delayed_ref(&head->node);
		cond_resched();
		spin_lock(&delayed_refs->lock);
	}

	spin_unlock(&delayed_refs->lock);

	return ret;
}

static void btrfs_destroy_delalloc_inodes(struct btrfs_root *root)
{
	struct btrfs_inode *btrfs_inode;
	struct list_head splice;

	INIT_LIST_HEAD(&splice);

	spin_lock(&root->delalloc_lock);
	list_splice_init(&root->delalloc_inodes, &splice);

	while (!list_empty(&splice)) {
		btrfs_inode = list_first_entry(&splice, struct btrfs_inode,
					       delalloc_inodes);

		list_del_init(&btrfs_inode->delalloc_inodes);
		clear_bit(BTRFS_INODE_IN_DELALLOC_LIST,
			  &btrfs_inode->runtime_flags);
		spin_unlock(&root->delalloc_lock);

		btrfs_invalidate_inodes(btrfs_inode->root);

		spin_lock(&root->delalloc_lock);
	}

	spin_unlock(&root->delalloc_lock);
}

static void btrfs_destroy_all_delalloc_inodes(struct btrfs_fs_info *fs_info)
{
	struct btrfs_root *root;
	struct list_head splice;

	INIT_LIST_HEAD(&splice);

	spin_lock(&fs_info->delalloc_root_lock);
	list_splice_init(&fs_info->delalloc_roots, &splice);
	while (!list_empty(&splice)) {
		root = list_first_entry(&splice, struct btrfs_root,
					 delalloc_root);
		list_del_init(&root->delalloc_root);
		root = btrfs_grab_fs_root(root);
		BUG_ON(!root);
		spin_unlock(&fs_info->delalloc_root_lock);

		btrfs_destroy_delalloc_inodes(root);
		btrfs_put_fs_root(root);

		spin_lock(&fs_info->delalloc_root_lock);
	}
	spin_unlock(&fs_info->delalloc_root_lock);
}

static int btrfs_destroy_marked_extents(struct btrfs_root *root,
					struct extent_io_tree *dirty_pages,
					int mark)
{
	int ret;
	struct extent_buffer *eb;
	u64 start = 0;
	u64 end;

	while (1) {
		ret = find_first_extent_bit(dirty_pages, start, &start, &end,
					    mark, NULL);
		if (ret)
			break;

		clear_extent_bits(dirty_pages, start, end, mark, GFP_NOFS);
		while (start <= end) {
			eb = btrfs_find_tree_block(root, start);
			start += root->nodesize;
			if (!eb)
				continue;
			wait_on_extent_buffer_writeback(eb);

			if (test_and_clear_bit(EXTENT_BUFFER_DIRTY,
					       &eb->bflags))
				clear_extent_buffer_dirty(eb);
			free_extent_buffer_stale(eb);
		}
	}

	return ret;
}

static int btrfs_destroy_pinned_extent(struct btrfs_root *root,
				       struct extent_io_tree *pinned_extents)
{
	struct extent_io_tree *unpin;
	u64 start;
	u64 end;
	int ret;
	bool loop = true;

	unpin = pinned_extents;
again:
	while (1) {
		ret = find_first_extent_bit(unpin, 0, &start, &end,
					    EXTENT_DIRTY, NULL);
		if (ret)
			break;

		clear_extent_dirty(unpin, start, end, GFP_NOFS);
		btrfs_error_unpin_extent_range(root, start, end);
		cond_resched();
	}

	if (loop) {
		if (unpin == &root->fs_info->freed_extents[0])
			unpin = &root->fs_info->freed_extents[1];
		else
			unpin = &root->fs_info->freed_extents[0];
		loop = false;
		goto again;
	}

	return 0;
}

static void btrfs_free_pending_ordered(struct btrfs_transaction *cur_trans,
				       struct btrfs_fs_info *fs_info)
{
	struct btrfs_ordered_extent *ordered;

	spin_lock(&fs_info->trans_lock);
	while (!list_empty(&cur_trans->pending_ordered)) {
		ordered = list_first_entry(&cur_trans->pending_ordered,
					   struct btrfs_ordered_extent,
					   trans_list);
		list_del_init(&ordered->trans_list);
		spin_unlock(&fs_info->trans_lock);

		btrfs_put_ordered_extent(ordered);
		spin_lock(&fs_info->trans_lock);
	}
	spin_unlock(&fs_info->trans_lock);
}

void btrfs_cleanup_one_transaction(struct btrfs_transaction *cur_trans,
				   struct btrfs_root *root)
{
	btrfs_destroy_delayed_refs(cur_trans, root);

	cur_trans->state = TRANS_STATE_COMMIT_START;
	wake_up(&root->fs_info->transaction_blocked_wait);

	cur_trans->state = TRANS_STATE_UNBLOCKED;
	wake_up(&root->fs_info->transaction_wait);

	btrfs_free_pending_ordered(cur_trans, root->fs_info);
	btrfs_destroy_delayed_inodes(root);
	btrfs_assert_delayed_root_empty(root);

	btrfs_destroy_marked_extents(root, &cur_trans->dirty_pages,
				     EXTENT_DIRTY);
	btrfs_destroy_pinned_extent(root,
				    root->fs_info->pinned_extents);

	cur_trans->state =TRANS_STATE_COMPLETED;
	wake_up(&cur_trans->commit_wait);

	/*
	memset(cur_trans, 0, sizeof(*cur_trans));
	kmem_cache_free(btrfs_transaction_cachep, cur_trans);
	*/
}

static int btrfs_cleanup_transaction(struct btrfs_root *root)
{
	struct btrfs_transaction *t;

	mutex_lock(&root->fs_info->transaction_kthread_mutex);

	spin_lock(&root->fs_info->trans_lock);
	while (!list_empty(&root->fs_info->trans_list)) {
		t = list_first_entry(&root->fs_info->trans_list,
				     struct btrfs_transaction, list);
		if (t->state >= TRANS_STATE_COMMIT_START) {
			atomic_inc(&t->use_count);
			spin_unlock(&root->fs_info->trans_lock);
			btrfs_wait_for_commit(root, t->transid);
			btrfs_put_transaction(t);
			spin_lock(&root->fs_info->trans_lock);
			continue;
		}
		if (t == root->fs_info->running_transaction) {
			t->state = TRANS_STATE_COMMIT_DOING;
			spin_unlock(&root->fs_info->trans_lock);
			/*
			 * We wait for 0 num_writers since we don't hold a trans
			 * handle open currently for this transaction.
			 */
			wait_event(t->writer_wait,
				   atomic_read(&t->num_writers) == 0);
		} else {
			spin_unlock(&root->fs_info->trans_lock);
		}
		btrfs_cleanup_one_transaction(t, root);

		spin_lock(&root->fs_info->trans_lock);
		if (t == root->fs_info->running_transaction)
			root->fs_info->running_transaction = NULL;
		list_del_init(&t->list);
		spin_unlock(&root->fs_info->trans_lock);

		btrfs_put_transaction(t);
		trace_btrfs_transaction_commit(root);
		spin_lock(&root->fs_info->trans_lock);
	}
	spin_unlock(&root->fs_info->trans_lock);
	btrfs_destroy_all_ordered_extents(root->fs_info);
	btrfs_destroy_delayed_inodes(root);
	btrfs_assert_delayed_root_empty(root);
	btrfs_destroy_pinned_extent(root, root->fs_info->pinned_extents);
	btrfs_destroy_all_delalloc_inodes(root->fs_info);
	mutex_unlock(&root->fs_info->transaction_kthread_mutex);

	return 0;
}

static struct extent_io_ops btree_extent_io_ops = {
	.readpage_end_io_hook = btree_readpage_end_io_hook,
	.readpage_io_failed_hook = btree_io_failed_hook,
	.submit_bio_hook = btree_submit_bio_hook,
	/* note we're sharing with inode.c for the merge bio hook */
	.merge_bio_hook = btrfs_merge_bio_hook,
};<|MERGE_RESOLUTION|>--- conflicted
+++ resolved
@@ -3921,11 +3921,7 @@
 	}
 	if (btrfs_super_sys_array_size(sb) < sizeof(struct btrfs_disk_key)
 			+ sizeof(struct btrfs_chunk)) {
-<<<<<<< HEAD
-		printk(KERN_ERR "BTRFS: system chunk array too small %u < %lu\n",
-=======
 		printk(KERN_ERR "BTRFS: system chunk array too small %u < %zu\n",
->>>>>>> d525211f
 				btrfs_super_sys_array_size(sb),
 				sizeof(struct btrfs_disk_key)
 				+ sizeof(struct btrfs_chunk));
