--- conflicted
+++ resolved
@@ -2577,7 +2577,6 @@
 	if (f2fs_force_buffered_io(inode, iocb, iter))
 		return 0;
 
-<<<<<<< HEAD
 	if (trace_android_fs_dataread_start_enabled() &&
 	    (iov_iter_rw(iter) == READ)) {
 		char *path, pathbuf[MAX_TRACE_PATHBUF_LEN];
@@ -2600,10 +2599,9 @@
 						 current->pid, path,
 						 current->comm);
 	}
-=======
+
 	do_opu = allow_outplace_dio(inode, iocb, iter);
 
->>>>>>> 0eea3276
 	trace_f2fs_direct_IO_enter(inode, offset, count, rw);
 
 	if (rw == WRITE && whint_mode == WHINT_MODE_OFF)
