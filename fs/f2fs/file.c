// SPDX-License-Identifier: GPL-2.0
/*
 * fs/f2fs/file.c
 *
 * Copyright (c) 2012 Samsung Electronics Co., Ltd.
 *             http://www.samsung.com/
 */
#include <linux/fs.h>
#include <linux/f2fs_fs.h>
#include <linux/stat.h>
#include <linux/buffer_head.h>
#include <linux/writeback.h>
#include <linux/blkdev.h>
#include <linux/falloc.h>
#include <linux/types.h>
#include <linux/compat.h>
#include <linux/uaccess.h>
#include <linux/mount.h>
#include <linux/pagevec.h>
#include <linux/random.h>
#include <linux/uio.h>
#include <linux/uuid.h>
#include <linux/file.h>

#include "f2fs.h"
#include "node.h"
#include "segment.h"
#include "xattr.h"
#include "acl.h"
#include "gc.h"
#include "trace.h"
#include <trace/events/f2fs.h>

static int f2fs_filemap_fault(struct vm_area_struct *vma,
					struct vm_fault *vmf)
{
	struct inode *inode = file_inode(vma->vm_file);
	int err;

	down_read(&F2FS_I(inode)->i_mmap_sem);
	err = filemap_fault(vma, vmf);
	up_read(&F2FS_I(inode)->i_mmap_sem);

	return err;
}

static int f2fs_vm_page_mkwrite(struct vm_area_struct *vma,
						struct vm_fault *vmf)
{
	struct page *page = vmf->page;
	struct inode *inode = file_inode(vma->vm_file);
	struct f2fs_sb_info *sbi = F2FS_I_SB(inode);
	struct dnode_of_data dn = { .node_changed = false };
	int err;

	if (unlikely(f2fs_cp_error(sbi))) {
		err = -EIO;
		goto err;
	}

	sb_start_pagefault(inode->i_sb);

	f2fs_bug_on(sbi, f2fs_has_inline_data(inode));

	file_update_time(vma->vm_file);
	down_read(&F2FS_I(inode)->i_mmap_sem);
	lock_page(page);
	if (unlikely(page->mapping != inode->i_mapping ||
			page_offset(page) > i_size_read(inode) ||
			!PageUptodate(page))) {
		unlock_page(page);
		err = -EFAULT;
		goto out_sem;
	}

	/* block allocation */
	__do_map_lock(sbi, F2FS_GET_BLOCK_PRE_AIO, true);
	set_new_dnode(&dn, inode, NULL, NULL, 0);
	err = f2fs_get_block(&dn, page->index);
	f2fs_put_dnode(&dn);
	__do_map_lock(sbi, F2FS_GET_BLOCK_PRE_AIO, false);
	if (err) {
		unlock_page(page);
		goto out_sem;
	}

	/* fill the page */
<<<<<<< HEAD
	f2fs_wait_on_page_writeback(page, DATA, false);
=======
	f2fs_wait_on_page_writeback(page, DATA, false, true);
>>>>>>> 152bacdd

	/* wait for GCed page writeback via META_MAPPING */
	f2fs_wait_on_block_writeback(inode, dn.data_blkaddr);

	/*
	 * check to see if the page is mapped already (no holes)
	 */
	if (PageMappedToDisk(page))
		goto out_sem;

	/* page is wholly or partially inside EOF */
	if (((loff_t)(page->index + 1) << PAGE_SHIFT) >
						i_size_read(inode)) {
		loff_t offset;

		offset = i_size_read(inode) & ~PAGE_MASK;
		zero_user_segment(page, offset, PAGE_SIZE);
	}
	set_page_dirty(page);
	if (!PageUptodate(page))
		SetPageUptodate(page);

	f2fs_update_iostat(sbi, APP_MAPPED_IO, F2FS_BLKSIZE);
	f2fs_update_time(sbi, REQ_TIME);

	trace_f2fs_vm_page_mkwrite(page, DATA);
out_sem:
	up_read(&F2FS_I(inode)->i_mmap_sem);

	f2fs_balance_fs(sbi, dn.node_changed);

	sb_end_pagefault(inode->i_sb);
err:
	return block_page_mkwrite_return(err);
}

static const struct vm_operations_struct f2fs_file_vm_ops = {
	.fault		= f2fs_filemap_fault,
	.map_pages	= filemap_map_pages,
	.page_mkwrite	= f2fs_vm_page_mkwrite,
};

static int get_parent_ino(struct inode *inode, nid_t *pino)
{
	struct dentry *dentry;

	inode = igrab(inode);
	dentry = d_find_any_alias(inode);
	iput(inode);
	if (!dentry)
		return 0;

	*pino = parent_ino(dentry);
	dput(dentry);
	return 1;
}

static inline enum cp_reason_type need_do_checkpoint(struct inode *inode)
{
	struct f2fs_sb_info *sbi = F2FS_I_SB(inode);
	enum cp_reason_type cp_reason = CP_NO_NEEDED;

	if (!S_ISREG(inode->i_mode))
		cp_reason = CP_NON_REGULAR;
	else if (inode->i_nlink != 1)
		cp_reason = CP_HARDLINK;
	else if (is_sbi_flag_set(sbi, SBI_NEED_CP))
		cp_reason = CP_SB_NEED_CP;
	else if (file_wrong_pino(inode))
		cp_reason = CP_WRONG_PINO;
	else if (!f2fs_space_for_roll_forward(sbi))
		cp_reason = CP_NO_SPC_ROLL;
	else if (!f2fs_is_checkpointed_node(sbi, F2FS_I(inode)->i_pino))
		cp_reason = CP_NODE_NEED_CP;
	else if (test_opt(sbi, FASTBOOT))
		cp_reason = CP_FASTBOOT_MODE;
	else if (F2FS_OPTION(sbi).active_logs == 2)
		cp_reason = CP_SPEC_LOG_NUM;
	else if (F2FS_OPTION(sbi).fsync_mode == FSYNC_MODE_STRICT &&
		f2fs_need_dentry_mark(sbi, inode->i_ino) &&
		f2fs_exist_written_data(sbi, F2FS_I(inode)->i_pino,
							TRANS_DIR_INO))
		cp_reason = CP_RECOVER_DIR;

	return cp_reason;
}

static bool need_inode_page_update(struct f2fs_sb_info *sbi, nid_t ino)
{
	struct page *i = find_get_page(NODE_MAPPING(sbi), ino);
	bool ret = false;
	/* But we need to avoid that there are some inode updates */
	if ((i && PageDirty(i)) || f2fs_need_inode_block_update(sbi, ino))
		ret = true;
	f2fs_put_page(i, 0);
	return ret;
}

static void try_to_fix_pino(struct inode *inode)
{
	struct f2fs_inode_info *fi = F2FS_I(inode);
	nid_t pino;

	down_write(&fi->i_sem);
	if (file_wrong_pino(inode) && inode->i_nlink == 1 &&
			get_parent_ino(inode, &pino)) {
		f2fs_i_pino_write(inode, pino);
		file_got_pino(inode);
	}
	up_write(&fi->i_sem);
}

static int f2fs_do_sync_file(struct file *file, loff_t start, loff_t end,
						int datasync, bool atomic)
{
	struct inode *inode = file->f_mapping->host;
	struct f2fs_sb_info *sbi = F2FS_I_SB(inode);
	nid_t ino = inode->i_ino;
	int ret = 0;
	enum cp_reason_type cp_reason = 0;
	struct writeback_control wbc = {
		.sync_mode = WB_SYNC_ALL,
		.nr_to_write = LONG_MAX,
		.for_reclaim = 0,
	};
	unsigned int seq_id = 0;

	if (unlikely(f2fs_readonly(inode->i_sb) ||
				is_sbi_flag_set(sbi, SBI_CP_DISABLED)))
		return 0;

	trace_f2fs_sync_file_enter(inode);

	if (S_ISDIR(inode->i_mode))
		goto go_write;

	/* if fdatasync is triggered, let's do in-place-update */
	if (datasync || get_dirty_pages(inode) <= SM_I(sbi)->min_fsync_blocks)
		set_inode_flag(inode, FI_NEED_IPU);
	ret = filemap_write_and_wait_range(inode->i_mapping, start, end);
	clear_inode_flag(inode, FI_NEED_IPU);

	if (ret) {
		trace_f2fs_sync_file_exit(inode, cp_reason, datasync, ret);
		return ret;
	}

	/* if the inode is dirty, let's recover all the time */
	if (!f2fs_skip_inode_update(inode, datasync)) {
		f2fs_write_inode(inode, NULL);
		goto go_write;
	}

	/*
	 * if there is no written data, don't waste time to write recovery info.
	 */
	if (!is_inode_flag_set(inode, FI_APPEND_WRITE) &&
			!f2fs_exist_written_data(sbi, ino, APPEND_INO)) {

		/* it may call write_inode just prior to fsync */
		if (need_inode_page_update(sbi, ino))
			goto go_write;

		if (is_inode_flag_set(inode, FI_UPDATE_WRITE) ||
				f2fs_exist_written_data(sbi, ino, UPDATE_INO))
			goto flush_out;
		goto out;
	}
go_write:
	/*
	 * Both of fdatasync() and fsync() are able to be recovered from
	 * sudden-power-off.
	 */
	down_read(&F2FS_I(inode)->i_sem);
	cp_reason = need_do_checkpoint(inode);
	up_read(&F2FS_I(inode)->i_sem);

	if (cp_reason) {
		/* all the dirty node pages should be flushed for POR */
		ret = f2fs_sync_fs(inode->i_sb, 1);

		/*
		 * We've secured consistency through sync_fs. Following pino
		 * will be used only for fsynced inodes after checkpoint.
		 */
		try_to_fix_pino(inode);
		clear_inode_flag(inode, FI_APPEND_WRITE);
		clear_inode_flag(inode, FI_UPDATE_WRITE);
		goto out;
	}
sync_nodes:
	atomic_inc(&sbi->wb_sync_req[NODE]);
	ret = f2fs_fsync_node_pages(sbi, inode, &wbc, atomic, &seq_id);
	atomic_dec(&sbi->wb_sync_req[NODE]);
	if (ret)
		goto out;

	/* if cp_error was enabled, we should avoid infinite loop */
	if (unlikely(f2fs_cp_error(sbi))) {
		ret = -EIO;
		goto out;
	}

	if (f2fs_need_inode_block_update(sbi, ino)) {
		f2fs_mark_inode_dirty_sync(inode, true);
		f2fs_write_inode(inode, NULL);
		goto sync_nodes;
	}

	/*
	 * If it's atomic_write, it's just fine to keep write ordering. So
	 * here we don't need to wait for node write completion, since we use
	 * node chain which serializes node blocks. If one of node writes are
	 * reordered, we can see simply broken chain, resulting in stopping
	 * roll-forward recovery. It means we'll recover all or none node blocks
	 * given fsync mark.
	 */
	if (!atomic) {
		ret = f2fs_wait_on_node_pages_writeback(sbi, seq_id);
		if (ret)
			goto out;
	}

	/* once recovery info is written, don't need to tack this */
	f2fs_remove_ino_entry(sbi, ino, APPEND_INO);
	clear_inode_flag(inode, FI_APPEND_WRITE);
flush_out:
	if (!atomic && F2FS_OPTION(sbi).fsync_mode != FSYNC_MODE_NOBARRIER)
		ret = f2fs_issue_flush(sbi, inode->i_ino);
	if (!ret) {
		f2fs_remove_ino_entry(sbi, ino, UPDATE_INO);
		clear_inode_flag(inode, FI_UPDATE_WRITE);
		f2fs_remove_ino_entry(sbi, ino, FLUSH_INO);
	}
	f2fs_update_time(sbi, REQ_TIME);
out:
	trace_f2fs_sync_file_exit(inode, cp_reason, datasync, ret);
	f2fs_trace_ios(NULL, 1);
	return ret;
}

int f2fs_sync_file(struct file *file, loff_t start, loff_t end, int datasync)
{
	if (unlikely(f2fs_cp_error(F2FS_I_SB(file_inode(file)))))
		return -EIO;
	return f2fs_do_sync_file(file, start, end, datasync, false);
}

static pgoff_t __get_first_dirty_index(struct address_space *mapping,
						pgoff_t pgofs, int whence)
{
	struct page *page;
	int nr_pages;

	if (whence != SEEK_DATA)
		return 0;

	/* find first dirty page index */
	nr_pages = find_get_pages_tag(mapping, &pgofs, PAGECACHE_TAG_DIRTY,
				      1, &page);
	if (!nr_pages)
		return ULONG_MAX;
	pgofs = page->index;
	put_page(page);
	return pgofs;
}

static bool __found_offset(struct f2fs_sb_info *sbi, block_t blkaddr,
				pgoff_t dirty, pgoff_t pgofs, int whence)
{
	switch (whence) {
	case SEEK_DATA:
		if ((blkaddr == NEW_ADDR && dirty == pgofs) ||
			is_valid_data_blkaddr(sbi, blkaddr))
			return true;
		break;
	case SEEK_HOLE:
		if (blkaddr == NULL_ADDR)
			return true;
		break;
	}
	return false;
}

static loff_t f2fs_seek_block(struct file *file, loff_t offset, int whence)
{
	struct inode *inode = file->f_mapping->host;
	loff_t maxbytes = inode->i_sb->s_maxbytes;
	struct dnode_of_data dn;
	pgoff_t pgofs, end_offset, dirty;
	loff_t data_ofs = offset;
	loff_t isize;
	int err = 0;

	inode_lock(inode);

	isize = i_size_read(inode);
	if (offset >= isize)
		goto fail;

	/* handle inline data case */
	if (f2fs_has_inline_data(inode) || f2fs_has_inline_dentry(inode)) {
		if (whence == SEEK_HOLE)
			data_ofs = isize;
		goto found;
	}

	pgofs = (pgoff_t)(offset >> PAGE_SHIFT);

	dirty = __get_first_dirty_index(inode->i_mapping, pgofs, whence);

	for (; data_ofs < isize; data_ofs = (loff_t)pgofs << PAGE_SHIFT) {
		set_new_dnode(&dn, inode, NULL, NULL, 0);
		err = f2fs_get_dnode_of_data(&dn, pgofs, LOOKUP_NODE);
		if (err && err != -ENOENT) {
			goto fail;
		} else if (err == -ENOENT) {
			/* direct node does not exists */
			if (whence == SEEK_DATA) {
				pgofs = f2fs_get_next_page_offset(&dn, pgofs);
				continue;
			} else {
				goto found;
			}
		}

		end_offset = ADDRS_PER_PAGE(dn.node_page, inode);

		/* find data/hole in dnode block */
		for (; dn.ofs_in_node < end_offset;
				dn.ofs_in_node++, pgofs++,
				data_ofs = (loff_t)pgofs << PAGE_SHIFT) {
			block_t blkaddr;

			blkaddr = datablock_addr(dn.inode,
					dn.node_page, dn.ofs_in_node);

			if (__is_valid_data_blkaddr(blkaddr) &&
				!f2fs_is_valid_blkaddr(F2FS_I_SB(inode),
						blkaddr, DATA_GENERIC)) {
				f2fs_put_dnode(&dn);
				goto fail;
			}

			if (__found_offset(F2FS_I_SB(inode), blkaddr, dirty,
							pgofs, whence)) {
				f2fs_put_dnode(&dn);
				goto found;
			}
		}
		f2fs_put_dnode(&dn);
	}

	if (whence == SEEK_DATA)
		goto fail;
found:
	if (whence == SEEK_HOLE && data_ofs > isize)
		data_ofs = isize;
	inode_unlock(inode);
	return vfs_setpos(file, data_ofs, maxbytes);
fail:
	inode_unlock(inode);
	return -ENXIO;
}

static loff_t f2fs_llseek(struct file *file, loff_t offset, int whence)
{
	struct inode *inode = file->f_mapping->host;
	loff_t maxbytes = inode->i_sb->s_maxbytes;

	switch (whence) {
	case SEEK_SET:
	case SEEK_CUR:
	case SEEK_END:
		return generic_file_llseek_size(file, offset, whence,
						maxbytes, i_size_read(inode));
	case SEEK_DATA:
	case SEEK_HOLE:
		if (offset < 0)
			return -ENXIO;
		return f2fs_seek_block(file, offset, whence);
	}

	return -EINVAL;
}

static int f2fs_file_mmap(struct file *file, struct vm_area_struct *vma)
{
	struct inode *inode = file_inode(file);
	int err;

	if (unlikely(f2fs_cp_error(F2FS_I_SB(inode))))
		return -EIO;

	/* we don't need to use inline_data strictly */
	err = f2fs_convert_inline_inode(inode);
	if (err)
		return err;

	file_accessed(file);
	vma->vm_ops = &f2fs_file_vm_ops;
	return 0;
}

static int f2fs_file_open(struct inode *inode, struct file *filp)
{
	int err = fscrypt_file_open(inode, filp);

	if (err)
		return err;

	filp->f_mode |= FMODE_NOWAIT;

	return dquot_file_open(inode, filp);
}

void f2fs_truncate_data_blocks_range(struct dnode_of_data *dn, int count)
{
	struct f2fs_sb_info *sbi = F2FS_I_SB(dn->inode);
	struct f2fs_node *raw_node;
	int nr_free = 0, ofs = dn->ofs_in_node, len = count;
	__le32 *addr;
	int base = 0;

	if (IS_INODE(dn->node_page) && f2fs_has_extra_attr(dn->inode))
		base = get_extra_isize(dn->inode);

	raw_node = F2FS_NODE(dn->node_page);
	addr = blkaddr_in_node(raw_node) + base + ofs;

	for (; count > 0; count--, addr++, dn->ofs_in_node++) {
		block_t blkaddr = le32_to_cpu(*addr);

		if (blkaddr == NULL_ADDR)
			continue;

		dn->data_blkaddr = NULL_ADDR;
		f2fs_set_data_blkaddr(dn);

		if (__is_valid_data_blkaddr(blkaddr) &&
			!f2fs_is_valid_blkaddr(sbi, blkaddr, DATA_GENERIC))
			continue;

		f2fs_invalidate_blocks(sbi, blkaddr);
		if (dn->ofs_in_node == 0 && IS_INODE(dn->node_page))
			clear_inode_flag(dn->inode, FI_FIRST_BLOCK_WRITTEN);
		nr_free++;
	}

	if (nr_free) {
		pgoff_t fofs;
		/*
		 * once we invalidate valid blkaddr in range [ofs, ofs + count],
		 * we will invalidate all blkaddr in the whole range.
		 */
		fofs = f2fs_start_bidx_of_node(ofs_of_node(dn->node_page),
							dn->inode) + ofs;
		f2fs_update_extent_cache_range(dn, fofs, 0, len);
		dec_valid_block_count(sbi, dn->inode, nr_free);
	}
	dn->ofs_in_node = ofs;

	f2fs_update_time(sbi, REQ_TIME);
	trace_f2fs_truncate_data_blocks_range(dn->inode, dn->nid,
					 dn->ofs_in_node, nr_free);
}

void f2fs_truncate_data_blocks(struct dnode_of_data *dn)
{
	f2fs_truncate_data_blocks_range(dn, ADDRS_PER_BLOCK);
}

static int truncate_partial_data_page(struct inode *inode, u64 from,
								bool cache_only)
{
	loff_t offset = from & (PAGE_SIZE - 1);
	pgoff_t index = from >> PAGE_SHIFT;
	struct address_space *mapping = inode->i_mapping;
	struct page *page;

	if (!offset && !cache_only)
		return 0;

	if (cache_only) {
		page = find_lock_page(mapping, index);
		if (page && PageUptodate(page))
			goto truncate_out;
		f2fs_put_page(page, 1);
		return 0;
	}

	page = f2fs_get_lock_data_page(inode, index, true);
	if (IS_ERR(page))
		return PTR_ERR(page) == -ENOENT ? 0 : PTR_ERR(page);
truncate_out:
<<<<<<< HEAD
	f2fs_wait_on_page_writeback(page, DATA, true);
=======
	f2fs_wait_on_page_writeback(page, DATA, true, true);
>>>>>>> 152bacdd
	zero_user(page, offset, PAGE_SIZE - offset);

	/* An encrypted inode should have a key and truncate the last page. */
	f2fs_bug_on(F2FS_I_SB(inode), cache_only && f2fs_encrypted_inode(inode));
	if (!cache_only)
		set_page_dirty(page);
	f2fs_put_page(page, 1);
	return 0;
}

<<<<<<< HEAD
int f2fs_truncate_blocks(struct inode *inode, u64 from, bool lock,
							bool buf_write)
=======
int f2fs_truncate_blocks(struct inode *inode, u64 from, bool lock)
>>>>>>> 152bacdd
{
	struct f2fs_sb_info *sbi = F2FS_I_SB(inode);
	struct dnode_of_data dn;
	pgoff_t free_from;
	int count = 0, err = 0;
	struct page *ipage;
	bool truncate_page = false;
	int flag = buf_write ? F2FS_GET_BLOCK_PRE_AIO : F2FS_GET_BLOCK_PRE_DIO;

	trace_f2fs_truncate_blocks_enter(inode, from);

	free_from = (pgoff_t)F2FS_BLK_ALIGN(from);

	if (free_from >= sbi->max_file_blocks)
		goto free_partial;

	if (lock)
		__do_map_lock(sbi, flag, true);

	ipage = f2fs_get_node_page(sbi, inode->i_ino);
	if (IS_ERR(ipage)) {
		err = PTR_ERR(ipage);
		goto out;
	}

	if (f2fs_has_inline_data(inode)) {
		f2fs_truncate_inline_inode(inode, ipage, from);
		f2fs_put_page(ipage, 1);
		truncate_page = true;
		goto out;
	}

	set_new_dnode(&dn, inode, ipage, NULL, 0);
	err = f2fs_get_dnode_of_data(&dn, free_from, LOOKUP_NODE_RA);
	if (err) {
		if (err == -ENOENT)
			goto free_next;
		goto out;
	}

	count = ADDRS_PER_PAGE(dn.node_page, inode);

	count -= dn.ofs_in_node;
	f2fs_bug_on(sbi, count < 0);

	if (dn.ofs_in_node || IS_INODE(dn.node_page)) {
		f2fs_truncate_data_blocks_range(&dn, count);
		free_from += count;
	}

	f2fs_put_dnode(&dn);
free_next:
	err = f2fs_truncate_inode_blocks(inode, free_from);
out:
	if (lock)
<<<<<<< HEAD
		__do_map_lock(sbi, flag, false);
=======
		f2fs_unlock_op(sbi);
>>>>>>> 152bacdd
free_partial:
	/* lastly zero out the first data page */
	if (!err)
		err = truncate_partial_data_page(inode, from, truncate_page);

	trace_f2fs_truncate_blocks_exit(inode, err);
	return err;
}

int f2fs_truncate(struct inode *inode)
{
	int err;

	if (unlikely(f2fs_cp_error(F2FS_I_SB(inode))))
		return -EIO;

	if (!(S_ISREG(inode->i_mode) || S_ISDIR(inode->i_mode) ||
				S_ISLNK(inode->i_mode)))
		return 0;

	trace_f2fs_truncate(inode);

	if (time_to_inject(F2FS_I_SB(inode), FAULT_TRUNCATE)) {
		f2fs_show_injection_info(FAULT_TRUNCATE);
		return -EIO;
	}

	/* we should check inline_data size */
	if (!f2fs_may_inline_data(inode)) {
		err = f2fs_convert_inline_inode(inode);
		if (err)
			return err;
	}

<<<<<<< HEAD
	err = f2fs_truncate_blocks(inode, i_size_read(inode), true, false);
=======
	err = f2fs_truncate_blocks(inode, i_size_read(inode), true);
>>>>>>> 152bacdd
	if (err)
		return err;

	inode->i_mtime = inode->i_ctime = current_time(inode);
	f2fs_mark_inode_dirty_sync(inode, false);
	return 0;
}

int f2fs_getattr(struct vfsmount *mnt,
			 struct dentry *dentry, struct kstat *stat)
{
	struct inode *inode = d_inode(dentry);
#if 0
	struct f2fs_inode_info *fi = F2FS_I(inode);
	struct f2fs_inode *ri;
	unsigned int flags;

	if (f2fs_has_extra_attr(inode) &&
<<<<<<< HEAD
			f2fs_sb_has_inode_crtime(inode->i_sb) &&
=======
			f2fs_sb_has_inode_crtime(F2FS_I_SB(inode)) &&
>>>>>>> 152bacdd
			F2FS_FITS_IN_INODE(ri, fi->i_extra_isize, i_crtime)) {
		stat->result_mask |= STATX_BTIME;
		stat->btime.tv_sec = fi->i_crtime.tv_sec;
		stat->btime.tv_nsec = fi->i_crtime.tv_nsec;
	}

	flags = fi->i_flags & F2FS_FL_USER_VISIBLE;
	if (flags & F2FS_APPEND_FL)
		stat->attributes |= STATX_ATTR_APPEND;
	if (flags & F2FS_COMPR_FL)
		stat->attributes |= STATX_ATTR_COMPRESSED;
	if (f2fs_encrypted_inode(inode))
		stat->attributes |= STATX_ATTR_ENCRYPTED;
	if (flags & F2FS_IMMUTABLE_FL)
		stat->attributes |= STATX_ATTR_IMMUTABLE;
	if (flags & F2FS_NODUMP_FL)
		stat->attributes |= STATX_ATTR_NODUMP;

	stat->attributes_mask |= (STATX_ATTR_APPEND |
				  STATX_ATTR_COMPRESSED |
				  STATX_ATTR_ENCRYPTED |
				  STATX_ATTR_IMMUTABLE |
				  STATX_ATTR_NODUMP);
#endif
	generic_fillattr(inode, stat);

	/* we need to show initial sectors used for inline_data/dentries */
	if ((S_ISREG(inode->i_mode) && f2fs_has_inline_data(inode)) ||
					f2fs_has_inline_dentry(inode))
		stat->blocks += (stat->size + 511) >> 9;

	return 0;
}

#ifdef CONFIG_F2FS_FS_POSIX_ACL
static void __setattr_copy(struct inode *inode, const struct iattr *attr)
{
	unsigned int ia_valid = attr->ia_valid;

	if (ia_valid & ATTR_UID)
		inode->i_uid = attr->ia_uid;
	if (ia_valid & ATTR_GID)
		inode->i_gid = attr->ia_gid;
	if (ia_valid & ATTR_ATIME)
		inode->i_atime = timespec_trunc(attr->ia_atime,
						inode->i_sb->s_time_gran);
	if (ia_valid & ATTR_MTIME)
		inode->i_mtime = timespec_trunc(attr->ia_mtime,
						inode->i_sb->s_time_gran);
	if (ia_valid & ATTR_CTIME)
		inode->i_ctime = timespec_trunc(attr->ia_ctime,
						inode->i_sb->s_time_gran);
	if (ia_valid & ATTR_MODE) {
		umode_t mode = attr->ia_mode;

		if (!in_group_p(inode->i_gid) && !capable(CAP_FSETID))
			mode &= ~S_ISGID;
		set_acl_inode(inode, mode);
	}
}
#else
#define __setattr_copy setattr_copy
#endif

int f2fs_setattr(struct dentry *dentry, struct iattr *attr)
{
	struct inode *inode = d_inode(dentry);
	int err;
	bool size_changed = false;

	if (unlikely(f2fs_cp_error(F2FS_I_SB(inode))))
		return -EIO;

	if (unlikely(f2fs_cp_error(F2FS_I_SB(inode))))
		return -EIO;

	err = inode_change_ok(inode, attr);
	if (err)
		return err;

	err = fscrypt_prepare_setattr(dentry, attr);
	if (err)
		return err;

	if (is_quota_modification(inode, attr)) {
		err = dquot_initialize(inode);
		if (err)
			return err;
	}
	if ((attr->ia_valid & ATTR_UID &&
		!uid_eq(attr->ia_uid, inode->i_uid)) ||
		(attr->ia_valid & ATTR_GID &&
		!gid_eq(attr->ia_gid, inode->i_gid))) {
		f2fs_lock_op(F2FS_I_SB(inode));
		err = dquot_transfer(inode, attr);
		if (err) {
			set_sbi_flag(F2FS_I_SB(inode),
					SBI_QUOTA_NEED_REPAIR);
			f2fs_unlock_op(F2FS_I_SB(inode));
			return err;
		}
		/*
		 * update uid/gid under lock_op(), so that dquot and inode can
		 * be updated atomically.
		 */
		if (attr->ia_valid & ATTR_UID)
			inode->i_uid = attr->ia_uid;
		if (attr->ia_valid & ATTR_GID)
			inode->i_gid = attr->ia_gid;
		f2fs_mark_inode_dirty_sync(inode, true);
		f2fs_unlock_op(F2FS_I_SB(inode));
	}

	if (attr->ia_valid & ATTR_SIZE) {
		bool to_smaller = (attr->ia_size <= i_size_read(inode));

		down_write(&F2FS_I(inode)->i_gc_rwsem[WRITE]);
		down_write(&F2FS_I(inode)->i_mmap_sem);

		truncate_setsize(inode, attr->ia_size);

		if (to_smaller)
			err = f2fs_truncate(inode);
		/*
		 * do not trim all blocks after i_size if target size is
		 * larger than i_size.
		 */
		up_write(&F2FS_I(inode)->i_mmap_sem);
		up_write(&F2FS_I(inode)->i_gc_rwsem[WRITE]);

		if (err)
			return err;

		if (!to_smaller) {
			/* should convert inline inode here */
			if (!f2fs_may_inline_data(inode)) {
				err = f2fs_convert_inline_inode(inode);
				if (err)
					return err;
			}
			inode->i_mtime = inode->i_ctime = current_time(inode);
		}

		down_write(&F2FS_I(inode)->i_sem);
		F2FS_I(inode)->last_disk_size = i_size_read(inode);
		up_write(&F2FS_I(inode)->i_sem);
<<<<<<< HEAD

		size_changed = true;
=======
>>>>>>> 152bacdd
	}

	__setattr_copy(inode, attr);

	if (attr->ia_valid & ATTR_MODE) {
		err = posix_acl_chmod(inode, f2fs_get_inode_mode(inode));
		if (err || is_inode_flag_set(inode, FI_ACL_MODE)) {
			inode->i_mode = F2FS_I(inode)->i_acl_mode;
			clear_inode_flag(inode, FI_ACL_MODE);
		}
	}

	/* file size may changed here */
<<<<<<< HEAD
	f2fs_mark_inode_dirty_sync(inode, size_changed);
=======
	f2fs_mark_inode_dirty_sync(inode, true);
>>>>>>> 152bacdd

	/* inode change will produce dirty node pages flushed by checkpoint */
	f2fs_balance_fs(F2FS_I_SB(inode), true);

	return err;
}

const struct inode_operations f2fs_file_inode_operations = {
	.getattr	= f2fs_getattr,
	.setattr	= f2fs_setattr,
	.get_acl	= f2fs_get_acl,
	.set_acl	= f2fs_set_acl,
#ifdef CONFIG_F2FS_FS_XATTR
	.setxattr	= generic_setxattr,
	.getxattr	= generic_getxattr,
	.listxattr	= f2fs_listxattr,
	.removexattr	= generic_removexattr,
#endif
	.fiemap		= f2fs_fiemap,
};

static int fill_zero(struct inode *inode, pgoff_t index,
					loff_t start, loff_t len)
{
	struct f2fs_sb_info *sbi = F2FS_I_SB(inode);
	struct page *page;

	if (!len)
		return 0;

	f2fs_balance_fs(sbi, true);

	f2fs_lock_op(sbi);
	page = f2fs_get_new_data_page(inode, NULL, index, false);
	f2fs_unlock_op(sbi);

	if (IS_ERR(page))
		return PTR_ERR(page);

<<<<<<< HEAD
	f2fs_wait_on_page_writeback(page, DATA, true);
=======
	f2fs_wait_on_page_writeback(page, DATA, true, true);
>>>>>>> 152bacdd
	zero_user(page, start, len);
	set_page_dirty(page);
	f2fs_put_page(page, 1);
	return 0;
}

int f2fs_truncate_hole(struct inode *inode, pgoff_t pg_start, pgoff_t pg_end)
{
	int err;

	while (pg_start < pg_end) {
		struct dnode_of_data dn;
		pgoff_t end_offset, count;

		set_new_dnode(&dn, inode, NULL, NULL, 0);
		err = f2fs_get_dnode_of_data(&dn, pg_start, LOOKUP_NODE);
		if (err) {
			if (err == -ENOENT) {
				pg_start = f2fs_get_next_page_offset(&dn,
								pg_start);
				continue;
			}
			return err;
		}

		end_offset = ADDRS_PER_PAGE(dn.node_page, inode);
		count = min(end_offset - dn.ofs_in_node, pg_end - pg_start);

		f2fs_bug_on(F2FS_I_SB(inode), count == 0 || count > end_offset);

		f2fs_truncate_data_blocks_range(&dn, count);
		f2fs_put_dnode(&dn);

		pg_start += count;
	}
	return 0;
}

static int punch_hole(struct inode *inode, loff_t offset, loff_t len)
{
	pgoff_t pg_start, pg_end;
	loff_t off_start, off_end;
	int ret;

	ret = f2fs_convert_inline_inode(inode);
	if (ret)
		return ret;

	pg_start = ((unsigned long long) offset) >> PAGE_SHIFT;
	pg_end = ((unsigned long long) offset + len) >> PAGE_SHIFT;

	off_start = offset & (PAGE_SIZE - 1);
	off_end = (offset + len) & (PAGE_SIZE - 1);

	if (pg_start == pg_end) {
		ret = fill_zero(inode, pg_start, off_start,
						off_end - off_start);
		if (ret)
			return ret;
	} else {
		if (off_start) {
			ret = fill_zero(inode, pg_start++, off_start,
						PAGE_SIZE - off_start);
			if (ret)
				return ret;
		}
		if (off_end) {
			ret = fill_zero(inode, pg_end, 0, off_end);
			if (ret)
				return ret;
		}

		if (pg_start < pg_end) {
			struct address_space *mapping = inode->i_mapping;
			loff_t blk_start, blk_end;
			struct f2fs_sb_info *sbi = F2FS_I_SB(inode);

			f2fs_balance_fs(sbi, true);

			blk_start = (loff_t)pg_start << PAGE_SHIFT;
			blk_end = (loff_t)pg_end << PAGE_SHIFT;

			down_write(&F2FS_I(inode)->i_gc_rwsem[WRITE]);
			down_write(&F2FS_I(inode)->i_mmap_sem);

			truncate_inode_pages_range(mapping, blk_start,
					blk_end - 1);

			f2fs_lock_op(sbi);
			ret = f2fs_truncate_hole(inode, pg_start, pg_end);
			f2fs_unlock_op(sbi);

			up_write(&F2FS_I(inode)->i_mmap_sem);
			up_write(&F2FS_I(inode)->i_gc_rwsem[WRITE]);
		}
	}

	return ret;
}

static int __read_out_blkaddrs(struct inode *inode, block_t *blkaddr,
				int *do_replace, pgoff_t off, pgoff_t len)
{
	struct f2fs_sb_info *sbi = F2FS_I_SB(inode);
	struct dnode_of_data dn;
	int ret, done, i;

next_dnode:
	set_new_dnode(&dn, inode, NULL, NULL, 0);
	ret = f2fs_get_dnode_of_data(&dn, off, LOOKUP_NODE_RA);
	if (ret && ret != -ENOENT) {
		return ret;
	} else if (ret == -ENOENT) {
		if (dn.max_level == 0)
			return -ENOENT;
		done = min((pgoff_t)ADDRS_PER_BLOCK - dn.ofs_in_node, len);
		blkaddr += done;
		do_replace += done;
		goto next;
	}

	done = min((pgoff_t)ADDRS_PER_PAGE(dn.node_page, inode) -
							dn.ofs_in_node, len);
	for (i = 0; i < done; i++, blkaddr++, do_replace++, dn.ofs_in_node++) {
		*blkaddr = datablock_addr(dn.inode,
					dn.node_page, dn.ofs_in_node);
		if (!f2fs_is_checkpointed_data(sbi, *blkaddr)) {

			if (test_opt(sbi, LFS)) {
				f2fs_put_dnode(&dn);
				return -ENOTSUPP;
			}

			/* do not invalidate this block address */
			f2fs_update_data_blkaddr(&dn, NULL_ADDR);
			*do_replace = 1;
		}
	}
	f2fs_put_dnode(&dn);
next:
	len -= done;
	off += done;
	if (len)
		goto next_dnode;
	return 0;
}

static int __roll_back_blkaddrs(struct inode *inode, block_t *blkaddr,
				int *do_replace, pgoff_t off, int len)
{
	struct f2fs_sb_info *sbi = F2FS_I_SB(inode);
	struct dnode_of_data dn;
	int ret, i;

	for (i = 0; i < len; i++, do_replace++, blkaddr++) {
		if (*do_replace == 0)
			continue;

		set_new_dnode(&dn, inode, NULL, NULL, 0);
		ret = f2fs_get_dnode_of_data(&dn, off + i, LOOKUP_NODE_RA);
		if (ret) {
			dec_valid_block_count(sbi, inode, 1);
			f2fs_invalidate_blocks(sbi, *blkaddr);
		} else {
			f2fs_update_data_blkaddr(&dn, *blkaddr);
		}
		f2fs_put_dnode(&dn);
	}
	return 0;
}

static int __clone_blkaddrs(struct inode *src_inode, struct inode *dst_inode,
			block_t *blkaddr, int *do_replace,
			pgoff_t src, pgoff_t dst, pgoff_t len, bool full)
{
	struct f2fs_sb_info *sbi = F2FS_I_SB(src_inode);
	pgoff_t i = 0;
	int ret;
<<<<<<< HEAD

	while (i < len) {
		if (blkaddr[i] == NULL_ADDR && !full) {
			i++;
			continue;
		}

		if (do_replace[i] || blkaddr[i] == NULL_ADDR) {
			struct dnode_of_data dn;
			struct node_info ni;
			size_t new_size;
			pgoff_t ilen;

=======

	while (i < len) {
		if (blkaddr[i] == NULL_ADDR && !full) {
			i++;
			continue;
		}

		if (do_replace[i] || blkaddr[i] == NULL_ADDR) {
			struct dnode_of_data dn;
			struct node_info ni;
			size_t new_size;
			pgoff_t ilen;

>>>>>>> 152bacdd
			set_new_dnode(&dn, dst_inode, NULL, NULL, 0);
			ret = f2fs_get_dnode_of_data(&dn, dst + i, ALLOC_NODE);
			if (ret)
				return ret;
<<<<<<< HEAD

			ret = f2fs_get_node_info(sbi, dn.nid, &ni);
			if (ret) {
				f2fs_put_dnode(&dn);
				return ret;
			}

=======

			ret = f2fs_get_node_info(sbi, dn.nid, &ni);
			if (ret) {
				f2fs_put_dnode(&dn);
				return ret;
			}

>>>>>>> 152bacdd
			ilen = min((pgoff_t)
				ADDRS_PER_PAGE(dn.node_page, dst_inode) -
						dn.ofs_in_node, len - i);
			do {
				dn.data_blkaddr = datablock_addr(dn.inode,
						dn.node_page, dn.ofs_in_node);
				f2fs_truncate_data_blocks_range(&dn, 1);

				if (do_replace[i]) {
					f2fs_i_blocks_write(src_inode,
							1, false, false);
					f2fs_i_blocks_write(dst_inode,
							1, true, false);
					f2fs_replace_block(sbi, &dn, dn.data_blkaddr,
					blkaddr[i], ni.version, true, false);

					do_replace[i] = 0;
				}
				dn.ofs_in_node++;
				i++;
				new_size = (dst + i) << PAGE_SHIFT;
				if (dst_inode->i_size < new_size)
					f2fs_i_size_write(dst_inode, new_size);
			} while (--ilen && (do_replace[i] || blkaddr[i] == NULL_ADDR));

			f2fs_put_dnode(&dn);
		} else {
			struct page *psrc, *pdst;

			psrc = f2fs_get_lock_data_page(src_inode,
							src + i, true);
			if (IS_ERR(psrc))
				return PTR_ERR(psrc);
			pdst = f2fs_get_new_data_page(dst_inode, NULL, dst + i,
								true);
			if (IS_ERR(pdst)) {
				f2fs_put_page(psrc, 1);
				return PTR_ERR(pdst);
			}
			f2fs_copy_page(psrc, pdst);
			set_page_dirty(pdst);
			f2fs_put_page(pdst, 1);
			f2fs_put_page(psrc, 1);

			ret = f2fs_truncate_hole(src_inode,
						src + i, src + i + 1);
			if (ret)
				return ret;
			i++;
		}
	}
	return 0;
}

static int __exchange_data_block(struct inode *src_inode,
			struct inode *dst_inode, pgoff_t src, pgoff_t dst,
			pgoff_t len, bool full)
{
	block_t *src_blkaddr;
	int *do_replace;
	pgoff_t olen;
	int ret;

	while (len) {
		olen = min((pgoff_t)4 * ADDRS_PER_BLOCK, len);

		src_blkaddr = f2fs_kvzalloc(F2FS_I_SB(src_inode),
					array_size(olen, sizeof(block_t)),
					GFP_KERNEL);
		if (!src_blkaddr)
			return -ENOMEM;

		do_replace = f2fs_kvzalloc(F2FS_I_SB(src_inode),
					array_size(olen, sizeof(int)),
					GFP_KERNEL);
		if (!do_replace) {
			kvfree(src_blkaddr);
			return -ENOMEM;
		}

		ret = __read_out_blkaddrs(src_inode, src_blkaddr,
					do_replace, src, olen);
		if (ret)
			goto roll_back;

		ret = __clone_blkaddrs(src_inode, dst_inode, src_blkaddr,
					do_replace, src, dst, olen, full);
		if (ret)
			goto roll_back;

		src += olen;
		dst += olen;
		len -= olen;

		kvfree(src_blkaddr);
		kvfree(do_replace);
	}
	return 0;

roll_back:
	__roll_back_blkaddrs(src_inode, src_blkaddr, do_replace, src, olen);
	kvfree(src_blkaddr);
	kvfree(do_replace);
	return ret;
}

static int f2fs_do_collapse(struct inode *inode, loff_t offset, loff_t len)
{
	struct f2fs_sb_info *sbi = F2FS_I_SB(inode);
	pgoff_t nrpages = (i_size_read(inode) + PAGE_SIZE - 1) / PAGE_SIZE;
	pgoff_t start = offset >> PAGE_SHIFT;
	pgoff_t end = (offset + len) >> PAGE_SHIFT;
	int ret;

	f2fs_balance_fs(sbi, true);

	/* avoid gc operation during block exchange */
	down_write(&F2FS_I(inode)->i_gc_rwsem[WRITE]);
	down_write(&F2FS_I(inode)->i_mmap_sem);

	f2fs_lock_op(sbi);
	f2fs_drop_extent_tree(inode);
	truncate_pagecache(inode, offset);
	ret = __exchange_data_block(inode, inode, end, start, nrpages - end, true);
	f2fs_unlock_op(sbi);

	up_write(&F2FS_I(inode)->i_mmap_sem);
	up_write(&F2FS_I(inode)->i_gc_rwsem[WRITE]);
	return ret;
}

static int f2fs_collapse_range(struct inode *inode, loff_t offset, loff_t len)
{
	loff_t new_size;
	int ret;

	if (offset + len >= i_size_read(inode))
		return -EINVAL;

	/* collapse range should be aligned to block size of f2fs. */
	if (offset & (F2FS_BLKSIZE - 1) || len & (F2FS_BLKSIZE - 1))
		return -EINVAL;

	ret = f2fs_convert_inline_inode(inode);
	if (ret)
		return ret;

	/* write out all dirty pages from offset */
	ret = filemap_write_and_wait_range(inode->i_mapping, offset, LLONG_MAX);
	if (ret)
		return ret;

	ret = f2fs_do_collapse(inode, offset, len);
	if (ret)
		return ret;

	/* write out all moved pages, if possible */
	down_write(&F2FS_I(inode)->i_mmap_sem);
	filemap_write_and_wait_range(inode->i_mapping, offset, LLONG_MAX);
	truncate_pagecache(inode, offset);

	new_size = i_size_read(inode) - len;
	truncate_pagecache(inode, new_size);

<<<<<<< HEAD
	ret = f2fs_truncate_blocks(inode, new_size, true, false);
=======
	ret = f2fs_truncate_blocks(inode, new_size, true);
>>>>>>> 152bacdd
	up_write(&F2FS_I(inode)->i_mmap_sem);
	if (!ret)
		f2fs_i_size_write(inode, new_size);
	return ret;
}

static int f2fs_do_zero_range(struct dnode_of_data *dn, pgoff_t start,
								pgoff_t end)
{
	struct f2fs_sb_info *sbi = F2FS_I_SB(dn->inode);
	pgoff_t index = start;
	unsigned int ofs_in_node = dn->ofs_in_node;
	blkcnt_t count = 0;
	int ret;

	for (; index < end; index++, dn->ofs_in_node++) {
		if (datablock_addr(dn->inode, dn->node_page,
					dn->ofs_in_node) == NULL_ADDR)
			count++;
	}

	dn->ofs_in_node = ofs_in_node;
	ret = f2fs_reserve_new_blocks(dn, count);
	if (ret)
		return ret;

	dn->ofs_in_node = ofs_in_node;
	for (index = start; index < end; index++, dn->ofs_in_node++) {
		dn->data_blkaddr = datablock_addr(dn->inode,
					dn->node_page, dn->ofs_in_node);
		/*
		 * f2fs_reserve_new_blocks will not guarantee entire block
		 * allocation.
		 */
		if (dn->data_blkaddr == NULL_ADDR) {
			ret = -ENOSPC;
			break;
		}
		if (dn->data_blkaddr != NEW_ADDR) {
			f2fs_invalidate_blocks(sbi, dn->data_blkaddr);
			dn->data_blkaddr = NEW_ADDR;
			f2fs_set_data_blkaddr(dn);
		}
	}

	f2fs_update_extent_cache_range(dn, start, 0, index - start);

	return ret;
}

static int f2fs_zero_range(struct inode *inode, loff_t offset, loff_t len,
								int mode)
{
	struct f2fs_sb_info *sbi = F2FS_I_SB(inode);
	struct address_space *mapping = inode->i_mapping;
	pgoff_t index, pg_start, pg_end;
	loff_t new_size = i_size_read(inode);
	loff_t off_start, off_end;
	int ret = 0;

	ret = inode_newsize_ok(inode, (len + offset));
	if (ret)
		return ret;

	ret = f2fs_convert_inline_inode(inode);
	if (ret)
		return ret;

	ret = filemap_write_and_wait_range(mapping, offset, offset + len - 1);
	if (ret)
		return ret;

	pg_start = ((unsigned long long) offset) >> PAGE_SHIFT;
	pg_end = ((unsigned long long) offset + len) >> PAGE_SHIFT;

	off_start = offset & (PAGE_SIZE - 1);
	off_end = (offset + len) & (PAGE_SIZE - 1);

	if (pg_start == pg_end) {
		ret = fill_zero(inode, pg_start, off_start,
						off_end - off_start);
		if (ret)
			return ret;

		new_size = max_t(loff_t, new_size, offset + len);
	} else {
		if (off_start) {
			ret = fill_zero(inode, pg_start++, off_start,
						PAGE_SIZE - off_start);
			if (ret)
				return ret;

			new_size = max_t(loff_t, new_size,
					(loff_t)pg_start << PAGE_SHIFT);
		}

		for (index = pg_start; index < pg_end;) {
			struct dnode_of_data dn;
			unsigned int end_offset;
			pgoff_t end;

			down_write(&F2FS_I(inode)->i_gc_rwsem[WRITE]);
			down_write(&F2FS_I(inode)->i_mmap_sem);

			truncate_pagecache_range(inode,
				(loff_t)index << PAGE_SHIFT,
				((loff_t)pg_end << PAGE_SHIFT) - 1);
<<<<<<< HEAD

			f2fs_lock_op(sbi);

=======

			f2fs_lock_op(sbi);

>>>>>>> 152bacdd
			set_new_dnode(&dn, inode, NULL, NULL, 0);
			ret = f2fs_get_dnode_of_data(&dn, index, ALLOC_NODE);
			if (ret) {
				f2fs_unlock_op(sbi);
				up_write(&F2FS_I(inode)->i_mmap_sem);
				up_write(&F2FS_I(inode)->i_gc_rwsem[WRITE]);
				goto out;
			}

			end_offset = ADDRS_PER_PAGE(dn.node_page, inode);
			end = min(pg_end, end_offset - dn.ofs_in_node + index);

			ret = f2fs_do_zero_range(&dn, index, end);
			f2fs_put_dnode(&dn);

			f2fs_unlock_op(sbi);
			up_write(&F2FS_I(inode)->i_mmap_sem);
			up_write(&F2FS_I(inode)->i_gc_rwsem[WRITE]);

			f2fs_balance_fs(sbi, dn.node_changed);

			if (ret)
				goto out;

			index = end;
			new_size = max_t(loff_t, new_size,
					(loff_t)index << PAGE_SHIFT);
		}

		if (off_end) {
			ret = fill_zero(inode, pg_end, 0, off_end);
			if (ret)
				goto out;

			new_size = max_t(loff_t, new_size, offset + len);
		}
	}

out:
	if (new_size > i_size_read(inode)) {
		if (mode & FALLOC_FL_KEEP_SIZE)
			file_set_keep_isize(inode);
		else
			f2fs_i_size_write(inode, new_size);
	}
	return ret;
}

static int f2fs_insert_range(struct inode *inode, loff_t offset, loff_t len)
{
	struct f2fs_sb_info *sbi = F2FS_I_SB(inode);
	pgoff_t nr, pg_start, pg_end, delta, idx;
	loff_t new_size;
	int ret = 0;

	new_size = i_size_read(inode) + len;
	ret = inode_newsize_ok(inode, new_size);
	if (ret)
		return ret;

	if (offset >= i_size_read(inode))
		return -EINVAL;

	/* insert range should be aligned to block size of f2fs. */
	if (offset & (F2FS_BLKSIZE - 1) || len & (F2FS_BLKSIZE - 1))
		return -EINVAL;

	ret = f2fs_convert_inline_inode(inode);
	if (ret)
		return ret;

	f2fs_balance_fs(sbi, true);

	down_write(&F2FS_I(inode)->i_mmap_sem);
<<<<<<< HEAD
	ret = f2fs_truncate_blocks(inode, i_size_read(inode), true, false);
=======
	ret = f2fs_truncate_blocks(inode, i_size_read(inode), true);
>>>>>>> 152bacdd
	up_write(&F2FS_I(inode)->i_mmap_sem);
	if (ret)
		return ret;

	/* write out all dirty pages from offset */
	ret = filemap_write_and_wait_range(inode->i_mapping, offset, LLONG_MAX);
	if (ret)
		return ret;

	pg_start = offset >> PAGE_SHIFT;
	pg_end = (offset + len) >> PAGE_SHIFT;
	delta = pg_end - pg_start;
	idx = (i_size_read(inode) + PAGE_SIZE - 1) / PAGE_SIZE;

	/* avoid gc operation during block exchange */
	down_write(&F2FS_I(inode)->i_gc_rwsem[WRITE]);
	down_write(&F2FS_I(inode)->i_mmap_sem);
	truncate_pagecache(inode, offset);

	while (!ret && idx > pg_start) {
		nr = idx - pg_start;
		if (nr > delta)
			nr = delta;
		idx -= nr;

		f2fs_lock_op(sbi);
		f2fs_drop_extent_tree(inode);

		ret = __exchange_data_block(inode, inode, idx,
					idx + delta, nr, false);
		f2fs_unlock_op(sbi);
	}
	up_write(&F2FS_I(inode)->i_mmap_sem);
	up_write(&F2FS_I(inode)->i_gc_rwsem[WRITE]);

	/* write out all moved pages, if possible */
	down_write(&F2FS_I(inode)->i_mmap_sem);
	filemap_write_and_wait_range(inode->i_mapping, offset, LLONG_MAX);
	truncate_pagecache(inode, offset);
	up_write(&F2FS_I(inode)->i_mmap_sem);

	if (!ret)
		f2fs_i_size_write(inode, new_size);
	return ret;
}

static int expand_inode_data(struct inode *inode, loff_t offset,
					loff_t len, int mode)
{
	struct f2fs_sb_info *sbi = F2FS_I_SB(inode);
	struct f2fs_map_blocks map = { .m_next_pgofs = NULL,
<<<<<<< HEAD
			.m_next_extent = NULL, .m_seg_type = NO_CHECK_TYPE };
=======
			.m_next_extent = NULL, .m_seg_type = NO_CHECK_TYPE,
			.m_may_create = true };
>>>>>>> 152bacdd
	pgoff_t pg_end;
	loff_t new_size = i_size_read(inode);
	loff_t off_end;
	int err;

	err = inode_newsize_ok(inode, (len + offset));
	if (err)
		return err;

	err = f2fs_convert_inline_inode(inode);
	if (err)
		return err;

	f2fs_balance_fs(sbi, true);

	pg_end = ((unsigned long long)offset + len) >> PAGE_SHIFT;
	off_end = (offset + len) & (PAGE_SIZE - 1);

	map.m_lblk = ((unsigned long long)offset) >> PAGE_SHIFT;
	map.m_len = pg_end - map.m_lblk;
	if (off_end)
		map.m_len++;

	err = f2fs_map_blocks(inode, &map, 1, F2FS_GET_BLOCK_PRE_AIO);
	if (err) {
		pgoff_t last_off;

		if (!map.m_len)
			return err;

		last_off = map.m_lblk + map.m_len - 1;

		/* update new size to the failed position */
		new_size = (last_off == pg_end) ? offset + len :
					(loff_t)(last_off + 1) << PAGE_SHIFT;
	} else {
		new_size = ((loff_t)pg_end << PAGE_SHIFT) + off_end;
	}

	if (new_size > i_size_read(inode)) {
		if (mode & FALLOC_FL_KEEP_SIZE)
			file_set_keep_isize(inode);
		else
			f2fs_i_size_write(inode, new_size);
	}

	return err;
}

static long f2fs_fallocate(struct file *file, int mode,
				loff_t offset, loff_t len)
{
	struct inode *inode = file_inode(file);
	long ret = 0;

	if (unlikely(f2fs_cp_error(F2FS_I_SB(inode))))
		return -EIO;

	/* f2fs only support ->fallocate for regular file */
	if (!S_ISREG(inode->i_mode))
		return -EINVAL;

	if (f2fs_encrypted_inode(inode) &&
		(mode & (FALLOC_FL_COLLAPSE_RANGE | FALLOC_FL_INSERT_RANGE)))
		return -EOPNOTSUPP;

	if (mode & ~(FALLOC_FL_KEEP_SIZE | FALLOC_FL_PUNCH_HOLE |
			FALLOC_FL_COLLAPSE_RANGE | FALLOC_FL_ZERO_RANGE |
			FALLOC_FL_INSERT_RANGE))
		return -EOPNOTSUPP;

	inode_lock(inode);

	if (mode & FALLOC_FL_PUNCH_HOLE) {
		if (offset >= inode->i_size)
			goto out;

		ret = punch_hole(inode, offset, len);
	} else if (mode & FALLOC_FL_COLLAPSE_RANGE) {
		ret = f2fs_collapse_range(inode, offset, len);
	} else if (mode & FALLOC_FL_ZERO_RANGE) {
		ret = f2fs_zero_range(inode, offset, len, mode);
	} else if (mode & FALLOC_FL_INSERT_RANGE) {
		ret = f2fs_insert_range(inode, offset, len);
	} else {
		ret = expand_inode_data(inode, offset, len, mode);
	}

	if (!ret) {
		inode->i_mtime = inode->i_ctime = current_time(inode);
		f2fs_mark_inode_dirty_sync(inode, false);
		f2fs_update_time(F2FS_I_SB(inode), REQ_TIME);
	}

out:
	inode_unlock(inode);

	trace_f2fs_fallocate(inode, mode, offset, len, ret);
	return ret;
}

static int f2fs_release_file(struct inode *inode, struct file *filp)
{
	/*
	 * f2fs_relase_file is called at every close calls. So we should
	 * not drop any inmemory pages by close called by other process.
	 */
	if (!(filp->f_mode & FMODE_WRITE) ||
			atomic_read(&inode->i_writecount) != 1)
		return 0;

	/* some remained atomic pages should discarded */
	if (f2fs_is_atomic_file(inode))
		f2fs_drop_inmem_pages(inode);
	if (f2fs_is_volatile_file(inode)) {
		set_inode_flag(inode, FI_DROP_CACHE);
		filemap_fdatawrite(inode->i_mapping);
		clear_inode_flag(inode, FI_DROP_CACHE);
		clear_inode_flag(inode, FI_VOLATILE_FILE);
		stat_dec_volatile_write(inode);
	}
	return 0;
}

static int f2fs_file_flush(struct file *file, fl_owner_t id)
{
	struct inode *inode = file_inode(file);

	/*
	 * If the process doing a transaction is crashed, we should do
	 * roll-back. Otherwise, other reader/write can see corrupted database
	 * until all the writers close its file. Since this should be done
	 * before dropping file lock, it needs to do in ->flush.
	 */
	if (f2fs_is_atomic_file(inode) &&
			F2FS_I(inode)->inmem_task == current)
		f2fs_drop_inmem_pages(inode);
	return 0;
}

static int f2fs_ioc_getflags(struct file *filp, unsigned long arg)
{
	struct inode *inode = file_inode(filp);
	struct f2fs_inode_info *fi = F2FS_I(inode);
	unsigned int flags = fi->i_flags;

	if (f2fs_encrypted_inode(inode))
		flags |= F2FS_ENCRYPT_FL;
	if (f2fs_has_inline_data(inode) || f2fs_has_inline_dentry(inode))
		flags |= F2FS_INLINE_DATA_FL;
<<<<<<< HEAD
=======
	if (is_inode_flag_set(inode, FI_PIN_FILE))
		flags |= F2FS_NOCOW_FL;
>>>>>>> 152bacdd

	flags &= F2FS_FL_USER_VISIBLE;

	return put_user(flags, (int __user *)arg);
}

static int f2fs_ioc_setflags(struct file *filp, unsigned long arg)
{
	struct inode *inode = file_inode(filp);
	struct f2fs_inode_info *fi = F2FS_I(inode);
	unsigned int flags;
	unsigned int oldflags;
	int ret;

	if (!inode_owner_or_capable(inode))
		return -EACCES;

	if (get_user(flags, (int __user *)arg))
		return -EFAULT;

	ret = mnt_want_write_file(filp);
	if (ret)
		return ret;

	inode_lock(inode);

	/* Is it quota file? Do not allow user to mess with it */
	if (IS_NOQUOTA(inode)) {
		ret = -EPERM;
		goto unlock_out;
	}

	flags = f2fs_mask_flags(inode->i_mode, flags);

	oldflags = fi->i_flags;

	if ((flags ^ oldflags) & (F2FS_APPEND_FL | F2FS_IMMUTABLE_FL)) {
		if (!capable(CAP_LINUX_IMMUTABLE)) {
			ret = -EPERM;
			goto unlock_out;
		}
	}

	flags = flags & (F2FS_FL_USER_MODIFIABLE);
	flags |= oldflags & ~(F2FS_FL_USER_MODIFIABLE);
	fi->i_flags = flags;

	inode->i_ctime = current_time(inode);
	f2fs_set_inode_flags(inode);
	f2fs_mark_inode_dirty_sync(inode, false);
unlock_out:
	inode_unlock(inode);
	mnt_drop_write_file(filp);
	return ret;
}

static int f2fs_ioc_getversion(struct file *filp, unsigned long arg)
{
	struct inode *inode = file_inode(filp);

	return put_user(inode->i_generation, (int __user *)arg);
}

static int f2fs_ioc_start_atomic_write(struct file *filp)
{
	struct inode *inode = file_inode(filp);
	int ret;

	if (!inode_owner_or_capable(inode))
		return -EACCES;

	if (!S_ISREG(inode->i_mode))
		return -EINVAL;

	ret = mnt_want_write_file(filp);
	if (ret)
		return ret;

	inode_lock(inode);

	if (f2fs_is_atomic_file(inode)) {
		if (is_inode_flag_set(inode, FI_ATOMIC_REVOKE_REQUEST))
			ret = -EINVAL;
		goto out;
	}

	ret = f2fs_convert_inline_inode(inode);
	if (ret)
		goto out;

	down_write(&F2FS_I(inode)->i_gc_rwsem[WRITE]);

<<<<<<< HEAD
	if (!get_dirty_pages(inode))
		goto skip_flush;

	f2fs_msg(F2FS_I_SB(inode)->sb, KERN_WARNING,
=======
	/*
	 * Should wait end_io to count F2FS_WB_CP_DATA correctly by
	 * f2fs_is_atomic_file.
	 */
	if (get_dirty_pages(inode))
		f2fs_msg(F2FS_I_SB(inode)->sb, KERN_WARNING,
>>>>>>> 152bacdd
		"Unexpected flush for atomic writes: ino=%lu, npages=%u",
					inode->i_ino, get_dirty_pages(inode));
	ret = filemap_write_and_wait_range(inode->i_mapping, 0, LLONG_MAX);
	if (ret) {
		up_write(&F2FS_I(inode)->i_gc_rwsem[WRITE]);
		goto out;
	}
<<<<<<< HEAD
skip_flush:
=======

>>>>>>> 152bacdd
	set_inode_flag(inode, FI_ATOMIC_FILE);
	clear_inode_flag(inode, FI_ATOMIC_REVOKE_REQUEST);
	up_write(&F2FS_I(inode)->i_gc_rwsem[WRITE]);

	f2fs_update_time(F2FS_I_SB(inode), REQ_TIME);
	F2FS_I(inode)->inmem_task = current;
	stat_inc_atomic_write(inode);
	stat_update_max_atomic_write(inode);
out:
	inode_unlock(inode);
	mnt_drop_write_file(filp);
	return ret;
}

static int f2fs_ioc_commit_atomic_write(struct file *filp)
{
	struct inode *inode = file_inode(filp);
	int ret;

	if (!inode_owner_or_capable(inode))
		return -EACCES;

	ret = mnt_want_write_file(filp);
	if (ret)
		return ret;

	f2fs_balance_fs(F2FS_I_SB(inode), true);

	inode_lock(inode);

	if (f2fs_is_volatile_file(inode)) {
		ret = -EINVAL;
		goto err_out;
	}

	if (f2fs_is_atomic_file(inode)) {
		ret = f2fs_commit_inmem_pages(inode);
		if (ret)
			goto err_out;

		ret = f2fs_do_sync_file(filp, 0, LLONG_MAX, 0, true);
		if (!ret) {
			clear_inode_flag(inode, FI_ATOMIC_FILE);
			F2FS_I(inode)->i_gc_failures[GC_FAILURE_ATOMIC] = 0;
			stat_dec_atomic_write(inode);
		}
	} else {
		ret = f2fs_do_sync_file(filp, 0, LLONG_MAX, 1, false);
	}
err_out:
	if (is_inode_flag_set(inode, FI_ATOMIC_REVOKE_REQUEST)) {
		clear_inode_flag(inode, FI_ATOMIC_REVOKE_REQUEST);
		ret = -EINVAL;
	}
	inode_unlock(inode);
	mnt_drop_write_file(filp);
	return ret;
}

static int f2fs_ioc_start_volatile_write(struct file *filp)
{
	struct inode *inode = file_inode(filp);
	int ret;

	if (!inode_owner_or_capable(inode))
		return -EACCES;

	if (!S_ISREG(inode->i_mode))
		return -EINVAL;

	ret = mnt_want_write_file(filp);
	if (ret)
		return ret;

	inode_lock(inode);

	if (f2fs_is_volatile_file(inode))
		goto out;

	ret = f2fs_convert_inline_inode(inode);
	if (ret)
		goto out;

	stat_inc_volatile_write(inode);
	stat_update_max_volatile_write(inode);

	set_inode_flag(inode, FI_VOLATILE_FILE);
	f2fs_update_time(F2FS_I_SB(inode), REQ_TIME);
out:
	inode_unlock(inode);
	mnt_drop_write_file(filp);
	return ret;
}

static int f2fs_ioc_release_volatile_write(struct file *filp)
{
	struct inode *inode = file_inode(filp);
	int ret;

	if (!inode_owner_or_capable(inode))
		return -EACCES;

	ret = mnt_want_write_file(filp);
	if (ret)
		return ret;

	inode_lock(inode);

	if (!f2fs_is_volatile_file(inode))
		goto out;

	if (!f2fs_is_first_block_written(inode)) {
		ret = truncate_partial_data_page(inode, 0, true);
		goto out;
	}

	ret = punch_hole(inode, 0, F2FS_BLKSIZE);
out:
	inode_unlock(inode);
	mnt_drop_write_file(filp);
	return ret;
}

static int f2fs_ioc_abort_volatile_write(struct file *filp)
{
	struct inode *inode = file_inode(filp);
	int ret;

	if (!inode_owner_or_capable(inode))
		return -EACCES;

	ret = mnt_want_write_file(filp);
	if (ret)
		return ret;

	inode_lock(inode);
<<<<<<< HEAD

	if (f2fs_is_atomic_file(inode))
		f2fs_drop_inmem_pages(inode);
	if (f2fs_is_volatile_file(inode)) {
		clear_inode_flag(inode, FI_VOLATILE_FILE);
		stat_dec_volatile_write(inode);
		ret = f2fs_do_sync_file(filp, 0, LLONG_MAX, 0, true);
	}

	clear_inode_flag(inode, FI_ATOMIC_REVOKE_REQUEST);

=======

	if (f2fs_is_atomic_file(inode))
		f2fs_drop_inmem_pages(inode);
	if (f2fs_is_volatile_file(inode)) {
		clear_inode_flag(inode, FI_VOLATILE_FILE);
		stat_dec_volatile_write(inode);
		ret = f2fs_do_sync_file(filp, 0, LLONG_MAX, 0, true);
	}

	clear_inode_flag(inode, FI_ATOMIC_REVOKE_REQUEST);

>>>>>>> 152bacdd
	inode_unlock(inode);

	mnt_drop_write_file(filp);
	f2fs_update_time(F2FS_I_SB(inode), REQ_TIME);
	return ret;
}

static int f2fs_ioc_shutdown(struct file *filp, unsigned long arg)
{
	struct inode *inode = file_inode(filp);
	struct f2fs_sb_info *sbi = F2FS_I_SB(inode);
	struct super_block *sb = sbi->sb;
	__u32 in;
	int ret = 0;

	if (!capable(CAP_SYS_ADMIN))
		return -EPERM;

	if (get_user(in, (__u32 __user *)arg))
		return -EFAULT;

	if (in != F2FS_GOING_DOWN_FULLSYNC) {
		ret = mnt_want_write_file(filp);
		if (ret)
			return ret;
	}

	switch (in) {
	case F2FS_GOING_DOWN_FULLSYNC:
		sb = freeze_bdev(sb->s_bdev);
		if (IS_ERR(sb)) {
			ret = PTR_ERR(sb);
			goto out;
		}
		if (sb) {
			f2fs_stop_checkpoint(sbi, false);
			set_sbi_flag(sbi, SBI_IS_SHUTDOWN);
			thaw_bdev(sb->s_bdev, sb);
		}
		break;
	case F2FS_GOING_DOWN_METASYNC:
		/* do checkpoint only */
		ret = f2fs_sync_fs(sb, 1);
		if (ret)
			goto out;
		f2fs_stop_checkpoint(sbi, false);
		set_sbi_flag(sbi, SBI_IS_SHUTDOWN);
		break;
	case F2FS_GOING_DOWN_NOSYNC:
		f2fs_stop_checkpoint(sbi, false);
		set_sbi_flag(sbi, SBI_IS_SHUTDOWN);
		break;
	case F2FS_GOING_DOWN_METAFLUSH:
		f2fs_sync_meta_pages(sbi, META, LONG_MAX, FS_META_IO);
		f2fs_stop_checkpoint(sbi, false);
		set_sbi_flag(sbi, SBI_IS_SHUTDOWN);
		break;
	case F2FS_GOING_DOWN_NEED_FSCK:
		set_sbi_flag(sbi, SBI_NEED_FSCK);
		set_sbi_flag(sbi, SBI_CP_DISABLED_QUICK);
		set_sbi_flag(sbi, SBI_IS_DIRTY);
		/* do checkpoint only */
		ret = f2fs_sync_fs(sb, 1);
		goto out;
	default:
		ret = -EINVAL;
		goto out;
	}

	f2fs_stop_gc_thread(sbi);
	f2fs_stop_discard_thread(sbi);

	f2fs_drop_discard_cmd(sbi);
	clear_opt(sbi, DISCARD);

	f2fs_update_time(sbi, REQ_TIME);
out:
	if (in != F2FS_GOING_DOWN_FULLSYNC)
		mnt_drop_write_file(filp);
<<<<<<< HEAD
=======

	trace_f2fs_shutdown(sbi, in, ret);

>>>>>>> 152bacdd
	return ret;
}

static int f2fs_ioc_fitrim(struct file *filp, unsigned long arg)
{
	struct inode *inode = file_inode(filp);
	struct super_block *sb = inode->i_sb;
	struct request_queue *q = bdev_get_queue(sb->s_bdev);
	struct fstrim_range range;
	int ret;

	if (!capable(CAP_SYS_ADMIN))
		return -EPERM;

	if (!f2fs_hw_support_discard(F2FS_SB(sb)))
		return -EOPNOTSUPP;

	if (copy_from_user(&range, (struct fstrim_range __user *)arg,
				sizeof(range)))
		return -EFAULT;

	ret = mnt_want_write_file(filp);
	if (ret)
		return ret;

	range.minlen = max((unsigned int)range.minlen,
				q->limits.discard_granularity);
	ret = f2fs_trim_fs(F2FS_SB(sb), &range);
	mnt_drop_write_file(filp);
	if (ret < 0)
		return ret;

	if (copy_to_user((struct fstrim_range __user *)arg, &range,
				sizeof(range)))
		return -EFAULT;
	f2fs_update_time(F2FS_I_SB(inode), REQ_TIME);
	return 0;
}

static bool uuid_is_nonzero(__u8 u[16])
{
	int i;

	for (i = 0; i < 16; i++)
		if (u[i])
			return true;
	return false;
}

static int f2fs_ioc_set_encryption_policy(struct file *filp, unsigned long arg)
{
	struct inode *inode = file_inode(filp);

<<<<<<< HEAD
	if (!f2fs_sb_has_encrypt(inode->i_sb))
=======
	if (!f2fs_sb_has_encrypt(F2FS_I_SB(inode)))
>>>>>>> 152bacdd
		return -EOPNOTSUPP;

	f2fs_update_time(F2FS_I_SB(inode), REQ_TIME);

	return fscrypt_ioctl_set_policy(filp, (const void __user *)arg);
}

static int f2fs_ioc_get_encryption_policy(struct file *filp, unsigned long arg)
{
<<<<<<< HEAD
	if (!f2fs_sb_has_encrypt(file_inode(filp)->i_sb))
=======
	if (!f2fs_sb_has_encrypt(F2FS_I_SB(file_inode(filp))))
>>>>>>> 152bacdd
		return -EOPNOTSUPP;
	return fscrypt_ioctl_get_policy(filp, (void __user *)arg);
}

static int f2fs_ioc_get_encryption_pwsalt(struct file *filp, unsigned long arg)
{
	struct inode *inode = file_inode(filp);
	struct f2fs_sb_info *sbi = F2FS_I_SB(inode);
	int err;

<<<<<<< HEAD
	if (!f2fs_sb_has_encrypt(inode->i_sb))
=======
	if (!f2fs_sb_has_encrypt(sbi))
>>>>>>> 152bacdd
		return -EOPNOTSUPP;

	err = mnt_want_write_file(filp);
	if (err)
		return err;

	down_write(&sbi->sb_lock);

	if (uuid_is_nonzero(sbi->raw_super->encrypt_pw_salt))
		goto got_it;

	/* update superblock with uuid */
	generate_random_uuid(sbi->raw_super->encrypt_pw_salt);

	err = f2fs_commit_super(sbi, false);
	if (err) {
		/* undo new data */
		memset(sbi->raw_super->encrypt_pw_salt, 0, 16);
		goto out_err;
	}
got_it:
	if (copy_to_user((__u8 __user *)arg, sbi->raw_super->encrypt_pw_salt,
									16))
		err = -EFAULT;
out_err:
	up_write(&sbi->sb_lock);
	mnt_drop_write_file(filp);
	return err;
}

static int f2fs_ioc_gc(struct file *filp, unsigned long arg)
{
	struct inode *inode = file_inode(filp);
	struct f2fs_sb_info *sbi = F2FS_I_SB(inode);
	__u32 sync;
	int ret;

	if (!capable(CAP_SYS_ADMIN))
		return -EPERM;

	if (get_user(sync, (__u32 __user *)arg))
		return -EFAULT;

	if (f2fs_readonly(sbi->sb))
		return -EROFS;

	ret = mnt_want_write_file(filp);
	if (ret)
		return ret;

	if (!sync) {
		if (!mutex_trylock(&sbi->gc_mutex)) {
			ret = -EBUSY;
			goto out;
		}
	} else {
		mutex_lock(&sbi->gc_mutex);
	}

	ret = f2fs_gc(sbi, sync, true, NULL_SEGNO);
out:
	mnt_drop_write_file(filp);
	return ret;
}

static int f2fs_ioc_gc_range(struct file *filp, unsigned long arg)
{
	struct inode *inode = file_inode(filp);
	struct f2fs_sb_info *sbi = F2FS_I_SB(inode);
	struct f2fs_gc_range range;
	u64 end;
	int ret;

	if (!capable(CAP_SYS_ADMIN))
		return -EPERM;

	if (copy_from_user(&range, (struct f2fs_gc_range __user *)arg,
							sizeof(range)))
		return -EFAULT;

	if (f2fs_readonly(sbi->sb))
		return -EROFS;

	end = range.start + range.len;
	if (range.start < MAIN_BLKADDR(sbi) || end >= MAX_BLKADDR(sbi)) {
		return -EINVAL;
	}
<<<<<<< HEAD

	ret = mnt_want_write_file(filp);
	if (ret)
		return ret;

do_more:
	if (!range.sync) {
		if (!mutex_trylock(&sbi->gc_mutex)) {
			ret = -EBUSY;
			goto out;
		}
	} else {
		mutex_lock(&sbi->gc_mutex);
	}

	ret = f2fs_gc(sbi, range.sync, true, GET_SEGNO(sbi, range.start));
	range.start += sbi->blocks_per_seg;
	if (range.start <= end)
		goto do_more;
out:
	mnt_drop_write_file(filp);
	return ret;
}

=======

	ret = mnt_want_write_file(filp);
	if (ret)
		return ret;

do_more:
	if (!range.sync) {
		if (!mutex_trylock(&sbi->gc_mutex)) {
			ret = -EBUSY;
			goto out;
		}
	} else {
		mutex_lock(&sbi->gc_mutex);
	}

	ret = f2fs_gc(sbi, range.sync, true, GET_SEGNO(sbi, range.start));
	range.start += BLKS_PER_SEC(sbi);
	if (range.start <= end)
		goto do_more;
out:
	mnt_drop_write_file(filp);
	return ret;
}

>>>>>>> 152bacdd
static int f2fs_ioc_write_checkpoint(struct file *filp, unsigned long arg)
{
	struct inode *inode = file_inode(filp);
	struct f2fs_sb_info *sbi = F2FS_I_SB(inode);
	int ret;

	if (!capable(CAP_SYS_ADMIN))
		return -EPERM;

	if (f2fs_readonly(sbi->sb))
		return -EROFS;

	if (unlikely(is_sbi_flag_set(sbi, SBI_CP_DISABLED))) {
		f2fs_msg(sbi->sb, KERN_INFO,
			"Skipping Checkpoint. Checkpoints currently disabled.");
		return -EINVAL;
	}

	ret = mnt_want_write_file(filp);
	if (ret)
		return ret;

	ret = f2fs_sync_fs(sbi->sb, 1);

	mnt_drop_write_file(filp);
	return ret;
}

static int f2fs_defragment_range(struct f2fs_sb_info *sbi,
					struct file *filp,
					struct f2fs_defragment *range)
{
	struct inode *inode = file_inode(filp);
	struct f2fs_map_blocks map = { .m_next_extent = NULL,
<<<<<<< HEAD
					.m_seg_type = NO_CHECK_TYPE };
=======
					.m_seg_type = NO_CHECK_TYPE ,
					.m_may_create = false };
>>>>>>> 152bacdd
	struct extent_info ei = {0, 0, 0};
	pgoff_t pg_start, pg_end, next_pgofs;
	unsigned int blk_per_seg = sbi->blocks_per_seg;
	unsigned int total = 0, sec_num;
	block_t blk_end = 0;
	bool fragmented = false;
	int err;

	/* if in-place-update policy is enabled, don't waste time here */
	if (f2fs_should_update_inplace(inode, NULL))
		return -EINVAL;

	pg_start = range->start >> PAGE_SHIFT;
	pg_end = (range->start + range->len) >> PAGE_SHIFT;

	f2fs_balance_fs(sbi, true);

	inode_lock(inode);

	/* writeback all dirty pages in the range */
	err = filemap_write_and_wait_range(inode->i_mapping, range->start,
						range->start + range->len - 1);
	if (err)
		goto out;

	/*
	 * lookup mapping info in extent cache, skip defragmenting if physical
	 * block addresses are continuous.
	 */
	if (f2fs_lookup_extent_cache(inode, pg_start, &ei)) {
		if (ei.fofs + ei.len >= pg_end)
			goto out;
	}

	map.m_lblk = pg_start;
	map.m_next_pgofs = &next_pgofs;

	/*
	 * lookup mapping info in dnode page cache, skip defragmenting if all
	 * physical block addresses are continuous even if there are hole(s)
	 * in logical blocks.
	 */
	while (map.m_lblk < pg_end) {
		map.m_len = pg_end - map.m_lblk;
		err = f2fs_map_blocks(inode, &map, 0, F2FS_GET_BLOCK_DEFAULT);
		if (err)
			goto out;

		if (!(map.m_flags & F2FS_MAP_FLAGS)) {
			map.m_lblk = next_pgofs;
			continue;
		}

		if (blk_end && blk_end != map.m_pblk)
			fragmented = true;

		/* record total count of block that we're going to move */
		total += map.m_len;

		blk_end = map.m_pblk + map.m_len;

		map.m_lblk += map.m_len;
	}

	if (!fragmented)
		goto out;

	sec_num = (total + BLKS_PER_SEC(sbi) - 1) / BLKS_PER_SEC(sbi);

	/*
	 * make sure there are enough free section for LFS allocation, this can
	 * avoid defragment running in SSR mode when free section are allocated
	 * intensively
	 */
	if (has_not_enough_free_secs(sbi, 0, sec_num)) {
		err = -EAGAIN;
		goto out;
	}

	map.m_lblk = pg_start;
	map.m_len = pg_end - pg_start;
	total = 0;

	while (map.m_lblk < pg_end) {
		pgoff_t idx;
		int cnt = 0;

do_map:
		map.m_len = pg_end - map.m_lblk;
		err = f2fs_map_blocks(inode, &map, 0, F2FS_GET_BLOCK_DEFAULT);
		if (err)
			goto clear_out;

		if (!(map.m_flags & F2FS_MAP_FLAGS)) {
			map.m_lblk = next_pgofs;
			continue;
		}

		set_inode_flag(inode, FI_DO_DEFRAG);

		idx = map.m_lblk;
		while (idx < map.m_lblk + map.m_len && cnt < blk_per_seg) {
			struct page *page;

			page = f2fs_get_lock_data_page(inode, idx, true);
			if (IS_ERR(page)) {
				err = PTR_ERR(page);
				goto clear_out;
			}

			set_page_dirty(page);
			f2fs_put_page(page, 1);

			idx++;
			cnt++;
			total++;
		}

		map.m_lblk = idx;

		if (idx < pg_end && cnt < blk_per_seg)
			goto do_map;

		clear_inode_flag(inode, FI_DO_DEFRAG);

		err = filemap_fdatawrite(inode->i_mapping);
		if (err)
			goto out;
	}
clear_out:
	clear_inode_flag(inode, FI_DO_DEFRAG);
out:
	inode_unlock(inode);
	if (!err)
		range->len = (u64)total << PAGE_SHIFT;
	return err;
}

static int f2fs_ioc_defragment(struct file *filp, unsigned long arg)
{
	struct inode *inode = file_inode(filp);
	struct f2fs_sb_info *sbi = F2FS_I_SB(inode);
	struct f2fs_defragment range;
	int err;

	if (!capable(CAP_SYS_ADMIN))
		return -EPERM;

	if (!S_ISREG(inode->i_mode) || f2fs_is_atomic_file(inode))
		return -EINVAL;

	if (f2fs_readonly(sbi->sb))
		return -EROFS;

	if (copy_from_user(&range, (struct f2fs_defragment __user *)arg,
							sizeof(range)))
		return -EFAULT;

	/* verify alignment of offset & size */
	if (range.start & (F2FS_BLKSIZE - 1) || range.len & (F2FS_BLKSIZE - 1))
		return -EINVAL;

	if (unlikely((range.start + range.len) >> PAGE_SHIFT >
					sbi->max_file_blocks))
		return -EINVAL;

	err = mnt_want_write_file(filp);
	if (err)
		return err;

	err = f2fs_defragment_range(sbi, filp, &range);
	mnt_drop_write_file(filp);

	f2fs_update_time(sbi, REQ_TIME);
	if (err < 0)
		return err;

	if (copy_to_user((struct f2fs_defragment __user *)arg, &range,
							sizeof(range)))
		return -EFAULT;

	return 0;
}

static int f2fs_move_file_range(struct file *file_in, loff_t pos_in,
			struct file *file_out, loff_t pos_out, size_t len)
{
	struct inode *src = file_inode(file_in);
	struct inode *dst = file_inode(file_out);
	struct f2fs_sb_info *sbi = F2FS_I_SB(src);
	size_t olen = len, dst_max_i_size = 0;
	size_t dst_osize;
	int ret;

	if (file_in->f_path.mnt != file_out->f_path.mnt ||
				src->i_sb != dst->i_sb)
		return -EXDEV;

	if (unlikely(f2fs_readonly(src->i_sb)))
		return -EROFS;

	if (!S_ISREG(src->i_mode) || !S_ISREG(dst->i_mode))
		return -EINVAL;

	if (f2fs_encrypted_inode(src) || f2fs_encrypted_inode(dst))
		return -EOPNOTSUPP;

	if (src == dst) {
		if (pos_in == pos_out)
			return 0;
		if (pos_out > pos_in && pos_out < pos_in + len)
			return -EINVAL;
	}

	inode_lock(src);
	if (src != dst) {
		ret = -EBUSY;
		if (!inode_trylock(dst))
			goto out;
	}

	ret = -EINVAL;
	if (pos_in + len > src->i_size || pos_in + len < pos_in)
		goto out_unlock;
	if (len == 0)
		olen = len = src->i_size - pos_in;
	if (pos_in + len == src->i_size)
		len = ALIGN(src->i_size, F2FS_BLKSIZE) - pos_in;
	if (len == 0) {
		ret = 0;
		goto out_unlock;
	}

	dst_osize = dst->i_size;
	if (pos_out + olen > dst->i_size)
		dst_max_i_size = pos_out + olen;

	/* verify the end result is block aligned */
	if (!IS_ALIGNED(pos_in, F2FS_BLKSIZE) ||
			!IS_ALIGNED(pos_in + len, F2FS_BLKSIZE) ||
			!IS_ALIGNED(pos_out, F2FS_BLKSIZE))
		goto out_unlock;

	ret = f2fs_convert_inline_inode(src);
	if (ret)
		goto out_unlock;

	ret = f2fs_convert_inline_inode(dst);
	if (ret)
		goto out_unlock;

	/* write out all dirty pages from offset */
	ret = filemap_write_and_wait_range(src->i_mapping,
					pos_in, pos_in + len);
	if (ret)
		goto out_unlock;

	ret = filemap_write_and_wait_range(dst->i_mapping,
					pos_out, pos_out + len);
	if (ret)
		goto out_unlock;

	f2fs_balance_fs(sbi, true);

	down_write(&F2FS_I(src)->i_gc_rwsem[WRITE]);
	if (src != dst) {
		ret = -EBUSY;
		if (!down_write_trylock(&F2FS_I(dst)->i_gc_rwsem[WRITE]))
			goto out_src;
	}

	f2fs_lock_op(sbi);
	ret = __exchange_data_block(src, dst, pos_in >> F2FS_BLKSIZE_BITS,
				pos_out >> F2FS_BLKSIZE_BITS,
				len >> F2FS_BLKSIZE_BITS, false);

	if (!ret) {
		if (dst_max_i_size)
			f2fs_i_size_write(dst, dst_max_i_size);
		else if (dst_osize != dst->i_size)
			f2fs_i_size_write(dst, dst_osize);
	}
	f2fs_unlock_op(sbi);

	if (src != dst)
		up_write(&F2FS_I(dst)->i_gc_rwsem[WRITE]);
out_src:
	up_write(&F2FS_I(src)->i_gc_rwsem[WRITE]);
out_unlock:
	if (src != dst)
		inode_unlock(dst);
out:
	inode_unlock(src);
	return ret;
}

static int f2fs_ioc_move_range(struct file *filp, unsigned long arg)
{
	struct f2fs_move_range range;
	struct fd dst;
	int err;

	if (!(filp->f_mode & FMODE_READ) ||
			!(filp->f_mode & FMODE_WRITE))
		return -EBADF;

	if (copy_from_user(&range, (struct f2fs_move_range __user *)arg,
							sizeof(range)))
		return -EFAULT;

	dst = fdget(range.dst_fd);
	if (!dst.file)
		return -EBADF;

	if (!(dst.file->f_mode & FMODE_WRITE)) {
		err = -EBADF;
		goto err_out;
	}

	err = mnt_want_write_file(filp);
	if (err)
		goto err_out;

	err = f2fs_move_file_range(filp, range.pos_in, dst.file,
					range.pos_out, range.len);

	mnt_drop_write_file(filp);
	if (err)
		goto err_out;

	if (copy_to_user((struct f2fs_move_range __user *)arg,
						&range, sizeof(range)))
		err = -EFAULT;
err_out:
	fdput(dst);
	return err;
}

static int f2fs_ioc_flush_device(struct file *filp, unsigned long arg)
{
	struct inode *inode = file_inode(filp);
	struct f2fs_sb_info *sbi = F2FS_I_SB(inode);
	struct sit_info *sm = SIT_I(sbi);
	unsigned int start_segno = 0, end_segno = 0;
	unsigned int dev_start_segno = 0, dev_end_segno = 0;
	struct f2fs_flush_device range;
	int ret;

	if (!capable(CAP_SYS_ADMIN))
		return -EPERM;

	if (f2fs_readonly(sbi->sb))
		return -EROFS;

	if (unlikely(is_sbi_flag_set(sbi, SBI_CP_DISABLED)))
		return -EINVAL;

	if (copy_from_user(&range, (struct f2fs_flush_device __user *)arg,
							sizeof(range)))
		return -EFAULT;

	if (sbi->s_ndevs <= 1 || sbi->s_ndevs - 1 <= range.dev_num ||
<<<<<<< HEAD
			sbi->segs_per_sec != 1) {
=======
			__is_large_section(sbi)) {
>>>>>>> 152bacdd
		f2fs_msg(sbi->sb, KERN_WARNING,
			"Can't flush %u in %d for segs_per_sec %u != 1\n",
				range.dev_num, sbi->s_ndevs,
				sbi->segs_per_sec);
		return -EINVAL;
	}

	ret = mnt_want_write_file(filp);
	if (ret)
		return ret;

	if (range.dev_num != 0)
		dev_start_segno = GET_SEGNO(sbi, FDEV(range.dev_num).start_blk);
	dev_end_segno = GET_SEGNO(sbi, FDEV(range.dev_num).end_blk);

	start_segno = sm->last_victim[FLUSH_DEVICE];
	if (start_segno < dev_start_segno || start_segno >= dev_end_segno)
		start_segno = dev_start_segno;
	end_segno = min(start_segno + range.segments, dev_end_segno);

	while (start_segno < end_segno) {
		if (!mutex_trylock(&sbi->gc_mutex)) {
			ret = -EBUSY;
			goto out;
		}
		sm->last_victim[GC_CB] = end_segno + 1;
		sm->last_victim[GC_GREEDY] = end_segno + 1;
		sm->last_victim[ALLOC_NEXT] = end_segno + 1;
		ret = f2fs_gc(sbi, true, true, start_segno);
		if (ret == -EAGAIN)
			ret = 0;
		else if (ret < 0)
			break;
		start_segno++;
	}
out:
	mnt_drop_write_file(filp);
	return ret;
}

static int f2fs_ioc_get_features(struct file *filp, unsigned long arg)
{
	struct inode *inode = file_inode(filp);
	u32 sb_feature = le32_to_cpu(F2FS_I_SB(inode)->raw_super->feature);

	/* Must validate to set it with SQLite behavior in Android. */
	sb_feature |= F2FS_FEATURE_ATOMIC_WRITE;

	return put_user(sb_feature, (u32 __user *)arg);
}

int f2fs_pin_file_control(struct inode *inode, bool inc)
{
	struct f2fs_inode_info *fi = F2FS_I(inode);
	struct f2fs_sb_info *sbi = F2FS_I_SB(inode);

	/* Use i_gc_failures for normal file as a risk signal. */
	if (inc)
		f2fs_i_gc_failures_write(inode,
				fi->i_gc_failures[GC_FAILURE_PIN] + 1);

	if (fi->i_gc_failures[GC_FAILURE_PIN] > sbi->gc_pin_file_threshold) {
		f2fs_msg(sbi->sb, KERN_WARNING,
			"%s: Enable GC = ino %lx after %x GC trials\n",
			__func__, inode->i_ino,
			fi->i_gc_failures[GC_FAILURE_PIN]);
		clear_inode_flag(inode, FI_PIN_FILE);
		return -EAGAIN;
	}
	return 0;
}

static int f2fs_ioc_set_pin_file(struct file *filp, unsigned long arg)
{
	struct inode *inode = file_inode(filp);
	__u32 pin;
	int ret = 0;

<<<<<<< HEAD
	if (!inode_owner_or_capable(inode))
		return -EACCES;
=======
	if (!capable(CAP_SYS_ADMIN))
		return -EPERM;
>>>>>>> 152bacdd

	if (get_user(pin, (__u32 __user *)arg))
		return -EFAULT;

	if (!S_ISREG(inode->i_mode))
		return -EINVAL;

	if (f2fs_readonly(F2FS_I_SB(inode)->sb))
		return -EROFS;

	ret = mnt_want_write_file(filp);
	if (ret)
		return ret;

	inode_lock(inode);

	if (f2fs_should_update_outplace(inode, NULL)) {
		ret = -EINVAL;
		goto out;
	}

	if (!pin) {
		clear_inode_flag(inode, FI_PIN_FILE);
		f2fs_i_gc_failures_write(inode, 0);
		goto done;
	}

	if (f2fs_pin_file_control(inode, false)) {
		ret = -EAGAIN;
		goto out;
	}
	ret = f2fs_convert_inline_inode(inode);
	if (ret)
		goto out;

	set_inode_flag(inode, FI_PIN_FILE);
	ret = F2FS_I(inode)->i_gc_failures[GC_FAILURE_PIN];
done:
	f2fs_update_time(F2FS_I_SB(inode), REQ_TIME);
out:
	inode_unlock(inode);
	mnt_drop_write_file(filp);
	return ret;
}

static int f2fs_ioc_get_pin_file(struct file *filp, unsigned long arg)
{
	struct inode *inode = file_inode(filp);
	__u32 pin = 0;

	if (is_inode_flag_set(inode, FI_PIN_FILE))
		pin = F2FS_I(inode)->i_gc_failures[GC_FAILURE_PIN];
	return put_user(pin, (u32 __user *)arg);
}

int f2fs_precache_extents(struct inode *inode)
{
	struct f2fs_inode_info *fi = F2FS_I(inode);
	struct f2fs_map_blocks map;
	pgoff_t m_next_extent;
	loff_t end;
	int err;

	if (is_inode_flag_set(inode, FI_NO_EXTENT))
		return -EOPNOTSUPP;

	map.m_lblk = 0;
	map.m_next_pgofs = NULL;
	map.m_next_extent = &m_next_extent;
	map.m_seg_type = NO_CHECK_TYPE;
<<<<<<< HEAD
=======
	map.m_may_create = false;
>>>>>>> 152bacdd
	end = F2FS_I_SB(inode)->max_file_blocks;

	while (map.m_lblk < end) {
		map.m_len = end - map.m_lblk;

		down_write(&fi->i_gc_rwsem[WRITE]);
		err = f2fs_map_blocks(inode, &map, 0, F2FS_GET_BLOCK_PRECACHE);
		up_write(&fi->i_gc_rwsem[WRITE]);
		if (err)
			return err;

		map.m_lblk = m_next_extent;
	}

	return err;
}

static int f2fs_ioc_precache_extents(struct file *filp, unsigned long arg)
{
	return f2fs_precache_extents(file_inode(filp));
}

long f2fs_ioctl(struct file *filp, unsigned int cmd, unsigned long arg)
{
	if (unlikely(f2fs_cp_error(F2FS_I_SB(file_inode(filp)))))
		return -EIO;

	switch (cmd) {
	case F2FS_IOC_GETFLAGS:
		return f2fs_ioc_getflags(filp, arg);
	case F2FS_IOC_SETFLAGS:
		return f2fs_ioc_setflags(filp, arg);
	case F2FS_IOC_GETVERSION:
		return f2fs_ioc_getversion(filp, arg);
	case F2FS_IOC_START_ATOMIC_WRITE:
		return f2fs_ioc_start_atomic_write(filp);
	case F2FS_IOC_COMMIT_ATOMIC_WRITE:
		return f2fs_ioc_commit_atomic_write(filp);
	case F2FS_IOC_START_VOLATILE_WRITE:
		return f2fs_ioc_start_volatile_write(filp);
	case F2FS_IOC_RELEASE_VOLATILE_WRITE:
		return f2fs_ioc_release_volatile_write(filp);
	case F2FS_IOC_ABORT_VOLATILE_WRITE:
		return f2fs_ioc_abort_volatile_write(filp);
	case F2FS_IOC_SHUTDOWN:
		return f2fs_ioc_shutdown(filp, arg);
	case FITRIM:
		return f2fs_ioc_fitrim(filp, arg);
	case F2FS_IOC_SET_ENCRYPTION_POLICY:
		return f2fs_ioc_set_encryption_policy(filp, arg);
	case F2FS_IOC_GET_ENCRYPTION_POLICY:
		return f2fs_ioc_get_encryption_policy(filp, arg);
	case F2FS_IOC_GET_ENCRYPTION_PWSALT:
		return f2fs_ioc_get_encryption_pwsalt(filp, arg);
	case F2FS_IOC_GARBAGE_COLLECT:
		return f2fs_ioc_gc(filp, arg);
	case F2FS_IOC_GARBAGE_COLLECT_RANGE:
		return f2fs_ioc_gc_range(filp, arg);
	case F2FS_IOC_WRITE_CHECKPOINT:
		return f2fs_ioc_write_checkpoint(filp, arg);
	case F2FS_IOC_DEFRAGMENT:
		return f2fs_ioc_defragment(filp, arg);
	case F2FS_IOC_MOVE_RANGE:
		return f2fs_ioc_move_range(filp, arg);
	case F2FS_IOC_FLUSH_DEVICE:
		return f2fs_ioc_flush_device(filp, arg);
	case F2FS_IOC_GET_FEATURES:
		return f2fs_ioc_get_features(filp, arg);
	case F2FS_IOC_GET_PIN_FILE:
		return f2fs_ioc_get_pin_file(filp, arg);
	case F2FS_IOC_SET_PIN_FILE:
		return f2fs_ioc_set_pin_file(filp, arg);
	case F2FS_IOC_PRECACHE_EXTENTS:
		return f2fs_ioc_precache_extents(filp, arg);
	default:
		return -ENOTTY;
	}
}

static ssize_t f2fs_file_write_iter(struct kiocb *iocb, struct iov_iter *from)
{
	struct file *file = iocb->ki_filp;
	struct inode *inode = file_inode(file);
	ssize_t ret;

	if (unlikely(f2fs_cp_error(F2FS_I_SB(inode))))
		return -EIO;

	if ((iocb->ki_flags & IOCB_NOWAIT) && !(iocb->ki_flags & IOCB_DIRECT))
		return -EINVAL;

	if (!inode_trylock(inode)) {
		if (iocb->ki_flags & IOCB_NOWAIT)
			return -EAGAIN;
		inode_lock(inode);
	}

	ret = generic_write_checks(iocb, from);
	if (ret > 0) {
		bool preallocated = false;
		size_t target_size = 0;
		int err;

		if (iov_iter_fault_in_readable(from, iov_iter_count(from)))
			set_inode_flag(inode, FI_NO_PREALLOC);

		if ((iocb->ki_flags & IOCB_NOWAIT) &&
			(iocb->ki_flags & IOCB_DIRECT)) {
				if (!f2fs_overwrite_io(inode, iocb->ki_pos,
						iov_iter_count(from)) ||
					f2fs_has_inline_data(inode) ||
					f2fs_force_buffered_io(inode,
							iocb, from)) {
						clear_inode_flag(inode,
								FI_NO_PREALLOC);
						inode_unlock(inode);
						return -EAGAIN;
				}

		} else {
			preallocated = true;
			target_size = iocb->ki_pos + iov_iter_count(from);

			err = f2fs_preallocate_blocks(iocb, from);
			if (err) {
				clear_inode_flag(inode, FI_NO_PREALLOC);
				inode_unlock(inode);
				return err;
			}
		}
		ret = __generic_file_write_iter(iocb, from);
		clear_inode_flag(inode, FI_NO_PREALLOC);

		/* if we couldn't write data, we should deallocate blocks. */
		if (preallocated && i_size_read(inode) < target_size)
			f2fs_truncate(inode);

		if (ret > 0)
			f2fs_update_iostat(F2FS_I_SB(inode), APP_WRITE_IO, ret);
	}
	inode_unlock(inode);

	if (ret > 0) {
		ssize_t err;

		err = generic_write_sync(file, iocb->ki_pos - ret, ret);
		if (err < 0)
			ret = err;
	}
	return ret;
}

#ifdef CONFIG_COMPAT
long f2fs_compat_ioctl(struct file *file, unsigned int cmd, unsigned long arg)
{
	switch (cmd) {
	case F2FS_IOC32_GETFLAGS:
		cmd = F2FS_IOC_GETFLAGS;
		break;
	case F2FS_IOC32_SETFLAGS:
		cmd = F2FS_IOC_SETFLAGS;
		break;
	case F2FS_IOC32_GETVERSION:
		cmd = F2FS_IOC_GETVERSION;
		break;
	case F2FS_IOC_START_ATOMIC_WRITE:
	case F2FS_IOC_COMMIT_ATOMIC_WRITE:
	case F2FS_IOC_START_VOLATILE_WRITE:
	case F2FS_IOC_RELEASE_VOLATILE_WRITE:
	case F2FS_IOC_ABORT_VOLATILE_WRITE:
	case F2FS_IOC_SHUTDOWN:
	case F2FS_IOC_SET_ENCRYPTION_POLICY:
	case F2FS_IOC_GET_ENCRYPTION_PWSALT:
	case F2FS_IOC_GET_ENCRYPTION_POLICY:
	case F2FS_IOC_GARBAGE_COLLECT:
	case F2FS_IOC_GARBAGE_COLLECT_RANGE:
	case F2FS_IOC_WRITE_CHECKPOINT:
	case F2FS_IOC_DEFRAGMENT:
	case F2FS_IOC_MOVE_RANGE:
	case F2FS_IOC_FLUSH_DEVICE:
	case F2FS_IOC_GET_FEATURES:
	case F2FS_IOC_GET_PIN_FILE:
	case F2FS_IOC_SET_PIN_FILE:
	case F2FS_IOC_PRECACHE_EXTENTS:
		break;
	default:
		return -ENOIOCTLCMD;
	}
	return f2fs_ioctl(file, cmd, (unsigned long) compat_ptr(arg));
}
#endif

const struct file_operations f2fs_file_operations = {
	.llseek		= f2fs_llseek,
	.read_iter	= generic_file_read_iter,
	.write_iter	= f2fs_file_write_iter,
	.open		= f2fs_file_open,
	.release	= f2fs_release_file,
	.mmap		= f2fs_file_mmap,
	.flush		= f2fs_file_flush,
	.fsync		= f2fs_sync_file,
	.fallocate	= f2fs_fallocate,
	.unlocked_ioctl	= f2fs_ioctl,
#ifdef CONFIG_COMPAT
	.compat_ioctl	= f2fs_compat_ioctl,
#endif
	.splice_read	= generic_file_splice_read,
	.splice_write	= iter_file_splice_write,
};<|MERGE_RESOLUTION|>--- conflicted
+++ resolved
@@ -85,11 +85,7 @@
 	}
 
 	/* fill the page */
-<<<<<<< HEAD
-	f2fs_wait_on_page_writeback(page, DATA, false);
-=======
 	f2fs_wait_on_page_writeback(page, DATA, false, true);
->>>>>>> 152bacdd
 
 	/* wait for GCed page writeback via META_MAPPING */
 	f2fs_wait_on_block_writeback(inode, dn.data_blkaddr);
@@ -585,11 +581,7 @@
 	if (IS_ERR(page))
 		return PTR_ERR(page) == -ENOENT ? 0 : PTR_ERR(page);
 truncate_out:
-<<<<<<< HEAD
-	f2fs_wait_on_page_writeback(page, DATA, true);
-=======
 	f2fs_wait_on_page_writeback(page, DATA, true, true);
->>>>>>> 152bacdd
 	zero_user(page, offset, PAGE_SIZE - offset);
 
 	/* An encrypted inode should have a key and truncate the last page. */
@@ -600,12 +592,7 @@
 	return 0;
 }
 
-<<<<<<< HEAD
-int f2fs_truncate_blocks(struct inode *inode, u64 from, bool lock,
-							bool buf_write)
-=======
 int f2fs_truncate_blocks(struct inode *inode, u64 from, bool lock)
->>>>>>> 152bacdd
 {
 	struct f2fs_sb_info *sbi = F2FS_I_SB(inode);
 	struct dnode_of_data dn;
@@ -613,7 +600,6 @@
 	int count = 0, err = 0;
 	struct page *ipage;
 	bool truncate_page = false;
-	int flag = buf_write ? F2FS_GET_BLOCK_PRE_AIO : F2FS_GET_BLOCK_PRE_DIO;
 
 	trace_f2fs_truncate_blocks_enter(inode, from);
 
@@ -623,7 +609,7 @@
 		goto free_partial;
 
 	if (lock)
-		__do_map_lock(sbi, flag, true);
+		f2fs_lock_op(sbi);
 
 	ipage = f2fs_get_node_page(sbi, inode->i_ino);
 	if (IS_ERR(ipage)) {
@@ -661,11 +647,7 @@
 	err = f2fs_truncate_inode_blocks(inode, free_from);
 out:
 	if (lock)
-<<<<<<< HEAD
-		__do_map_lock(sbi, flag, false);
-=======
 		f2fs_unlock_op(sbi);
->>>>>>> 152bacdd
 free_partial:
 	/* lastly zero out the first data page */
 	if (!err)
@@ -700,11 +682,7 @@
 			return err;
 	}
 
-<<<<<<< HEAD
-	err = f2fs_truncate_blocks(inode, i_size_read(inode), true, false);
-=======
 	err = f2fs_truncate_blocks(inode, i_size_read(inode), true);
->>>>>>> 152bacdd
 	if (err)
 		return err;
 
@@ -723,11 +701,7 @@
 	unsigned int flags;
 
 	if (f2fs_has_extra_attr(inode) &&
-<<<<<<< HEAD
-			f2fs_sb_has_inode_crtime(inode->i_sb) &&
-=======
 			f2fs_sb_has_inode_crtime(F2FS_I_SB(inode)) &&
->>>>>>> 152bacdd
 			F2FS_FITS_IN_INODE(ri, fi->i_extra_isize, i_crtime)) {
 		stat->result_mask |= STATX_BTIME;
 		stat->btime.tv_sec = fi->i_crtime.tv_sec;
@@ -796,10 +770,6 @@
 {
 	struct inode *inode = d_inode(dentry);
 	int err;
-	bool size_changed = false;
-
-	if (unlikely(f2fs_cp_error(F2FS_I_SB(inode))))
-		return -EIO;
 
 	if (unlikely(f2fs_cp_error(F2FS_I_SB(inode))))
 		return -EIO;
@@ -874,11 +844,6 @@
 		down_write(&F2FS_I(inode)->i_sem);
 		F2FS_I(inode)->last_disk_size = i_size_read(inode);
 		up_write(&F2FS_I(inode)->i_sem);
-<<<<<<< HEAD
-
-		size_changed = true;
-=======
->>>>>>> 152bacdd
 	}
 
 	__setattr_copy(inode, attr);
@@ -892,11 +857,7 @@
 	}
 
 	/* file size may changed here */
-<<<<<<< HEAD
-	f2fs_mark_inode_dirty_sync(inode, size_changed);
-=======
 	f2fs_mark_inode_dirty_sync(inode, true);
->>>>>>> 152bacdd
 
 	/* inode change will produce dirty node pages flushed by checkpoint */
 	f2fs_balance_fs(F2FS_I_SB(inode), true);
@@ -936,11 +897,7 @@
 	if (IS_ERR(page))
 		return PTR_ERR(page);
 
-<<<<<<< HEAD
-	f2fs_wait_on_page_writeback(page, DATA, true);
-=======
 	f2fs_wait_on_page_writeback(page, DATA, true, true);
->>>>>>> 152bacdd
 	zero_user(page, start, len);
 	set_page_dirty(page);
 	f2fs_put_page(page, 1);
@@ -1119,7 +1076,6 @@
 	struct f2fs_sb_info *sbi = F2FS_I_SB(src_inode);
 	pgoff_t i = 0;
 	int ret;
-<<<<<<< HEAD
 
 	while (i < len) {
 		if (blkaddr[i] == NULL_ADDR && !full) {
@@ -1133,26 +1089,10 @@
 			size_t new_size;
 			pgoff_t ilen;
 
-=======
-
-	while (i < len) {
-		if (blkaddr[i] == NULL_ADDR && !full) {
-			i++;
-			continue;
-		}
-
-		if (do_replace[i] || blkaddr[i] == NULL_ADDR) {
-			struct dnode_of_data dn;
-			struct node_info ni;
-			size_t new_size;
-			pgoff_t ilen;
-
->>>>>>> 152bacdd
 			set_new_dnode(&dn, dst_inode, NULL, NULL, 0);
 			ret = f2fs_get_dnode_of_data(&dn, dst + i, ALLOC_NODE);
 			if (ret)
 				return ret;
-<<<<<<< HEAD
 
 			ret = f2fs_get_node_info(sbi, dn.nid, &ni);
 			if (ret) {
@@ -1160,15 +1100,6 @@
 				return ret;
 			}
 
-=======
-
-			ret = f2fs_get_node_info(sbi, dn.nid, &ni);
-			if (ret) {
-				f2fs_put_dnode(&dn);
-				return ret;
-			}
-
->>>>>>> 152bacdd
 			ilen = min((pgoff_t)
 				ADDRS_PER_PAGE(dn.node_page, dst_inode) -
 						dn.ofs_in_node, len - i);
@@ -1333,11 +1264,7 @@
 	new_size = i_size_read(inode) - len;
 	truncate_pagecache(inode, new_size);
 
-<<<<<<< HEAD
-	ret = f2fs_truncate_blocks(inode, new_size, true, false);
-=======
 	ret = f2fs_truncate_blocks(inode, new_size, true);
->>>>>>> 152bacdd
 	up_write(&F2FS_I(inode)->i_mmap_sem);
 	if (!ret)
 		f2fs_i_size_write(inode, new_size);
@@ -1445,15 +1372,9 @@
 			truncate_pagecache_range(inode,
 				(loff_t)index << PAGE_SHIFT,
 				((loff_t)pg_end << PAGE_SHIFT) - 1);
-<<<<<<< HEAD
 
 			f2fs_lock_op(sbi);
 
-=======
-
-			f2fs_lock_op(sbi);
-
->>>>>>> 152bacdd
 			set_new_dnode(&dn, inode, NULL, NULL, 0);
 			ret = f2fs_get_dnode_of_data(&dn, index, ALLOC_NODE);
 			if (ret) {
@@ -1528,11 +1449,7 @@
 	f2fs_balance_fs(sbi, true);
 
 	down_write(&F2FS_I(inode)->i_mmap_sem);
-<<<<<<< HEAD
-	ret = f2fs_truncate_blocks(inode, i_size_read(inode), true, false);
-=======
 	ret = f2fs_truncate_blocks(inode, i_size_read(inode), true);
->>>>>>> 152bacdd
 	up_write(&F2FS_I(inode)->i_mmap_sem);
 	if (ret)
 		return ret;
@@ -1584,12 +1501,8 @@
 {
 	struct f2fs_sb_info *sbi = F2FS_I_SB(inode);
 	struct f2fs_map_blocks map = { .m_next_pgofs = NULL,
-<<<<<<< HEAD
-			.m_next_extent = NULL, .m_seg_type = NO_CHECK_TYPE };
-=======
 			.m_next_extent = NULL, .m_seg_type = NO_CHECK_TYPE,
 			.m_may_create = true };
->>>>>>> 152bacdd
 	pgoff_t pg_end;
 	loff_t new_size = i_size_read(inode);
 	loff_t off_end;
@@ -1740,11 +1653,8 @@
 		flags |= F2FS_ENCRYPT_FL;
 	if (f2fs_has_inline_data(inode) || f2fs_has_inline_dentry(inode))
 		flags |= F2FS_INLINE_DATA_FL;
-<<<<<<< HEAD
-=======
 	if (is_inode_flag_set(inode, FI_PIN_FILE))
 		flags |= F2FS_NOCOW_FL;
->>>>>>> 152bacdd
 
 	flags &= F2FS_FL_USER_VISIBLE;
 
@@ -1837,19 +1747,12 @@
 
 	down_write(&F2FS_I(inode)->i_gc_rwsem[WRITE]);
 
-<<<<<<< HEAD
-	if (!get_dirty_pages(inode))
-		goto skip_flush;
-
-	f2fs_msg(F2FS_I_SB(inode)->sb, KERN_WARNING,
-=======
 	/*
 	 * Should wait end_io to count F2FS_WB_CP_DATA correctly by
 	 * f2fs_is_atomic_file.
 	 */
 	if (get_dirty_pages(inode))
 		f2fs_msg(F2FS_I_SB(inode)->sb, KERN_WARNING,
->>>>>>> 152bacdd
 		"Unexpected flush for atomic writes: ino=%lu, npages=%u",
 					inode->i_ino, get_dirty_pages(inode));
 	ret = filemap_write_and_wait_range(inode->i_mapping, 0, LLONG_MAX);
@@ -1857,11 +1760,7 @@
 		up_write(&F2FS_I(inode)->i_gc_rwsem[WRITE]);
 		goto out;
 	}
-<<<<<<< HEAD
-skip_flush:
-=======
-
->>>>>>> 152bacdd
+
 	set_inode_flag(inode, FI_ATOMIC_FILE);
 	clear_inode_flag(inode, FI_ATOMIC_REVOKE_REQUEST);
 	up_write(&F2FS_I(inode)->i_gc_rwsem[WRITE]);
@@ -1998,7 +1897,6 @@
 		return ret;
 
 	inode_lock(inode);
-<<<<<<< HEAD
 
 	if (f2fs_is_atomic_file(inode))
 		f2fs_drop_inmem_pages(inode);
@@ -2010,19 +1908,6 @@
 
 	clear_inode_flag(inode, FI_ATOMIC_REVOKE_REQUEST);
 
-=======
-
-	if (f2fs_is_atomic_file(inode))
-		f2fs_drop_inmem_pages(inode);
-	if (f2fs_is_volatile_file(inode)) {
-		clear_inode_flag(inode, FI_VOLATILE_FILE);
-		stat_dec_volatile_write(inode);
-		ret = f2fs_do_sync_file(filp, 0, LLONG_MAX, 0, true);
-	}
-
-	clear_inode_flag(inode, FI_ATOMIC_REVOKE_REQUEST);
-
->>>>>>> 152bacdd
 	inode_unlock(inode);
 
 	mnt_drop_write_file(filp);
@@ -2102,12 +1987,9 @@
 out:
 	if (in != F2FS_GOING_DOWN_FULLSYNC)
 		mnt_drop_write_file(filp);
-<<<<<<< HEAD
-=======
 
 	trace_f2fs_shutdown(sbi, in, ret);
 
->>>>>>> 152bacdd
 	return ret;
 }
 
@@ -2161,11 +2043,7 @@
 {
 	struct inode *inode = file_inode(filp);
 
-<<<<<<< HEAD
-	if (!f2fs_sb_has_encrypt(inode->i_sb))
-=======
 	if (!f2fs_sb_has_encrypt(F2FS_I_SB(inode)))
->>>>>>> 152bacdd
 		return -EOPNOTSUPP;
 
 	f2fs_update_time(F2FS_I_SB(inode), REQ_TIME);
@@ -2175,11 +2053,7 @@
 
 static int f2fs_ioc_get_encryption_policy(struct file *filp, unsigned long arg)
 {
-<<<<<<< HEAD
-	if (!f2fs_sb_has_encrypt(file_inode(filp)->i_sb))
-=======
 	if (!f2fs_sb_has_encrypt(F2FS_I_SB(file_inode(filp))))
->>>>>>> 152bacdd
 		return -EOPNOTSUPP;
 	return fscrypt_ioctl_get_policy(filp, (void __user *)arg);
 }
@@ -2190,11 +2064,7 @@
 	struct f2fs_sb_info *sbi = F2FS_I_SB(inode);
 	int err;
 
-<<<<<<< HEAD
-	if (!f2fs_sb_has_encrypt(inode->i_sb))
-=======
 	if (!f2fs_sb_has_encrypt(sbi))
->>>>>>> 152bacdd
 		return -EOPNOTSUPP;
 
 	err = mnt_want_write_file(filp);
@@ -2282,7 +2152,6 @@
 	if (range.start < MAIN_BLKADDR(sbi) || end >= MAX_BLKADDR(sbi)) {
 		return -EINVAL;
 	}
-<<<<<<< HEAD
 
 	ret = mnt_want_write_file(filp);
 	if (ret)
@@ -2299,31 +2168,6 @@
 	}
 
 	ret = f2fs_gc(sbi, range.sync, true, GET_SEGNO(sbi, range.start));
-	range.start += sbi->blocks_per_seg;
-	if (range.start <= end)
-		goto do_more;
-out:
-	mnt_drop_write_file(filp);
-	return ret;
-}
-
-=======
-
-	ret = mnt_want_write_file(filp);
-	if (ret)
-		return ret;
-
-do_more:
-	if (!range.sync) {
-		if (!mutex_trylock(&sbi->gc_mutex)) {
-			ret = -EBUSY;
-			goto out;
-		}
-	} else {
-		mutex_lock(&sbi->gc_mutex);
-	}
-
-	ret = f2fs_gc(sbi, range.sync, true, GET_SEGNO(sbi, range.start));
 	range.start += BLKS_PER_SEC(sbi);
 	if (range.start <= end)
 		goto do_more;
@@ -2332,7 +2176,6 @@
 	return ret;
 }
 
->>>>>>> 152bacdd
 static int f2fs_ioc_write_checkpoint(struct file *filp, unsigned long arg)
 {
 	struct inode *inode = file_inode(filp);
@@ -2367,12 +2210,8 @@
 {
 	struct inode *inode = file_inode(filp);
 	struct f2fs_map_blocks map = { .m_next_extent = NULL,
-<<<<<<< HEAD
-					.m_seg_type = NO_CHECK_TYPE };
-=======
 					.m_seg_type = NO_CHECK_TYPE ,
 					.m_may_create = false };
->>>>>>> 152bacdd
 	struct extent_info ei = {0, 0, 0};
 	pgoff_t pg_start, pg_end, next_pgofs;
 	unsigned int blk_per_seg = sbi->blocks_per_seg;
@@ -2735,11 +2574,7 @@
 		return -EFAULT;
 
 	if (sbi->s_ndevs <= 1 || sbi->s_ndevs - 1 <= range.dev_num ||
-<<<<<<< HEAD
-			sbi->segs_per_sec != 1) {
-=======
 			__is_large_section(sbi)) {
->>>>>>> 152bacdd
 		f2fs_msg(sbi->sb, KERN_WARNING,
 			"Can't flush %u in %d for segs_per_sec %u != 1\n",
 				range.dev_num, sbi->s_ndevs,
@@ -2818,13 +2653,8 @@
 	__u32 pin;
 	int ret = 0;
 
-<<<<<<< HEAD
-	if (!inode_owner_or_capable(inode))
-		return -EACCES;
-=======
 	if (!capable(CAP_SYS_ADMIN))
 		return -EPERM;
->>>>>>> 152bacdd
 
 	if (get_user(pin, (__u32 __user *)arg))
 		return -EFAULT;
@@ -2895,10 +2725,7 @@
 	map.m_next_pgofs = NULL;
 	map.m_next_extent = &m_next_extent;
 	map.m_seg_type = NO_CHECK_TYPE;
-<<<<<<< HEAD
-=======
 	map.m_may_create = false;
->>>>>>> 152bacdd
 	end = F2FS_I_SB(inode)->max_file_blocks;
 
 	while (map.m_lblk < end) {
