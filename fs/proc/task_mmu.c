#include <linux/mm.h>
#include <linux/vmacache.h>
#include <linux/hugetlb.h>
#include <linux/huge_mm.h>
#include <linux/mount.h>
#include <linux/seq_file.h>
#include <linux/highmem.h>
#include <linux/ptrace.h>
#include <linux/slab.h>
#include <linux/pagemap.h>
#include <linux/mempolicy.h>
#include <linux/rmap.h>
#include <linux/swap.h>
#include <linux/swapops.h>
#include <linux/mmu_notifier.h>
#include <linux/page_idle.h>

#include <asm/elf.h>
#include <asm/uaccess.h>
#include <asm/tlbflush.h>
#include "internal.h"

void task_mem(struct seq_file *m, struct mm_struct *mm)
{
	unsigned long data, text, lib, swap, ptes, pmds;
	unsigned long hiwater_vm, total_vm, hiwater_rss, total_rss;

	/*
	 * Note: to minimize their overhead, mm maintains hiwater_vm and
	 * hiwater_rss only when about to *lower* total_vm or rss.  Any
	 * collector of these hiwater stats must therefore get total_vm
	 * and rss too, which will usually be the higher.  Barriers? not
	 * worth the effort, such snapshots can always be inconsistent.
	 */
	hiwater_vm = total_vm = mm->total_vm;
	if (hiwater_vm < mm->hiwater_vm)
		hiwater_vm = mm->hiwater_vm;
	hiwater_rss = total_rss = get_mm_rss(mm);
	if (hiwater_rss < mm->hiwater_rss)
		hiwater_rss = mm->hiwater_rss;

	data = mm->total_vm - mm->shared_vm - mm->stack_vm;
	text = (PAGE_ALIGN(mm->end_code) - (mm->start_code & PAGE_MASK)) >> 10;
	lib = (mm->exec_vm << (PAGE_SHIFT-10)) - text;
	swap = get_mm_counter(mm, MM_SWAPENTS);
	ptes = PTRS_PER_PTE * sizeof(pte_t) * atomic_long_read(&mm->nr_ptes);
	pmds = PTRS_PER_PMD * sizeof(pmd_t) * mm_nr_pmds(mm);
	seq_printf(m,
		"VmPeak:\t%8lu kB\n"
		"VmSize:\t%8lu kB\n"
		"VmLck:\t%8lu kB\n"
		"VmPin:\t%8lu kB\n"
		"VmHWM:\t%8lu kB\n"
		"VmRSS:\t%8lu kB\n"
		"VmData:\t%8lu kB\n"
		"VmStk:\t%8lu kB\n"
		"VmExe:\t%8lu kB\n"
		"VmLib:\t%8lu kB\n"
		"VmPTE:\t%8lu kB\n"
		"VmPMD:\t%8lu kB\n"
		"VmSwap:\t%8lu kB\n",
		hiwater_vm << (PAGE_SHIFT-10),
		total_vm << (PAGE_SHIFT-10),
		mm->locked_vm << (PAGE_SHIFT-10),
		mm->pinned_vm << (PAGE_SHIFT-10),
		hiwater_rss << (PAGE_SHIFT-10),
		total_rss << (PAGE_SHIFT-10),
		data << (PAGE_SHIFT-10),
		mm->stack_vm << (PAGE_SHIFT-10), text, lib,
		ptes >> 10,
		pmds >> 10,
		swap << (PAGE_SHIFT-10));
	hugetlb_report_usage(m, mm);
}

unsigned long task_vsize(struct mm_struct *mm)
{
	return PAGE_SIZE * mm->total_vm;
}

unsigned long task_statm(struct mm_struct *mm,
			 unsigned long *shared, unsigned long *text,
			 unsigned long *data, unsigned long *resident)
{
	*shared = get_mm_counter(mm, MM_FILEPAGES);
	*text = (PAGE_ALIGN(mm->end_code) - (mm->start_code & PAGE_MASK))
								>> PAGE_SHIFT;
	*data = mm->total_vm - mm->shared_vm;
	*resident = *shared + get_mm_counter(mm, MM_ANONPAGES);
	return mm->total_vm;
}

#ifdef CONFIG_NUMA
/*
 * Save get_task_policy() for show_numa_map().
 */
static void hold_task_mempolicy(struct proc_maps_private *priv)
{
	struct task_struct *task = priv->task;

	task_lock(task);
	priv->task_mempolicy = get_task_policy(task);
	mpol_get(priv->task_mempolicy);
	task_unlock(task);
}
static void release_task_mempolicy(struct proc_maps_private *priv)
{
	mpol_put(priv->task_mempolicy);
}
#else
static void hold_task_mempolicy(struct proc_maps_private *priv)
{
}
static void release_task_mempolicy(struct proc_maps_private *priv)
{
}
#endif

static void seq_print_vma_name(struct seq_file *m, struct vm_area_struct *vma)
{
	const char __user *name = vma_get_anon_name(vma);
	struct mm_struct *mm = vma->vm_mm;

	unsigned long page_start_vaddr;
	unsigned long page_offset;
	unsigned long num_pages;
	unsigned long max_len = NAME_MAX;
	int i;

	page_start_vaddr = (unsigned long)name & PAGE_MASK;
	page_offset = (unsigned long)name - page_start_vaddr;
	num_pages = DIV_ROUND_UP(page_offset + max_len, PAGE_SIZE);

	seq_puts(m, "[anon:");

	for (i = 0; i < num_pages; i++) {
		int len;
		int write_len;
		const char *kaddr;
		long pages_pinned;
		struct page *page;

		pages_pinned = get_user_pages(current, mm, page_start_vaddr,
				1, 0, 0, &page, NULL);
		if (pages_pinned < 1) {
			seq_puts(m, "<fault>]");
			return;
		}

		kaddr = (const char *)kmap(page);
		len = min(max_len, PAGE_SIZE - page_offset);
		write_len = strnlen(kaddr + page_offset, len);
		seq_write(m, kaddr + page_offset, write_len);
		kunmap(page);
		put_page(page);

		/* if strnlen hit a null terminator then we're done */
		if (write_len != len)
			break;

		max_len -= len;
		page_offset = 0;
		page_start_vaddr += PAGE_SIZE;
	}

	seq_putc(m, ']');
}

static void vma_stop(struct proc_maps_private *priv)
{
	struct mm_struct *mm = priv->mm;

	release_task_mempolicy(priv);
	up_read(&mm->mmap_sem);
	mmput(mm);
}

static struct vm_area_struct *
m_next_vma(struct proc_maps_private *priv, struct vm_area_struct *vma)
{
	if (vma == priv->tail_vma)
		return NULL;
	return vma->vm_next ?: priv->tail_vma;
}

static void m_cache_vma(struct seq_file *m, struct vm_area_struct *vma)
{
	if (m->count < m->size)	/* vma is copied successfully */
		m->version = m_next_vma(m->private, vma) ? vma->vm_start : -1UL;
}

static void *m_start(struct seq_file *m, loff_t *ppos)
{
	struct proc_maps_private *priv = m->private;
	unsigned long last_addr = m->version;
	struct mm_struct *mm;
	struct vm_area_struct *vma;
	unsigned int pos = *ppos;

	/* See m_cache_vma(). Zero at the start or after lseek. */
	if (last_addr == -1UL)
		return NULL;

	priv->task = get_proc_task(priv->inode);
	if (!priv->task)
		return ERR_PTR(-ESRCH);

	mm = priv->mm;
	if (!mm || !atomic_inc_not_zero(&mm->mm_users))
		return NULL;

	down_read(&mm->mmap_sem);
	hold_task_mempolicy(priv);
	priv->tail_vma = get_gate_vma(mm);

	if (last_addr) {
		vma = find_vma(mm, last_addr);
		if (vma && (vma = m_next_vma(priv, vma)))
			return vma;
	}

	m->version = 0;
	if (pos < mm->map_count) {
		for (vma = mm->mmap; pos; pos--) {
			m->version = vma->vm_start;
			vma = vma->vm_next;
		}
		return vma;
	}

	/* we do not bother to update m->version in this case */
	if (pos == mm->map_count && priv->tail_vma)
		return priv->tail_vma;

	vma_stop(priv);
	return NULL;
}

static void *m_next(struct seq_file *m, void *v, loff_t *pos)
{
	struct proc_maps_private *priv = m->private;
	struct vm_area_struct *next;

	(*pos)++;
	next = m_next_vma(priv, v);
	if (!next)
		vma_stop(priv);
	return next;
}

static void m_stop(struct seq_file *m, void *v)
{
	struct proc_maps_private *priv = m->private;

	if (!IS_ERR_OR_NULL(v))
		vma_stop(priv);
	if (priv->task) {
		put_task_struct(priv->task);
		priv->task = NULL;
	}
}

static int proc_maps_open(struct inode *inode, struct file *file,
			const struct seq_operations *ops, int psize)
{
	struct proc_maps_private *priv = __seq_open_private(file, ops, psize);

	if (!priv)
		return -ENOMEM;

	priv->inode = inode;
	priv->mm = proc_mem_open(inode, PTRACE_MODE_READ);
	if (IS_ERR(priv->mm)) {
		int err = PTR_ERR(priv->mm);

		seq_release_private(inode, file);
		return err;
	}

	return 0;
}

static int proc_map_release(struct inode *inode, struct file *file)
{
	struct seq_file *seq = file->private_data;
	struct proc_maps_private *priv = seq->private;

	if (priv->mm)
		mmdrop(priv->mm);

	return seq_release_private(inode, file);
}

static int do_maps_open(struct inode *inode, struct file *file,
			const struct seq_operations *ops)
{
	return proc_maps_open(inode, file, ops,
				sizeof(struct proc_maps_private));
}

/*
 * Indicate if the VMA is a stack for the given task; for
 * /proc/PID/maps that is the stack of the main task.
 */
static int is_stack(struct proc_maps_private *priv,
		    struct vm_area_struct *vma)
{
	/*
	 * We make no effort to guess what a given thread considers to be
	 * its "stack".  It's not even well-defined for programs written
	 * languages like Go.
	 */
	return vma->vm_start <= vma->vm_mm->start_stack &&
		vma->vm_end >= vma->vm_mm->start_stack;
}

static void
show_map_vma(struct seq_file *m, struct vm_area_struct *vma, int is_pid)
{
	struct mm_struct *mm = vma->vm_mm;
	struct file *file = vma->vm_file;
	struct proc_maps_private *priv = m->private;
	vm_flags_t flags = vma->vm_flags;
	unsigned long ino = 0;
	unsigned long long pgoff = 0;
	unsigned long start, end;
	dev_t dev = 0;
	const char *name = NULL;

	if (file) {
		struct inode *inode = file_inode(vma->vm_file);
		dev = inode->i_sb->s_dev;
		ino = inode->i_ino;
		pgoff = ((loff_t)vma->vm_pgoff) << PAGE_SHIFT;
	}

	/* We don't show the stack guard page in /proc/maps */
	start = vma->vm_start;
	end = vma->vm_end;

	seq_setwidth(m, 25 + sizeof(void *) * 6 - 1);
	seq_printf(m, "%08lx-%08lx %c%c%c%c %08llx %02x:%02x %lu ",
			start,
			end,
			flags & VM_READ ? 'r' : '-',
			flags & VM_WRITE ? 'w' : '-',
			flags & VM_EXEC ? 'x' : '-',
			flags & VM_MAYSHARE ? 's' : 'p',
			pgoff,
			MAJOR(dev), MINOR(dev), ino);

	/*
	 * Print the dentry name for named mappings, and a
	 * special [heap] marker for the heap:
	 */
	if (file) {
		seq_pad(m, ' ');
		seq_file_path(m, file, "\n");
		goto done;
	}

	if (vma->vm_ops && vma->vm_ops->name) {
		name = vma->vm_ops->name(vma);
		if (name)
			goto done;
	}

	name = arch_vma_name(vma);
	if (!name) {
		if (!mm) {
			name = "[vdso]";
			goto done;
		}

		if (vma->vm_start <= mm->brk &&
		    vma->vm_end >= mm->start_brk) {
			name = "[heap]";
			goto done;
		}

<<<<<<< HEAD
		if (is_stack(priv, vma, is_pid)) {
=======
		if (is_stack(priv, vma))
>>>>>>> 2cad7a1d
			name = "[stack]";
			goto done;
		}

		if (vma_get_anon_name(vma)) {
			seq_pad(m, ' ');
			seq_print_vma_name(m, vma);
		}
	}

done:
	if (name) {
		seq_pad(m, ' ');
		seq_puts(m, name);
	}
	seq_putc(m, '\n');
}

static int show_map(struct seq_file *m, void *v, int is_pid)
{
	show_map_vma(m, v, is_pid);
	m_cache_vma(m, v);
	return 0;
}

static int show_pid_map(struct seq_file *m, void *v)
{
	return show_map(m, v, 1);
}

static int show_tid_map(struct seq_file *m, void *v)
{
	return show_map(m, v, 0);
}

static const struct seq_operations proc_pid_maps_op = {
	.start	= m_start,
	.next	= m_next,
	.stop	= m_stop,
	.show	= show_pid_map
};

static const struct seq_operations proc_tid_maps_op = {
	.start	= m_start,
	.next	= m_next,
	.stop	= m_stop,
	.show	= show_tid_map
};

static int pid_maps_open(struct inode *inode, struct file *file)
{
	return do_maps_open(inode, file, &proc_pid_maps_op);
}

static int tid_maps_open(struct inode *inode, struct file *file)
{
	return do_maps_open(inode, file, &proc_tid_maps_op);
}

const struct file_operations proc_pid_maps_operations = {
	.open		= pid_maps_open,
	.read		= seq_read,
	.llseek		= seq_lseek,
	.release	= proc_map_release,
};

const struct file_operations proc_tid_maps_operations = {
	.open		= tid_maps_open,
	.read		= seq_read,
	.llseek		= seq_lseek,
	.release	= proc_map_release,
};

/*
 * Proportional Set Size(PSS): my share of RSS.
 *
 * PSS of a process is the count of pages it has in memory, where each
 * page is divided by the number of processes sharing it.  So if a
 * process has 1000 pages all to itself, and 1000 shared with one other
 * process, its PSS will be 1500.
 *
 * To keep (accumulated) division errors low, we adopt a 64bit
 * fixed-point pss counter to minimize division errors. So (pss >>
 * PSS_SHIFT) would be the real byte count.
 *
 * A shift of 12 before division means (assuming 4K page size):
 * 	- 1M 3-user-pages add up to 8KB errors;
 * 	- supports mapcount up to 2^24, or 16M;
 * 	- supports PSS up to 2^52 bytes, or 4PB.
 */
#define PSS_SHIFT 12

#ifdef CONFIG_PROC_PAGE_MONITOR
struct mem_size_stats {
	unsigned long resident;
	unsigned long shared_clean;
	unsigned long shared_dirty;
	unsigned long private_clean;
	unsigned long private_dirty;
	unsigned long referenced;
	unsigned long anonymous;
	unsigned long anonymous_thp;
	unsigned long swap;
	unsigned long shared_hugetlb;
	unsigned long private_hugetlb;
	u64 pss;
	u64 swap_pss;
};

static void smaps_account(struct mem_size_stats *mss, struct page *page,
		unsigned long size, bool young, bool dirty)
{
	int mapcount;

	if (PageAnon(page))
		mss->anonymous += size;

	mss->resident += size;
	/* Accumulate the size in pages that have been accessed. */
	if (young || page_is_young(page) || PageReferenced(page))
		mss->referenced += size;
	mapcount = page_mapcount(page);
	if (mapcount >= 2) {
		u64 pss_delta;

		if (dirty || PageDirty(page))
			mss->shared_dirty += size;
		else
			mss->shared_clean += size;
		pss_delta = (u64)size << PSS_SHIFT;
		do_div(pss_delta, mapcount);
		mss->pss += pss_delta;
	} else {
		if (dirty || PageDirty(page))
			mss->private_dirty += size;
		else
			mss->private_clean += size;
		mss->pss += (u64)size << PSS_SHIFT;
	}
}

static void smaps_pte_entry(pte_t *pte, unsigned long addr,
		struct mm_walk *walk)
{
	struct mem_size_stats *mss = walk->private;
	struct vm_area_struct *vma = walk->vma;
	struct page *page = NULL;

	if (pte_present(*pte)) {
		page = vm_normal_page(vma, addr, *pte);
	} else if (is_swap_pte(*pte)) {
		swp_entry_t swpent = pte_to_swp_entry(*pte);

		if (!non_swap_entry(swpent)) {
			int mapcount;

			mss->swap += PAGE_SIZE;
			mapcount = swp_swapcount(swpent);
			if (mapcount >= 2) {
				u64 pss_delta = (u64)PAGE_SIZE << PSS_SHIFT;

				do_div(pss_delta, mapcount);
				mss->swap_pss += pss_delta;
			} else {
				mss->swap_pss += (u64)PAGE_SIZE << PSS_SHIFT;
			}
		} else if (is_migration_entry(swpent))
			page = migration_entry_to_page(swpent);
	}

	if (!page)
		return;
	smaps_account(mss, page, PAGE_SIZE, pte_young(*pte), pte_dirty(*pte));
}

#ifdef CONFIG_TRANSPARENT_HUGEPAGE
static void smaps_pmd_entry(pmd_t *pmd, unsigned long addr,
		struct mm_walk *walk)
{
	struct mem_size_stats *mss = walk->private;
	struct vm_area_struct *vma = walk->vma;
	struct page *page;

	/* FOLL_DUMP will return -EFAULT on huge zero page */
	page = follow_trans_huge_pmd(vma, addr, pmd, FOLL_DUMP);
	if (IS_ERR_OR_NULL(page))
		return;
	mss->anonymous_thp += HPAGE_PMD_SIZE;
	smaps_account(mss, page, HPAGE_PMD_SIZE,
			pmd_young(*pmd), pmd_dirty(*pmd));
}
#else
static void smaps_pmd_entry(pmd_t *pmd, unsigned long addr,
		struct mm_walk *walk)
{
}
#endif

static int smaps_pte_range(pmd_t *pmd, unsigned long addr, unsigned long end,
			   struct mm_walk *walk)
{
	struct vm_area_struct *vma = walk->vma;
	pte_t *pte;
	spinlock_t *ptl;

	if (pmd_trans_huge_lock(pmd, vma, &ptl) == 1) {
		smaps_pmd_entry(pmd, addr, walk);
		spin_unlock(ptl);
		return 0;
	}

	if (pmd_trans_unstable(pmd))
		return 0;
	/*
	 * The mmap_sem held all the way back in m_start() is what
	 * keeps khugepaged out of here and from collapsing things
	 * in here.
	 */
	pte = pte_offset_map_lock(vma->vm_mm, pmd, addr, &ptl);
	for (; addr != end; pte++, addr += PAGE_SIZE)
		smaps_pte_entry(pte, addr, walk);
	pte_unmap_unlock(pte - 1, ptl);
	cond_resched();
	return 0;
}

static void show_smap_vma_flags(struct seq_file *m, struct vm_area_struct *vma)
{
	/*
	 * Don't forget to update Documentation/ on changes.
	 */
	static const char mnemonics[BITS_PER_LONG][2] = {
		/*
		 * In case if we meet a flag we don't know about.
		 */
		[0 ... (BITS_PER_LONG-1)] = "??",

		[ilog2(VM_READ)]	= "rd",
		[ilog2(VM_WRITE)]	= "wr",
		[ilog2(VM_EXEC)]	= "ex",
		[ilog2(VM_SHARED)]	= "sh",
		[ilog2(VM_MAYREAD)]	= "mr",
		[ilog2(VM_MAYWRITE)]	= "mw",
		[ilog2(VM_MAYEXEC)]	= "me",
		[ilog2(VM_MAYSHARE)]	= "ms",
		[ilog2(VM_GROWSDOWN)]	= "gd",
		[ilog2(VM_PFNMAP)]	= "pf",
		[ilog2(VM_DENYWRITE)]	= "dw",
#ifdef CONFIG_X86_INTEL_MPX
		[ilog2(VM_MPX)]		= "mp",
#endif
		[ilog2(VM_LOCKED)]	= "lo",
		[ilog2(VM_IO)]		= "io",
		[ilog2(VM_SEQ_READ)]	= "sr",
		[ilog2(VM_RAND_READ)]	= "rr",
		[ilog2(VM_DONTCOPY)]	= "dc",
		[ilog2(VM_DONTEXPAND)]	= "de",
		[ilog2(VM_ACCOUNT)]	= "ac",
		[ilog2(VM_NORESERVE)]	= "nr",
		[ilog2(VM_HUGETLB)]	= "ht",
		[ilog2(VM_ARCH_1)]	= "ar",
		[ilog2(VM_DONTDUMP)]	= "dd",
#ifdef CONFIG_MEM_SOFT_DIRTY
		[ilog2(VM_SOFTDIRTY)]	= "sd",
#endif
		[ilog2(VM_MIXEDMAP)]	= "mm",
		[ilog2(VM_HUGEPAGE)]	= "hg",
		[ilog2(VM_NOHUGEPAGE)]	= "nh",
		[ilog2(VM_MERGEABLE)]	= "mg",
		[ilog2(VM_UFFD_MISSING)]= "um",
		[ilog2(VM_UFFD_WP)]	= "uw",
	};
	size_t i;

	seq_puts(m, "VmFlags: ");
	for (i = 0; i < BITS_PER_LONG; i++) {
		if (vma->vm_flags & (1UL << i)) {
			seq_printf(m, "%c%c ",
				   mnemonics[i][0], mnemonics[i][1]);
		}
	}
	seq_putc(m, '\n');
}

#ifdef CONFIG_HUGETLB_PAGE
static int smaps_hugetlb_range(pte_t *pte, unsigned long hmask,
				 unsigned long addr, unsigned long end,
				 struct mm_walk *walk)
{
	struct mem_size_stats *mss = walk->private;
	struct vm_area_struct *vma = walk->vma;
	struct page *page = NULL;

	if (pte_present(*pte)) {
		page = vm_normal_page(vma, addr, *pte);
	} else if (is_swap_pte(*pte)) {
		swp_entry_t swpent = pte_to_swp_entry(*pte);

		if (is_migration_entry(swpent))
			page = migration_entry_to_page(swpent);
	}
	if (page) {
		int mapcount = page_mapcount(page);

		if (mapcount >= 2)
			mss->shared_hugetlb += huge_page_size(hstate_vma(vma));
		else
			mss->private_hugetlb += huge_page_size(hstate_vma(vma));
	}
	return 0;
}
#endif /* HUGETLB_PAGE */

static int show_smap(struct seq_file *m, void *v, int is_pid)
{
	struct vm_area_struct *vma = v;
	struct mem_size_stats mss;
	struct mm_walk smaps_walk = {
		.pmd_entry = smaps_pte_range,
#ifdef CONFIG_HUGETLB_PAGE
		.hugetlb_entry = smaps_hugetlb_range,
#endif
		.mm = vma->vm_mm,
		.private = &mss,
	};

	memset(&mss, 0, sizeof mss);
	/* mmap_sem is held in m_start */
	walk_page_vma(vma, &smaps_walk);

	show_map_vma(m, vma, is_pid);

	if (vma_get_anon_name(vma)) {
		seq_puts(m, "Name:           ");
		seq_print_vma_name(m, vma);
		seq_putc(m, '\n');
	}

	seq_printf(m,
		   "Size:           %8lu kB\n"
		   "Rss:            %8lu kB\n"
		   "Pss:            %8lu kB\n"
		   "Shared_Clean:   %8lu kB\n"
		   "Shared_Dirty:   %8lu kB\n"
		   "Private_Clean:  %8lu kB\n"
		   "Private_Dirty:  %8lu kB\n"
		   "Referenced:     %8lu kB\n"
		   "Anonymous:      %8lu kB\n"
		   "AnonHugePages:  %8lu kB\n"
		   "Shared_Hugetlb: %8lu kB\n"
		   "Private_Hugetlb: %7lu kB\n"
		   "Swap:           %8lu kB\n"
		   "SwapPss:        %8lu kB\n"
		   "KernelPageSize: %8lu kB\n"
		   "MMUPageSize:    %8lu kB\n"
		   "Locked:         %8lu kB\n",
		   (vma->vm_end - vma->vm_start) >> 10,
		   mss.resident >> 10,
		   (unsigned long)(mss.pss >> (10 + PSS_SHIFT)),
		   mss.shared_clean  >> 10,
		   mss.shared_dirty  >> 10,
		   mss.private_clean >> 10,
		   mss.private_dirty >> 10,
		   mss.referenced >> 10,
		   mss.anonymous >> 10,
		   mss.anonymous_thp >> 10,
		   mss.shared_hugetlb >> 10,
		   mss.private_hugetlb >> 10,
		   mss.swap >> 10,
		   (unsigned long)(mss.swap_pss >> (10 + PSS_SHIFT)),
		   vma_kernel_pagesize(vma) >> 10,
		   vma_mmu_pagesize(vma) >> 10,
		   (vma->vm_flags & VM_LOCKED) ?
			(unsigned long)(mss.pss >> (10 + PSS_SHIFT)) : 0);

	show_smap_vma_flags(m, vma);
	m_cache_vma(m, vma);
	return 0;
}

static int show_pid_smap(struct seq_file *m, void *v)
{
	return show_smap(m, v, 1);
}

static int show_tid_smap(struct seq_file *m, void *v)
{
	return show_smap(m, v, 0);
}

static const struct seq_operations proc_pid_smaps_op = {
	.start	= m_start,
	.next	= m_next,
	.stop	= m_stop,
	.show	= show_pid_smap
};

static const struct seq_operations proc_tid_smaps_op = {
	.start	= m_start,
	.next	= m_next,
	.stop	= m_stop,
	.show	= show_tid_smap
};

static int pid_smaps_open(struct inode *inode, struct file *file)
{
	return do_maps_open(inode, file, &proc_pid_smaps_op);
}

static int tid_smaps_open(struct inode *inode, struct file *file)
{
	return do_maps_open(inode, file, &proc_tid_smaps_op);
}

const struct file_operations proc_pid_smaps_operations = {
	.open		= pid_smaps_open,
	.read		= seq_read,
	.llseek		= seq_lseek,
	.release	= proc_map_release,
};

const struct file_operations proc_tid_smaps_operations = {
	.open		= tid_smaps_open,
	.read		= seq_read,
	.llseek		= seq_lseek,
	.release	= proc_map_release,
};

enum clear_refs_types {
	CLEAR_REFS_ALL = 1,
	CLEAR_REFS_ANON,
	CLEAR_REFS_MAPPED,
	CLEAR_REFS_SOFT_DIRTY,
	CLEAR_REFS_MM_HIWATER_RSS,
	CLEAR_REFS_LAST,
};

struct clear_refs_private {
	enum clear_refs_types type;
};

#ifdef CONFIG_MEM_SOFT_DIRTY
static inline void clear_soft_dirty(struct vm_area_struct *vma,
		unsigned long addr, pte_t *pte)
{
	/*
	 * The soft-dirty tracker uses #PF-s to catch writes
	 * to pages, so write-protect the pte as well. See the
	 * Documentation/vm/soft-dirty.txt for full description
	 * of how soft-dirty works.
	 */
	pte_t ptent = *pte;

	if (pte_present(ptent)) {
		ptent = ptep_modify_prot_start(vma->vm_mm, addr, pte);
		ptent = pte_wrprotect(ptent);
		ptent = pte_clear_soft_dirty(ptent);
		ptep_modify_prot_commit(vma->vm_mm, addr, pte, ptent);
	} else if (is_swap_pte(ptent)) {
		ptent = pte_swp_clear_soft_dirty(ptent);
		set_pte_at(vma->vm_mm, addr, pte, ptent);
	}
}
#else
static inline void clear_soft_dirty(struct vm_area_struct *vma,
		unsigned long addr, pte_t *pte)
{
}
#endif

#if defined(CONFIG_MEM_SOFT_DIRTY) && defined(CONFIG_TRANSPARENT_HUGEPAGE)
static inline void clear_soft_dirty_pmd(struct vm_area_struct *vma,
		unsigned long addr, pmd_t *pmdp)
{
	pmd_t pmd = *pmdp;

	/* See comment in change_huge_pmd() */
	pmdp_invalidate(vma, addr, pmdp);
	if (pmd_dirty(*pmdp))
		pmd = pmd_mkdirty(pmd);
	if (pmd_young(*pmdp))
		pmd = pmd_mkyoung(pmd);

	pmd = pmd_wrprotect(pmd);
	pmd = pmd_clear_soft_dirty(pmd);

	if (vma->vm_flags & VM_SOFTDIRTY)
		vma->vm_flags &= ~VM_SOFTDIRTY;

	set_pmd_at(vma->vm_mm, addr, pmdp, pmd);
}
#else
static inline void clear_soft_dirty_pmd(struct vm_area_struct *vma,
		unsigned long addr, pmd_t *pmdp)
{
}
#endif

static int clear_refs_pte_range(pmd_t *pmd, unsigned long addr,
				unsigned long end, struct mm_walk *walk)
{
	struct clear_refs_private *cp = walk->private;
	struct vm_area_struct *vma = walk->vma;
	pte_t *pte, ptent;
	spinlock_t *ptl;
	struct page *page;

	if (pmd_trans_huge_lock(pmd, vma, &ptl) == 1) {
		if (cp->type == CLEAR_REFS_SOFT_DIRTY) {
			clear_soft_dirty_pmd(vma, addr, pmd);
			goto out;
		}

		page = pmd_page(*pmd);

		/* Clear accessed and referenced bits. */
		pmdp_test_and_clear_young(vma, addr, pmd);
		test_and_clear_page_young(page);
		ClearPageReferenced(page);
out:
		spin_unlock(ptl);
		return 0;
	}

	if (pmd_trans_unstable(pmd))
		return 0;

	pte = pte_offset_map_lock(vma->vm_mm, pmd, addr, &ptl);
	for (; addr != end; pte++, addr += PAGE_SIZE) {
		ptent = *pte;

		if (cp->type == CLEAR_REFS_SOFT_DIRTY) {
			clear_soft_dirty(vma, addr, pte);
			continue;
		}

		if (!pte_present(ptent))
			continue;

		page = vm_normal_page(vma, addr, ptent);
		if (!page)
			continue;

		/* Clear accessed and referenced bits. */
		ptep_test_and_clear_young(vma, addr, pte);
		test_and_clear_page_young(page);
		ClearPageReferenced(page);
	}
	pte_unmap_unlock(pte - 1, ptl);
	cond_resched();
	return 0;
}

static int clear_refs_test_walk(unsigned long start, unsigned long end,
				struct mm_walk *walk)
{
	struct clear_refs_private *cp = walk->private;
	struct vm_area_struct *vma = walk->vma;

	if (vma->vm_flags & VM_PFNMAP)
		return 1;

	/*
	 * Writing 1 to /proc/pid/clear_refs affects all pages.
	 * Writing 2 to /proc/pid/clear_refs only affects anonymous pages.
	 * Writing 3 to /proc/pid/clear_refs only affects file mapped pages.
	 * Writing 4 to /proc/pid/clear_refs affects all pages.
	 */
	if (cp->type == CLEAR_REFS_ANON && vma->vm_file)
		return 1;
	if (cp->type == CLEAR_REFS_MAPPED && !vma->vm_file)
		return 1;
	return 0;
}

static ssize_t clear_refs_write(struct file *file, const char __user *buf,
				size_t count, loff_t *ppos)
{
	struct task_struct *task;
	char buffer[PROC_NUMBUF];
	struct mm_struct *mm;
	struct vm_area_struct *vma;
	enum clear_refs_types type;
	int itype;
	int rv;

	memset(buffer, 0, sizeof(buffer));
	if (count > sizeof(buffer) - 1)
		count = sizeof(buffer) - 1;
	if (copy_from_user(buffer, buf, count))
		return -EFAULT;
	rv = kstrtoint(strstrip(buffer), 10, &itype);
	if (rv < 0)
		return rv;
	type = (enum clear_refs_types)itype;
	if (type < CLEAR_REFS_ALL || type >= CLEAR_REFS_LAST)
		return -EINVAL;

	task = get_proc_task(file_inode(file));
	if (!task)
		return -ESRCH;
	mm = get_task_mm(task);
	if (mm) {
		struct clear_refs_private cp = {
			.type = type,
		};
		struct mm_walk clear_refs_walk = {
			.pmd_entry = clear_refs_pte_range,
			.test_walk = clear_refs_test_walk,
			.mm = mm,
			.private = &cp,
		};

		if (type == CLEAR_REFS_MM_HIWATER_RSS) {
			/*
			 * Writing 5 to /proc/pid/clear_refs resets the peak
			 * resident set size to this mm's current rss value.
			 */
			down_write(&mm->mmap_sem);
			reset_mm_hiwater_rss(mm);
			up_write(&mm->mmap_sem);
			goto out_mm;
		}

		down_read(&mm->mmap_sem);
		if (type == CLEAR_REFS_SOFT_DIRTY) {
			for (vma = mm->mmap; vma; vma = vma->vm_next) {
				if (!(vma->vm_flags & VM_SOFTDIRTY))
					continue;
				up_read(&mm->mmap_sem);
				down_write(&mm->mmap_sem);
				for (vma = mm->mmap; vma; vma = vma->vm_next) {
					vma->vm_flags &= ~VM_SOFTDIRTY;
					vma_set_page_prot(vma);
				}
				downgrade_write(&mm->mmap_sem);
				break;
			}
			mmu_notifier_invalidate_range_start(mm, 0, -1);
		}
		walk_page_range(0, ~0UL, &clear_refs_walk);
		if (type == CLEAR_REFS_SOFT_DIRTY)
			mmu_notifier_invalidate_range_end(mm, 0, -1);
		flush_tlb_mm(mm);
		up_read(&mm->mmap_sem);
out_mm:
		mmput(mm);
	}
	put_task_struct(task);

	return count;
}

const struct file_operations proc_clear_refs_operations = {
	.write		= clear_refs_write,
	.llseek		= noop_llseek,
};

typedef struct {
	u64 pme;
} pagemap_entry_t;

struct pagemapread {
	int pos, len;		/* units: PM_ENTRY_BYTES, not bytes */
	pagemap_entry_t *buffer;
	bool show_pfn;
};

#define PAGEMAP_WALK_SIZE	(PMD_SIZE)
#define PAGEMAP_WALK_MASK	(PMD_MASK)

#define PM_ENTRY_BYTES		sizeof(pagemap_entry_t)
#define PM_PFRAME_BITS		55
#define PM_PFRAME_MASK		GENMASK_ULL(PM_PFRAME_BITS - 1, 0)
#define PM_SOFT_DIRTY		BIT_ULL(55)
#define PM_MMAP_EXCLUSIVE	BIT_ULL(56)
#define PM_FILE			BIT_ULL(61)
#define PM_SWAP			BIT_ULL(62)
#define PM_PRESENT		BIT_ULL(63)

#define PM_END_OF_BUFFER    1

static inline pagemap_entry_t make_pme(u64 frame, u64 flags)
{
	return (pagemap_entry_t) { .pme = (frame & PM_PFRAME_MASK) | flags };
}

static int add_to_pagemap(unsigned long addr, pagemap_entry_t *pme,
			  struct pagemapread *pm)
{
	pm->buffer[pm->pos++] = *pme;
	if (pm->pos >= pm->len)
		return PM_END_OF_BUFFER;
	return 0;
}

static int pagemap_pte_hole(unsigned long start, unsigned long end,
				struct mm_walk *walk)
{
	struct pagemapread *pm = walk->private;
	unsigned long addr = start;
	int err = 0;

	while (addr < end) {
		struct vm_area_struct *vma = find_vma(walk->mm, addr);
		pagemap_entry_t pme = make_pme(0, 0);
		/* End of address space hole, which we mark as non-present. */
		unsigned long hole_end;

		if (vma)
			hole_end = min(end, vma->vm_start);
		else
			hole_end = end;

		for (; addr < hole_end; addr += PAGE_SIZE) {
			err = add_to_pagemap(addr, &pme, pm);
			if (err)
				goto out;
		}

		if (!vma)
			break;

		/* Addresses in the VMA. */
		if (vma->vm_flags & VM_SOFTDIRTY)
			pme = make_pme(0, PM_SOFT_DIRTY);
		for (; addr < min(end, vma->vm_end); addr += PAGE_SIZE) {
			err = add_to_pagemap(addr, &pme, pm);
			if (err)
				goto out;
		}
	}
out:
	return err;
}

static pagemap_entry_t pte_to_pagemap_entry(struct pagemapread *pm,
		struct vm_area_struct *vma, unsigned long addr, pte_t pte)
{
	u64 frame = 0, flags = 0;
	struct page *page = NULL;

	if (pte_present(pte)) {
		if (pm->show_pfn)
			frame = pte_pfn(pte);
		flags |= PM_PRESENT;
		page = vm_normal_page(vma, addr, pte);
		if (pte_soft_dirty(pte))
			flags |= PM_SOFT_DIRTY;
	} else if (is_swap_pte(pte)) {
		swp_entry_t entry;
		if (pte_swp_soft_dirty(pte))
			flags |= PM_SOFT_DIRTY;
		entry = pte_to_swp_entry(pte);
		frame = swp_type(entry) |
			(swp_offset(entry) << MAX_SWAPFILES_SHIFT);
		flags |= PM_SWAP;
		if (is_migration_entry(entry))
			page = migration_entry_to_page(entry);
	}

	if (page && !PageAnon(page))
		flags |= PM_FILE;
	if (page && page_mapcount(page) == 1)
		flags |= PM_MMAP_EXCLUSIVE;
	if (vma->vm_flags & VM_SOFTDIRTY)
		flags |= PM_SOFT_DIRTY;

	return make_pme(frame, flags);
}

static int pagemap_pmd_range(pmd_t *pmdp, unsigned long addr, unsigned long end,
			     struct mm_walk *walk)
{
	struct vm_area_struct *vma = walk->vma;
	struct pagemapread *pm = walk->private;
	spinlock_t *ptl;
	pte_t *pte, *orig_pte;
	int err = 0;

#ifdef CONFIG_TRANSPARENT_HUGEPAGE
	if (pmd_trans_huge_lock(pmdp, vma, &ptl) == 1) {
		u64 flags = 0, frame = 0;
		pmd_t pmd = *pmdp;

		if ((vma->vm_flags & VM_SOFTDIRTY) || pmd_soft_dirty(pmd))
			flags |= PM_SOFT_DIRTY;

		/*
		 * Currently pmd for thp is always present because thp
		 * can not be swapped-out, migrated, or HWPOISONed
		 * (split in such cases instead.)
		 * This if-check is just to prepare for future implementation.
		 */
		if (pmd_present(pmd)) {
			struct page *page = pmd_page(pmd);

			if (page_mapcount(page) == 1)
				flags |= PM_MMAP_EXCLUSIVE;

			flags |= PM_PRESENT;
			if (pm->show_pfn)
				frame = pmd_pfn(pmd) +
					((addr & ~PMD_MASK) >> PAGE_SHIFT);
		}

		for (; addr != end; addr += PAGE_SIZE) {
			pagemap_entry_t pme = make_pme(frame, flags);

			err = add_to_pagemap(addr, &pme, pm);
			if (err)
				break;
			if (pm->show_pfn && (flags & PM_PRESENT))
				frame++;
		}
		spin_unlock(ptl);
		return err;
	}

	if (pmd_trans_unstable(pmdp))
		return 0;
#endif /* CONFIG_TRANSPARENT_HUGEPAGE */

	/*
	 * We can assume that @vma always points to a valid one and @end never
	 * goes beyond vma->vm_end.
	 */
	orig_pte = pte = pte_offset_map_lock(walk->mm, pmdp, addr, &ptl);
	for (; addr < end; pte++, addr += PAGE_SIZE) {
		pagemap_entry_t pme;

		pme = pte_to_pagemap_entry(pm, vma, addr, *pte);
		err = add_to_pagemap(addr, &pme, pm);
		if (err)
			break;
	}
	pte_unmap_unlock(orig_pte, ptl);

	cond_resched();

	return err;
}

#ifdef CONFIG_HUGETLB_PAGE
/* This function walks within one hugetlb entry in the single call */
static int pagemap_hugetlb_range(pte_t *ptep, unsigned long hmask,
				 unsigned long addr, unsigned long end,
				 struct mm_walk *walk)
{
	struct pagemapread *pm = walk->private;
	struct vm_area_struct *vma = walk->vma;
	u64 flags = 0, frame = 0;
	int err = 0;
	pte_t pte;

	if (vma->vm_flags & VM_SOFTDIRTY)
		flags |= PM_SOFT_DIRTY;

	pte = huge_ptep_get(ptep);
	if (pte_present(pte)) {
		struct page *page = pte_page(pte);

		if (!PageAnon(page))
			flags |= PM_FILE;

		if (page_mapcount(page) == 1)
			flags |= PM_MMAP_EXCLUSIVE;

		flags |= PM_PRESENT;
		if (pm->show_pfn)
			frame = pte_pfn(pte) +
				((addr & ~hmask) >> PAGE_SHIFT);
	}

	for (; addr != end; addr += PAGE_SIZE) {
		pagemap_entry_t pme = make_pme(frame, flags);

		err = add_to_pagemap(addr, &pme, pm);
		if (err)
			return err;
		if (pm->show_pfn && (flags & PM_PRESENT))
			frame++;
	}

	cond_resched();

	return err;
}
#endif /* HUGETLB_PAGE */

/*
 * /proc/pid/pagemap - an array mapping virtual pages to pfns
 *
 * For each page in the address space, this file contains one 64-bit entry
 * consisting of the following:
 *
 * Bits 0-54  page frame number (PFN) if present
 * Bits 0-4   swap type if swapped
 * Bits 5-54  swap offset if swapped
 * Bit  55    pte is soft-dirty (see Documentation/vm/soft-dirty.txt)
 * Bit  56    page exclusively mapped
 * Bits 57-60 zero
 * Bit  61    page is file-page or shared-anon
 * Bit  62    page swapped
 * Bit  63    page present
 *
 * If the page is not present but in swap, then the PFN contains an
 * encoding of the swap file number and the page's offset into the
 * swap. Unmapped pages return a null PFN. This allows determining
 * precisely which pages are mapped (or in swap) and comparing mapped
 * pages between processes.
 *
 * Efficient users of this interface will use /proc/pid/maps to
 * determine which areas of memory are actually mapped and llseek to
 * skip over unmapped regions.
 */
static ssize_t pagemap_read(struct file *file, char __user *buf,
			    size_t count, loff_t *ppos)
{
	struct mm_struct *mm = file->private_data;
	struct pagemapread pm;
	struct mm_walk pagemap_walk = {};
	unsigned long src;
	unsigned long svpfn;
	unsigned long start_vaddr;
	unsigned long end_vaddr;
	int ret = 0, copied = 0;

	if (!mm || !atomic_inc_not_zero(&mm->mm_users))
		goto out;

	ret = -EINVAL;
	/* file position must be aligned */
	if ((*ppos % PM_ENTRY_BYTES) || (count % PM_ENTRY_BYTES))
		goto out_mm;

	ret = 0;
	if (!count)
		goto out_mm;

	/* do not disclose physical addresses: attack vector */
	pm.show_pfn = file_ns_capable(file, &init_user_ns, CAP_SYS_ADMIN);

	pm.len = (PAGEMAP_WALK_SIZE >> PAGE_SHIFT);
	pm.buffer = kmalloc(pm.len * PM_ENTRY_BYTES, GFP_TEMPORARY);
	ret = -ENOMEM;
	if (!pm.buffer)
		goto out_mm;

	pagemap_walk.pmd_entry = pagemap_pmd_range;
	pagemap_walk.pte_hole = pagemap_pte_hole;
#ifdef CONFIG_HUGETLB_PAGE
	pagemap_walk.hugetlb_entry = pagemap_hugetlb_range;
#endif
	pagemap_walk.mm = mm;
	pagemap_walk.private = &pm;

	src = *ppos;
	svpfn = src / PM_ENTRY_BYTES;
	start_vaddr = svpfn << PAGE_SHIFT;
	end_vaddr = mm->task_size;

	/* watch out for wraparound */
	if (svpfn > mm->task_size >> PAGE_SHIFT)
		start_vaddr = end_vaddr;

	/*
	 * The odds are that this will stop walking way
	 * before end_vaddr, because the length of the
	 * user buffer is tracked in "pm", and the walk
	 * will stop when we hit the end of the buffer.
	 */
	ret = 0;
	while (count && (start_vaddr < end_vaddr)) {
		int len;
		unsigned long end;

		pm.pos = 0;
		end = (start_vaddr + PAGEMAP_WALK_SIZE) & PAGEMAP_WALK_MASK;
		/* overflow ? */
		if (end < start_vaddr || end > end_vaddr)
			end = end_vaddr;
		down_read(&mm->mmap_sem);
		ret = walk_page_range(start_vaddr, end, &pagemap_walk);
		up_read(&mm->mmap_sem);
		start_vaddr = end;

		len = min(count, PM_ENTRY_BYTES * pm.pos);
		if (copy_to_user(buf, pm.buffer, len)) {
			ret = -EFAULT;
			goto out_free;
		}
		copied += len;
		buf += len;
		count -= len;
	}
	*ppos += copied;
	if (!ret || ret == PM_END_OF_BUFFER)
		ret = copied;

out_free:
	kfree(pm.buffer);
out_mm:
	mmput(mm);
out:
	return ret;
}

static int pagemap_open(struct inode *inode, struct file *file)
{
	struct mm_struct *mm;

	mm = proc_mem_open(inode, PTRACE_MODE_READ);
	if (IS_ERR(mm))
		return PTR_ERR(mm);
	file->private_data = mm;
	return 0;
}

static int pagemap_release(struct inode *inode, struct file *file)
{
	struct mm_struct *mm = file->private_data;

	if (mm)
		mmdrop(mm);
	return 0;
}

const struct file_operations proc_pagemap_operations = {
	.llseek		= mem_lseek, /* borrow this */
	.read		= pagemap_read,
	.open		= pagemap_open,
	.release	= pagemap_release,
};
#endif /* CONFIG_PROC_PAGE_MONITOR */

#ifdef CONFIG_NUMA

struct numa_maps {
	unsigned long pages;
	unsigned long anon;
	unsigned long active;
	unsigned long writeback;
	unsigned long mapcount_max;
	unsigned long dirty;
	unsigned long swapcache;
	unsigned long node[MAX_NUMNODES];
};

struct numa_maps_private {
	struct proc_maps_private proc_maps;
	struct numa_maps md;
};

static void gather_stats(struct page *page, struct numa_maps *md, int pte_dirty,
			unsigned long nr_pages)
{
	int count = page_mapcount(page);

	md->pages += nr_pages;
	if (pte_dirty || PageDirty(page))
		md->dirty += nr_pages;

	if (PageSwapCache(page))
		md->swapcache += nr_pages;

	if (PageActive(page) || PageUnevictable(page))
		md->active += nr_pages;

	if (PageWriteback(page))
		md->writeback += nr_pages;

	if (PageAnon(page))
		md->anon += nr_pages;

	if (count > md->mapcount_max)
		md->mapcount_max = count;

	md->node[page_to_nid(page)] += nr_pages;
}

static struct page *can_gather_numa_stats(pte_t pte, struct vm_area_struct *vma,
		unsigned long addr)
{
	struct page *page;
	int nid;

	if (!pte_present(pte))
		return NULL;

	page = vm_normal_page(vma, addr, pte);
	if (!page)
		return NULL;

	if (PageReserved(page))
		return NULL;

	nid = page_to_nid(page);
	if (!node_isset(nid, node_states[N_MEMORY]))
		return NULL;

	return page;
}

#ifdef CONFIG_TRANSPARENT_HUGEPAGE
static struct page *can_gather_numa_stats_pmd(pmd_t pmd,
					      struct vm_area_struct *vma,
					      unsigned long addr)
{
	struct page *page;
	int nid;

	if (!pmd_present(pmd))
		return NULL;

	page = vm_normal_page_pmd(vma, addr, pmd);
	if (!page)
		return NULL;

	if (PageReserved(page))
		return NULL;

	nid = page_to_nid(page);
	if (!node_isset(nid, node_states[N_MEMORY]))
		return NULL;

	return page;
}
#endif

static int gather_pte_stats(pmd_t *pmd, unsigned long addr,
		unsigned long end, struct mm_walk *walk)
{
	struct numa_maps *md = walk->private;
	struct vm_area_struct *vma = walk->vma;
	spinlock_t *ptl;
	pte_t *orig_pte;
	pte_t *pte;

#ifdef CONFIG_TRANSPARENT_HUGEPAGE
	if (pmd_trans_huge_lock(pmd, vma, &ptl) == 1) {
		struct page *page;

		page = can_gather_numa_stats_pmd(*pmd, vma, addr);
		if (page)
			gather_stats(page, md, pmd_dirty(*pmd),
				     HPAGE_PMD_SIZE/PAGE_SIZE);
		spin_unlock(ptl);
		return 0;
	}

	if (pmd_trans_unstable(pmd))
		return 0;
#endif
	orig_pte = pte = pte_offset_map_lock(walk->mm, pmd, addr, &ptl);
	do {
		struct page *page = can_gather_numa_stats(*pte, vma, addr);
		if (!page)
			continue;
		gather_stats(page, md, pte_dirty(*pte), 1);

	} while (pte++, addr += PAGE_SIZE, addr != end);
	pte_unmap_unlock(orig_pte, ptl);
	return 0;
}
#ifdef CONFIG_HUGETLB_PAGE
static int gather_hugetlb_stats(pte_t *pte, unsigned long hmask,
		unsigned long addr, unsigned long end, struct mm_walk *walk)
{
	pte_t huge_pte = huge_ptep_get(pte);
	struct numa_maps *md;
	struct page *page;

	if (!pte_present(huge_pte))
		return 0;

	page = pte_page(huge_pte);
	if (!page)
		return 0;

	md = walk->private;
	gather_stats(page, md, pte_dirty(huge_pte), 1);
	return 0;
}

#else
static int gather_hugetlb_stats(pte_t *pte, unsigned long hmask,
		unsigned long addr, unsigned long end, struct mm_walk *walk)
{
	return 0;
}
#endif

/*
 * Display pages allocated per node and memory policy via /proc.
 */
static int show_numa_map(struct seq_file *m, void *v, int is_pid)
{
	struct numa_maps_private *numa_priv = m->private;
	struct proc_maps_private *proc_priv = &numa_priv->proc_maps;
	struct vm_area_struct *vma = v;
	struct numa_maps *md = &numa_priv->md;
	struct file *file = vma->vm_file;
	struct mm_struct *mm = vma->vm_mm;
	struct mm_walk walk = {
		.hugetlb_entry = gather_hugetlb_stats,
		.pmd_entry = gather_pte_stats,
		.private = md,
		.mm = mm,
	};
	struct mempolicy *pol;
	char buffer[64];
	int nid;

	if (!mm)
		return 0;

	/* Ensure we start with an empty set of numa_maps statistics. */
	memset(md, 0, sizeof(*md));

	pol = __get_vma_policy(vma, vma->vm_start);
	if (pol) {
		mpol_to_str(buffer, sizeof(buffer), pol);
		mpol_cond_put(pol);
	} else {
		mpol_to_str(buffer, sizeof(buffer), proc_priv->task_mempolicy);
	}

	seq_printf(m, "%08lx %s", vma->vm_start, buffer);

	if (file) {
		seq_puts(m, " file=");
		seq_file_path(m, file, "\n\t= ");
	} else if (vma->vm_start <= mm->brk && vma->vm_end >= mm->start_brk) {
		seq_puts(m, " heap");
	} else if (is_stack(proc_priv, vma)) {
		seq_puts(m, " stack");
	}

	if (is_vm_hugetlb_page(vma))
		seq_puts(m, " huge");

	/* mmap_sem is held by m_start */
	walk_page_vma(vma, &walk);

	if (!md->pages)
		goto out;

	if (md->anon)
		seq_printf(m, " anon=%lu", md->anon);

	if (md->dirty)
		seq_printf(m, " dirty=%lu", md->dirty);

	if (md->pages != md->anon && md->pages != md->dirty)
		seq_printf(m, " mapped=%lu", md->pages);

	if (md->mapcount_max > 1)
		seq_printf(m, " mapmax=%lu", md->mapcount_max);

	if (md->swapcache)
		seq_printf(m, " swapcache=%lu", md->swapcache);

	if (md->active < md->pages && !is_vm_hugetlb_page(vma))
		seq_printf(m, " active=%lu", md->active);

	if (md->writeback)
		seq_printf(m, " writeback=%lu", md->writeback);

	for_each_node_state(nid, N_MEMORY)
		if (md->node[nid])
			seq_printf(m, " N%d=%lu", nid, md->node[nid]);

	seq_printf(m, " kernelpagesize_kB=%lu", vma_kernel_pagesize(vma) >> 10);
out:
	seq_putc(m, '\n');
	m_cache_vma(m, vma);
	return 0;
}

static int show_pid_numa_map(struct seq_file *m, void *v)
{
	return show_numa_map(m, v, 1);
}

static int show_tid_numa_map(struct seq_file *m, void *v)
{
	return show_numa_map(m, v, 0);
}

static const struct seq_operations proc_pid_numa_maps_op = {
	.start  = m_start,
	.next   = m_next,
	.stop   = m_stop,
	.show   = show_pid_numa_map,
};

static const struct seq_operations proc_tid_numa_maps_op = {
	.start  = m_start,
	.next   = m_next,
	.stop   = m_stop,
	.show   = show_tid_numa_map,
};

static int numa_maps_open(struct inode *inode, struct file *file,
			  const struct seq_operations *ops)
{
	return proc_maps_open(inode, file, ops,
				sizeof(struct numa_maps_private));
}

static int pid_numa_maps_open(struct inode *inode, struct file *file)
{
	return numa_maps_open(inode, file, &proc_pid_numa_maps_op);
}

static int tid_numa_maps_open(struct inode *inode, struct file *file)
{
	return numa_maps_open(inode, file, &proc_tid_numa_maps_op);
}

const struct file_operations proc_pid_numa_maps_operations = {
	.open		= pid_numa_maps_open,
	.read		= seq_read,
	.llseek		= seq_lseek,
	.release	= proc_map_release,
};

const struct file_operations proc_tid_numa_maps_operations = {
	.open		= tid_numa_maps_open,
	.read		= seq_read,
	.llseek		= seq_lseek,
	.release	= proc_map_release,
};
#endif /* CONFIG_NUMA */<|MERGE_RESOLUTION|>--- conflicted
+++ resolved
@@ -378,11 +378,7 @@
 			goto done;
 		}
 
-<<<<<<< HEAD
-		if (is_stack(priv, vma, is_pid)) {
-=======
-		if (is_stack(priv, vma))
->>>>>>> 2cad7a1d
+		if (is_stack(priv, vma)) {
 			name = "[stack]";
 			goto done;
 		}
