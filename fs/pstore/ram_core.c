--- conflicted
+++ resolved
@@ -30,44 +30,11 @@
 	uint32_t    sig;
 	atomic_t    start;
 	atomic_t    size;
-	atomic_t	full_flag;/*For console type*/
 	uint8_t     data[0];
 };
 
 #define PERSISTENT_RAM_SIG (0x43474244) /* DBGC */
 
-
-
-unsigned int get_c_pstore_start(ramoops_context *cxt)
-{
-	return atomic_read(&cxt->cprz->buffer->start);
-}
-
-void set_c_pstore_start(ramoops_context *cxt, unsigned int val)
-{
-	atomic_set(&cxt->cprz->buffer->start,val);
-}
-void set_c_pstore_size(ramoops_context *cxt, unsigned int val)
-{
-	atomic_set(&cxt->cprz->buffer->size,val);
-}
-void set_c_pstore_full_flag(ramoops_context *cxt, unsigned int val)
-{
-	atomic_set(&cxt->cprz->buffer->full_flag,val);
-}
-
-
-unsigned int get_pstore_buffer_size(ramoops_context *cxt)
-{
-	return cxt->cprz->buffer_size;
-}
-/*
-void set_pstore_buffer_size(ramoops_context *cxt,unsigned int val)
-{
-	return cxt->cprz->buffer_size = val;
-}
-*/
-
 static inline size_t buffer_size(struct persistent_ram_zone *prz)
 {
 	return atomic_read(&prz->buffer->size);
@@ -77,56 +44,7 @@
 {
 	return atomic_read(&prz->buffer->start);
 }
-static inline int atomic_cmpxchg__(atomic_t *v, int old, int new)
-{
-	int ret;
-	unsigned long flags;
-
-	raw_local_irq_save(flags);
-	ret = v->counter;
-	if (likely(ret == old))
-		v->counter = new;
-	raw_local_irq_restore(flags);
-
-	return ret;
-}
-
-<<<<<<< HEAD
-/* increase and wrap the start pointer, returning the old value */
-static size_t buffer_start_add_atomic(struct persistent_ram_zone *prz, size_t a)
-{
-	int old;
-	int new;
-
-	do {
-		old = atomic_read(&prz->buffer->start);
-		new = old + a;
-		while (unlikely(new > prz->buffer_size))
-			new -= prz->buffer_size;
-	} while (atomic_cmpxchg__(&prz->buffer->start, old, new) != old);
-
-	return old;
-}
-
-/* increase the size counter until it hits the max size */
-static void buffer_size_add_atomic(struct persistent_ram_zone *prz, size_t a)
-{
-	size_t old;
-	size_t new;
-
-	if (atomic_read(&prz->buffer->size) == prz->buffer_size)
-		return;
-
-	do {
-		old = atomic_read(&prz->buffer->size);
-		new = old + a;
-		if (new > prz->buffer_size)
-			new = prz->buffer_size;
-	} while (atomic_cmpxchg__(&prz->buffer->size, old, new) != old);
-}
-
-=======
->>>>>>> ec55e7c2
+
 static DEFINE_RAW_SPINLOCK(buffer_lock);
 
 /* increase and wrap the start pointer, returning the old value */
@@ -355,12 +273,6 @@
 	size_t size = buffer_size(prz);
 	size_t start = buffer_start(prz);
 
-	if(atomic_read(&prz->buffer->full_flag))
-		{
-		size = prz->buffer_size;
-//		printk("^^^^^^^^^^^^^^size=0x%x",size);
-		}
-
 	if (!size)
 		return;
 
@@ -429,7 +341,6 @@
 {
 	atomic_set(&prz->buffer->start, 0);
 	atomic_set(&prz->buffer->size, 0);
-	atomic_set(&prz->buffer->full_flag, 0);
 	persistent_ram_update_header_ecc(prz);
 }
 
@@ -519,8 +430,7 @@
 	if (ret)
 		return ret;
 
-	if(PERSISTENT_CON_SIG != sig)
-		sig ^= PERSISTENT_RAM_SIG;
+	sig ^= PERSISTENT_RAM_SIG;
 
 	if (prz->buffer->sig == sig) {
 		if (buffer_size(prz) > prz->buffer_size ||
@@ -529,7 +439,7 @@
 				" size %zu, start %zu\n",
 			       buffer_size(prz), buffer_start(prz));
 		else {
-			pr_info("persistent_ram: found existing buffer,"
+			pr_debug("persistent_ram: found existing buffer,"
 				" size %zu, start %zu\n",
 			       buffer_size(prz), buffer_start(prz));
 			persistent_ram_save_old(prz);
