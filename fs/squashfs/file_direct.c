/*
 * Copyright (c) 2013
 * Phillip Lougher <phillip@squashfs.org.uk>
 *
 * This work is licensed under the terms of the GNU GPL, version 2. See
 * the COPYING file in the top-level directory.
 */

#include <linux/fs.h>
#include <linux/vfs.h>
#include <linux/kernel.h>
#include <linux/slab.h>
#include <linux/string.h>
#include <linux/pagemap.h>
#include <linux/mutex.h>
#include <linux/mm_inline.h>

#include "squashfs_fs.h"
#include "squashfs_fs_sb.h"
#include "squashfs_fs_i.h"
#include "squashfs.h"
#include "page_actor.h"

<<<<<<< HEAD
static void release_actor_pages(struct page **page, int pages, int error)
{
	int i;

	for (i = 0; i < pages; i++) {
		if (!page[i])
			continue;
		flush_dcache_page(page[i]);
		if (!error)
			SetPageUptodate(page[i]);
		else {
			SetPageError(page[i]);
			zero_user_segment(page[i], 0, PAGE_SIZE);
		}
		unlock_page(page[i]);
		put_page(page[i]);
	}
	kfree(page);
}
=======
static int squashfs_read_cache(struct page *target_page, u64 block, int bsize,
	int pages, struct page **page, int bytes);

/* Read separately compressed datablock directly into page cache */
int squashfs_readpage_block(struct page *target_page, u64 block, int bsize,
	int expected)
>>>>>>> 9eabacaf

/*
 * Create a "page actor" which will kmap and kunmap the
 * page cache pages appropriately within the decompressor
 */
static struct squashfs_page_actor *actor_from_page_cache(
	unsigned int actor_pages, struct page *target_page,
	struct list_head *rpages, unsigned int *nr_pages, int start_index,
	struct address_space *mapping)
{
	struct page **page;
	struct squashfs_page_actor *actor;
	int i, n;
	gfp_t gfp = mapping_gfp_constraint(mapping, GFP_KERNEL);

	page = kmalloc_array(actor_pages, sizeof(void *), GFP_KERNEL);
	if (!page)
		return NULL;

	for (i = 0, n = start_index; i < actor_pages; i++, n++) {
		if (target_page == NULL && rpages && !list_empty(rpages)) {
			struct page *cur_page = lru_to_page(rpages);

			if (cur_page->index < start_index + actor_pages) {
				list_del(&cur_page->lru);
				--(*nr_pages);
				if (add_to_page_cache_lru(cur_page, mapping,
							  cur_page->index, gfp))
					put_page(cur_page);
				else
					target_page = cur_page;
			} else
				rpages = NULL;
		}

		if (target_page && target_page->index == n) {
			page[i] = target_page;
			target_page = NULL;
		} else {
			page[i] = grab_cache_page_nowait(mapping, n);
			if (page[i] == NULL)
				continue;
		}

		if (PageUptodate(page[i])) {
			unlock_page(page[i]);
			put_page(page[i]);
			page[i] = NULL;
		}
	}

<<<<<<< HEAD
	actor = squashfs_page_actor_init(page, actor_pages, 0,
			release_actor_pages);
	if (!actor) {
		release_actor_pages(page, actor_pages, -ENOMEM);
		kfree(page);
		return NULL;
	}
	return actor;
=======
	if (missing_pages) {
		/*
		 * Couldn't get one or more pages, this page has either
		 * been VM reclaimed, but others are still in the page cache
		 * and uptodate, or we're racing with another thread in
		 * squashfs_readpage also trying to grab them.  Fall back to
		 * using an intermediate buffer.
		 */
		res = squashfs_read_cache(target_page, block, bsize, pages,
							page, expected);
		if (res < 0)
			goto mark_errored;

		goto out;
	}

	/* Decompress directly into the page cache buffers */
	res = squashfs_read_data(inode->i_sb, block, bsize, NULL, actor);
	if (res < 0)
		goto mark_errored;

	if (res != expected) {
		res = -EIO;
		goto mark_errored;
	}

	/* Last page may have trailing bytes not filled */
	bytes = res % PAGE_SIZE;
	if (bytes) {
		pageaddr = kmap_atomic(page[pages - 1]);
		memset(pageaddr + bytes, 0, PAGE_SIZE - bytes);
		kunmap_atomic(pageaddr);
	}

	/* Mark pages as uptodate, unlock and release */
	for (i = 0; i < pages; i++) {
		flush_dcache_page(page[i]);
		SetPageUptodate(page[i]);
		unlock_page(page[i]);
		if (page[i] != target_page)
			put_page(page[i]);
	}

	kfree(actor);
	kfree(page);

	return 0;

mark_errored:
	/* Decompression failed, mark pages as errored.  Target_page is
	 * dealt with by the caller
	 */
	for (i = 0; i < pages; i++) {
		if (page[i] == NULL || page[i] == target_page)
			continue;
		flush_dcache_page(page[i]);
		SetPageError(page[i]);
		unlock_page(page[i]);
		put_page(page[i]);
	}

out:
	kfree(actor);
	kfree(page);
	return res;
>>>>>>> 9eabacaf
}

int squashfs_readpages_block(struct page *target_page,
			     struct list_head *readahead_pages,
			     unsigned int *nr_pages,
			     struct address_space *mapping,
			     int page_index, u64 block, int bsize)

<<<<<<< HEAD
{
	struct squashfs_page_actor *actor;
	struct inode *inode = mapping->host;
	struct squashfs_sb_info *msblk = inode->i_sb->s_fs_info;
	int start_index, end_index, file_end, actor_pages, res;
	int mask = (1 << (msblk->block_log - PAGE_SHIFT)) - 1;

	/*
	 * If readpage() is called on an uncompressed datablock, we can just
	 * read the pages instead of fetching the whole block.
	 * This greatly improves the performance when a process keep doing
	 * random reads because we only fetch the necessary data.
	 * The readahead algorithm will take care of doing speculative reads
	 * if necessary.
	 * We can't read more than 1 block even if readahead provides use more
	 * pages because we don't know yet if the next block is compressed or
	 * not.
	 */
	if (bsize && !SQUASHFS_COMPRESSED_BLOCK(bsize)) {
		u64 block_end = block + msblk->block_size;

		block += (page_index & mask) * PAGE_SIZE;
		actor_pages = (block_end - block) / PAGE_SIZE;
		if (*nr_pages < actor_pages)
			actor_pages = *nr_pages;
		start_index = page_index;
		bsize = min_t(int, bsize, (PAGE_SIZE * actor_pages)
					  | SQUASHFS_COMPRESSED_BIT_BLOCK);
	} else {
		file_end = (i_size_read(inode) - 1) >> PAGE_SHIFT;
		start_index = page_index & ~mask;
		end_index = start_index | mask;
		if (end_index > file_end)
			end_index = file_end;
		actor_pages = end_index - start_index + 1;
=======
static int squashfs_read_cache(struct page *target_page, u64 block, int bsize,
	int pages, struct page **page, int bytes)
{
	struct inode *i = target_page->mapping->host;
	struct squashfs_cache_entry *buffer = squashfs_get_datablock(i->i_sb,
						 block, bsize);
	int res = buffer->error, n, offset = 0;

	if (res) {
		ERROR("Unable to read page, block %llx, size %x\n", block,
			bsize);
		goto out;
	}

	for (n = 0; n < pages && bytes > 0; n++,
			bytes -= PAGE_SIZE, offset += PAGE_SIZE) {
		int avail = min_t(int, bytes, PAGE_SIZE);

		if (page[n] == NULL)
			continue;

		squashfs_fill_page(page[n], buffer, offset, avail);
		unlock_page(page[n]);
		if (page[n] != target_page)
			put_page(page[n]);
>>>>>>> 9eabacaf
	}

	actor = actor_from_page_cache(actor_pages, target_page,
				      readahead_pages, nr_pages, start_index,
				      mapping);
	if (!actor)
		return -ENOMEM;

	res = squashfs_read_data_async(inode->i_sb, block, bsize, NULL,
				       actor);
	return res < 0 ? res : 0;
}<|MERGE_RESOLUTION|>--- conflicted
+++ resolved
@@ -13,7 +13,6 @@
 #include <linux/string.h>
 #include <linux/pagemap.h>
 #include <linux/mutex.h>
-#include <linux/mm_inline.h>
 
 #include "squashfs_fs.h"
 #include "squashfs_fs_sb.h"
@@ -21,95 +20,61 @@
 #include "squashfs.h"
 #include "page_actor.h"
 
-<<<<<<< HEAD
-static void release_actor_pages(struct page **page, int pages, int error)
-{
-	int i;
-
-	for (i = 0; i < pages; i++) {
-		if (!page[i])
-			continue;
-		flush_dcache_page(page[i]);
-		if (!error)
-			SetPageUptodate(page[i]);
-		else {
-			SetPageError(page[i]);
-			zero_user_segment(page[i], 0, PAGE_SIZE);
-		}
-		unlock_page(page[i]);
-		put_page(page[i]);
-	}
-	kfree(page);
-}
-=======
 static int squashfs_read_cache(struct page *target_page, u64 block, int bsize,
 	int pages, struct page **page, int bytes);
 
 /* Read separately compressed datablock directly into page cache */
 int squashfs_readpage_block(struct page *target_page, u64 block, int bsize,
 	int expected)
->>>>>>> 9eabacaf
 
-/*
- * Create a "page actor" which will kmap and kunmap the
- * page cache pages appropriately within the decompressor
- */
-static struct squashfs_page_actor *actor_from_page_cache(
-	unsigned int actor_pages, struct page *target_page,
-	struct list_head *rpages, unsigned int *nr_pages, int start_index,
-	struct address_space *mapping)
 {
+	struct inode *inode = target_page->mapping->host;
+	struct squashfs_sb_info *msblk = inode->i_sb->s_fs_info;
+
+	int file_end = (i_size_read(inode) - 1) >> PAGE_SHIFT;
+	int mask = (1 << (msblk->block_log - PAGE_SHIFT)) - 1;
+	int start_index = target_page->index & ~mask;
+	int end_index = start_index | mask;
+	int i, n, pages, missing_pages, bytes, res = -ENOMEM;
 	struct page **page;
 	struct squashfs_page_actor *actor;
-	int i, n;
-	gfp_t gfp = mapping_gfp_constraint(mapping, GFP_KERNEL);
+	void *pageaddr;
 
-	page = kmalloc_array(actor_pages, sizeof(void *), GFP_KERNEL);
-	if (!page)
-		return NULL;
+	if (end_index > file_end)
+		end_index = file_end;
 
-	for (i = 0, n = start_index; i < actor_pages; i++, n++) {
-		if (target_page == NULL && rpages && !list_empty(rpages)) {
-			struct page *cur_page = lru_to_page(rpages);
+	pages = end_index - start_index + 1;
 
-			if (cur_page->index < start_index + actor_pages) {
-				list_del(&cur_page->lru);
-				--(*nr_pages);
-				if (add_to_page_cache_lru(cur_page, mapping,
-							  cur_page->index, gfp))
-					put_page(cur_page);
-				else
-					target_page = cur_page;
-			} else
-				rpages = NULL;
-		}
+	page = kmalloc_array(pages, sizeof(void *), GFP_KERNEL);
+	if (page == NULL)
+		return res;
 
-		if (target_page && target_page->index == n) {
-			page[i] = target_page;
-			target_page = NULL;
-		} else {
-			page[i] = grab_cache_page_nowait(mapping, n);
-			if (page[i] == NULL)
-				continue;
+	/*
+	 * Create a "page actor" which will kmap and kunmap the
+	 * page cache pages appropriately within the decompressor
+	 */
+	actor = squashfs_page_actor_init_special(page, pages, 0);
+	if (actor == NULL)
+		goto out;
+
+	/* Try to grab all the pages covered by the Squashfs block */
+	for (missing_pages = 0, i = 0, n = start_index; i < pages; i++, n++) {
+		page[i] = (n == target_page->index) ? target_page :
+			grab_cache_page_nowait(target_page->mapping, n);
+
+		if (page[i] == NULL) {
+			missing_pages++;
+			continue;
 		}
 
 		if (PageUptodate(page[i])) {
 			unlock_page(page[i]);
 			put_page(page[i]);
 			page[i] = NULL;
+			missing_pages++;
 		}
 	}
 
-<<<<<<< HEAD
-	actor = squashfs_page_actor_init(page, actor_pages, 0,
-			release_actor_pages);
-	if (!actor) {
-		release_actor_pages(page, actor_pages, -ENOMEM);
-		kfree(page);
-		return NULL;
-	}
-	return actor;
-=======
 	if (missing_pages) {
 		/*
 		 * Couldn't get one or more pages, this page has either
@@ -175,52 +140,9 @@
 	kfree(actor);
 	kfree(page);
 	return res;
->>>>>>> 9eabacaf
 }
 
-int squashfs_readpages_block(struct page *target_page,
-			     struct list_head *readahead_pages,
-			     unsigned int *nr_pages,
-			     struct address_space *mapping,
-			     int page_index, u64 block, int bsize)
 
-<<<<<<< HEAD
-{
-	struct squashfs_page_actor *actor;
-	struct inode *inode = mapping->host;
-	struct squashfs_sb_info *msblk = inode->i_sb->s_fs_info;
-	int start_index, end_index, file_end, actor_pages, res;
-	int mask = (1 << (msblk->block_log - PAGE_SHIFT)) - 1;
-
-	/*
-	 * If readpage() is called on an uncompressed datablock, we can just
-	 * read the pages instead of fetching the whole block.
-	 * This greatly improves the performance when a process keep doing
-	 * random reads because we only fetch the necessary data.
-	 * The readahead algorithm will take care of doing speculative reads
-	 * if necessary.
-	 * We can't read more than 1 block even if readahead provides use more
-	 * pages because we don't know yet if the next block is compressed or
-	 * not.
-	 */
-	if (bsize && !SQUASHFS_COMPRESSED_BLOCK(bsize)) {
-		u64 block_end = block + msblk->block_size;
-
-		block += (page_index & mask) * PAGE_SIZE;
-		actor_pages = (block_end - block) / PAGE_SIZE;
-		if (*nr_pages < actor_pages)
-			actor_pages = *nr_pages;
-		start_index = page_index;
-		bsize = min_t(int, bsize, (PAGE_SIZE * actor_pages)
-					  | SQUASHFS_COMPRESSED_BIT_BLOCK);
-	} else {
-		file_end = (i_size_read(inode) - 1) >> PAGE_SHIFT;
-		start_index = page_index & ~mask;
-		end_index = start_index | mask;
-		if (end_index > file_end)
-			end_index = file_end;
-		actor_pages = end_index - start_index + 1;
-=======
 static int squashfs_read_cache(struct page *target_page, u64 block, int bsize,
 	int pages, struct page **page, int bytes)
 {
@@ -246,16 +168,9 @@
 		unlock_page(page[n]);
 		if (page[n] != target_page)
 			put_page(page[n]);
->>>>>>> 9eabacaf
 	}
 
-	actor = actor_from_page_cache(actor_pages, target_page,
-				      readahead_pages, nr_pages, start_index,
-				      mapping);
-	if (!actor)
-		return -ENOMEM;
-
-	res = squashfs_read_data_async(inode->i_sb, block, bsize, NULL,
-				       actor);
-	return res < 0 ? res : 0;
+out:
+	squashfs_cache_put(buffer);
+	return res;
 }