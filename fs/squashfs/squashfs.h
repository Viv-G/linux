/*
 * Squashfs - a compressed read only filesystem for Linux
 *
 * Copyright (c) 2002, 2003, 2004, 2005, 2006, 2007, 2008
 * Phillip Lougher <phillip@squashfs.org.uk>
 *
 * This program is free software; you can redistribute it and/or
 * modify it under the terms of the GNU General Public License
 * as published by the Free Software Foundation; either version 2,
 * or (at your option) any later version.
 *
 * This program is distributed in the hope that it will be useful,
 * but WITHOUT ANY WARRANTY; without even the implied warranty of
 * MERCHANTABILITY or FITNESS FOR A PARTICULAR PURPOSE.  See the
 * GNU General Public License for more details.
 *
 * You should have received a copy of the GNU General Public License
 * along with this program; if not, write to the Free Software
 * Foundation, 51 Franklin Street, Fifth Floor, Boston, MA 02110-1301, USA.
 *
 * squashfs.h
 */

#define TRACE(s, args...)	pr_debug("SQUASHFS: "s, ## args)

#define ERROR(s, args...)	pr_err("SQUASHFS error: "s, ## args)

#define WARNING(s, args...)	pr_warn("SQUASHFS: "s, ## args)

/* block.c */
extern int squashfs_init_read_wq(void);
extern void squashfs_destroy_read_wq(void);
extern int squashfs_read_data(struct super_block *, u64, int, u64 *,
				struct squashfs_page_actor *);
extern int squashfs_read_data_async(struct super_block *, u64, int, u64 *,
				struct squashfs_page_actor *);

/* cache.c */
extern struct squashfs_cache *squashfs_cache_init(char *, int, int);
extern void squashfs_cache_delete(struct squashfs_cache *);
extern struct squashfs_cache_entry *squashfs_cache_get(struct super_block *,
				struct squashfs_cache *, u64, int);
extern void squashfs_cache_put(struct squashfs_cache_entry *);
extern int squashfs_copy_data(void *, struct squashfs_cache_entry *, int, int);
extern int squashfs_read_metadata(struct super_block *, void *, u64 *,
				int *, int);
extern struct squashfs_cache_entry *squashfs_get_fragment(struct super_block *,
				u64, int);
extern struct squashfs_cache_entry *squashfs_get_datablock(struct super_block *,
				u64, int);
extern void *squashfs_read_table(struct super_block *, u64, int);

/* decompressor.c */
extern const struct squashfs_decompressor *squashfs_lookup_decompressor(int);
extern void *squashfs_decompressor_setup(struct super_block *, unsigned short);

/* decompressor_xxx.c */
extern void *squashfs_decompressor_create(struct squashfs_sb_info *, void *);
extern void squashfs_decompressor_destroy(struct squashfs_sb_info *);
extern int squashfs_decompress(struct squashfs_sb_info *, struct buffer_head **,
	int, int, int, struct squashfs_page_actor *);
extern int squashfs_max_decompressors(void);

/* export.c */
extern __le64 *squashfs_read_inode_lookup_table(struct super_block *, u64, u64,
				unsigned int);

/* fragment.c */
extern int squashfs_frag_lookup(struct super_block *, unsigned int, u64 *);
extern __le64 *squashfs_read_fragment_index_table(struct super_block *,
				u64, u64, unsigned int);

/* file.c */
void squashfs_fill_page(struct page *, struct squashfs_cache_entry *, int, int);
void squashfs_copy_cache(struct page *, struct squashfs_cache_entry *, int,
				int);

<<<<<<< HEAD
/* file_direct.c */
extern int squashfs_readpages_block(struct page *, struct list_head *,
	unsigned int *, struct address_space *, int, u64, int);
=======
/* file_xxx.c */
extern int squashfs_readpage_block(struct page *, u64, int, int);
>>>>>>> 9eabacaf

/* id.c */
extern int squashfs_get_id(struct super_block *, unsigned int, unsigned int *);
extern __le64 *squashfs_read_id_index_table(struct super_block *, u64, u64,
				unsigned short);

/* inode.c */
extern struct inode *squashfs_iget(struct super_block *, long long,
				unsigned int);
extern int squashfs_read_inode(struct inode *, long long);

/* xattr.c */
extern ssize_t squashfs_listxattr(struct dentry *, char *, size_t);

/*
 * Inodes, files,  decompressor and xattr operations
 */

/* dir.c */
extern const struct file_operations squashfs_dir_ops;

/* export.c */
extern const struct export_operations squashfs_export_ops;

/* file.c */
extern const struct address_space_operations squashfs_aops;

/* inode.c */
extern const struct inode_operations squashfs_inode_ops;

/* namei.c */
extern const struct inode_operations squashfs_dir_inode_ops;

/* symlink.c */
extern const struct address_space_operations squashfs_symlink_aops;
extern const struct inode_operations squashfs_symlink_inode_ops;

/* xattr.c */
extern const struct xattr_handler *squashfs_xattr_handlers[];<|MERGE_RESOLUTION|>--- conflicted
+++ resolved
@@ -28,11 +28,7 @@
 #define WARNING(s, args...)	pr_warn("SQUASHFS: "s, ## args)
 
 /* block.c */
-extern int squashfs_init_read_wq(void);
-extern void squashfs_destroy_read_wq(void);
 extern int squashfs_read_data(struct super_block *, u64, int, u64 *,
-				struct squashfs_page_actor *);
-extern int squashfs_read_data_async(struct super_block *, u64, int, u64 *,
 				struct squashfs_page_actor *);
 
 /* cache.c */
@@ -75,14 +71,8 @@
 void squashfs_copy_cache(struct page *, struct squashfs_cache_entry *, int,
 				int);
 
-<<<<<<< HEAD
-/* file_direct.c */
-extern int squashfs_readpages_block(struct page *, struct list_head *,
-	unsigned int *, struct address_space *, int, u64, int);
-=======
 /* file_xxx.c */
 extern int squashfs_readpage_block(struct page *, u64, int, int);
->>>>>>> 9eabacaf
 
 /* id.c */
 extern int squashfs_get_id(struct super_block *, unsigned int, unsigned int *);
