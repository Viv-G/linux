--- conflicted
+++ resolved
@@ -107,19 +107,11 @@
 					xfs_log_item_t *);
 
 struct xfs_log_item *	xfs_trans_ail_cursor_first(struct xfs_ail *ailp,
-<<<<<<< HEAD
 					struct xfs_ail_cursor *cur,
 					xfs_lsn_t lsn);
 struct xfs_log_item *	xfs_trans_ail_cursor_last(struct xfs_ail *ailp,
 					struct xfs_ail_cursor *cur,
 					xfs_lsn_t lsn);
-=======
-					struct xfs_ail_cursor *cur,
-					xfs_lsn_t lsn);
-struct xfs_log_item *	xfs_trans_ail_cursor_last(struct xfs_ail *ailp,
-					struct xfs_ail_cursor *cur,
-					xfs_lsn_t lsn);
->>>>>>> ac15456e
 struct xfs_log_item *	xfs_trans_ail_cursor_next(struct xfs_ail *ailp,
 					struct xfs_ail_cursor *cur);
 void			xfs_trans_ail_cursor_done(struct xfs_ail *ailp,
