--- conflicted
+++ resolved
@@ -24,11 +24,7 @@
 #define CLK_SET_RATE_PARENT	BIT(2) /* propagate rate change up one level */
 #define CLK_IGNORE_UNUSED	BIT(3) /* do not gate even if unused */
 				/* unused */
-<<<<<<< HEAD
-#define CLK_IS_BASIC		BIT(5) /* deprecated, don't use */
-=======
 				/* unused */
->>>>>>> 90b6c5c7
 #define CLK_GET_RATE_NOCACHE	BIT(6) /* do not use the cached clk rate */
 #define CLK_SET_RATE_NO_REPARENT BIT(7) /* don't re-parent on rate change */
 #define CLK_GET_ACCURACY_NOCACHE BIT(8) /* do not use the cached clk accuracy */
