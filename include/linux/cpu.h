--- conflicted
+++ resolved
@@ -277,14 +277,12 @@
 void arch_cpu_idle_exit(void);
 void arch_cpu_idle_dead(void);
 
-<<<<<<< HEAD
 #define IDLE_START 1
 #define IDLE_END 2
 
 void idle_notifier_register(struct notifier_block *n);
 void idle_notifier_unregister(struct notifier_block *n);
 void idle_notifier_call_chain(unsigned long val);
-=======
 /*
  * These are used for a global "mitigations=" cmdline option for toggling
  * optional CPU mitigations.
@@ -301,6 +299,5 @@
 {
 	return cpu_mitigations == CPU_MITIGATIONS_OFF;
 }
->>>>>>> a16bfc08
 
 #endif /* _LINUX_CPU_H_ */