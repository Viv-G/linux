--- conflicted
+++ resolved
@@ -2111,12 +2111,8 @@
 extern struct file *file_open_name(struct filename *, int, umode_t);
 extern struct file *filp_open(const char *, int, umode_t);
 extern struct file *file_open_root(struct dentry *, struct vfsmount *,
-<<<<<<< HEAD
-				   const char *, int);
+				   const char *, int, umode_t);
 extern int vfs_open(const struct path *, struct file *, const struct cred *);
-=======
-				   const char *, int, umode_t);
->>>>>>> 55d37e17
 extern struct file * dentry_open(const struct path *, int, const struct cred *);
 extern int filp_close(struct file *, fl_owner_t id);
 
