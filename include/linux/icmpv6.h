/* SPDX-License-Identifier: GPL-2.0 */
#ifndef _LINUX_ICMPV6_H
#define _LINUX_ICMPV6_H

#include <linux/skbuff.h>
#include <linux/ipv6.h>
#include <uapi/linux/icmpv6.h>

static inline struct icmp6hdr *icmp6_hdr(const struct sk_buff *skb)
{
	return (struct icmp6hdr *)skb_transport_header(skb);
}

#include <linux/netdevice.h>

#if IS_ENABLED(CONFIG_IPV6)

typedef void ip6_icmp_send_t(struct sk_buff *skb, u8 type, u8 code, __u32 info,
			     const struct in6_addr *force_saddr,
			     const struct inet6_skb_parm *parm);
void icmp6_send(struct sk_buff *skb, u8 type, u8 code, __u32 info,
		const struct in6_addr *force_saddr,
		const struct inet6_skb_parm *parm);
#if IS_BUILTIN(CONFIG_IPV6)
static inline void __icmpv6_send(struct sk_buff *skb, u8 type, u8 code, __u32 info,
				 const struct inet6_skb_parm *parm)
{
	icmp6_send(skb, type, code, info, NULL, parm);
}
static inline int inet6_register_icmp_sender(ip6_icmp_send_t *fn)
{
	BUILD_BUG_ON(fn != icmp6_send);
	return 0;
}
static inline int inet6_unregister_icmp_sender(ip6_icmp_send_t *fn)
{
	BUILD_BUG_ON(fn != icmp6_send);
	return 0;
}
#else
extern void __icmpv6_send(struct sk_buff *skb, u8 type, u8 code, __u32 info,
			  const struct inet6_skb_parm *parm);
extern int inet6_register_icmp_sender(ip6_icmp_send_t *fn);
extern int inet6_unregister_icmp_sender(ip6_icmp_send_t *fn);
#endif

static inline void icmpv6_send(struct sk_buff *skb, u8 type, u8 code, __u32 info)
{
	__icmpv6_send(skb, type, code, info, IP6CB(skb));
}

int ip6_err_gen_icmpv6_unreach(struct sk_buff *skb, int nhs, int type,
			       unsigned int data_len);

#if IS_ENABLED(CONFIG_NF_NAT)
void icmpv6_ndo_send(struct sk_buff *skb_in, u8 type, u8 code, __u32 info);
#else
<<<<<<< HEAD
#define icmpv6_ndo_send icmpv6_send
=======
static inline void icmpv6_ndo_send(struct sk_buff *skb_in, u8 type, u8 code, __u32 info)
{
	struct inet6_skb_parm parm = { 0 };
	__icmpv6_send(skb_in, type, code, info, &parm);
}
>>>>>>> dfb57161
#endif

#else

static inline void icmpv6_send(struct sk_buff *skb,
			       u8 type, u8 code, __u32 info)
{
}

static inline void icmpv6_ndo_send(struct sk_buff *skb,
				   u8 type, u8 code, __u32 info)
{
}
#endif

extern int				icmpv6_init(void);
extern int				icmpv6_err_convert(u8 type, u8 code,
							   int *err);
extern void				icmpv6_cleanup(void);
extern void				icmpv6_param_prob(struct sk_buff *skb,
							  u8 code, int pos);

struct flowi6;
struct in6_addr;
extern void				icmpv6_flow_init(struct sock *sk,
							 struct flowi6 *fl6,
							 u8 type,
							 const struct in6_addr *saddr,
							 const struct in6_addr *daddr,
							 int oif);
#endif<|MERGE_RESOLUTION|>--- conflicted
+++ resolved
@@ -55,15 +55,11 @@
 #if IS_ENABLED(CONFIG_NF_NAT)
 void icmpv6_ndo_send(struct sk_buff *skb_in, u8 type, u8 code, __u32 info);
 #else
-<<<<<<< HEAD
-#define icmpv6_ndo_send icmpv6_send
-=======
 static inline void icmpv6_ndo_send(struct sk_buff *skb_in, u8 type, u8 code, __u32 info)
 {
 	struct inet6_skb_parm parm = { 0 };
 	__icmpv6_send(skb_in, type, code, info, &parm);
 }
->>>>>>> dfb57161
 #endif
 
 #else
