--- conflicted
+++ resolved
@@ -647,15 +647,12 @@
 	struct bin_attribute	*legacy_io;	/* Legacy I/O for this bus */
 	struct bin_attribute	*legacy_mem;	/* Legacy mem */
 	unsigned int		is_added:1;
-<<<<<<< HEAD
+	unsigned int		unsafe_warn:1;	/* warned about RW1C config write */
 
 	ANDROID_KABI_RESERVE(1);
 	ANDROID_KABI_RESERVE(2);
 	ANDROID_KABI_RESERVE(3);
 	ANDROID_KABI_RESERVE(4);
-=======
-	unsigned int		unsafe_warn:1;	/* warned about RW1C config write */
->>>>>>> 3238bffa
 };
 
 #define to_pci_bus(n)	container_of(n, struct pci_bus, dev)
