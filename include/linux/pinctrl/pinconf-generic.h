--- conflicted
+++ resolved
@@ -39,7 +39,6 @@
  *	if it is 0, pull-up is total, i.e. the pin is connected to VDD.
  * @PIN_CONFIG_BIAS_PULL_DOWN: the pin will be pulled down (usually with high
  *	impedance to GROUND). If the argument is != 0 pull-down is enabled,
-<<<<<<< HEAD
  *	if it is 0, pull-down is total, i.e. the pin is connected to GROUND.
  * @PIN_CONFIG_BIAS_PULL_PIN_DEFAULT: the pin will be pulled up or down based
  *	on embedded knowledge of the controller hardware, like current mux
@@ -49,13 +48,6 @@
  *	If the argument is != 0 pull up/down is enabled, if it is 0, the
  *	configuration is ignored. The proper way to disable it is to use
  *	@PIN_CONFIG_BIAS_DISABLE.
-=======
- *	if it is 0, pull-down is disabled.
- * @PIN_CONFIG_BIAS_PULL_PIN_DEFAULT: the pin will be pulled up or down based
- *	on embedded knowledge of the controller, like current mux function.
- *	If the argument is != 0 pull up/down is enabled, if it is 0,
- *	the pull is disabled.
->>>>>>> 1fe07cd0
  * @PIN_CONFIG_DRIVE_PUSH_PULL: the pin will be driven actively high and
  *	low, this is the most typical case and is typically achieved with two
  *	active transistors on the output. Setting this config will enable
