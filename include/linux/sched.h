/* SPDX-License-Identifier: GPL-2.0 */
#ifndef _LINUX_SCHED_H
#define _LINUX_SCHED_H

/*
 * Define 'struct task_struct' and provide the main scheduler
 * APIs (schedule(), wakeup variants, etc.)
 */

#include <uapi/linux/sched.h>

#include <asm/current.h>

#include <linux/pid.h>
#include <linux/sem.h>
#include <linux/shm.h>
#include <linux/kcov.h>
#include <linux/mutex.h>
#include <linux/plist.h>
#include <linux/hrtimer.h>
#include <linux/irqflags.h>
#include <linux/seccomp.h>
#include <linux/nodemask.h>
#include <linux/rcupdate.h>
#include <linux/refcount.h>
#include <linux/resource.h>
#include <linux/latencytop.h>
#include <linux/sched/prio.h>
#include <linux/sched/types.h>
#include <linux/signal_types.h>
#include <linux/mm_types_task.h>
#include <linux/task_io_accounting.h>
#include <linux/posix-timers.h>
#include <linux/rseq.h>
#include <linux/seqlock.h>
#include <linux/kcsan.h>
#include <linux/android_vendor.h>
#include <linux/android_kabi.h>

/* task_struct member predeclarations (sorted alphabetically): */
struct audit_context;
struct backing_dev_info;
struct bio_list;
struct blk_plug;
struct capture_control;
struct cfs_rq;
struct fs_struct;
struct futex_pi_state;
struct io_context;
struct mempolicy;
struct nameidata;
struct nsproxy;
struct perf_event_context;
struct pid_namespace;
struct pipe_inode_info;
struct rcu_node;
struct reclaim_state;
struct robust_list_head;
struct root_domain;
struct rq;
struct sched_attr;
struct sched_param;
struct seq_file;
struct sighand_struct;
struct signal_struct;
struct task_delay_info;
struct task_group;
struct io_uring_task;

/*
 * Task state bitmask. NOTE! These bits are also
 * encoded in fs/proc/array.c: get_task_state().
 *
 * We have two separate sets of flags: task->state
 * is about runnability, while task->exit_state are
 * about the task exiting. Confusing, but this way
 * modifying one set can't modify the other one by
 * mistake.
 */

/* Used in tsk->state: */
#define TASK_RUNNING			0x0000
#define TASK_INTERRUPTIBLE		0x0001
#define TASK_UNINTERRUPTIBLE		0x0002
#define __TASK_STOPPED			0x0004
#define __TASK_TRACED			0x0008
/* Used in tsk->exit_state: */
#define EXIT_DEAD			0x0010
#define EXIT_ZOMBIE			0x0020
#define EXIT_TRACE			(EXIT_ZOMBIE | EXIT_DEAD)
/* Used in tsk->state again: */
#define TASK_PARKED			0x0040
#define TASK_DEAD			0x0080
#define TASK_WAKEKILL			0x0100
#define TASK_WAKING			0x0200
#define TASK_NOLOAD			0x0400
#define TASK_NEW			0x0800
#define TASK_STATE_MAX			0x1000

/* Convenience macros for the sake of set_current_state: */
#define TASK_KILLABLE			(TASK_WAKEKILL | TASK_UNINTERRUPTIBLE)
#define TASK_STOPPED			(TASK_WAKEKILL | __TASK_STOPPED)
#define TASK_TRACED			(TASK_WAKEKILL | __TASK_TRACED)

#define TASK_IDLE			(TASK_UNINTERRUPTIBLE | TASK_NOLOAD)

/* Convenience macros for the sake of wake_up(): */
#define TASK_NORMAL			(TASK_INTERRUPTIBLE | TASK_UNINTERRUPTIBLE)

/* get_task_state(): */
#define TASK_REPORT			(TASK_RUNNING | TASK_INTERRUPTIBLE | \
					 TASK_UNINTERRUPTIBLE | __TASK_STOPPED | \
					 __TASK_TRACED | EXIT_DEAD | EXIT_ZOMBIE | \
					 TASK_PARKED)

#define task_is_traced(task)		((task->state & __TASK_TRACED) != 0)

#define task_is_stopped(task)		((task->state & __TASK_STOPPED) != 0)

#define task_is_stopped_or_traced(task)	((task->state & (__TASK_STOPPED | __TASK_TRACED)) != 0)

#ifdef CONFIG_DEBUG_ATOMIC_SLEEP

/*
 * Special states are those that do not use the normal wait-loop pattern. See
 * the comment with set_special_state().
 */
#define is_special_task_state(state)				\
	((state) & (__TASK_STOPPED | __TASK_TRACED | TASK_PARKED | TASK_DEAD))

#define __set_current_state(state_value)			\
	do {							\
		WARN_ON_ONCE(is_special_task_state(state_value));\
		current->task_state_change = _THIS_IP_;		\
		current->state = (state_value);			\
	} while (0)

#define set_current_state(state_value)				\
	do {							\
		WARN_ON_ONCE(is_special_task_state(state_value));\
		current->task_state_change = _THIS_IP_;		\
		smp_store_mb(current->state, (state_value));	\
	} while (0)

#define set_special_state(state_value)					\
	do {								\
		unsigned long flags; /* may shadow */			\
		WARN_ON_ONCE(!is_special_task_state(state_value));	\
		raw_spin_lock_irqsave(&current->pi_lock, flags);	\
		current->task_state_change = _THIS_IP_;			\
		current->state = (state_value);				\
		raw_spin_unlock_irqrestore(&current->pi_lock, flags);	\
	} while (0)
#else
/*
 * set_current_state() includes a barrier so that the write of current->state
 * is correctly serialised wrt the caller's subsequent test of whether to
 * actually sleep:
 *
 *   for (;;) {
 *	set_current_state(TASK_UNINTERRUPTIBLE);
 *	if (CONDITION)
 *	   break;
 *
 *	schedule();
 *   }
 *   __set_current_state(TASK_RUNNING);
 *
 * If the caller does not need such serialisation (because, for instance, the
 * CONDITION test and condition change and wakeup are under the same lock) then
 * use __set_current_state().
 *
 * The above is typically ordered against the wakeup, which does:
 *
 *   CONDITION = 1;
 *   wake_up_state(p, TASK_UNINTERRUPTIBLE);
 *
 * where wake_up_state()/try_to_wake_up() executes a full memory barrier before
 * accessing p->state.
 *
 * Wakeup will do: if (@state & p->state) p->state = TASK_RUNNING, that is,
 * once it observes the TASK_UNINTERRUPTIBLE store the waking CPU can issue a
 * TASK_RUNNING store which can collide with __set_current_state(TASK_RUNNING).
 *
 * However, with slightly different timing the wakeup TASK_RUNNING store can
 * also collide with the TASK_UNINTERRUPTIBLE store. Losing that store is not
 * a problem either because that will result in one extra go around the loop
 * and our @cond test will save the day.
 *
 * Also see the comments of try_to_wake_up().
 */
#define __set_current_state(state_value)				\
	current->state = (state_value)

#define set_current_state(state_value)					\
	smp_store_mb(current->state, (state_value))

/*
 * set_special_state() should be used for those states when the blocking task
 * can not use the regular condition based wait-loop. In that case we must
 * serialize against wakeups such that any possible in-flight TASK_RUNNING stores
 * will not collide with our state change.
 */
#define set_special_state(state_value)					\
	do {								\
		unsigned long flags; /* may shadow */			\
		raw_spin_lock_irqsave(&current->pi_lock, flags);	\
		current->state = (state_value);				\
		raw_spin_unlock_irqrestore(&current->pi_lock, flags);	\
	} while (0)

#endif

/* Task command name length: */
#define TASK_COMM_LEN			16

extern void scheduler_tick(void);

#define	MAX_SCHEDULE_TIMEOUT		LONG_MAX

extern long schedule_timeout(long timeout);
extern long schedule_timeout_interruptible(long timeout);
extern long schedule_timeout_killable(long timeout);
extern long schedule_timeout_uninterruptible(long timeout);
extern long schedule_timeout_idle(long timeout);
asmlinkage void schedule(void);
extern void schedule_preempt_disabled(void);
asmlinkage void preempt_schedule_irq(void);

extern int __must_check io_schedule_prepare(void);
extern void io_schedule_finish(int token);
extern long io_schedule_timeout(long timeout);
extern void io_schedule(void);

/**
 * struct prev_cputime - snapshot of system and user cputime
 * @utime: time spent in user mode
 * @stime: time spent in system mode
 * @lock: protects the above two fields
 *
 * Stores previous user/system time values such that we can guarantee
 * monotonicity.
 */
struct prev_cputime {
#ifndef CONFIG_VIRT_CPU_ACCOUNTING_NATIVE
	u64				utime;
	u64				stime;
	raw_spinlock_t			lock;
#endif
};

enum vtime_state {
	/* Task is sleeping or running in a CPU with VTIME inactive: */
	VTIME_INACTIVE = 0,
	/* Task is idle */
	VTIME_IDLE,
	/* Task runs in kernelspace in a CPU with VTIME active: */
	VTIME_SYS,
	/* Task runs in userspace in a CPU with VTIME active: */
	VTIME_USER,
	/* Task runs as guests in a CPU with VTIME active: */
	VTIME_GUEST,
};

struct vtime {
	seqcount_t		seqcount;
	unsigned long long	starttime;
	enum vtime_state	state;
	unsigned int		cpu;
	u64			utime;
	u64			stime;
	u64			gtime;
};

/*
 * Utilization clamp constraints.
 * @UCLAMP_MIN:	Minimum utilization
 * @UCLAMP_MAX:	Maximum utilization
 * @UCLAMP_CNT:	Utilization clamp constraints count
 */
enum uclamp_id {
	UCLAMP_MIN = 0,
	UCLAMP_MAX,
	UCLAMP_CNT
};

#ifdef CONFIG_SMP
extern struct root_domain def_root_domain;
extern struct mutex sched_domains_mutex;
#endif

struct sched_info {
#ifdef CONFIG_SCHED_INFO
	/* Cumulative counters: */

	/* # of times we have run on this CPU: */
	unsigned long			pcount;

	/* Time spent waiting on a runqueue: */
	unsigned long long		run_delay;

	/* Timestamps: */

	/* When did we last run on a CPU? */
	unsigned long long		last_arrival;

	/* When were we last queued to run? */
	unsigned long long		last_queued;

#endif /* CONFIG_SCHED_INFO */
};

/*
 * Integer metrics need fixed point arithmetic, e.g., sched/fair
 * has a few: load, load_avg, util_avg, freq, and capacity.
 *
 * We define a basic fixed point arithmetic range, and then formalize
 * all these metrics based on that basic range.
 */
# define SCHED_FIXEDPOINT_SHIFT		10
# define SCHED_FIXEDPOINT_SCALE		(1L << SCHED_FIXEDPOINT_SHIFT)

/* Increase resolution of cpu_capacity calculations */
# define SCHED_CAPACITY_SHIFT		SCHED_FIXEDPOINT_SHIFT
# define SCHED_CAPACITY_SCALE		(1L << SCHED_CAPACITY_SHIFT)

struct load_weight {
	unsigned long			weight;
	u32				inv_weight;
};

/**
 * struct util_est - Estimation utilization of FAIR tasks
 * @enqueued: instantaneous estimated utilization of a task/cpu
 * @ewma:     the Exponential Weighted Moving Average (EWMA)
 *            utilization of a task
 *
 * Support data structure to track an Exponential Weighted Moving Average
 * (EWMA) of a FAIR task's utilization. New samples are added to the moving
 * average each time a task completes an activation. Sample's weight is chosen
 * so that the EWMA will be relatively insensitive to transient changes to the
 * task's workload.
 *
 * The enqueued attribute has a slightly different meaning for tasks and cpus:
 * - task:   the task's util_avg at last task dequeue time
 * - cfs_rq: the sum of util_est.enqueued for each RUNNABLE task on that CPU
 * Thus, the util_est.enqueued of a task represents the contribution on the
 * estimated utilization of the CPU where that task is currently enqueued.
 *
 * Only for tasks we track a moving average of the past instantaneous
 * estimated utilization. This allows to absorb sporadic drops in utilization
 * of an otherwise almost periodic task.
 *
 * The UTIL_AVG_UNCHANGED flag is used to synchronize util_est with util_avg
 * updates. When a task is dequeued, its util_est should not be updated if its
 * util_avg has not been updated in the meantime.
 * This information is mapped into the MSB bit of util_est.enqueued at dequeue
 * time. Since max value of util_est.enqueued for a task is 1024 (PELT util_avg
 * for a task) it is safe to use MSB.
 */
struct util_est {
	unsigned int			enqueued;
	unsigned int			ewma;
#define UTIL_EST_WEIGHT_SHIFT		2
#define UTIL_AVG_UNCHANGED		0x80000000
} __attribute__((__aligned__(sizeof(u64))));

/*
 * The load/runnable/util_avg accumulates an infinite geometric series
 * (see __update_load_avg_cfs_rq() in kernel/sched/pelt.c).
 *
 * [load_avg definition]
 *
 *   load_avg = runnable% * scale_load_down(load)
 *
 * [runnable_avg definition]
 *
 *   runnable_avg = runnable% * SCHED_CAPACITY_SCALE
 *
 * [util_avg definition]
 *
 *   util_avg = running% * SCHED_CAPACITY_SCALE
 *
 * where runnable% is the time ratio that a sched_entity is runnable and
 * running% the time ratio that a sched_entity is running.
 *
 * For cfs_rq, they are the aggregated values of all runnable and blocked
 * sched_entities.
 *
 * The load/runnable/util_avg doesn't directly factor frequency scaling and CPU
 * capacity scaling. The scaling is done through the rq_clock_pelt that is used
 * for computing those signals (see update_rq_clock_pelt())
 *
 * N.B., the above ratios (runnable% and running%) themselves are in the
 * range of [0, 1]. To do fixed point arithmetics, we therefore scale them
 * to as large a range as necessary. This is for example reflected by
 * util_avg's SCHED_CAPACITY_SCALE.
 *
 * [Overflow issue]
 *
 * The 64-bit load_sum can have 4353082796 (=2^64/47742/88761) entities
 * with the highest load (=88761), always runnable on a single cfs_rq,
 * and should not overflow as the number already hits PID_MAX_LIMIT.
 *
 * For all other cases (including 32-bit kernels), struct load_weight's
 * weight will overflow first before we do, because:
 *
 *    Max(load_avg) <= Max(load.weight)
 *
 * Then it is the load_weight's responsibility to consider overflow
 * issues.
 */
struct sched_avg {
	u64				last_update_time;
	u64				load_sum;
	u64				runnable_sum;
	u32				util_sum;
	u32				period_contrib;
	unsigned long			load_avg;
	unsigned long			runnable_avg;
	unsigned long			util_avg;
	struct util_est			util_est;
} ____cacheline_aligned;

struct sched_statistics {
#ifdef CONFIG_SCHEDSTATS
	u64				wait_start;
	u64				wait_max;
	u64				wait_count;
	u64				wait_sum;
	u64				iowait_count;
	u64				iowait_sum;

	u64				sleep_start;
	u64				sleep_max;
	s64				sum_sleep_runtime;

	u64				block_start;
	u64				block_max;
	u64				exec_max;
	u64				slice_max;

	u64				nr_migrations_cold;
	u64				nr_failed_migrations_affine;
	u64				nr_failed_migrations_running;
	u64				nr_failed_migrations_hot;
	u64				nr_forced_migrations;

	u64				nr_wakeups;
	u64				nr_wakeups_sync;
	u64				nr_wakeups_migrate;
	u64				nr_wakeups_local;
	u64				nr_wakeups_remote;
	u64				nr_wakeups_affine;
	u64				nr_wakeups_affine_attempts;
	u64				nr_wakeups_passive;
	u64				nr_wakeups_idle;
#endif
};

struct sched_entity {
	/* For load-balancing: */
	struct load_weight		load;
	struct rb_node			run_node;
	struct list_head		group_node;
	unsigned int			on_rq;

	u64				exec_start;
	u64				sum_exec_runtime;
	u64				vruntime;
	u64				prev_sum_exec_runtime;

	u64				nr_migrations;

	struct sched_statistics		statistics;

#ifdef CONFIG_FAIR_GROUP_SCHED
	int				depth;
	struct sched_entity		*parent;
	/* rq on which this entity is (to be) queued: */
	struct cfs_rq			*cfs_rq;
	/* rq "owned" by this entity/group: */
	struct cfs_rq			*my_q;
	/* cached value of my_q->h_nr_running */
	unsigned long			runnable_weight;
#endif

#ifdef CONFIG_SMP
	/*
	 * Per entity load average tracking.
	 *
	 * Put into separate cache line so it does not
	 * collide with read-mostly values above.
	 */
	struct sched_avg		avg;
#endif

	ANDROID_KABI_RESERVE(1);
	ANDROID_KABI_RESERVE(2);
	ANDROID_KABI_RESERVE(3);
	ANDROID_KABI_RESERVE(4);
};

struct sched_rt_entity {
	struct list_head		run_list;
	unsigned long			timeout;
	unsigned long			watchdog_stamp;
	unsigned int			time_slice;
	unsigned short			on_rq;
	unsigned short			on_list;

	struct sched_rt_entity		*back;
#ifdef CONFIG_RT_GROUP_SCHED
	struct sched_rt_entity		*parent;
	/* rq on which this entity is (to be) queued: */
	struct rt_rq			*rt_rq;
	/* rq "owned" by this entity/group: */
	struct rt_rq			*my_q;
#endif

	ANDROID_KABI_RESERVE(1);
	ANDROID_KABI_RESERVE(2);
	ANDROID_KABI_RESERVE(3);
	ANDROID_KABI_RESERVE(4);
} __randomize_layout;

struct sched_dl_entity {
	struct rb_node			rb_node;

	/*
	 * Original scheduling parameters. Copied here from sched_attr
	 * during sched_setattr(), they will remain the same until
	 * the next sched_setattr().
	 */
	u64				dl_runtime;	/* Maximum runtime for each instance	*/
	u64				dl_deadline;	/* Relative deadline of each instance	*/
	u64				dl_period;	/* Separation of two instances (period) */
	u64				dl_bw;		/* dl_runtime / dl_period		*/
	u64				dl_density;	/* dl_runtime / dl_deadline		*/

	/*
	 * Actual scheduling parameters. Initialized with the values above,
	 * they are continuously updated during task execution. Note that
	 * the remaining runtime could be < 0 in case we are in overrun.
	 */
	s64				runtime;	/* Remaining runtime for this instance	*/
	u64				deadline;	/* Absolute deadline for this instance	*/
	unsigned int			flags;		/* Specifying the scheduler behaviour	*/

	/*
	 * Some bool flags:
	 *
	 * @dl_throttled tells if we exhausted the runtime. If so, the
	 * task has to wait for a replenishment to be performed at the
	 * next firing of dl_timer.
	 *
	 * @dl_boosted tells if we are boosted due to DI. If so we are
	 * outside bandwidth enforcement mechanism (but only until we
	 * exit the critical section);
	 *
	 * @dl_yielded tells if task gave up the CPU before consuming
	 * all its available runtime during the last job.
	 *
	 * @dl_non_contending tells if the task is inactive while still
	 * contributing to the active utilization. In other words, it
	 * indicates if the inactive timer has been armed and its handler
	 * has not been executed yet. This flag is useful to avoid race
	 * conditions between the inactive timer handler and the wakeup
	 * code.
	 *
	 * @dl_overrun tells if the task asked to be informed about runtime
	 * overruns.
	 */
	unsigned int			dl_throttled      : 1;
	unsigned int			dl_yielded        : 1;
	unsigned int			dl_non_contending : 1;
	unsigned int			dl_overrun	  : 1;

	/*
	 * Bandwidth enforcement timer. Each -deadline task has its
	 * own bandwidth to be enforced, thus we need one timer per task.
	 */
	struct hrtimer			dl_timer;

	/*
	 * Inactive timer, responsible for decreasing the active utilization
	 * at the "0-lag time". When a -deadline task blocks, it contributes
	 * to GRUB's active utilization until the "0-lag time", hence a
	 * timer is needed to decrease the active utilization at the correct
	 * time.
	 */
	struct hrtimer inactive_timer;

#ifdef CONFIG_RT_MUTEXES
	/*
	 * Priority Inheritance. When a DEADLINE scheduling entity is boosted
	 * pi_se points to the donor, otherwise points to the dl_se it belongs
	 * to (the original one/itself).
	 */
	struct sched_dl_entity *pi_se;
#endif
};

#ifdef CONFIG_UCLAMP_TASK
/* Number of utilization clamp buckets (shorter alias) */
#define UCLAMP_BUCKETS CONFIG_UCLAMP_BUCKETS_COUNT

/*
 * Utilization clamp for a scheduling entity
 * @value:		clamp value "assigned" to a se
 * @bucket_id:		bucket index corresponding to the "assigned" value
 * @active:		the se is currently refcounted in a rq's bucket
 * @user_defined:	the requested clamp value comes from user-space
 *
 * The bucket_id is the index of the clamp bucket matching the clamp value
 * which is pre-computed and stored to avoid expensive integer divisions from
 * the fast path.
 *
 * The active bit is set whenever a task has got an "effective" value assigned,
 * which can be different from the clamp value "requested" from user-space.
 * This allows to know a task is refcounted in the rq's bucket corresponding
 * to the "effective" bucket_id.
 *
 * The user_defined bit is set whenever a task has got a task-specific clamp
 * value requested from userspace, i.e. the system defaults apply to this task
 * just as a restriction. This allows to relax default clamps when a less
 * restrictive task-specific value has been requested, thus allowing to
 * implement a "nice" semantic. For example, a task running with a 20%
 * default boost can still drop its own boosting to 0%.
 */
struct uclamp_se {
	unsigned int value		: bits_per(SCHED_CAPACITY_SCALE);
	unsigned int bucket_id		: bits_per(UCLAMP_BUCKETS);
	unsigned int active		: 1;
	unsigned int user_defined	: 1;
};
#endif /* CONFIG_UCLAMP_TASK */

union rcu_special {
	struct {
		u8			blocked;
		u8			need_qs;
		u8			exp_hint; /* Hint for performance. */
		u8			need_mb; /* Readers need smp_mb(). */
	} b; /* Bits. */
	u32 s; /* Set of bits. */
};

enum perf_event_task_context {
	perf_invalid_context = -1,
	perf_hw_context = 0,
	perf_sw_context,
	perf_nr_task_contexts,
};

struct wake_q_node {
	struct wake_q_node *next;
};

struct task_struct {
#ifdef CONFIG_THREAD_INFO_IN_TASK
	/*
	 * For reasons of header soup (see current_thread_info()), this
	 * must be the first element of task_struct.
	 */
	struct thread_info		thread_info;
#endif
	/* -1 unrunnable, 0 runnable, >0 stopped: */
	volatile long			state;

	/*
	 * This begins the randomizable portion of task_struct. Only
	 * scheduling-critical items should be added above here.
	 */
	randomized_struct_fields_start

	void				*stack;
	refcount_t			usage;
	/* Per task flags (PF_*), defined further below: */
	unsigned int			flags;
	unsigned int			ptrace;

#ifdef CONFIG_SMP
	int				on_cpu;
	struct __call_single_node	wake_entry;
#ifdef CONFIG_THREAD_INFO_IN_TASK
	/* Current CPU: */
	unsigned int			cpu;
#endif
	unsigned int			wakee_flips;
	unsigned long			wakee_flip_decay_ts;
	struct task_struct		*last_wakee;

	/*
	 * recent_used_cpu is initially set as the last CPU used by a task
	 * that wakes affine another task. Waker/wakee relationships can
	 * push tasks around a CPU where each wakeup moves to the next one.
	 * Tracking a recently used CPU allows a quick search for a recently
	 * used CPU that may be idle.
	 */
	int				recent_used_cpu;
	int				wake_cpu;
#endif
	int				on_rq;

	int				prio;
	int				static_prio;
	int				normal_prio;
	unsigned int			rt_priority;

	const struct sched_class	*sched_class;
	struct sched_entity		se;
	struct sched_rt_entity		rt;
#ifdef CONFIG_CGROUP_SCHED
	struct task_group		*sched_task_group;
#endif
	struct sched_dl_entity		dl;

#ifdef CONFIG_UCLAMP_TASK
	/*
	 * Clamp values requested for a scheduling entity.
	 * Must be updated with task_rq_lock() held.
	 */
	struct uclamp_se		uclamp_req[UCLAMP_CNT];
	/*
	 * Effective clamp values used for a scheduling entity.
	 * Must be updated with task_rq_lock() held.
	 */
	struct uclamp_se		uclamp[UCLAMP_CNT];
#endif

#ifdef CONFIG_HOTPLUG_CPU
	struct list_head		percpu_kthread_node;
#endif

#ifdef CONFIG_PREEMPT_NOTIFIERS
	/* List of struct preempt_notifier: */
	struct hlist_head		preempt_notifiers;
#endif

#ifdef CONFIG_BLK_DEV_IO_TRACE
	unsigned int			btrace_seq;
#endif

	unsigned int			policy;
	int				nr_cpus_allowed;
	const cpumask_t			*cpus_ptr;
	cpumask_t			cpus_mask;

#ifdef CONFIG_PREEMPT_RCU
	int				rcu_read_lock_nesting;
	union rcu_special		rcu_read_unlock_special;
	struct list_head		rcu_node_entry;
	struct rcu_node			*rcu_blocked_node;
#endif /* #ifdef CONFIG_PREEMPT_RCU */

#ifdef CONFIG_TASKS_RCU
	unsigned long			rcu_tasks_nvcsw;
	u8				rcu_tasks_holdout;
	u8				rcu_tasks_idx;
	int				rcu_tasks_idle_cpu;
	struct list_head		rcu_tasks_holdout_list;
#endif /* #ifdef CONFIG_TASKS_RCU */

#ifdef CONFIG_TASKS_TRACE_RCU
	int				trc_reader_nesting;
	int				trc_ipi_to_cpu;
	union rcu_special		trc_reader_special;
	bool				trc_reader_checked;
	struct list_head		trc_holdout_list;
#endif /* #ifdef CONFIG_TASKS_TRACE_RCU */

	struct sched_info		sched_info;

	struct list_head		tasks;
#ifdef CONFIG_SMP
	struct plist_node		pushable_tasks;
	struct rb_node			pushable_dl_tasks;
#endif

	struct mm_struct		*mm;
	struct mm_struct		*active_mm;

	/* Per-thread vma caching: */
	struct vmacache			vmacache;

#ifdef SPLIT_RSS_COUNTING
	struct task_rss_stat		rss_stat;
#endif
	int				exit_state;
	int				exit_code;
	int				exit_signal;
	/* The signal sent when the parent dies: */
	int				pdeath_signal;
	/* JOBCTL_*, siglock protected: */
	unsigned long			jobctl;

	/* Used for emulating ABI behavior of previous Linux versions: */
	unsigned int			personality;

	/* Scheduler bits, serialized by scheduler locks: */
	unsigned			sched_reset_on_fork:1;
	unsigned			sched_contributes_to_load:1;
	unsigned			sched_migrated:1;
#ifdef CONFIG_PSI
	unsigned			sched_psi_wake_requeue:1;
#endif

	/* Force alignment to the next boundary: */
	unsigned			:0;

	/* Unserialized, strictly 'current' */

	/*
	 * This field must not be in the scheduler word above due to wakelist
	 * queueing no longer being serialized by p->on_cpu. However:
	 *
	 * p->XXX = X;			ttwu()
	 * schedule()			  if (p->on_rq && ..) // false
	 *   smp_mb__after_spinlock();	  if (smp_load_acquire(&p->on_cpu) && //true
	 *   deactivate_task()		      ttwu_queue_wakelist())
	 *     p->on_rq = 0;			p->sched_remote_wakeup = Y;
	 *
	 * guarantees all stores of 'current' are visible before
	 * ->sched_remote_wakeup gets used, so it can be in this word.
	 */
	unsigned			sched_remote_wakeup:1;

	/* Bit to tell LSMs we're in execve(): */
	unsigned			in_execve:1;
	unsigned			in_iowait:1;
#ifndef TIF_RESTORE_SIGMASK
	unsigned			restore_sigmask:1;
#endif
#ifdef CONFIG_MEMCG
	unsigned			in_user_fault:1;
#endif
#ifdef CONFIG_COMPAT_BRK
	unsigned			brk_randomized:1;
#endif
#ifdef CONFIG_CGROUPS
	/* disallow userland-initiated cgroup migration */
	unsigned			no_cgroup_migration:1;
	/* task is frozen/stopped (used by the cgroup freezer) */
	unsigned			frozen:1;
#endif
#ifdef CONFIG_BLK_CGROUP
	unsigned			use_memdelay:1;
#endif
#ifdef CONFIG_PSI
	/* Stalled due to lack of memory */
	unsigned			in_memstall:1;
#endif

	unsigned long			atomic_flags; /* Flags requiring atomic access. */

	struct restart_block		restart_block;

	pid_t				pid;
	pid_t				tgid;

#ifdef CONFIG_STACKPROTECTOR
	/* Canary value for the -fstack-protector GCC feature: */
	unsigned long			stack_canary;
#endif
	/*
	 * Pointers to the (original) parent process, youngest child, younger sibling,
	 * older sibling, respectively.  (p->father can be replaced with
	 * p->real_parent->pid)
	 */

	/* Real parent process: */
	struct task_struct __rcu	*real_parent;

	/* Recipient of SIGCHLD, wait4() reports: */
	struct task_struct __rcu	*parent;

	/*
	 * Children/sibling form the list of natural children:
	 */
	struct list_head		children;
	struct list_head		sibling;
	struct task_struct		*group_leader;

	/*
	 * 'ptraced' is the list of tasks this task is using ptrace() on.
	 *
	 * This includes both natural children and PTRACE_ATTACH targets.
	 * 'ptrace_entry' is this task's link on the p->parent->ptraced list.
	 */
	struct list_head		ptraced;
	struct list_head		ptrace_entry;

	/* PID/PID hash table linkage. */
	struct pid			*thread_pid;
	struct hlist_node		pid_links[PIDTYPE_MAX];
	struct list_head		thread_group;
	struct list_head		thread_node;

	struct completion		*vfork_done;

	/* CLONE_CHILD_SETTID: */
	int __user			*set_child_tid;

	/* CLONE_CHILD_CLEARTID: */
	int __user			*clear_child_tid;

	u64				utime;
	u64				stime;
#ifdef CONFIG_ARCH_HAS_SCALED_CPUTIME
	u64				utimescaled;
	u64				stimescaled;
#endif
	u64				gtime;
#ifdef CONFIG_CPU_FREQ_TIMES
	u64				*time_in_state;
	unsigned int			max_state;
#endif
	struct prev_cputime		prev_cputime;
#ifdef CONFIG_VIRT_CPU_ACCOUNTING_GEN
	struct vtime			vtime;
#endif

#ifdef CONFIG_NO_HZ_FULL
	atomic_t			tick_dep_mask;
#endif
	/* Context switch counts: */
	unsigned long			nvcsw;
	unsigned long			nivcsw;

	/* Monotonic time in nsecs: */
	u64				start_time;

	/* Boot based time in nsecs: */
	u64				start_boottime;

	/* MM fault and swap info: this can arguably be seen as either mm-specific or thread-specific: */
	unsigned long			min_flt;
	unsigned long			maj_flt;

	/* Empty if CONFIG_POSIX_CPUTIMERS=n */
	struct posix_cputimers		posix_cputimers;

#ifdef CONFIG_POSIX_CPU_TIMERS_TASK_WORK
	struct posix_cputimers_work	posix_cputimers_work;
#endif

	/* Process credentials: */

	/* Tracer's credentials at attach: */
	const struct cred __rcu		*ptracer_cred;

	/* Objective and real subjective task credentials (COW): */
	const struct cred __rcu		*real_cred;

	/* Effective (overridable) subjective task credentials (COW): */
	const struct cred __rcu		*cred;

#ifdef CONFIG_KEYS
	/* Cached requested key. */
	struct key			*cached_requested_key;
#endif

	/*
	 * executable name, excluding path.
	 *
	 * - normally initialized setup_new_exec()
	 * - access it with [gs]et_task_comm()
	 * - lock it with task_lock()
	 */
	char				comm[TASK_COMM_LEN];

	struct nameidata		*nameidata;

#ifdef CONFIG_SYSVIPC
	struct sysv_sem			sysvsem;
	struct sysv_shm			sysvshm;
#endif
#ifdef CONFIG_DETECT_HUNG_TASK
	unsigned long			last_switch_count;
	unsigned long			last_switch_time;
#endif
	/* Filesystem information: */
	struct fs_struct		*fs;

	/* Open file information: */
	struct files_struct		*files;

#ifdef CONFIG_IO_URING
	struct io_uring_task		*io_uring;
#endif

	/* Namespaces: */
	struct nsproxy			*nsproxy;

	/* Signal handlers: */
	struct signal_struct		*signal;
	struct sighand_struct __rcu		*sighand;
	sigset_t			blocked;
	sigset_t			real_blocked;
	/* Restored if set_restore_sigmask() was used: */
	sigset_t			saved_sigmask;
	struct sigpending		pending;
	unsigned long			sas_ss_sp;
	size_t				sas_ss_size;
	unsigned int			sas_ss_flags;

	struct callback_head		*task_works;

#ifdef CONFIG_AUDIT
#ifdef CONFIG_AUDITSYSCALL
	struct audit_context		*audit_context;
#endif
	kuid_t				loginuid;
	unsigned int			sessionid;
#endif
	struct seccomp			seccomp;

	/* Thread group tracking: */
	u64				parent_exec_id;
	u64				self_exec_id;

	/* Protection against (de-)allocation: mm, files, fs, tty, keyrings, mems_allowed, mempolicy: */
	spinlock_t			alloc_lock;

	/* Protection of the PI data structures: */
	raw_spinlock_t			pi_lock;

	struct wake_q_node		wake_q;
	int				wake_q_count;

#ifdef CONFIG_RT_MUTEXES
	/* PI waiters blocked on a rt_mutex held by this task: */
	struct rb_root_cached		pi_waiters;
	/* Updated under owner's pi_lock and rq lock */
	struct task_struct		*pi_top_task;
	/* Deadlock detection and priority inheritance handling: */
	struct rt_mutex_waiter		*pi_blocked_on;
#endif

#ifdef CONFIG_DEBUG_MUTEXES
	/* Mutex deadlock detection: */
	struct mutex_waiter		*blocked_on;
#endif

#ifdef CONFIG_DEBUG_ATOMIC_SLEEP
	int				non_block_count;
#endif

#ifdef CONFIG_TRACE_IRQFLAGS
	struct irqtrace_events		irqtrace;
	unsigned int			hardirq_threaded;
	u64				hardirq_chain_key;
	int				softirqs_enabled;
	int				softirq_context;
	int				irq_config;
#endif

#ifdef CONFIG_LOCKDEP
# define MAX_LOCK_DEPTH			48UL
	u64				curr_chain_key;
	int				lockdep_depth;
	unsigned int			lockdep_recursion;
	struct held_lock		held_locks[MAX_LOCK_DEPTH];
#endif

#if defined(CONFIG_UBSAN) && !defined(CONFIG_UBSAN_TRAP)
	unsigned int			in_ubsan;
#endif

	/* Journalling filesystem info: */
	void				*journal_info;

	/* Stacked block device info: */
	struct bio_list			*bio_list;

#ifdef CONFIG_BLOCK
	/* Stack plugging: */
	struct blk_plug			*plug;
#endif

	/* VM state: */
	struct reclaim_state		*reclaim_state;

	struct backing_dev_info		*backing_dev_info;

	struct io_context		*io_context;

#ifdef CONFIG_COMPACTION
	struct capture_control		*capture_control;
#endif
	/* Ptrace state: */
	unsigned long			ptrace_message;
	kernel_siginfo_t		*last_siginfo;

	struct task_io_accounting	ioac;
#ifdef CONFIG_PSI
	/* Pressure stall state */
	unsigned int			psi_flags;
#endif
#ifdef CONFIG_TASK_XACCT
	/* Accumulated RSS usage: */
	u64				acct_rss_mem1;
	/* Accumulated virtual memory usage: */
	u64				acct_vm_mem1;
	/* stime + utime since last update: */
	u64				acct_timexpd;
#endif
#ifdef CONFIG_CPUSETS
	/* Protected by ->alloc_lock: */
	nodemask_t			mems_allowed;
	/* Seqence number to catch updates: */
	seqcount_spinlock_t		mems_allowed_seq;
	int				cpuset_mem_spread_rotor;
	int				cpuset_slab_spread_rotor;
#endif
#ifdef CONFIG_CGROUPS
	/* Control Group info protected by css_set_lock: */
	struct css_set __rcu		*cgroups;
	/* cg_list protected by css_set_lock and tsk->alloc_lock: */
	struct list_head		cg_list;
#endif
#ifdef CONFIG_X86_CPU_RESCTRL
	u32				closid;
	u32				rmid;
#endif
#ifdef CONFIG_FUTEX
	struct robust_list_head __user	*robust_list;
#ifdef CONFIG_COMPAT
	struct compat_robust_list_head __user *compat_robust_list;
#endif
	struct list_head		pi_state_list;
	struct futex_pi_state		*pi_state_cache;
	struct mutex			futex_exit_mutex;
	unsigned int			futex_state;
#endif
#ifdef CONFIG_PERF_EVENTS
	struct perf_event_context	*perf_event_ctxp[perf_nr_task_contexts];
	struct mutex			perf_event_mutex;
	struct list_head		perf_event_list;
#endif
#ifdef CONFIG_DEBUG_PREEMPT
	unsigned long			preempt_disable_ip;
#endif
#ifdef CONFIG_NUMA
	/* Protected by alloc_lock: */
	struct mempolicy		*mempolicy;
	short				il_prev;
	short				pref_node_fork;
#endif
#ifdef CONFIG_NUMA_BALANCING
	int				numa_scan_seq;
	unsigned int			numa_scan_period;
	unsigned int			numa_scan_period_max;
	int				numa_preferred_nid;
	unsigned long			numa_migrate_retry;
	/* Migration stamp: */
	u64				node_stamp;
	u64				last_task_numa_placement;
	u64				last_sum_exec_runtime;
	struct callback_head		numa_work;

	/*
	 * This pointer is only modified for current in syscall and
	 * pagefault context (and for tasks being destroyed), so it can be read
	 * from any of the following contexts:
	 *  - RCU read-side critical section
	 *  - current->numa_group from everywhere
	 *  - task's runqueue locked, task not running
	 */
	struct numa_group __rcu		*numa_group;

	/*
	 * numa_faults is an array split into four regions:
	 * faults_memory, faults_cpu, faults_memory_buffer, faults_cpu_buffer
	 * in this precise order.
	 *
	 * faults_memory: Exponential decaying average of faults on a per-node
	 * basis. Scheduling placement decisions are made based on these
	 * counts. The values remain static for the duration of a PTE scan.
	 * faults_cpu: Track the nodes the process was running on when a NUMA
	 * hinting fault was incurred.
	 * faults_memory_buffer and faults_cpu_buffer: Record faults per node
	 * during the current scan window. When the scan completes, the counts
	 * in faults_memory and faults_cpu decay and these values are copied.
	 */
	unsigned long			*numa_faults;
	unsigned long			total_numa_faults;

	/*
	 * numa_faults_locality tracks if faults recorded during the last
	 * scan window were remote/local or failed to migrate. The task scan
	 * period is adapted based on the locality of the faults with different
	 * weights depending on whether they were shared or private faults
	 */
	unsigned long			numa_faults_locality[3];

	unsigned long			numa_pages_migrated;
#endif /* CONFIG_NUMA_BALANCING */

#ifdef CONFIG_RSEQ
	struct rseq __user *rseq;
	u32 rseq_sig;
	/*
	 * RmW on rseq_event_mask must be performed atomically
	 * with respect to preemption.
	 */
	unsigned long rseq_event_mask;
#endif

	struct tlbflush_unmap_batch	tlb_ubc;

	union {
		refcount_t		rcu_users;
		struct rcu_head		rcu;
	};

	/* Cache last used pipe for splice(): */
	struct pipe_inode_info		*splice_pipe;

	struct page_frag		task_frag;

#ifdef CONFIG_TASK_DELAY_ACCT
	struct task_delay_info		*delays;
#endif

#ifdef CONFIG_FAULT_INJECTION
	int				make_it_fail;
	unsigned int			fail_nth;
#endif
	/*
	 * When (nr_dirtied >= nr_dirtied_pause), it's time to call
	 * balance_dirty_pages() for a dirty throttling pause:
	 */
	int				nr_dirtied;
	int				nr_dirtied_pause;
	/* Start of a write-and-pause period: */
	unsigned long			dirty_paused_when;

#ifdef CONFIG_LATENCYTOP
	int				latency_record_count;
	struct latency_record		latency_record[LT_SAVECOUNT];
#endif
	/*
	 * Time slack values; these are used to round up poll() and
	 * select() etc timeout values. These are in nanoseconds.
	 */
	u64				timer_slack_ns;
	u64				default_timer_slack_ns;

#if defined(CONFIG_KASAN_GENERIC) || defined(CONFIG_KASAN_SW_TAGS)
	unsigned int			kasan_depth;
#endif

#ifdef CONFIG_KCSAN
	struct kcsan_ctx		kcsan_ctx;
#ifdef CONFIG_TRACE_IRQFLAGS
	struct irqtrace_events		kcsan_save_irqtrace;
#endif
#endif

#if IS_ENABLED(CONFIG_KUNIT)
	struct kunit			*kunit_test;
#endif

#ifdef CONFIG_FUNCTION_GRAPH_TRACER
	/* Index of current stored address in ret_stack: */
	int				curr_ret_stack;
	int				curr_ret_depth;

	/* Stack of return addresses for return function tracing: */
	struct ftrace_ret_stack		*ret_stack;

	/* Timestamp for last schedule: */
	unsigned long long		ftrace_timestamp;

	/*
	 * Number of functions that haven't been traced
	 * because of depth overrun:
	 */
	atomic_t			trace_overrun;

	/* Pause tracing: */
	atomic_t			tracing_graph_pause;
#endif

#ifdef CONFIG_TRACING
	/* State flags for use by tracers: */
	unsigned long			trace;

	/* Bitmask and counter of trace recursion: */
	unsigned long			trace_recursion;
#endif /* CONFIG_TRACING */

#ifdef CONFIG_KCOV
	/* See kernel/kcov.c for more details. */

	/* Coverage collection mode enabled for this task (0 if disabled): */
	unsigned int			kcov_mode;

	/* Size of the kcov_area: */
	unsigned int			kcov_size;

	/* Buffer for coverage collection: */
	void				*kcov_area;

	/* KCOV descriptor wired with this task or NULL: */
	struct kcov			*kcov;

	/* KCOV common handle for remote coverage collection: */
	u64				kcov_handle;

	/* KCOV sequence number: */
	int				kcov_sequence;

	/* Collect coverage from softirq context: */
	unsigned int			kcov_softirq;
#endif

#ifdef CONFIG_MEMCG
	struct mem_cgroup		*memcg_in_oom;
	gfp_t				memcg_oom_gfp_mask;
	int				memcg_oom_order;

	/* Number of pages to reclaim on returning to userland: */
	unsigned int			memcg_nr_pages_over_high;

	/* Used by memcontrol for targeted memcg charge: */
	struct mem_cgroup		*active_memcg;
#endif

#ifdef CONFIG_BLK_CGROUP
	struct request_queue		*throttle_queue;
#endif

#ifdef CONFIG_UPROBES
	struct uprobe_task		*utask;
#endif
#if defined(CONFIG_BCACHE) || defined(CONFIG_BCACHE_MODULE)
	unsigned int			sequential_io;
	unsigned int			sequential_io_avg;
#endif
#ifdef CONFIG_DEBUG_ATOMIC_SLEEP
	unsigned long			task_state_change;
#endif
	int				pagefault_disabled;
#ifdef CONFIG_MMU
	struct task_struct		*oom_reaper_list;
#endif
#ifdef CONFIG_VMAP_STACK
	struct vm_struct		*stack_vm_area;
#endif
#ifdef CONFIG_THREAD_INFO_IN_TASK
	/* A live task holds one reference: */
	refcount_t			stack_refcount;
#endif
#ifdef CONFIG_LIVEPATCH
	int patch_state;
#endif
#ifdef CONFIG_SECURITY
	/* Used by LSM modules for access restriction: */
	void				*security;
#endif

#ifdef CONFIG_GCC_PLUGIN_STACKLEAK
	unsigned long			lowest_stack;
	unsigned long			prev_lowest_stack;
#endif

#ifdef CONFIG_X86_MCE
	void __user			*mce_vaddr;
	__u64				mce_kflags;
	u64				mce_addr;
	__u64				mce_ripv : 1,
					mce_whole_page : 1,
					__mce_reserved : 62;
	struct callback_head		mce_kill_me;
#endif
	ANDROID_VENDOR_DATA_ARRAY(1, 64);
<<<<<<< HEAD
	ANDROID_OEM_DATA_ARRAY(1, 6);
=======
	ANDROID_OEM_DATA_ARRAY(1, 32);
>>>>>>> 76081a5f

	ANDROID_KABI_RESERVE(1);
	ANDROID_KABI_RESERVE(2);
	ANDROID_KABI_RESERVE(3);
	ANDROID_KABI_RESERVE(4);
	ANDROID_KABI_RESERVE(5);
	ANDROID_KABI_RESERVE(6);
	ANDROID_KABI_RESERVE(7);
	ANDROID_KABI_RESERVE(8);

	/*
	 * New fields for task_struct should be added above here, so that
	 * they are included in the randomized portion of task_struct.
	 */
	randomized_struct_fields_end

	/* CPU-specific state of this task: */
	struct thread_struct		thread;

	/*
	 * WARNING: on x86, 'thread_struct' contains a variable-sized
	 * structure.  It *MUST* be at the end of 'task_struct'.
	 *
	 * Do not put anything below here!
	 */
};

static inline struct pid *task_pid(struct task_struct *task)
{
	return task->thread_pid;
}

/*
 * the helpers to get the task's different pids as they are seen
 * from various namespaces
 *
 * task_xid_nr()     : global id, i.e. the id seen from the init namespace;
 * task_xid_vnr()    : virtual id, i.e. the id seen from the pid namespace of
 *                     current.
 * task_xid_nr_ns()  : id seen from the ns specified;
 *
 * see also pid_nr() etc in include/linux/pid.h
 */
pid_t __task_pid_nr_ns(struct task_struct *task, enum pid_type type, struct pid_namespace *ns);

static inline pid_t task_pid_nr(struct task_struct *tsk)
{
	return tsk->pid;
}

static inline pid_t task_pid_nr_ns(struct task_struct *tsk, struct pid_namespace *ns)
{
	return __task_pid_nr_ns(tsk, PIDTYPE_PID, ns);
}

static inline pid_t task_pid_vnr(struct task_struct *tsk)
{
	return __task_pid_nr_ns(tsk, PIDTYPE_PID, NULL);
}


static inline pid_t task_tgid_nr(struct task_struct *tsk)
{
	return tsk->tgid;
}

/**
 * pid_alive - check that a task structure is not stale
 * @p: Task structure to be checked.
 *
 * Test if a process is not yet dead (at most zombie state)
 * If pid_alive fails, then pointers within the task structure
 * can be stale and must not be dereferenced.
 *
 * Return: 1 if the process is alive. 0 otherwise.
 */
static inline int pid_alive(const struct task_struct *p)
{
	return p->thread_pid != NULL;
}

static inline pid_t task_pgrp_nr_ns(struct task_struct *tsk, struct pid_namespace *ns)
{
	return __task_pid_nr_ns(tsk, PIDTYPE_PGID, ns);
}

static inline pid_t task_pgrp_vnr(struct task_struct *tsk)
{
	return __task_pid_nr_ns(tsk, PIDTYPE_PGID, NULL);
}


static inline pid_t task_session_nr_ns(struct task_struct *tsk, struct pid_namespace *ns)
{
	return __task_pid_nr_ns(tsk, PIDTYPE_SID, ns);
}

static inline pid_t task_session_vnr(struct task_struct *tsk)
{
	return __task_pid_nr_ns(tsk, PIDTYPE_SID, NULL);
}

static inline pid_t task_tgid_nr_ns(struct task_struct *tsk, struct pid_namespace *ns)
{
	return __task_pid_nr_ns(tsk, PIDTYPE_TGID, ns);
}

static inline pid_t task_tgid_vnr(struct task_struct *tsk)
{
	return __task_pid_nr_ns(tsk, PIDTYPE_TGID, NULL);
}

static inline pid_t task_ppid_nr_ns(const struct task_struct *tsk, struct pid_namespace *ns)
{
	pid_t pid = 0;

	rcu_read_lock();
	if (pid_alive(tsk))
		pid = task_tgid_nr_ns(rcu_dereference(tsk->real_parent), ns);
	rcu_read_unlock();

	return pid;
}

static inline pid_t task_ppid_nr(const struct task_struct *tsk)
{
	return task_ppid_nr_ns(tsk, &init_pid_ns);
}

/* Obsolete, do not use: */
static inline pid_t task_pgrp_nr(struct task_struct *tsk)
{
	return task_pgrp_nr_ns(tsk, &init_pid_ns);
}

#define TASK_REPORT_IDLE	(TASK_REPORT + 1)
#define TASK_REPORT_MAX		(TASK_REPORT_IDLE << 1)

static inline unsigned int task_state_index(struct task_struct *tsk)
{
	unsigned int tsk_state = READ_ONCE(tsk->state);
	unsigned int state = (tsk_state | tsk->exit_state) & TASK_REPORT;

	BUILD_BUG_ON_NOT_POWER_OF_2(TASK_REPORT_MAX);

	if (tsk_state == TASK_IDLE)
		state = TASK_REPORT_IDLE;

	return fls(state);
}

static inline char task_index_to_char(unsigned int state)
{
	static const char state_char[] = "RSDTtXZPI";

	BUILD_BUG_ON(1 + ilog2(TASK_REPORT_MAX) != sizeof(state_char) - 1);

	return state_char[state];
}

static inline char task_state_to_char(struct task_struct *tsk)
{
	return task_index_to_char(task_state_index(tsk));
}

/**
 * is_global_init - check if a task structure is init. Since init
 * is free to have sub-threads we need to check tgid.
 * @tsk: Task structure to be checked.
 *
 * Check if a task structure is the first user space task the kernel created.
 *
 * Return: 1 if the task structure is init. 0 otherwise.
 */
static inline int is_global_init(struct task_struct *tsk)
{
	return task_tgid_nr(tsk) == 1;
}

extern struct pid *cad_pid;

/*
 * Per process flags
 */
#define PF_VCPU			0x00000001	/* I'm a virtual CPU */
#define PF_IDLE			0x00000002	/* I am an IDLE thread */
#define PF_EXITING		0x00000004	/* Getting shut down */
#define PF_IO_WORKER		0x00000010	/* Task is an IO worker */
#define PF_WQ_WORKER		0x00000020	/* I'm a workqueue worker */
#define PF_FORKNOEXEC		0x00000040	/* Forked but didn't exec */
#define PF_MCE_PROCESS		0x00000080      /* Process policy on mce errors */
#define PF_SUPERPRIV		0x00000100	/* Used super-user privileges */
#define PF_DUMPCORE		0x00000200	/* Dumped core */
#define PF_SIGNALED		0x00000400	/* Killed by a signal */
#define PF_MEMALLOC		0x00000800	/* Allocating memory */
#define PF_NPROC_EXCEEDED	0x00001000	/* set_user() noticed that RLIMIT_NPROC was exceeded */
#define PF_USED_MATH		0x00002000	/* If unset the fpu must be initialized before use */
#define PF_USED_ASYNC		0x00004000	/* Used async_schedule*(), used by module init */
#define PF_NOFREEZE		0x00008000	/* This thread should not be frozen */
#define PF_FROZEN		0x00010000	/* Frozen for system suspend */
#define PF_KSWAPD		0x00020000	/* I am kswapd */
#define PF_MEMALLOC_NOFS	0x00040000	/* All allocation requests will inherit GFP_NOFS */
#define PF_MEMALLOC_NOIO	0x00080000	/* All allocation requests will inherit GFP_NOIO */
#define PF_LOCAL_THROTTLE	0x00100000	/* Throttle writes only against the bdi I write to,
						 * I am cleaning dirty pages from some other bdi. */
#define PF_KTHREAD		0x00200000	/* I am a kernel thread */
#define PF_RANDOMIZE		0x00400000	/* Randomize virtual address space */
#define PF_SWAPWRITE		0x00800000	/* Allowed to write to swap */
#define PF_NO_SETAFFINITY	0x04000000	/* Userland is not allowed to meddle with cpus_mask */
#define PF_MCE_EARLY		0x08000000      /* Early kill for mce process policy */
#define PF_MEMALLOC_NOCMA	0x10000000	/* All allocation request will have _GFP_MOVABLE cleared */
#define PF_FREEZER_SKIP		0x40000000	/* Freezer should not count it as freezable */
#define PF_SUSPEND_TASK		0x80000000      /* This thread called freeze_processes() and should not be frozen */

/*
 * Only the _current_ task can read/write to tsk->flags, but other
 * tasks can access tsk->flags in readonly mode for example
 * with tsk_used_math (like during threaded core dumping).
 * There is however an exception to this rule during ptrace
 * or during fork: the ptracer task is allowed to write to the
 * child->flags of its traced child (same goes for fork, the parent
 * can write to the child->flags), because we're guaranteed the
 * child is not running and in turn not changing child->flags
 * at the same time the parent does it.
 */
#define clear_stopped_child_used_math(child)	do { (child)->flags &= ~PF_USED_MATH; } while (0)
#define set_stopped_child_used_math(child)	do { (child)->flags |= PF_USED_MATH; } while (0)
#define clear_used_math()			clear_stopped_child_used_math(current)
#define set_used_math()				set_stopped_child_used_math(current)

#define conditional_stopped_child_used_math(condition, child) \
	do { (child)->flags &= ~PF_USED_MATH, (child)->flags |= (condition) ? PF_USED_MATH : 0; } while (0)

#define conditional_used_math(condition)	conditional_stopped_child_used_math(condition, current)

#define copy_to_stopped_child_used_math(child) \
	do { (child)->flags &= ~PF_USED_MATH, (child)->flags |= current->flags & PF_USED_MATH; } while (0)

/* NOTE: this will return 0 or PF_USED_MATH, it will never return 1 */
#define tsk_used_math(p)			((p)->flags & PF_USED_MATH)
#define used_math()				tsk_used_math(current)

static inline bool is_percpu_thread(void)
{
#ifdef CONFIG_SMP
	return (current->flags & PF_NO_SETAFFINITY) &&
		(current->nr_cpus_allowed  == 1);
#else
	return true;
#endif
}

/* Per-process atomic flags. */
#define PFA_NO_NEW_PRIVS		0	/* May not gain new privileges. */
#define PFA_SPREAD_PAGE			1	/* Spread page cache over cpuset */
#define PFA_SPREAD_SLAB			2	/* Spread some slab caches over cpuset */
#define PFA_SPEC_SSB_DISABLE		3	/* Speculative Store Bypass disabled */
#define PFA_SPEC_SSB_FORCE_DISABLE	4	/* Speculative Store Bypass force disabled*/
#define PFA_SPEC_IB_DISABLE		5	/* Indirect branch speculation restricted */
#define PFA_SPEC_IB_FORCE_DISABLE	6	/* Indirect branch speculation permanently restricted */
#define PFA_SPEC_SSB_NOEXEC		7	/* Speculative Store Bypass clear on execve() */

#define TASK_PFA_TEST(name, func)					\
	static inline bool task_##func(struct task_struct *p)		\
	{ return test_bit(PFA_##name, &p->atomic_flags); }

#define TASK_PFA_SET(name, func)					\
	static inline void task_set_##func(struct task_struct *p)	\
	{ set_bit(PFA_##name, &p->atomic_flags); }

#define TASK_PFA_CLEAR(name, func)					\
	static inline void task_clear_##func(struct task_struct *p)	\
	{ clear_bit(PFA_##name, &p->atomic_flags); }

TASK_PFA_TEST(NO_NEW_PRIVS, no_new_privs)
TASK_PFA_SET(NO_NEW_PRIVS, no_new_privs)

TASK_PFA_TEST(SPREAD_PAGE, spread_page)
TASK_PFA_SET(SPREAD_PAGE, spread_page)
TASK_PFA_CLEAR(SPREAD_PAGE, spread_page)

TASK_PFA_TEST(SPREAD_SLAB, spread_slab)
TASK_PFA_SET(SPREAD_SLAB, spread_slab)
TASK_PFA_CLEAR(SPREAD_SLAB, spread_slab)

TASK_PFA_TEST(SPEC_SSB_DISABLE, spec_ssb_disable)
TASK_PFA_SET(SPEC_SSB_DISABLE, spec_ssb_disable)
TASK_PFA_CLEAR(SPEC_SSB_DISABLE, spec_ssb_disable)

TASK_PFA_TEST(SPEC_SSB_NOEXEC, spec_ssb_noexec)
TASK_PFA_SET(SPEC_SSB_NOEXEC, spec_ssb_noexec)
TASK_PFA_CLEAR(SPEC_SSB_NOEXEC, spec_ssb_noexec)

TASK_PFA_TEST(SPEC_SSB_FORCE_DISABLE, spec_ssb_force_disable)
TASK_PFA_SET(SPEC_SSB_FORCE_DISABLE, spec_ssb_force_disable)

TASK_PFA_TEST(SPEC_IB_DISABLE, spec_ib_disable)
TASK_PFA_SET(SPEC_IB_DISABLE, spec_ib_disable)
TASK_PFA_CLEAR(SPEC_IB_DISABLE, spec_ib_disable)

TASK_PFA_TEST(SPEC_IB_FORCE_DISABLE, spec_ib_force_disable)
TASK_PFA_SET(SPEC_IB_FORCE_DISABLE, spec_ib_force_disable)

static inline void
current_restore_flags(unsigned long orig_flags, unsigned long flags)
{
	current->flags &= ~flags;
	current->flags |= orig_flags & flags;
}

extern int cpuset_cpumask_can_shrink(const struct cpumask *cur, const struct cpumask *trial);
extern int task_can_attach(struct task_struct *p, const struct cpumask *cs_cpus_allowed);

#ifdef CONFIG_RT_SOFTINT_OPTIMIZATION
extern bool cpupri_check_rt(void);
#else
static inline bool cpupri_check_rt(void)
{
	return false;
}
#endif

#ifdef CONFIG_SMP
extern void do_set_cpus_allowed(struct task_struct *p, const struct cpumask *new_mask);
extern int set_cpus_allowed_ptr(struct task_struct *p, const struct cpumask *new_mask);
extern void force_compatible_cpus_allowed_ptr(struct task_struct *p);
#else
static inline void do_set_cpus_allowed(struct task_struct *p, const struct cpumask *new_mask)
{
}
static inline int set_cpus_allowed_ptr(struct task_struct *p, const struct cpumask *new_mask)
{
	if (!cpumask_test_cpu(0, new_mask))
		return -EINVAL;
	return 0;
}
#endif

extern int yield_to(struct task_struct *p, bool preempt);
extern void set_user_nice(struct task_struct *p, long nice);
extern int task_prio(const struct task_struct *p);

/**
 * task_nice - return the nice value of a given task.
 * @p: the task in question.
 *
 * Return: The nice value [ -20 ... 0 ... 19 ].
 */
static inline int task_nice(const struct task_struct *p)
{
	return PRIO_TO_NICE((p)->static_prio);
}

extern int can_nice(const struct task_struct *p, const int nice);
extern int task_curr(const struct task_struct *p);
extern int idle_cpu(int cpu);
extern int available_idle_cpu(int cpu);
extern int sched_setscheduler(struct task_struct *, int, const struct sched_param *);
extern int sched_setscheduler_nocheck(struct task_struct *, int, const struct sched_param *);
extern void sched_set_fifo(struct task_struct *p);
extern void sched_set_fifo_low(struct task_struct *p);
extern void sched_set_normal(struct task_struct *p, int nice);
extern int sched_setattr(struct task_struct *, const struct sched_attr *);
extern int sched_setattr_nocheck(struct task_struct *, const struct sched_attr *);
extern struct task_struct *idle_task(int cpu);

/**
 * is_idle_task - is the specified task an idle task?
 * @p: the task in question.
 *
 * Return: 1 if @p is an idle task. 0 otherwise.
 */
static __always_inline bool is_idle_task(const struct task_struct *p)
{
	return !!(p->flags & PF_IDLE);
}

extern struct task_struct *curr_task(int cpu);
extern void ia64_set_curr_task(int cpu, struct task_struct *p);

void yield(void);

union thread_union {
#ifndef CONFIG_ARCH_TASK_STRUCT_ON_STACK
	struct task_struct task;
#endif
#ifndef CONFIG_THREAD_INFO_IN_TASK
	struct thread_info thread_info;
#endif
	unsigned long stack[THREAD_SIZE/sizeof(long)];
};

#ifndef CONFIG_THREAD_INFO_IN_TASK
extern struct thread_info init_thread_info;
#endif

extern unsigned long init_stack[THREAD_SIZE / sizeof(unsigned long)];

#ifdef CONFIG_THREAD_INFO_IN_TASK
static inline struct thread_info *task_thread_info(struct task_struct *task)
{
	return &task->thread_info;
}
#elif !defined(__HAVE_THREAD_FUNCTIONS)
# define task_thread_info(task)	((struct thread_info *)(task)->stack)
#endif

/*
 * find a task by one of its numerical ids
 *
 * find_task_by_pid_ns():
 *      finds a task by its pid in the specified namespace
 * find_task_by_vpid():
 *      finds a task by its virtual pid
 *
 * see also find_vpid() etc in include/linux/pid.h
 */

extern struct task_struct *find_task_by_vpid(pid_t nr);
extern struct task_struct *find_task_by_pid_ns(pid_t nr, struct pid_namespace *ns);

/*
 * find a task by its virtual pid and get the task struct
 */
extern struct task_struct *find_get_task_by_vpid(pid_t nr);

extern int wake_up_state(struct task_struct *tsk, unsigned int state);
extern int wake_up_process(struct task_struct *tsk);
extern void wake_up_new_task(struct task_struct *tsk);

#ifdef CONFIG_SMP
extern void kick_process(struct task_struct *tsk);
#else
static inline void kick_process(struct task_struct *tsk) { }
#endif

extern void __set_task_comm(struct task_struct *tsk, const char *from, bool exec);

static inline void set_task_comm(struct task_struct *tsk, const char *from)
{
	__set_task_comm(tsk, from, false);
}

extern char *__get_task_comm(char *to, size_t len, struct task_struct *tsk);
#define get_task_comm(buf, tsk) ({			\
	BUILD_BUG_ON(sizeof(buf) != TASK_COMM_LEN);	\
	__get_task_comm(buf, sizeof(buf), tsk);		\
})

#ifdef CONFIG_SMP
static __always_inline void scheduler_ipi(void)
{
	/*
	 * Fold TIF_NEED_RESCHED into the preempt_count; anybody setting
	 * TIF_NEED_RESCHED remotely (for the first time) will also send
	 * this IPI.
	 */
	preempt_fold_need_resched();
}
extern unsigned long wait_task_inactive(struct task_struct *, long match_state);
#else
static inline void scheduler_ipi(void) { }
static inline unsigned long wait_task_inactive(struct task_struct *p, long match_state)
{
	return 1;
}
#endif

/*
 * Set thread flags in other task's structures.
 * See asm/thread_info.h for TIF_xxxx flags available:
 */
static inline void set_tsk_thread_flag(struct task_struct *tsk, int flag)
{
	set_ti_thread_flag(task_thread_info(tsk), flag);
}

static inline void clear_tsk_thread_flag(struct task_struct *tsk, int flag)
{
	clear_ti_thread_flag(task_thread_info(tsk), flag);
}

static inline void update_tsk_thread_flag(struct task_struct *tsk, int flag,
					  bool value)
{
	update_ti_thread_flag(task_thread_info(tsk), flag, value);
}

static inline int test_and_set_tsk_thread_flag(struct task_struct *tsk, int flag)
{
	return test_and_set_ti_thread_flag(task_thread_info(tsk), flag);
}

static inline int test_and_clear_tsk_thread_flag(struct task_struct *tsk, int flag)
{
	return test_and_clear_ti_thread_flag(task_thread_info(tsk), flag);
}

static inline int test_tsk_thread_flag(struct task_struct *tsk, int flag)
{
	return test_ti_thread_flag(task_thread_info(tsk), flag);
}

static inline void set_tsk_need_resched(struct task_struct *tsk)
{
	set_tsk_thread_flag(tsk,TIF_NEED_RESCHED);
}

static inline void clear_tsk_need_resched(struct task_struct *tsk)
{
	clear_tsk_thread_flag(tsk,TIF_NEED_RESCHED);
}

static inline int test_tsk_need_resched(struct task_struct *tsk)
{
	return unlikely(test_tsk_thread_flag(tsk,TIF_NEED_RESCHED));
}

/*
 * cond_resched() and cond_resched_lock(): latency reduction via
 * explicit rescheduling in places that are safe. The return
 * value indicates whether a reschedule was done in fact.
 * cond_resched_lock() will drop the spinlock before scheduling,
 */
#ifndef CONFIG_PREEMPTION
extern int _cond_resched(void);
#else
static inline int _cond_resched(void) { return 0; }
#endif

#define cond_resched() ({			\
	___might_sleep(__FILE__, __LINE__, 0);	\
	_cond_resched();			\
})

extern int __cond_resched_lock(spinlock_t *lock);

#define cond_resched_lock(lock) ({				\
	___might_sleep(__FILE__, __LINE__, PREEMPT_LOCK_OFFSET);\
	__cond_resched_lock(lock);				\
})

static inline void cond_resched_rcu(void)
{
#if defined(CONFIG_DEBUG_ATOMIC_SLEEP) || !defined(CONFIG_PREEMPT_RCU)
	rcu_read_unlock();
	cond_resched();
	rcu_read_lock();
#endif
}

/*
 * Does a critical section need to be broken due to another
 * task waiting?: (technically does not depend on CONFIG_PREEMPTION,
 * but a general need for low latency)
 */
static inline int spin_needbreak(spinlock_t *lock)
{
#ifdef CONFIG_PREEMPTION
	return spin_is_contended(lock);
#else
	return 0;
#endif
}

static __always_inline bool need_resched(void)
{
	return unlikely(tif_need_resched());
}

/*
 * Wrappers for p->thread_info->cpu access. No-op on UP.
 */
#ifdef CONFIG_SMP

static inline unsigned int task_cpu(const struct task_struct *p)
{
#ifdef CONFIG_THREAD_INFO_IN_TASK
	return READ_ONCE(p->cpu);
#else
	return READ_ONCE(task_thread_info(p)->cpu);
#endif
}

extern void set_task_cpu(struct task_struct *p, unsigned int cpu);

#else

static inline unsigned int task_cpu(const struct task_struct *p)
{
	return 0;
}

static inline void set_task_cpu(struct task_struct *p, unsigned int cpu)
{
}

#endif /* CONFIG_SMP */

/*
 * In order to reduce various lock holder preemption latencies provide an
 * interface to see if a vCPU is currently running or not.
 *
 * This allows us to terminate optimistic spin loops and block, analogous to
 * the native optimistic spin heuristic of testing if the lock owner task is
 * running or not.
 */
#ifndef vcpu_is_preempted
static inline bool vcpu_is_preempted(int cpu)
{
	return false;
}
#endif

extern long sched_setaffinity(pid_t pid, const struct cpumask *new_mask);
extern long sched_getaffinity(pid_t pid, struct cpumask *mask);

#ifndef TASK_SIZE_OF
#define TASK_SIZE_OF(tsk)	TASK_SIZE
#endif

#ifdef CONFIG_RSEQ

/*
 * Map the event mask on the user-space ABI enum rseq_cs_flags
 * for direct mask checks.
 */
enum rseq_event_mask_bits {
	RSEQ_EVENT_PREEMPT_BIT	= RSEQ_CS_FLAG_NO_RESTART_ON_PREEMPT_BIT,
	RSEQ_EVENT_SIGNAL_BIT	= RSEQ_CS_FLAG_NO_RESTART_ON_SIGNAL_BIT,
	RSEQ_EVENT_MIGRATE_BIT	= RSEQ_CS_FLAG_NO_RESTART_ON_MIGRATE_BIT,
};

enum rseq_event_mask {
	RSEQ_EVENT_PREEMPT	= (1U << RSEQ_EVENT_PREEMPT_BIT),
	RSEQ_EVENT_SIGNAL	= (1U << RSEQ_EVENT_SIGNAL_BIT),
	RSEQ_EVENT_MIGRATE	= (1U << RSEQ_EVENT_MIGRATE_BIT),
};

static inline void rseq_set_notify_resume(struct task_struct *t)
{
	if (t->rseq)
		set_tsk_thread_flag(t, TIF_NOTIFY_RESUME);
}

void __rseq_handle_notify_resume(struct ksignal *sig, struct pt_regs *regs);

static inline void rseq_handle_notify_resume(struct ksignal *ksig,
					     struct pt_regs *regs)
{
	if (current->rseq)
		__rseq_handle_notify_resume(ksig, regs);
}

static inline void rseq_signal_deliver(struct ksignal *ksig,
				       struct pt_regs *regs)
{
	preempt_disable();
	__set_bit(RSEQ_EVENT_SIGNAL_BIT, &current->rseq_event_mask);
	preempt_enable();
	rseq_handle_notify_resume(ksig, regs);
}

/* rseq_preempt() requires preemption to be disabled. */
static inline void rseq_preempt(struct task_struct *t)
{
	__set_bit(RSEQ_EVENT_PREEMPT_BIT, &t->rseq_event_mask);
	rseq_set_notify_resume(t);
}

/* rseq_migrate() requires preemption to be disabled. */
static inline void rseq_migrate(struct task_struct *t)
{
	__set_bit(RSEQ_EVENT_MIGRATE_BIT, &t->rseq_event_mask);
	rseq_set_notify_resume(t);
}

/*
 * If parent process has a registered restartable sequences area, the
 * child inherits. Unregister rseq for a clone with CLONE_VM set.
 */
static inline void rseq_fork(struct task_struct *t, unsigned long clone_flags)
{
	if (clone_flags & CLONE_VM) {
		t->rseq = NULL;
		t->rseq_sig = 0;
		t->rseq_event_mask = 0;
	} else {
		t->rseq = current->rseq;
		t->rseq_sig = current->rseq_sig;
		t->rseq_event_mask = current->rseq_event_mask;
	}
}

static inline void rseq_execve(struct task_struct *t)
{
	t->rseq = NULL;
	t->rseq_sig = 0;
	t->rseq_event_mask = 0;
}

#else

static inline void rseq_set_notify_resume(struct task_struct *t)
{
}
static inline void rseq_handle_notify_resume(struct ksignal *ksig,
					     struct pt_regs *regs)
{
}
static inline void rseq_signal_deliver(struct ksignal *ksig,
				       struct pt_regs *regs)
{
}
static inline void rseq_preempt(struct task_struct *t)
{
}
static inline void rseq_migrate(struct task_struct *t)
{
}
static inline void rseq_fork(struct task_struct *t, unsigned long clone_flags)
{
}
static inline void rseq_execve(struct task_struct *t)
{
}

#endif

#ifdef CONFIG_DEBUG_RSEQ

void rseq_syscall(struct pt_regs *regs);

#else

static inline void rseq_syscall(struct pt_regs *regs)
{
}

#endif

const struct sched_avg *sched_trace_cfs_rq_avg(struct cfs_rq *cfs_rq);
char *sched_trace_cfs_rq_path(struct cfs_rq *cfs_rq, char *str, int len);
int sched_trace_cfs_rq_cpu(struct cfs_rq *cfs_rq);

const struct sched_avg *sched_trace_rq_avg_rt(struct rq *rq);
const struct sched_avg *sched_trace_rq_avg_dl(struct rq *rq);
const struct sched_avg *sched_trace_rq_avg_irq(struct rq *rq);

int sched_trace_rq_cpu(struct rq *rq);
int sched_trace_rq_cpu_capacity(struct rq *rq);
int sched_trace_rq_nr_running(struct rq *rq);

const struct cpumask *sched_trace_rd_span(struct root_domain *rd);

#endif<|MERGE_RESOLUTION|>--- conflicted
+++ resolved
@@ -1377,11 +1377,7 @@
 	struct callback_head		mce_kill_me;
 #endif
 	ANDROID_VENDOR_DATA_ARRAY(1, 64);
-<<<<<<< HEAD
-	ANDROID_OEM_DATA_ARRAY(1, 6);
-=======
 	ANDROID_OEM_DATA_ARRAY(1, 32);
->>>>>>> 76081a5f
 
 	ANDROID_KABI_RESERVE(1);
 	ANDROID_KABI_RESERVE(2);
