--- conflicted
+++ resolved
@@ -127,22 +127,6 @@
 		{ CP_RECOVERY,	"Recovery" },				\
 		{ CP_DISCARD,	"Discard" },				\
 		{ CP_UMOUNT | CP_TRIMMED,	"Umount,Trimmed" })
-<<<<<<< HEAD
-
-#define show_fsync_cpreason(type)					\
-	__print_symbolic(type,						\
-		{ CP_NO_NEEDED,		"no needed" },			\
-		{ CP_NON_REGULAR,	"non regular" },		\
-		{ CP_HARDLINK,		"hardlink" },			\
-		{ CP_SB_NEED_CP,	"sb needs cp" },		\
-		{ CP_WRONG_PINO,	"wrong pino" },			\
-		{ CP_NO_SPC_ROLL,	"no space roll forward" },	\
-		{ CP_NODE_NEED_CP,	"node needs cp" },		\
-		{ CP_FASTBOOT_MODE,	"fastboot mode" },		\
-		{ CP_SPEC_LOG_NUM,	"log type is 2" },		\
-		{ CP_RECOVER_DIR,	"dir needs recovery" })
-=======
->>>>>>> 152bacdd
 
 #define show_fsync_cpreason(type)					\
 	__print_symbolic(type,						\
@@ -1077,8 +1061,6 @@
 );
 
 DEFINE_EVENT_CONDITION(f2fs__bio, f2fs_prepare_write_bio,
-<<<<<<< HEAD
-=======
 
 	TP_PROTO(struct super_block *sb, int type, struct bio *bio),
 
@@ -1097,7 +1079,6 @@
 );
 
 DEFINE_EVENT_CONDITION(f2fs__bio, f2fs_submit_read_bio,
->>>>>>> 152bacdd
 
 	TP_PROTO(struct super_block *sb, int type, struct bio *bio),
 
@@ -1106,36 +1087,11 @@
 	TP_CONDITION(bio)
 );
 
-<<<<<<< HEAD
-DEFINE_EVENT_CONDITION(f2fs__bio, f2fs_prepare_read_bio,
-=======
 DEFINE_EVENT_CONDITION(f2fs__bio, f2fs_submit_write_bio,
->>>>>>> 152bacdd
 
 	TP_PROTO(struct super_block *sb, int type, struct bio *bio),
 
 	TP_ARGS(sb, type, bio),
-<<<<<<< HEAD
-
-	TP_CONDITION(bio)
-);
-
-DEFINE_EVENT_CONDITION(f2fs__bio, f2fs_submit_read_bio,
-
-	TP_PROTO(struct super_block *sb, int type, struct bio *bio),
-
-	TP_ARGS(sb, type, bio),
-
-	TP_CONDITION(bio)
-);
-
-DEFINE_EVENT_CONDITION(f2fs__bio, f2fs_submit_write_bio,
-
-	TP_PROTO(struct super_block *sb, int type, struct bio *bio),
-
-	TP_ARGS(sb, type, bio),
-=======
->>>>>>> 152bacdd
 
 	TP_CONDITION(bio)
 );
@@ -1669,8 +1625,6 @@
 	TP_ARGS(sb, type, count)
 );
 
-<<<<<<< HEAD
-=======
 TRACE_EVENT(f2fs_shutdown,
 
 	TP_PROTO(struct f2fs_sb_info *sbi, unsigned int mode, int ret),
@@ -1695,7 +1649,6 @@
 		__entry->ret)
 );
 
->>>>>>> 152bacdd
 #endif /* _TRACE_F2FS_H */
 
  /* This part must be outside protection */
