--- conflicted
+++ resolved
@@ -31,7 +31,6 @@
 #include <linux/videodev2.h>
 #endif
 
-<<<<<<< HEAD
 enum fe_type {
 	FE_QPSK,
 	FE_QAM,
@@ -44,7 +43,6 @@
 #endif
 };
 
-=======
 /**
  * enum fe_caps - Frontend capabilities
  *
@@ -85,7 +83,6 @@
  *					automatically
  * @FE_CAN_MUTE_TS:			Can stop spurious TS data output
  */
->>>>>>> df4674d8
 enum fe_caps {
 	FE_IS_STUPID			= 0,
 	FE_CAN_INVERSION_AUTO	= 0x1,
@@ -111,21 +108,6 @@
 	FE_CAN_HIERARCHY_AUTO		= 0x100000,
 	FE_CAN_8VSB			= 0x200000,
 	FE_CAN_16VSB			= 0x400000,
-<<<<<<< HEAD
-/* We need more bitspace for newer APIs, indicate this. */
-	FE_HAS_EXTENDED_CAPS	        = 0x800000,
-	FE_CAN_MULTISTREAM		= 0x4000000,  /* frontend supports multistream filtering */
-	FE_CAN_TURBO_FEC		= 0x8000000,  /* frontend supports "turbo fec modulation" */
-/* frontend supports "2nd generation modulation" (DVB-S2) */
-	FE_CAN_2G_MODULATION	        = 0x10000000,
-	FE_NEEDS_BENDING		= 0x20000000, /* not supported anymore, don't use (frontend requires frequency bending) */
-	FE_CAN_RECOVER			= 0x40000000, /* frontend can recover from a cable unplug automatically */
-	FE_CAN_MUTE_TS			= 0x80000000  /* frontend can stop spurious TS data output */
-};
-#ifdef CONFIG_AMLOGIC_DVB_COMPAT
-#define FE_CAN_3_LAYER FE_CAN_MULTISTREAM
-#endif
-=======
 	FE_HAS_EXTENDED_CAPS		= 0x800000,
 	FE_CAN_MULTISTREAM		= 0x4000000,
 	FE_CAN_TURBO_FEC		= 0x8000000,
@@ -133,16 +115,6 @@
 	FE_NEEDS_BENDING		= 0x20000000,
 	FE_CAN_RECOVER			= 0x40000000,
 	FE_CAN_MUTE_TS			= 0x80000000
-};
-
-/*
- * DEPRECATED: Should be kept just due to backward compatibility.
- */
-enum fe_type {
-	FE_QPSK,
-	FE_QAM,
-	FE_OFDM,
-	FE_ATSC
 };
 
 /**
@@ -175,7 +147,6 @@
  *       systems.
  *    #. The frequencies are specified in kHz for Satellite systems.
  */
->>>>>>> df4674d8
 struct dvb_frontend_info {
 	char       name[128];
 	enum fe_type type;	/* DEPRECATED. Use DTV_ENUM_DELSYS instead */
@@ -491,7 +462,6 @@
 	INTERLEAVING_720,
 };
 
-<<<<<<< HEAD
 #ifdef CONFIG_AMLOGIC_DVB_COMPAT
 struct fe_blind_scan_parameters {
 	/* minimum tuner frequency in kHz */
@@ -512,10 +482,8 @@
 #endif
 
 /* S2API Commands */
-=======
 /* DVBv5 property Commands */
 
->>>>>>> df4674d8
 #define DTV_UNDEFINED		0
 #define DTV_TUNE		1
 #define DTV_CLEAR		2
@@ -630,11 +598,9 @@
 
 #define DTV_MAX_COMMAND		DTV_STAT_TOTAL_BLOCK_COUNT
 
-<<<<<<< HEAD
 #endif /*CONFIG_AMLOGIC_DVB_COMPAT*/
 
 
-=======
 /**
  * enum fe_pilot - Type of pilot tone
  *
@@ -642,7 +608,6 @@
  * @PILOT_OFF:	Pilot tones disabled
  * @PILOT_AUTO:	Autodetect pilot tones
  */
->>>>>>> df4674d8
 enum fe_pilot {
 	PILOT_ON,
 	PILOT_OFF,
@@ -994,7 +959,6 @@
 	struct dtv_property *props;
 };
 
-<<<<<<< HEAD
 struct dtv_properties_32 {
 	__u32 num;
 	__u32 props;
@@ -1004,7 +968,6 @@
 	__u32 num;
 	__u64 props;
 };
-=======
 /*
  * When set, this flag will disable any zigzagging or other "normal" tuning
  * behavior. Additionally, there will be no automatic monitoring of the lock
@@ -1040,7 +1003,6 @@
 
 #define FE_SET_PROPERTY		   _IOW('o', 82, struct dtv_properties)
 #define FE_GET_PROPERTY		   _IOR('o', 83, struct dtv_properties)
->>>>>>> df4674d8
 
 #if defined(__DVB_CORE__) || !defined (__KERNEL__)
 
@@ -1089,16 +1051,13 @@
 typedef enum fe_rolloff fe_rolloff_t;
 typedef enum fe_delivery_system fe_delivery_system_t;
 
-<<<<<<< HEAD
 #ifdef CONFIG_AMLOGIC_DVB_COMPAT
 enum fe_ofdm_mode {
 	OFDM_DVBT,
 	OFDM_DVBT2,
 };
 #endif
-=======
 /* DVBv3 structs */
->>>>>>> df4674d8
 
 struct dvb_qpsk_parameters {
 	__u32		symbol_rate;  /* symbol rate in Symbols per second */
@@ -1185,7 +1144,6 @@
 	fe_status_t status;
 	struct dvb_frontend_parameters parameters;
 };
-<<<<<<< HEAD
 #ifdef CONFIG_AMLOGIC_DVB_COMPAT
 /* Satellite blind scan event */
 struct dvbsx_blindscanevent {
@@ -1330,15 +1288,11 @@
 #define FE_READ_SIGNAL_STRENGTH    _IOR('o', 71, __u16)
 #define FE_READ_SNR		   _IOR('o', 72, __u16)
 #define FE_READ_UNCORRECTED_BLOCKS _IOR('o', 73, __u32)
-=======
 
 /* DVBv3 API calls */
->>>>>>> df4674d8
 
 #define FE_SET_FRONTEND		   _IOW('o', 76, struct dvb_frontend_parameters)
 #define FE_GET_FRONTEND		   _IOR('o', 77, struct dvb_frontend_parameters)
-
-#endif
 
 #ifdef CONFIG_AMLOGIC_DVB_COMPAT
 /*need del this ioctl, used set PROPERTY instead*/
