/* Copyright (c) 2011-2014 PLUMgrid, http://plumgrid.com
 *
 * This program is free software; you can redistribute it and/or
 * modify it under the terms of version 2 of the GNU General Public
 * License as published by the Free Software Foundation.
 *
 * This program is distributed in the hope that it will be useful, but
 * WITHOUT ANY WARRANTY; without even the implied warranty of
 * MERCHANTABILITY or FITNESS FOR A PARTICULAR PURPOSE. See the GNU
 * General Public License for more details.
 */
#include <linux/kernel.h>
#include <linux/types.h>
#include <linux/slab.h>
#include <linux/bpf.h>
#include <linux/filter.h>
#include <net/netlink.h>
#include <linux/file.h>
#include <linux/vmalloc.h>

/* bpf_check() is a static code analyzer that walks eBPF program
 * instruction by instruction and updates register/stack state.
 * All paths of conditional branches are analyzed until 'bpf_exit' insn.
 *
 * The first pass is depth-first-search to check that the program is a DAG.
 * It rejects the following programs:
 * - larger than BPF_MAXINSNS insns
 * - if loop is present (detected via back-edge)
 * - unreachable insns exist (shouldn't be a forest. program = one function)
 * - out of bounds or malformed jumps
 * The second pass is all possible path descent from the 1st insn.
 * Since it's analyzing all pathes through the program, the length of the
 * analysis is limited to 32k insn, which may be hit even if total number of
 * insn is less then 4K, but there are too many branches that change stack/regs.
 * Number of 'branches to be analyzed' is limited to 1k
 *
 * On entry to each instruction, each register has a type, and the instruction
 * changes the types of the registers depending on instruction semantics.
 * If instruction is BPF_MOV64_REG(BPF_REG_1, BPF_REG_5), then type of R5 is
 * copied to R1.
 *
 * All registers are 64-bit.
 * R0 - return register
 * R1-R5 argument passing registers
 * R6-R9 callee saved registers
 * R10 - frame pointer read-only
 *
 * At the start of BPF program the register R1 contains a pointer to bpf_context
 * and has type PTR_TO_CTX.
 *
 * Verifier tracks arithmetic operations on pointers in case:
 *    BPF_MOV64_REG(BPF_REG_1, BPF_REG_10),
 *    BPF_ALU64_IMM(BPF_ADD, BPF_REG_1, -20),
 * 1st insn copies R10 (which has FRAME_PTR) type into R1
 * and 2nd arithmetic instruction is pattern matched to recognize
 * that it wants to construct a pointer to some element within stack.
 * So after 2nd insn, the register R1 has type PTR_TO_STACK
 * (and -20 constant is saved for further stack bounds checking).
 * Meaning that this reg is a pointer to stack plus known immediate constant.
 *
 * Most of the time the registers have UNKNOWN_VALUE type, which
 * means the register has some value, but it's not a valid pointer.
 * (like pointer plus pointer becomes UNKNOWN_VALUE type)
 *
 * When verifier sees load or store instructions the type of base register
 * can be: PTR_TO_MAP_VALUE, PTR_TO_CTX, FRAME_PTR. These are three pointer
 * types recognized by check_mem_access() function.
 *
 * PTR_TO_MAP_VALUE means that this register is pointing to 'map element value'
 * and the range of [ptr, ptr + map's value_size) is accessible.
 *
 * registers used to pass values to function calls are checked against
 * function argument constraints.
 *
 * ARG_PTR_TO_MAP_KEY is one of such argument constraints.
 * It means that the register type passed to this function must be
 * PTR_TO_STACK and it will be used inside the function as
 * 'pointer to map element key'
 *
 * For example the argument constraints for bpf_map_lookup_elem():
 *   .ret_type = RET_PTR_TO_MAP_VALUE_OR_NULL,
 *   .arg1_type = ARG_CONST_MAP_PTR,
 *   .arg2_type = ARG_PTR_TO_MAP_KEY,
 *
 * ret_type says that this function returns 'pointer to map elem value or null'
 * function expects 1st argument to be a const pointer to 'struct bpf_map' and
 * 2nd argument should be a pointer to stack, which will be used inside
 * the helper function as a pointer to map element key.
 *
 * On the kernel side the helper function looks like:
 * u64 bpf_map_lookup_elem(u64 r1, u64 r2, u64 r3, u64 r4, u64 r5)
 * {
 *    struct bpf_map *map = (struct bpf_map *) (unsigned long) r1;
 *    void *key = (void *) (unsigned long) r2;
 *    void *value;
 *
 *    here kernel can access 'key' and 'map' pointers safely, knowing that
 *    [key, key + map->key_size) bytes are valid and were initialized on
 *    the stack of eBPF program.
 * }
 *
 * Corresponding eBPF program may look like:
 *    BPF_MOV64_REG(BPF_REG_2, BPF_REG_10),  // after this insn R2 type is FRAME_PTR
 *    BPF_ALU64_IMM(BPF_ADD, BPF_REG_2, -4), // after this insn R2 type is PTR_TO_STACK
 *    BPF_LD_MAP_FD(BPF_REG_1, map_fd),      // after this insn R1 type is CONST_PTR_TO_MAP
 *    BPF_RAW_INSN(BPF_JMP | BPF_CALL, 0, 0, 0, BPF_FUNC_map_lookup_elem),
 * here verifier looks at prototype of map_lookup_elem() and sees:
 * .arg1_type == ARG_CONST_MAP_PTR and R1->type == CONST_PTR_TO_MAP, which is ok,
 * Now verifier knows that this map has key of R1->map_ptr->key_size bytes
 *
 * Then .arg2_type == ARG_PTR_TO_MAP_KEY and R2->type == PTR_TO_STACK, ok so far,
 * Now verifier checks that [R2, R2 + map's key_size) are within stack limits
 * and were initialized prior to this call.
 * If it's ok, then verifier allows this BPF_CALL insn and looks at
 * .ret_type which is RET_PTR_TO_MAP_VALUE_OR_NULL, so it sets
 * R0->type = PTR_TO_MAP_VALUE_OR_NULL which means bpf_map_lookup_elem() function
 * returns ether pointer to map value or NULL.
 *
 * When type PTR_TO_MAP_VALUE_OR_NULL passes through 'if (reg != 0) goto +off'
 * insn, the register holding that pointer in the true branch changes state to
 * PTR_TO_MAP_VALUE and the same register changes state to CONST_IMM in the false
 * branch. See check_cond_jmp_op().
 *
 * After the call R0 is set to return type of the function and registers R1-R5
 * are set to NOT_INIT to indicate that they are no longer readable.
 */

/* types of values stored in eBPF registers */
enum bpf_reg_type {
	NOT_INIT = 0,		 /* nothing was written into register */
	UNKNOWN_VALUE,		 /* reg doesn't contain a valid pointer */
	PTR_TO_CTX,		 /* reg points to bpf_context */
	CONST_PTR_TO_MAP,	 /* reg points to struct bpf_map */
	PTR_TO_MAP_VALUE,	 /* reg points to map element value */
	PTR_TO_MAP_VALUE_OR_NULL,/* points to map elem value or NULL */
	FRAME_PTR,		 /* reg == frame_pointer */
	PTR_TO_STACK,		 /* reg == frame_pointer + imm */
	CONST_IMM,		 /* constant integer value */
};

struct reg_state {
	enum bpf_reg_type type;
	union {
		/* valid when type == CONST_IMM | PTR_TO_STACK */
		int imm;

		/* valid when type == CONST_PTR_TO_MAP | PTR_TO_MAP_VALUE |
		 *   PTR_TO_MAP_VALUE_OR_NULL
		 */
		struct bpf_map *map_ptr;
	};
};

enum bpf_stack_slot_type {
	STACK_INVALID,    /* nothing was stored in this stack slot */
	STACK_SPILL,      /* register spilled into stack */
	STACK_MISC	  /* BPF program wrote some data into this slot */
};

#define BPF_REG_SIZE 8	/* size of eBPF register in bytes */

/* state of the program:
 * type of all registers and stack info
 */
struct verifier_state {
	struct reg_state regs[MAX_BPF_REG];
	u8 stack_slot_type[MAX_BPF_STACK];
	struct reg_state spilled_regs[MAX_BPF_STACK / BPF_REG_SIZE];
};

/* linked list of verifier states used to prune search */
struct verifier_state_list {
	struct verifier_state state;
	struct verifier_state_list *next;
};

/* verifier_state + insn_idx are pushed to stack when branch is encountered */
struct verifier_stack_elem {
	/* verifer state is 'st'
	 * before processing instruction 'insn_idx'
	 * and after processing instruction 'prev_insn_idx'
	 */
	struct verifier_state st;
	int insn_idx;
	int prev_insn_idx;
	struct verifier_stack_elem *next;
};

#define MAX_USED_MAPS 64 /* max number of maps accessed by one eBPF program */

/* single container for all structs
 * one verifier_env per bpf_check() call
 */
struct verifier_env {
	struct bpf_prog *prog;		/* eBPF program being verified */
	struct verifier_stack_elem *head; /* stack of verifier states to be processed */
	int stack_size;			/* number of states to be processed */
	struct verifier_state cur_state; /* current verifier state */
	struct verifier_state_list **explored_states; /* search pruning optimization */
	struct bpf_map *used_maps[MAX_USED_MAPS]; /* array of map's used by eBPF program */
	u32 used_map_cnt;		/* number of used maps */
	bool allow_ptr_leaks;
};

/* verbose verifier prints what it's seeing
 * bpf_check() is called under lock, so no race to access these global vars
 */
static u32 log_level, log_size, log_len;
static char *log_buf;

static DEFINE_MUTEX(bpf_verifier_lock);

/* log_level controls verbosity level of eBPF verifier.
 * verbose() is used to dump the verification trace to the log, so the user
 * can figure out what's wrong with the program
 */
static __printf(1, 2) void verbose(const char *fmt, ...)
{
	va_list args;

	if (log_level == 0 || log_len >= log_size - 1)
		return;

	va_start(args, fmt);
	log_len += vscnprintf(log_buf + log_len, log_size - log_len, fmt, args);
	va_end(args);
}

/* string representation of 'enum bpf_reg_type' */
static const char * const reg_type_str[] = {
	[NOT_INIT]		= "?",
	[UNKNOWN_VALUE]		= "inv",
	[PTR_TO_CTX]		= "ctx",
	[CONST_PTR_TO_MAP]	= "map_ptr",
	[PTR_TO_MAP_VALUE]	= "map_value",
	[PTR_TO_MAP_VALUE_OR_NULL] = "map_value_or_null",
	[FRAME_PTR]		= "fp",
	[PTR_TO_STACK]		= "fp",
	[CONST_IMM]		= "imm",
};

static void print_verifier_state(struct verifier_env *env)
{
	enum bpf_reg_type t;
	int i;

	for (i = 0; i < MAX_BPF_REG; i++) {
		t = env->cur_state.regs[i].type;
		if (t == NOT_INIT)
			continue;
		verbose(" R%d=%s", i, reg_type_str[t]);
		if (t == CONST_IMM || t == PTR_TO_STACK)
			verbose("%d", env->cur_state.regs[i].imm);
		else if (t == CONST_PTR_TO_MAP || t == PTR_TO_MAP_VALUE ||
			 t == PTR_TO_MAP_VALUE_OR_NULL)
			verbose("(ks=%d,vs=%d)",
				env->cur_state.regs[i].map_ptr->key_size,
				env->cur_state.regs[i].map_ptr->value_size);
	}
	for (i = 0; i < MAX_BPF_STACK; i += BPF_REG_SIZE) {
		if (env->cur_state.stack_slot_type[i] == STACK_SPILL)
			verbose(" fp%d=%s", -MAX_BPF_STACK + i,
				reg_type_str[env->cur_state.spilled_regs[i / BPF_REG_SIZE].type]);
	}
	verbose("\n");
}

static const char *const bpf_class_string[] = {
	[BPF_LD]    = "ld",
	[BPF_LDX]   = "ldx",
	[BPF_ST]    = "st",
	[BPF_STX]   = "stx",
	[BPF_ALU]   = "alu",
	[BPF_JMP]   = "jmp",
	[BPF_RET]   = "BUG",
	[BPF_ALU64] = "alu64",
};

static const char *const bpf_alu_string[16] = {
	[BPF_ADD >> 4]  = "+=",
	[BPF_SUB >> 4]  = "-=",
	[BPF_MUL >> 4]  = "*=",
	[BPF_DIV >> 4]  = "/=",
	[BPF_OR  >> 4]  = "|=",
	[BPF_AND >> 4]  = "&=",
	[BPF_LSH >> 4]  = "<<=",
	[BPF_RSH >> 4]  = ">>=",
	[BPF_NEG >> 4]  = "neg",
	[BPF_MOD >> 4]  = "%=",
	[BPF_XOR >> 4]  = "^=",
	[BPF_MOV >> 4]  = "=",
	[BPF_ARSH >> 4] = "s>>=",
	[BPF_END >> 4]  = "endian",
};

static const char *const bpf_ldst_string[] = {
	[BPF_W >> 3]  = "u32",
	[BPF_H >> 3]  = "u16",
	[BPF_B >> 3]  = "u8",
	[BPF_DW >> 3] = "u64",
};

static const char *const bpf_jmp_string[16] = {
	[BPF_JA >> 4]   = "jmp",
	[BPF_JEQ >> 4]  = "==",
	[BPF_JGT >> 4]  = ">",
	[BPF_JGE >> 4]  = ">=",
	[BPF_JSET >> 4] = "&",
	[BPF_JNE >> 4]  = "!=",
	[BPF_JSGT >> 4] = "s>",
	[BPF_JSGE >> 4] = "s>=",
	[BPF_CALL >> 4] = "call",
	[BPF_EXIT >> 4] = "exit",
};

<<<<<<< HEAD
static void print_bpf_insn(const struct bpf_verifier_env *env,
=======
static void print_bpf_insn(const struct verifier_env *env,
>>>>>>> 8fefd629
			   const struct bpf_insn *insn)
{
	u8 class = BPF_CLASS(insn->code);

	if (class == BPF_ALU || class == BPF_ALU64) {
		if (BPF_SRC(insn->code) == BPF_X)
			verbose("(%02x) %sr%d %s %sr%d\n",
				insn->code, class == BPF_ALU ? "(u32) " : "",
				insn->dst_reg,
				bpf_alu_string[BPF_OP(insn->code) >> 4],
				class == BPF_ALU ? "(u32) " : "",
				insn->src_reg);
		else
			verbose("(%02x) %sr%d %s %s%d\n",
				insn->code, class == BPF_ALU ? "(u32) " : "",
				insn->dst_reg,
				bpf_alu_string[BPF_OP(insn->code) >> 4],
				class == BPF_ALU ? "(u32) " : "",
				insn->imm);
	} else if (class == BPF_STX) {
		if (BPF_MODE(insn->code) == BPF_MEM)
			verbose("(%02x) *(%s *)(r%d %+d) = r%d\n",
				insn->code,
				bpf_ldst_string[BPF_SIZE(insn->code) >> 3],
				insn->dst_reg,
				insn->off, insn->src_reg);
		else if (BPF_MODE(insn->code) == BPF_XADD)
			verbose("(%02x) lock *(%s *)(r%d %+d) += r%d\n",
				insn->code,
				bpf_ldst_string[BPF_SIZE(insn->code) >> 3],
				insn->dst_reg, insn->off,
				insn->src_reg);
		else
			verbose("BUG_%02x\n", insn->code);
	} else if (class == BPF_ST) {
		if (BPF_MODE(insn->code) != BPF_MEM) {
			verbose("BUG_st_%02x\n", insn->code);
			return;
		}
		verbose("(%02x) *(%s *)(r%d %+d) = %d\n",
			insn->code,
			bpf_ldst_string[BPF_SIZE(insn->code) >> 3],
			insn->dst_reg,
			insn->off, insn->imm);
	} else if (class == BPF_LDX) {
		if (BPF_MODE(insn->code) != BPF_MEM) {
			verbose("BUG_ldx_%02x\n", insn->code);
			return;
		}
		verbose("(%02x) r%d = *(%s *)(r%d %+d)\n",
			insn->code, insn->dst_reg,
			bpf_ldst_string[BPF_SIZE(insn->code) >> 3],
			insn->src_reg, insn->off);
	} else if (class == BPF_LD) {
		if (BPF_MODE(insn->code) == BPF_ABS) {
			verbose("(%02x) r0 = *(%s *)skb[%d]\n",
				insn->code,
				bpf_ldst_string[BPF_SIZE(insn->code) >> 3],
				insn->imm);
		} else if (BPF_MODE(insn->code) == BPF_IND) {
			verbose("(%02x) r0 = *(%s *)skb[r%d + %d]\n",
				insn->code,
				bpf_ldst_string[BPF_SIZE(insn->code) >> 3],
				insn->src_reg, insn->imm);
		} else if (BPF_MODE(insn->code) == BPF_IMM &&
			   BPF_SIZE(insn->code) == BPF_DW) {
			/* At this point, we already made sure that the second
			 * part of the ldimm64 insn is accessible.
			 */
			u64 imm = ((u64)(insn + 1)->imm << 32) | (u32)insn->imm;
			bool map_ptr = insn->src_reg == BPF_PSEUDO_MAP_FD;

			if (map_ptr && !env->allow_ptr_leaks)
				imm = 0;

			verbose("(%02x) r%d = 0x%llx\n", insn->code,
				insn->dst_reg, (unsigned long long)imm);
		} else {
			verbose("BUG_ld_%02x\n", insn->code);
			return;
		}
	} else if (class == BPF_JMP) {
		u8 opcode = BPF_OP(insn->code);

		if (opcode == BPF_CALL) {
			verbose("(%02x) call %d\n", insn->code, insn->imm);
		} else if (insn->code == (BPF_JMP | BPF_JA)) {
			verbose("(%02x) goto pc%+d\n",
				insn->code, insn->off);
		} else if (insn->code == (BPF_JMP | BPF_EXIT)) {
			verbose("(%02x) exit\n", insn->code);
		} else if (BPF_SRC(insn->code) == BPF_X) {
			verbose("(%02x) if r%d %s r%d goto pc%+d\n",
				insn->code, insn->dst_reg,
				bpf_jmp_string[BPF_OP(insn->code) >> 4],
				insn->src_reg, insn->off);
		} else {
			verbose("(%02x) if r%d %s 0x%x goto pc%+d\n",
				insn->code, insn->dst_reg,
				bpf_jmp_string[BPF_OP(insn->code) >> 4],
				insn->imm, insn->off);
		}
	} else {
		verbose("(%02x) %s\n", insn->code, bpf_class_string[class]);
	}
}

static int pop_stack(struct verifier_env *env, int *prev_insn_idx)
{
	struct verifier_stack_elem *elem;
	int insn_idx;

	if (env->head == NULL)
		return -1;

	memcpy(&env->cur_state, &env->head->st, sizeof(env->cur_state));
	insn_idx = env->head->insn_idx;
	if (prev_insn_idx)
		*prev_insn_idx = env->head->prev_insn_idx;
	elem = env->head->next;
	kfree(env->head);
	env->head = elem;
	env->stack_size--;
	return insn_idx;
}

static struct verifier_state *push_stack(struct verifier_env *env, int insn_idx,
					 int prev_insn_idx)
{
	struct verifier_stack_elem *elem;

	elem = kmalloc(sizeof(struct verifier_stack_elem), GFP_KERNEL);
	if (!elem)
		goto err;

	memcpy(&elem->st, &env->cur_state, sizeof(env->cur_state));
	elem->insn_idx = insn_idx;
	elem->prev_insn_idx = prev_insn_idx;
	elem->next = env->head;
	env->head = elem;
	env->stack_size++;
	if (env->stack_size > 1024) {
		verbose("BPF program is too complex\n");
		goto err;
	}
	return &elem->st;
err:
	/* pop all elements and return */
	while (pop_stack(env, NULL) >= 0);
	return NULL;
}

#define CALLER_SAVED_REGS 6
static const int caller_saved[CALLER_SAVED_REGS] = {
	BPF_REG_0, BPF_REG_1, BPF_REG_2, BPF_REG_3, BPF_REG_4, BPF_REG_5
};

static void init_reg_state(struct reg_state *regs)
{
	int i;

	for (i = 0; i < MAX_BPF_REG; i++) {
		regs[i].type = NOT_INIT;
		regs[i].imm = 0;
		regs[i].map_ptr = NULL;
	}

	/* frame pointer */
	regs[BPF_REG_FP].type = FRAME_PTR;

	/* 1st arg to a function */
	regs[BPF_REG_1].type = PTR_TO_CTX;
}

static void mark_reg_unknown_value(struct reg_state *regs, u32 regno)
{
	BUG_ON(regno >= MAX_BPF_REG);
	regs[regno].type = UNKNOWN_VALUE;
	regs[regno].imm = 0;
	regs[regno].map_ptr = NULL;
}

enum reg_arg_type {
	SRC_OP,		/* register is used as source operand */
	DST_OP,		/* register is used as destination operand */
	DST_OP_NO_MARK	/* same as above, check only, don't mark */
};

static int check_reg_arg(struct reg_state *regs, u32 regno,
			 enum reg_arg_type t)
{
	if (regno >= MAX_BPF_REG) {
		verbose("R%d is invalid\n", regno);
		return -EINVAL;
	}

	if (t == SRC_OP) {
		/* check whether register used as source operand can be read */
		if (regs[regno].type == NOT_INIT) {
			verbose("R%d !read_ok\n", regno);
			return -EACCES;
		}
	} else {
		/* check whether register used as dest operand can be written to */
		if (regno == BPF_REG_FP) {
			verbose("frame pointer is read only\n");
			return -EACCES;
		}
		if (t == DST_OP)
			mark_reg_unknown_value(regs, regno);
	}
	return 0;
}

static int bpf_size_to_bytes(int bpf_size)
{
	if (bpf_size == BPF_W)
		return 4;
	else if (bpf_size == BPF_H)
		return 2;
	else if (bpf_size == BPF_B)
		return 1;
	else if (bpf_size == BPF_DW)
		return 8;
	else
		return -EINVAL;
}

static bool is_spillable_regtype(enum bpf_reg_type type)
{
	switch (type) {
	case PTR_TO_MAP_VALUE:
	case PTR_TO_MAP_VALUE_OR_NULL:
	case PTR_TO_STACK:
	case PTR_TO_CTX:
	case FRAME_PTR:
	case CONST_PTR_TO_MAP:
		return true;
	default:
		return false;
	}
}

/* check_stack_read/write functions track spill/fill of registers,
 * stack boundary and alignment are checked in check_mem_access()
 */
static int check_stack_write(struct verifier_state *state, int off, int size,
			     int value_regno)
{
	int i;
	/* caller checked that off % size == 0 and -MAX_BPF_STACK <= off < 0,
	 * so it's aligned access and [off, off + size) are within stack limits
	 */

	if (value_regno >= 0 &&
	    is_spillable_regtype(state->regs[value_regno].type)) {

		/* register containing pointer is being spilled into stack */
		if (size != BPF_REG_SIZE) {
			verbose("invalid size of register spill\n");
			return -EACCES;
		}

		/* save register state */
		state->spilled_regs[(MAX_BPF_STACK + off) / BPF_REG_SIZE] =
			state->regs[value_regno];

		for (i = 0; i < BPF_REG_SIZE; i++)
			state->stack_slot_type[MAX_BPF_STACK + off + i] = STACK_SPILL;
	} else {
		/* regular write of data into stack */
		state->spilled_regs[(MAX_BPF_STACK + off) / BPF_REG_SIZE] =
			(struct reg_state) {};

		for (i = 0; i < size; i++)
			state->stack_slot_type[MAX_BPF_STACK + off + i] = STACK_MISC;
	}
	return 0;
}

static int check_stack_read(struct verifier_state *state, int off, int size,
			    int value_regno)
{
	u8 *slot_type;
	int i;

	slot_type = &state->stack_slot_type[MAX_BPF_STACK + off];

	if (slot_type[0] == STACK_SPILL) {
		if (size != BPF_REG_SIZE) {
			verbose("invalid size of register spill\n");
			return -EACCES;
		}
		for (i = 1; i < BPF_REG_SIZE; i++) {
			if (slot_type[i] != STACK_SPILL) {
				verbose("corrupted spill memory\n");
				return -EACCES;
			}
		}

		if (value_regno >= 0)
			/* restore register state from stack */
			state->regs[value_regno] =
				state->spilled_regs[(MAX_BPF_STACK + off) / BPF_REG_SIZE];
		return 0;
	} else {
		for (i = 0; i < size; i++) {
			if (slot_type[i] != STACK_MISC) {
				verbose("invalid read from stack off %d+%d size %d\n",
					off, i, size);
				return -EACCES;
			}
		}
		if (value_regno >= 0)
			/* have read misc data from the stack */
			mark_reg_unknown_value(state->regs, value_regno);
		return 0;
	}
}

/* check read/write into map element returned by bpf_map_lookup_elem() */
static int check_map_access(struct verifier_env *env, u32 regno, int off,
			    int size)
{
	struct bpf_map *map = env->cur_state.regs[regno].map_ptr;

	if (off < 0 || off + size > map->value_size) {
		verbose("invalid access to map value, value_size=%d off=%d size=%d\n",
			map->value_size, off, size);
		return -EACCES;
	}
	return 0;
}

/* check access to 'struct bpf_context' fields */
static int check_ctx_access(struct verifier_env *env, int off, int size,
			    enum bpf_access_type t)
{
	if (env->prog->aux->ops->is_valid_access &&
	    env->prog->aux->ops->is_valid_access(off, size, t))
		return 0;

	verbose("invalid bpf_context access off=%d size=%d\n", off, size);
	return -EACCES;
}

static bool is_pointer_value(struct verifier_env *env, int regno)
{
	if (env->allow_ptr_leaks)
		return false;

	switch (env->cur_state.regs[regno].type) {
	case UNKNOWN_VALUE:
	case CONST_IMM:
		return false;
	default:
		return true;
	}
}

/* check whether memory at (regno + off) is accessible for t = (read | write)
 * if t==write, value_regno is a register which value is stored into memory
 * if t==read, value_regno is a register which will receive the value from memory
 * if t==write && value_regno==-1, some unknown value is stored into memory
 * if t==read && value_regno==-1, don't care what we read from memory
 */
static int check_mem_access(struct verifier_env *env, u32 regno, int off,
			    int bpf_size, enum bpf_access_type t,
			    int value_regno)
{
	struct verifier_state *state = &env->cur_state;
	int size, err = 0;

	if (state->regs[regno].type == PTR_TO_STACK)
		off += state->regs[regno].imm;

	size = bpf_size_to_bytes(bpf_size);
	if (size < 0)
		return size;

	if (off % size != 0) {
		verbose("misaligned access off %d size %d\n", off, size);
		return -EACCES;
	}

	if (state->regs[regno].type == PTR_TO_MAP_VALUE) {
		if (t == BPF_WRITE && value_regno >= 0 &&
		    is_pointer_value(env, value_regno)) {
			verbose("R%d leaks addr into map\n", value_regno);
			return -EACCES;
		}
		err = check_map_access(env, regno, off, size);
		if (!err && t == BPF_READ && value_regno >= 0)
			mark_reg_unknown_value(state->regs, value_regno);

	} else if (state->regs[regno].type == PTR_TO_CTX) {
		if (t == BPF_WRITE && value_regno >= 0 &&
		    is_pointer_value(env, value_regno)) {
			verbose("R%d leaks addr into ctx\n", value_regno);
			return -EACCES;
		}
		err = check_ctx_access(env, off, size, t);
		if (!err && t == BPF_READ && value_regno >= 0)
			mark_reg_unknown_value(state->regs, value_regno);

	} else if (state->regs[regno].type == FRAME_PTR ||
		   state->regs[regno].type == PTR_TO_STACK) {
		if (off >= 0 || off < -MAX_BPF_STACK) {
			verbose("invalid stack off=%d size=%d\n", off, size);
			return -EACCES;
		}
		if (t == BPF_WRITE) {
			if (!env->allow_ptr_leaks &&
			    state->stack_slot_type[MAX_BPF_STACK + off] == STACK_SPILL &&
			    size != BPF_REG_SIZE) {
				verbose("attempt to corrupt spilled pointer on stack\n");
				return -EACCES;
			}
			err = check_stack_write(state, off, size, value_regno);
		} else {
			err = check_stack_read(state, off, size, value_regno);
		}
	} else {
		verbose("R%d invalid mem access '%s'\n",
			regno, reg_type_str[state->regs[regno].type]);
		return -EACCES;
	}
	return err;
}

static int check_xadd(struct verifier_env *env, struct bpf_insn *insn)
{
	struct reg_state *regs = env->cur_state.regs;
	int err;

	if ((BPF_SIZE(insn->code) != BPF_W && BPF_SIZE(insn->code) != BPF_DW) ||
	    insn->imm != 0) {
		verbose("BPF_XADD uses reserved fields\n");
		return -EINVAL;
	}

	/* check src1 operand */
	err = check_reg_arg(regs, insn->src_reg, SRC_OP);
	if (err)
		return err;

	/* check src2 operand */
	err = check_reg_arg(regs, insn->dst_reg, SRC_OP);
	if (err)
		return err;

	if (is_pointer_value(env, insn->src_reg)) {
		verbose("R%d leaks addr into mem\n", insn->src_reg);
		return -EACCES;
	}

	/* check whether atomic_add can read the memory */
	err = check_mem_access(env, insn->dst_reg, insn->off,
			       BPF_SIZE(insn->code), BPF_READ, -1);
	if (err)
		return err;

	/* check whether atomic_add can write into the same memory */
	return check_mem_access(env, insn->dst_reg, insn->off,
				BPF_SIZE(insn->code), BPF_WRITE, -1);
}

/* when register 'regno' is passed into function that will read 'access_size'
 * bytes from that pointer, make sure that it's within stack boundary
 * and all elements of stack are initialized
 */
static int check_stack_boundary(struct verifier_env *env,
				int regno, int access_size)
{
	struct verifier_state *state = &env->cur_state;
	struct reg_state *regs = state->regs;
	int off, i;

	if (regs[regno].type != PTR_TO_STACK)
		return -EACCES;

	off = regs[regno].imm;
	if (off >= 0 || off < -MAX_BPF_STACK || off + access_size > 0 ||
	    access_size <= 0) {
		verbose("invalid stack type R%d off=%d access_size=%d\n",
			regno, off, access_size);
		return -EACCES;
	}

	for (i = 0; i < access_size; i++) {
		if (state->stack_slot_type[MAX_BPF_STACK + off + i] != STACK_MISC) {
			verbose("invalid indirect read from stack off %d+%d size %d\n",
				off, i, access_size);
			return -EACCES;
		}
	}
	return 0;
}

static int check_func_arg(struct verifier_env *env, u32 regno,
			  enum bpf_arg_type arg_type, struct bpf_map **mapp)
{
	struct reg_state *reg = env->cur_state.regs + regno;
	enum bpf_reg_type expected_type;
	int err = 0;

	if (arg_type == ARG_DONTCARE)
		return 0;

	if (reg->type == NOT_INIT) {
		verbose("R%d !read_ok\n", regno);
		return -EACCES;
	}

	if (arg_type == ARG_ANYTHING) {
		if (is_pointer_value(env, regno)) {
			verbose("R%d leaks addr into helper function\n", regno);
			return -EACCES;
		}
		return 0;
	}

	if (arg_type == ARG_PTR_TO_STACK || arg_type == ARG_PTR_TO_MAP_KEY ||
	    arg_type == ARG_PTR_TO_MAP_VALUE) {
		expected_type = PTR_TO_STACK;
	} else if (arg_type == ARG_CONST_STACK_SIZE) {
		expected_type = CONST_IMM;
	} else if (arg_type == ARG_CONST_MAP_PTR) {
		expected_type = CONST_PTR_TO_MAP;
	} else if (arg_type == ARG_PTR_TO_CTX) {
		expected_type = PTR_TO_CTX;
	} else {
		verbose("unsupported arg_type %d\n", arg_type);
		return -EFAULT;
	}

	if (reg->type != expected_type) {
		verbose("R%d type=%s expected=%s\n", regno,
			reg_type_str[reg->type], reg_type_str[expected_type]);
		return -EACCES;
	}

	if (arg_type == ARG_CONST_MAP_PTR) {
		/* bpf_map_xxx(map_ptr) call: remember that map_ptr */
		*mapp = reg->map_ptr;

	} else if (arg_type == ARG_PTR_TO_MAP_KEY) {
		/* bpf_map_xxx(..., map_ptr, ..., key) call:
		 * check that [key, key + map->key_size) are within
		 * stack limits and initialized
		 */
		if (!*mapp) {
			/* in function declaration map_ptr must come before
			 * map_key, so that it's verified and known before
			 * we have to check map_key here. Otherwise it means
			 * that kernel subsystem misconfigured verifier
			 */
			verbose("invalid map_ptr to access map->key\n");
			return -EACCES;
		}
		err = check_stack_boundary(env, regno, (*mapp)->key_size);

	} else if (arg_type == ARG_PTR_TO_MAP_VALUE) {
		/* bpf_map_xxx(..., map_ptr, ..., value) call:
		 * check [value, value + map->value_size) validity
		 */
		if (!*mapp) {
			/* kernel subsystem misconfigured verifier */
			verbose("invalid map_ptr to access map->value\n");
			return -EACCES;
		}
		err = check_stack_boundary(env, regno, (*mapp)->value_size);

	} else if (arg_type == ARG_CONST_STACK_SIZE) {
		/* bpf_xxx(..., buf, len) call will access 'len' bytes
		 * from stack pointer 'buf'. Check it
		 * note: regno == len, regno - 1 == buf
		 */
		if (regno == 0) {
			/* kernel subsystem misconfigured verifier */
			verbose("ARG_CONST_STACK_SIZE cannot be first argument\n");
			return -EACCES;
		}
		err = check_stack_boundary(env, regno - 1, reg->imm);
	}

	return err;
}

static int check_map_func_compatibility(struct bpf_map *map, int func_id)
{
	if (!map)
		return 0;

	/* We need a two way check, first is from map perspective ... */
	switch (map->map_type) {
	case BPF_MAP_TYPE_PROG_ARRAY:
		if (func_id != BPF_FUNC_tail_call)
			goto error;
		break;
	case BPF_MAP_TYPE_PERF_EVENT_ARRAY:
		if (func_id != BPF_FUNC_perf_event_read &&
		    func_id != BPF_FUNC_perf_event_output)
			goto error;
		break;
	default:
		break;
	}

	/* ... and second from the function itself. */
	switch (func_id) {
	case BPF_FUNC_tail_call:
		if (map->map_type != BPF_MAP_TYPE_PROG_ARRAY)
			goto error;
		break;
	case BPF_FUNC_perf_event_read:
	case BPF_FUNC_perf_event_output:
		if (map->map_type != BPF_MAP_TYPE_PERF_EVENT_ARRAY)
			goto error;
		break;
	default:
		break;
	}

	return 0;
error:
	verbose("cannot pass map_type %d into func %d\n",
		map->map_type, func_id);
	return -EINVAL;
}

static int check_call(struct verifier_env *env, int func_id)
{
	struct verifier_state *state = &env->cur_state;
	const struct bpf_func_proto *fn = NULL;
	struct reg_state *regs = state->regs;
	struct bpf_map *map = NULL;
	struct reg_state *reg;
	int i, err;

	/* find function prototype */
	if (func_id < 0 || func_id >= __BPF_FUNC_MAX_ID) {
		verbose("invalid func %d\n", func_id);
		return -EINVAL;
	}

	if (env->prog->aux->ops->get_func_proto)
		fn = env->prog->aux->ops->get_func_proto(func_id);

	if (!fn) {
		verbose("unknown func %d\n", func_id);
		return -EINVAL;
	}

	/* eBPF programs must be GPL compatible to use GPL-ed functions */
	if (!env->prog->gpl_compatible && fn->gpl_only) {
		verbose("cannot call GPL only function from proprietary program\n");
		return -EINVAL;
	}

	/* check args */
	err = check_func_arg(env, BPF_REG_1, fn->arg1_type, &map);
	if (err)
		return err;
	err = check_func_arg(env, BPF_REG_2, fn->arg2_type, &map);
	if (err)
		return err;
	err = check_func_arg(env, BPF_REG_3, fn->arg3_type, &map);
	if (err)
		return err;
	err = check_func_arg(env, BPF_REG_4, fn->arg4_type, &map);
	if (err)
		return err;
	err = check_func_arg(env, BPF_REG_5, fn->arg5_type, &map);
	if (err)
		return err;

	/* reset caller saved regs */
	for (i = 0; i < CALLER_SAVED_REGS; i++) {
		reg = regs + caller_saved[i];
		reg->type = NOT_INIT;
		reg->imm = 0;
	}

	/* update return register */
	if (fn->ret_type == RET_INTEGER) {
		regs[BPF_REG_0].type = UNKNOWN_VALUE;
	} else if (fn->ret_type == RET_VOID) {
		regs[BPF_REG_0].type = NOT_INIT;
	} else if (fn->ret_type == RET_PTR_TO_MAP_VALUE_OR_NULL) {
		regs[BPF_REG_0].type = PTR_TO_MAP_VALUE_OR_NULL;
		/* remember map_ptr, so that check_map_access()
		 * can check 'value_size' boundary of memory access
		 * to map element returned from bpf_map_lookup_elem()
		 */
		if (map == NULL) {
			verbose("kernel subsystem misconfigured verifier\n");
			return -EINVAL;
		}
		regs[BPF_REG_0].map_ptr = map;
	} else {
		verbose("unknown return type %d of func %d\n",
			fn->ret_type, func_id);
		return -EINVAL;
	}

	err = check_map_func_compatibility(map, func_id);
	if (err)
		return err;

	return 0;
}

/* check validity of 32-bit and 64-bit arithmetic operations */
static int check_alu_op(struct verifier_env *env, struct bpf_insn *insn)
{
	struct reg_state *regs = env->cur_state.regs;
	u8 opcode = BPF_OP(insn->code);
	int err;

	if (opcode == BPF_END || opcode == BPF_NEG) {
		if (opcode == BPF_NEG) {
			if (BPF_SRC(insn->code) != 0 ||
			    insn->src_reg != BPF_REG_0 ||
			    insn->off != 0 || insn->imm != 0) {
				verbose("BPF_NEG uses reserved fields\n");
				return -EINVAL;
			}
		} else {
			if (insn->src_reg != BPF_REG_0 || insn->off != 0 ||
			    (insn->imm != 16 && insn->imm != 32 && insn->imm != 64)) {
				verbose("BPF_END uses reserved fields\n");
				return -EINVAL;
			}
		}

		/* check src operand */
		err = check_reg_arg(regs, insn->dst_reg, SRC_OP);
		if (err)
			return err;

		if (is_pointer_value(env, insn->dst_reg)) {
			verbose("R%d pointer arithmetic prohibited\n",
				insn->dst_reg);
			return -EACCES;
		}

		/* check dest operand */
		err = check_reg_arg(regs, insn->dst_reg, DST_OP);
		if (err)
			return err;

	} else if (opcode == BPF_MOV) {

		if (BPF_SRC(insn->code) == BPF_X) {
			if (insn->imm != 0 || insn->off != 0) {
				verbose("BPF_MOV uses reserved fields\n");
				return -EINVAL;
			}

			/* check src operand */
			err = check_reg_arg(regs, insn->src_reg, SRC_OP);
			if (err)
				return err;
		} else {
			if (insn->src_reg != BPF_REG_0 || insn->off != 0) {
				verbose("BPF_MOV uses reserved fields\n");
				return -EINVAL;
			}
		}

		/* check dest operand */
		err = check_reg_arg(regs, insn->dst_reg, DST_OP);
		if (err)
			return err;

		if (BPF_SRC(insn->code) == BPF_X) {
			if (BPF_CLASS(insn->code) == BPF_ALU64) {
				/* case: R1 = R2
				 * copy register state to dest reg
				 */
				regs[insn->dst_reg] = regs[insn->src_reg];
			} else {
				if (is_pointer_value(env, insn->src_reg)) {
					verbose("R%d partial copy of pointer\n",
						insn->src_reg);
					return -EACCES;
				}
				regs[insn->dst_reg].type = UNKNOWN_VALUE;
				regs[insn->dst_reg].map_ptr = NULL;
			}
		} else {
			/* case: R = imm
			 * remember the value we stored into this reg
			 */
			regs[insn->dst_reg].type = CONST_IMM;
			regs[insn->dst_reg].imm = insn->imm;
		}

	} else if (opcode > BPF_END) {
		verbose("invalid BPF_ALU opcode %x\n", opcode);
		return -EINVAL;

	} else {	/* all other ALU ops: and, sub, xor, add, ... */

		bool stack_relative = false;

		if (BPF_SRC(insn->code) == BPF_X) {
			if (insn->imm != 0 || insn->off != 0) {
				verbose("BPF_ALU uses reserved fields\n");
				return -EINVAL;
			}
			/* check src1 operand */
			err = check_reg_arg(regs, insn->src_reg, SRC_OP);
			if (err)
				return err;
		} else {
			if (insn->src_reg != BPF_REG_0 || insn->off != 0) {
				verbose("BPF_ALU uses reserved fields\n");
				return -EINVAL;
			}
		}

		/* check src2 operand */
		err = check_reg_arg(regs, insn->dst_reg, SRC_OP);
		if (err)
			return err;

		if ((opcode == BPF_MOD || opcode == BPF_DIV) &&
		    BPF_SRC(insn->code) == BPF_K && insn->imm == 0) {
			verbose("div by zero\n");
			return -EINVAL;
		}

		if ((opcode == BPF_LSH || opcode == BPF_RSH ||
		     opcode == BPF_ARSH) && BPF_SRC(insn->code) == BPF_K) {
			int size = BPF_CLASS(insn->code) == BPF_ALU64 ? 64 : 32;

			if (insn->imm < 0 || insn->imm >= size) {
				verbose("invalid shift %d\n", insn->imm);
				return -EINVAL;
			}
		}

		/* pattern match 'bpf_add Rx, imm' instruction */
		if (opcode == BPF_ADD && BPF_CLASS(insn->code) == BPF_ALU64 &&
		    regs[insn->dst_reg].type == FRAME_PTR &&
		    BPF_SRC(insn->code) == BPF_K) {
			stack_relative = true;
		} else if (is_pointer_value(env, insn->dst_reg)) {
			verbose("R%d pointer arithmetic prohibited\n",
				insn->dst_reg);
			return -EACCES;
		} else if (BPF_SRC(insn->code) == BPF_X &&
			   is_pointer_value(env, insn->src_reg)) {
			verbose("R%d pointer arithmetic prohibited\n",
				insn->src_reg);
			return -EACCES;
		}

		/* check dest operand */
		err = check_reg_arg(regs, insn->dst_reg, DST_OP);
		if (err)
			return err;

		if (stack_relative) {
			regs[insn->dst_reg].type = PTR_TO_STACK;
			regs[insn->dst_reg].imm = insn->imm;
		}
	}

	return 0;
}

static int check_cond_jmp_op(struct verifier_env *env,
			     struct bpf_insn *insn, int *insn_idx)
{
	struct reg_state *regs = env->cur_state.regs;
	struct verifier_state *other_branch;
	u8 opcode = BPF_OP(insn->code);
	int err;

	if (opcode > BPF_EXIT) {
		verbose("invalid BPF_JMP opcode %x\n", opcode);
		return -EINVAL;
	}

	if (BPF_SRC(insn->code) == BPF_X) {
		if (insn->imm != 0) {
			verbose("BPF_JMP uses reserved fields\n");
			return -EINVAL;
		}

		/* check src1 operand */
		err = check_reg_arg(regs, insn->src_reg, SRC_OP);
		if (err)
			return err;

		if (is_pointer_value(env, insn->src_reg)) {
			verbose("R%d pointer comparison prohibited\n",
				insn->src_reg);
			return -EACCES;
		}
	} else {
		if (insn->src_reg != BPF_REG_0) {
			verbose("BPF_JMP uses reserved fields\n");
			return -EINVAL;
		}
	}

	/* check src2 operand */
	err = check_reg_arg(regs, insn->dst_reg, SRC_OP);
	if (err)
		return err;

	/* detect if R == 0 where R was initialized to zero earlier */
	if (BPF_SRC(insn->code) == BPF_K &&
	    (opcode == BPF_JEQ || opcode == BPF_JNE) &&
	    regs[insn->dst_reg].type == CONST_IMM &&
	    regs[insn->dst_reg].imm == insn->imm) {
		if (opcode == BPF_JEQ) {
			/* if (imm == imm) goto pc+off;
			 * only follow the goto, ignore fall-through
			 */
			*insn_idx += insn->off;
			return 0;
		} else {
			/* if (imm != imm) goto pc+off;
			 * only follow fall-through branch, since
			 * that's where the program will go
			 */
			return 0;
		}
	}

	other_branch = push_stack(env, *insn_idx + insn->off + 1, *insn_idx);
	if (!other_branch)
		return -EFAULT;

	/* detect if R == 0 where R is returned value from bpf_map_lookup_elem() */
	if (BPF_SRC(insn->code) == BPF_K &&
	    insn->imm == 0 && (opcode == BPF_JEQ ||
			       opcode == BPF_JNE) &&
	    regs[insn->dst_reg].type == PTR_TO_MAP_VALUE_OR_NULL) {
		if (opcode == BPF_JEQ) {
			/* next fallthrough insn can access memory via
			 * this register
			 */
			regs[insn->dst_reg].type = PTR_TO_MAP_VALUE;
			/* branch targer cannot access it, since reg == 0 */
			other_branch->regs[insn->dst_reg].type = CONST_IMM;
			other_branch->regs[insn->dst_reg].imm = 0;
		} else {
			other_branch->regs[insn->dst_reg].type = PTR_TO_MAP_VALUE;
			regs[insn->dst_reg].type = CONST_IMM;
			regs[insn->dst_reg].imm = 0;
		}
	} else if (is_pointer_value(env, insn->dst_reg)) {
		verbose("R%d pointer comparison prohibited\n", insn->dst_reg);
		return -EACCES;
	} else if (BPF_SRC(insn->code) == BPF_K &&
		   (opcode == BPF_JEQ || opcode == BPF_JNE)) {

		if (opcode == BPF_JEQ) {
			/* detect if (R == imm) goto
			 * and in the target state recognize that R = imm
			 */
			other_branch->regs[insn->dst_reg].type = CONST_IMM;
			other_branch->regs[insn->dst_reg].imm = insn->imm;
		} else {
			/* detect if (R != imm) goto
			 * and in the fall-through state recognize that R = imm
			 */
			regs[insn->dst_reg].type = CONST_IMM;
			regs[insn->dst_reg].imm = insn->imm;
		}
	}
	if (log_level)
		print_verifier_state(env);
	return 0;
}

/* return the map pointer stored inside BPF_LD_IMM64 instruction */
static struct bpf_map *ld_imm64_to_map_ptr(struct bpf_insn *insn)
{
	u64 imm64 = ((u64) (u32) insn[0].imm) | ((u64) (u32) insn[1].imm) << 32;

	return (struct bpf_map *) (unsigned long) imm64;
}

/* verify BPF_LD_IMM64 instruction */
static int check_ld_imm(struct verifier_env *env, struct bpf_insn *insn)
{
	struct reg_state *regs = env->cur_state.regs;
	int err;

	if (BPF_SIZE(insn->code) != BPF_DW) {
		verbose("invalid BPF_LD_IMM insn\n");
		return -EINVAL;
	}
	if (insn->off != 0) {
		verbose("BPF_LD_IMM64 uses reserved fields\n");
		return -EINVAL;
	}

	err = check_reg_arg(regs, insn->dst_reg, DST_OP);
	if (err)
		return err;

	if (insn->src_reg == 0)
		/* generic move 64-bit immediate into a register */
		return 0;

	/* replace_map_fd_with_map_ptr() should have caught bad ld_imm64 */
	BUG_ON(insn->src_reg != BPF_PSEUDO_MAP_FD);

	regs[insn->dst_reg].type = CONST_PTR_TO_MAP;
	regs[insn->dst_reg].map_ptr = ld_imm64_to_map_ptr(insn);
	return 0;
}

static bool may_access_skb(enum bpf_prog_type type)
{
	switch (type) {
	case BPF_PROG_TYPE_SOCKET_FILTER:
	case BPF_PROG_TYPE_SCHED_CLS:
	case BPF_PROG_TYPE_SCHED_ACT:
		return true;
	default:
		return false;
	}
}

/* verify safety of LD_ABS|LD_IND instructions:
 * - they can only appear in the programs where ctx == skb
 * - since they are wrappers of function calls, they scratch R1-R5 registers,
 *   preserve R6-R9, and store return value into R0
 *
 * Implicit input:
 *   ctx == skb == R6 == CTX
 *
 * Explicit input:
 *   SRC == any register
 *   IMM == 32-bit immediate
 *
 * Output:
 *   R0 - 8/16/32-bit skb data converted to cpu endianness
 */
static int check_ld_abs(struct verifier_env *env, struct bpf_insn *insn)
{
	struct reg_state *regs = env->cur_state.regs;
	u8 mode = BPF_MODE(insn->code);
	struct reg_state *reg;
	int i, err;

	if (!may_access_skb(env->prog->type)) {
		verbose("BPF_LD_ABS|IND instructions not allowed for this program type\n");
		return -EINVAL;
	}

	if (insn->dst_reg != BPF_REG_0 || insn->off != 0 ||
	    BPF_SIZE(insn->code) == BPF_DW ||
	    (mode == BPF_ABS && insn->src_reg != BPF_REG_0)) {
		verbose("BPF_LD_ABS uses reserved fields\n");
		return -EINVAL;
	}

	/* check whether implicit source operand (register R6) is readable */
	err = check_reg_arg(regs, BPF_REG_6, SRC_OP);
	if (err)
		return err;

	if (regs[BPF_REG_6].type != PTR_TO_CTX) {
		verbose("at the time of BPF_LD_ABS|IND R6 != pointer to skb\n");
		return -EINVAL;
	}

	if (mode == BPF_IND) {
		/* check explicit source operand */
		err = check_reg_arg(regs, insn->src_reg, SRC_OP);
		if (err)
			return err;
	}

	/* reset caller saved regs to unreadable */
	for (i = 0; i < CALLER_SAVED_REGS; i++) {
		reg = regs + caller_saved[i];
		reg->type = NOT_INIT;
		reg->imm = 0;
	}

	/* mark destination R0 register as readable, since it contains
	 * the value fetched from the packet
	 */
	regs[BPF_REG_0].type = UNKNOWN_VALUE;
	return 0;
}

/* non-recursive DFS pseudo code
 * 1  procedure DFS-iterative(G,v):
 * 2      label v as discovered
 * 3      let S be a stack
 * 4      S.push(v)
 * 5      while S is not empty
 * 6            t <- S.pop()
 * 7            if t is what we're looking for:
 * 8                return t
 * 9            for all edges e in G.adjacentEdges(t) do
 * 10               if edge e is already labelled
 * 11                   continue with the next edge
 * 12               w <- G.adjacentVertex(t,e)
 * 13               if vertex w is not discovered and not explored
 * 14                   label e as tree-edge
 * 15                   label w as discovered
 * 16                   S.push(w)
 * 17                   continue at 5
 * 18               else if vertex w is discovered
 * 19                   label e as back-edge
 * 20               else
 * 21                   // vertex w is explored
 * 22                   label e as forward- or cross-edge
 * 23           label t as explored
 * 24           S.pop()
 *
 * convention:
 * 0x10 - discovered
 * 0x11 - discovered and fall-through edge labelled
 * 0x12 - discovered and fall-through and branch edges labelled
 * 0x20 - explored
 */

enum {
	DISCOVERED = 0x10,
	EXPLORED = 0x20,
	FALLTHROUGH = 1,
	BRANCH = 2,
};

#define STATE_LIST_MARK ((struct verifier_state_list *) -1L)

static int *insn_stack;	/* stack of insns to process */
static int cur_stack;	/* current stack index */
static int *insn_state;

/* t, w, e - match pseudo-code above:
 * t - index of current instruction
 * w - next instruction
 * e - edge
 */
static int push_insn(int t, int w, int e, struct verifier_env *env)
{
	if (e == FALLTHROUGH && insn_state[t] >= (DISCOVERED | FALLTHROUGH))
		return 0;

	if (e == BRANCH && insn_state[t] >= (DISCOVERED | BRANCH))
		return 0;

	if (w < 0 || w >= env->prog->len) {
		verbose("jump out of range from insn %d to %d\n", t, w);
		return -EINVAL;
	}

	if (e == BRANCH)
		/* mark branch target for state pruning */
		env->explored_states[w] = STATE_LIST_MARK;

	if (insn_state[w] == 0) {
		/* tree-edge */
		insn_state[t] = DISCOVERED | e;
		insn_state[w] = DISCOVERED;
		if (cur_stack >= env->prog->len)
			return -E2BIG;
		insn_stack[cur_stack++] = w;
		return 1;
	} else if ((insn_state[w] & 0xF0) == DISCOVERED) {
		verbose("back-edge from insn %d to %d\n", t, w);
		return -EINVAL;
	} else if (insn_state[w] == EXPLORED) {
		/* forward- or cross-edge */
		insn_state[t] = DISCOVERED | e;
	} else {
		verbose("insn state internal bug\n");
		return -EFAULT;
	}
	return 0;
}

/* non-recursive depth-first-search to detect loops in BPF program
 * loop == back-edge in directed graph
 */
static int check_cfg(struct verifier_env *env)
{
	struct bpf_insn *insns = env->prog->insnsi;
	int insn_cnt = env->prog->len;
	int ret = 0;
	int i, t;

	insn_state = kcalloc(insn_cnt, sizeof(int), GFP_KERNEL);
	if (!insn_state)
		return -ENOMEM;

	insn_stack = kcalloc(insn_cnt, sizeof(int), GFP_KERNEL);
	if (!insn_stack) {
		kfree(insn_state);
		return -ENOMEM;
	}

	insn_state[0] = DISCOVERED; /* mark 1st insn as discovered */
	insn_stack[0] = 0; /* 0 is the first instruction */
	cur_stack = 1;

peek_stack:
	if (cur_stack == 0)
		goto check_state;
	t = insn_stack[cur_stack - 1];

	if (BPF_CLASS(insns[t].code) == BPF_JMP) {
		u8 opcode = BPF_OP(insns[t].code);

		if (opcode == BPF_EXIT) {
			goto mark_explored;
		} else if (opcode == BPF_CALL) {
			ret = push_insn(t, t + 1, FALLTHROUGH, env);
			if (ret == 1)
				goto peek_stack;
			else if (ret < 0)
				goto err_free;
		} else if (opcode == BPF_JA) {
			if (BPF_SRC(insns[t].code) != BPF_K) {
				ret = -EINVAL;
				goto err_free;
			}
			/* unconditional jump with single edge */
			ret = push_insn(t, t + insns[t].off + 1,
					FALLTHROUGH, env);
			if (ret == 1)
				goto peek_stack;
			else if (ret < 0)
				goto err_free;
			/* tell verifier to check for equivalent states
			 * after every call and jump
			 */
			if (t + 1 < insn_cnt)
				env->explored_states[t + 1] = STATE_LIST_MARK;
		} else {
			/* conditional jump with two edges */
			ret = push_insn(t, t + 1, FALLTHROUGH, env);
			if (ret == 1)
				goto peek_stack;
			else if (ret < 0)
				goto err_free;

			ret = push_insn(t, t + insns[t].off + 1, BRANCH, env);
			if (ret == 1)
				goto peek_stack;
			else if (ret < 0)
				goto err_free;
		}
	} else {
		/* all other non-branch instructions with single
		 * fall-through edge
		 */
		ret = push_insn(t, t + 1, FALLTHROUGH, env);
		if (ret == 1)
			goto peek_stack;
		else if (ret < 0)
			goto err_free;
	}

mark_explored:
	insn_state[t] = EXPLORED;
	if (cur_stack-- <= 0) {
		verbose("pop stack internal bug\n");
		ret = -EFAULT;
		goto err_free;
	}
	goto peek_stack;

check_state:
	for (i = 0; i < insn_cnt; i++) {
		if (insn_state[i] != EXPLORED) {
			verbose("unreachable insn %d\n", i);
			ret = -EINVAL;
			goto err_free;
		}
	}
	ret = 0; /* cfg looks good */

err_free:
	kfree(insn_state);
	kfree(insn_stack);
	return ret;
}

/* compare two verifier states
 *
 * all states stored in state_list are known to be valid, since
 * verifier reached 'bpf_exit' instruction through them
 *
 * this function is called when verifier exploring different branches of
 * execution popped from the state stack. If it sees an old state that has
 * more strict register state and more strict stack state then this execution
 * branch doesn't need to be explored further, since verifier already
 * concluded that more strict state leads to valid finish.
 *
 * Therefore two states are equivalent if register state is more conservative
 * and explored stack state is more conservative than the current one.
 * Example:
 *       explored                   current
 * (slot1=INV slot2=MISC) == (slot1=MISC slot2=MISC)
 * (slot1=MISC slot2=MISC) != (slot1=INV slot2=MISC)
 *
 * In other words if current stack state (one being explored) has more
 * valid slots than old one that already passed validation, it means
 * the verifier can stop exploring and conclude that current state is valid too
 *
 * Similarly with registers. If explored state has register type as invalid
 * whereas register type in current state is meaningful, it means that
 * the current state will reach 'bpf_exit' instruction safely
 */
static bool states_equal(struct verifier_state *old, struct verifier_state *cur)
{
	int i;

	for (i = 0; i < MAX_BPF_REG; i++) {
		if (memcmp(&old->regs[i], &cur->regs[i],
			   sizeof(old->regs[0])) != 0) {
			if (old->regs[i].type == NOT_INIT ||
			    (old->regs[i].type == UNKNOWN_VALUE &&
			     cur->regs[i].type != NOT_INIT))
				continue;
			return false;
		}
	}

	for (i = 0; i < MAX_BPF_STACK; i++) {
		if (old->stack_slot_type[i] == STACK_INVALID)
			continue;
		if (old->stack_slot_type[i] != cur->stack_slot_type[i])
			/* Ex: old explored (safe) state has STACK_SPILL in
			 * this stack slot, but current has has STACK_MISC ->
			 * this verifier states are not equivalent,
			 * return false to continue verification of this path
			 */
			return false;
		if (i % BPF_REG_SIZE)
			continue;
		if (memcmp(&old->spilled_regs[i / BPF_REG_SIZE],
			   &cur->spilled_regs[i / BPF_REG_SIZE],
			   sizeof(old->spilled_regs[0])))
			/* when explored and current stack slot types are
			 * the same, check that stored pointers types
			 * are the same as well.
			 * Ex: explored safe path could have stored
			 * (struct reg_state) {.type = PTR_TO_STACK, .imm = -8}
			 * but current path has stored:
			 * (struct reg_state) {.type = PTR_TO_STACK, .imm = -16}
			 * such verifier states are not equivalent.
			 * return false to continue verification of this path
			 */
			return false;
		else
			continue;
	}
	return true;
}

static int is_state_visited(struct verifier_env *env, int insn_idx)
{
	struct verifier_state_list *new_sl;
	struct verifier_state_list *sl;

	sl = env->explored_states[insn_idx];
	if (!sl)
		/* this 'insn_idx' instruction wasn't marked, so we will not
		 * be doing state search here
		 */
		return 0;

	while (sl != STATE_LIST_MARK) {
		if (states_equal(&sl->state, &env->cur_state))
			/* reached equivalent register/stack state,
			 * prune the search
			 */
			return 1;
		sl = sl->next;
	}

	/* there were no equivalent states, remember current one.
	 * technically the current state is not proven to be safe yet,
	 * but it will either reach bpf_exit (which means it's safe) or
	 * it will be rejected. Since there are no loops, we won't be
	 * seeing this 'insn_idx' instruction again on the way to bpf_exit
	 */
	new_sl = kmalloc(sizeof(struct verifier_state_list), GFP_USER);
	if (!new_sl)
		return -ENOMEM;

	/* add new state to the head of linked list */
	memcpy(&new_sl->state, &env->cur_state, sizeof(env->cur_state));
	new_sl->next = env->explored_states[insn_idx];
	env->explored_states[insn_idx] = new_sl;
	return 0;
}

static int do_check(struct verifier_env *env)
{
	struct verifier_state *state = &env->cur_state;
	struct bpf_insn *insns = env->prog->insnsi;
	struct reg_state *regs = state->regs;
	int insn_cnt = env->prog->len;
	int insn_idx, prev_insn_idx = 0;
	int insn_processed = 0;
	bool do_print_state = false;

	init_reg_state(regs);
	insn_idx = 0;
	for (;;) {
		struct bpf_insn *insn;
		u8 class;
		int err;

		if (insn_idx >= insn_cnt) {
			verbose("invalid insn idx %d insn_cnt %d\n",
				insn_idx, insn_cnt);
			return -EFAULT;
		}

		insn = &insns[insn_idx];
		class = BPF_CLASS(insn->code);

		if (++insn_processed > 32768) {
			verbose("BPF program is too large. Proccessed %d insn\n",
				insn_processed);
			return -E2BIG;
		}

		err = is_state_visited(env, insn_idx);
		if (err < 0)
			return err;
		if (err == 1) {
			/* found equivalent state, can prune the search */
			if (log_level) {
				if (do_print_state)
					verbose("\nfrom %d to %d: safe\n",
						prev_insn_idx, insn_idx);
				else
					verbose("%d: safe\n", insn_idx);
			}
			goto process_bpf_exit;
		}

		if (log_level && do_print_state) {
			verbose("\nfrom %d to %d:", prev_insn_idx, insn_idx);
			print_verifier_state(env);
			do_print_state = false;
		}

		if (log_level) {
			verbose("%d: ", insn_idx);
			print_bpf_insn(env, insn);
		}

		if (class == BPF_ALU || class == BPF_ALU64) {
			err = check_alu_op(env, insn);
			if (err)
				return err;

		} else if (class == BPF_LDX) {
			enum bpf_reg_type src_reg_type;

			/* check for reserved fields is already done */

			/* check src operand */
			err = check_reg_arg(regs, insn->src_reg, SRC_OP);
			if (err)
				return err;

			err = check_reg_arg(regs, insn->dst_reg, DST_OP_NO_MARK);
			if (err)
				return err;

			src_reg_type = regs[insn->src_reg].type;

			/* check that memory (src_reg + off) is readable,
			 * the state of dst_reg will be updated by this func
			 */
			err = check_mem_access(env, insn->src_reg, insn->off,
					       BPF_SIZE(insn->code), BPF_READ,
					       insn->dst_reg);
			if (err)
				return err;

			if (BPF_SIZE(insn->code) != BPF_W) {
				insn_idx++;
				continue;
			}

			if (insn->imm == 0) {
				/* saw a valid insn
				 * dst_reg = *(u32 *)(src_reg + off)
				 * use reserved 'imm' field to mark this insn
				 */
				insn->imm = src_reg_type;

			} else if (src_reg_type != insn->imm &&
				   (src_reg_type == PTR_TO_CTX ||
				    insn->imm == PTR_TO_CTX)) {
				/* ABuser program is trying to use the same insn
				 * dst_reg = *(u32*) (src_reg + off)
				 * with different pointer types:
				 * src_reg == ctx in one branch and
				 * src_reg == stack|map in some other branch.
				 * Reject it.
				 */
				verbose("same insn cannot be used with different pointers\n");
				return -EINVAL;
			}

		} else if (class == BPF_STX) {
			enum bpf_reg_type dst_reg_type;

			if (BPF_MODE(insn->code) == BPF_XADD) {
				err = check_xadd(env, insn);
				if (err)
					return err;
				insn_idx++;
				continue;
			}

			/* check src1 operand */
			err = check_reg_arg(regs, insn->src_reg, SRC_OP);
			if (err)
				return err;
			/* check src2 operand */
			err = check_reg_arg(regs, insn->dst_reg, SRC_OP);
			if (err)
				return err;

			dst_reg_type = regs[insn->dst_reg].type;

			/* check that memory (dst_reg + off) is writeable */
			err = check_mem_access(env, insn->dst_reg, insn->off,
					       BPF_SIZE(insn->code), BPF_WRITE,
					       insn->src_reg);
			if (err)
				return err;

			if (insn->imm == 0) {
				insn->imm = dst_reg_type;
			} else if (dst_reg_type != insn->imm &&
				   (dst_reg_type == PTR_TO_CTX ||
				    insn->imm == PTR_TO_CTX)) {
				verbose("same insn cannot be used with different pointers\n");
				return -EINVAL;
			}

		} else if (class == BPF_ST) {
			if (BPF_MODE(insn->code) != BPF_MEM ||
			    insn->src_reg != BPF_REG_0) {
				verbose("BPF_ST uses reserved fields\n");
				return -EINVAL;
			}
			/* check src operand */
			err = check_reg_arg(regs, insn->dst_reg, SRC_OP);
			if (err)
				return err;

			/* check that memory (dst_reg + off) is writeable */
			err = check_mem_access(env, insn->dst_reg, insn->off,
					       BPF_SIZE(insn->code), BPF_WRITE,
					       -1);
			if (err)
				return err;

		} else if (class == BPF_JMP) {
			u8 opcode = BPF_OP(insn->code);

			if (opcode == BPF_CALL) {
				if (BPF_SRC(insn->code) != BPF_K ||
				    insn->off != 0 ||
				    insn->src_reg != BPF_REG_0 ||
				    insn->dst_reg != BPF_REG_0) {
					verbose("BPF_CALL uses reserved fields\n");
					return -EINVAL;
				}

				err = check_call(env, insn->imm);
				if (err)
					return err;

			} else if (opcode == BPF_JA) {
				if (BPF_SRC(insn->code) != BPF_K ||
				    insn->imm != 0 ||
				    insn->src_reg != BPF_REG_0 ||
				    insn->dst_reg != BPF_REG_0) {
					verbose("BPF_JA uses reserved fields\n");
					return -EINVAL;
				}

				insn_idx += insn->off + 1;
				continue;

			} else if (opcode == BPF_EXIT) {
				if (BPF_SRC(insn->code) != BPF_K ||
				    insn->imm != 0 ||
				    insn->src_reg != BPF_REG_0 ||
				    insn->dst_reg != BPF_REG_0) {
					verbose("BPF_EXIT uses reserved fields\n");
					return -EINVAL;
				}

				/* eBPF calling convetion is such that R0 is used
				 * to return the value from eBPF program.
				 * Make sure that it's readable at this time
				 * of bpf_exit, which means that program wrote
				 * something into it earlier
				 */
				err = check_reg_arg(regs, BPF_REG_0, SRC_OP);
				if (err)
					return err;

				if (is_pointer_value(env, BPF_REG_0)) {
					verbose("R0 leaks addr as return value\n");
					return -EACCES;
				}

process_bpf_exit:
				insn_idx = pop_stack(env, &prev_insn_idx);
				if (insn_idx < 0) {
					break;
				} else {
					do_print_state = true;
					continue;
				}
			} else {
				err = check_cond_jmp_op(env, insn, &insn_idx);
				if (err)
					return err;
			}
		} else if (class == BPF_LD) {
			u8 mode = BPF_MODE(insn->code);

			if (mode == BPF_ABS || mode == BPF_IND) {
				err = check_ld_abs(env, insn);
				if (err)
					return err;

			} else if (mode == BPF_IMM) {
				err = check_ld_imm(env, insn);
				if (err)
					return err;

				insn_idx++;
			} else {
				verbose("invalid BPF_LD mode\n");
				return -EINVAL;
			}
		} else {
			verbose("unknown insn class %d\n", class);
			return -EINVAL;
		}

		insn_idx++;
	}

	return 0;
}

/* look for pseudo eBPF instructions that access map FDs and
 * replace them with actual map pointers
 */
static int replace_map_fd_with_map_ptr(struct verifier_env *env)
{
	struct bpf_insn *insn = env->prog->insnsi;
	int insn_cnt = env->prog->len;
	int i, j;

	for (i = 0; i < insn_cnt; i++, insn++) {
		if (BPF_CLASS(insn->code) == BPF_LDX &&
		    (BPF_MODE(insn->code) != BPF_MEM || insn->imm != 0)) {
			verbose("BPF_LDX uses reserved fields\n");
			return -EINVAL;
		}

		if (BPF_CLASS(insn->code) == BPF_STX &&
		    ((BPF_MODE(insn->code) != BPF_MEM &&
		      BPF_MODE(insn->code) != BPF_XADD) || insn->imm != 0)) {
			verbose("BPF_STX uses reserved fields\n");
			return -EINVAL;
		}

		if (insn[0].code == (BPF_LD | BPF_IMM | BPF_DW)) {
			struct bpf_map *map;
			struct fd f;

			if (i == insn_cnt - 1 || insn[1].code != 0 ||
			    insn[1].dst_reg != 0 || insn[1].src_reg != 0 ||
			    insn[1].off != 0) {
				verbose("invalid bpf_ld_imm64 insn\n");
				return -EINVAL;
			}

			if (insn->src_reg == 0)
				/* valid generic load 64-bit imm */
				goto next_insn;

			if (insn->src_reg != BPF_PSEUDO_MAP_FD) {
				verbose("unrecognized bpf_ld_imm64 insn\n");
				return -EINVAL;
			}

			f = fdget(insn->imm);
			map = __bpf_map_get(f);
			if (IS_ERR(map)) {
				verbose("fd %d is not pointing to valid bpf_map\n",
					insn->imm);
				return PTR_ERR(map);
			}

			/* store map pointer inside BPF_LD_IMM64 instruction */
			insn[0].imm = (u32) (unsigned long) map;
			insn[1].imm = ((u64) (unsigned long) map) >> 32;

			/* check whether we recorded this map already */
			for (j = 0; j < env->used_map_cnt; j++)
				if (env->used_maps[j] == map) {
					fdput(f);
					goto next_insn;
				}

			if (env->used_map_cnt >= MAX_USED_MAPS) {
				fdput(f);
				return -E2BIG;
			}

			/* hold the map. If the program is rejected by verifier,
			 * the map will be released by release_maps() or it
			 * will be used by the valid program until it's unloaded
			 * and all maps are released in free_bpf_prog_info()
			 */
			map = bpf_map_inc(map, false);
			if (IS_ERR(map)) {
				fdput(f);
				return PTR_ERR(map);
			}
			env->used_maps[env->used_map_cnt++] = map;

			fdput(f);
next_insn:
			insn++;
			i++;
		}
	}

	/* now all pseudo BPF_LD_IMM64 instructions load valid
	 * 'struct bpf_map *' into a register instead of user map_fd.
	 * These pointers will be used later by verifier to validate map access.
	 */
	return 0;
}

/* drop refcnt of maps used by the rejected program */
static void release_maps(struct verifier_env *env)
{
	int i;

	for (i = 0; i < env->used_map_cnt; i++)
		bpf_map_put(env->used_maps[i]);
}

/* convert pseudo BPF_LD_IMM64 into generic BPF_LD_IMM64 */
static void convert_pseudo_ld_imm64(struct verifier_env *env)
{
	struct bpf_insn *insn = env->prog->insnsi;
	int insn_cnt = env->prog->len;
	int i;

	for (i = 0; i < insn_cnt; i++, insn++)
		if (insn->code == (BPF_LD | BPF_IMM | BPF_DW))
			insn->src_reg = 0;
}

static void adjust_branches(struct bpf_prog *prog, int pos, int delta)
{
	struct bpf_insn *insn = prog->insnsi;
	int insn_cnt = prog->len;
	int i;

	for (i = 0; i < insn_cnt; i++, insn++) {
		if (BPF_CLASS(insn->code) != BPF_JMP ||
		    BPF_OP(insn->code) == BPF_CALL ||
		    BPF_OP(insn->code) == BPF_EXIT)
			continue;

		/* adjust offset of jmps if necessary */
		if (i < pos && i + insn->off + 1 > pos)
			insn->off += delta;
		else if (i > pos + delta && i + insn->off + 1 <= pos + delta)
			insn->off -= delta;
	}
}

/* convert load instructions that access fields of 'struct __sk_buff'
 * into sequence of instructions that access fields of 'struct sk_buff'
 */
static int convert_ctx_accesses(struct verifier_env *env)
{
	struct bpf_insn *insn = env->prog->insnsi;
	int insn_cnt = env->prog->len;
	struct bpf_insn insn_buf[16];
	struct bpf_prog *new_prog;
	u32 cnt;
	int i;
	enum bpf_access_type type;

	if (!env->prog->aux->ops->convert_ctx_access)
		return 0;

	for (i = 0; i < insn_cnt; i++, insn++) {
		if (insn->code == (BPF_LDX | BPF_MEM | BPF_W))
			type = BPF_READ;
		else if (insn->code == (BPF_STX | BPF_MEM | BPF_W))
			type = BPF_WRITE;
		else
			continue;

		if (insn->imm != PTR_TO_CTX) {
			/* clear internal mark */
			insn->imm = 0;
			continue;
		}

		cnt = env->prog->aux->ops->
			convert_ctx_access(type, insn->dst_reg, insn->src_reg,
					   insn->off, insn_buf, env->prog);
		if (cnt == 0 || cnt >= ARRAY_SIZE(insn_buf)) {
			verbose("bpf verifier is misconfigured\n");
			return -EINVAL;
		}

		if (cnt == 1) {
			memcpy(insn, insn_buf, sizeof(*insn));
			continue;
		}

		/* several new insns need to be inserted. Make room for them */
		insn_cnt += cnt - 1;
		new_prog = bpf_prog_realloc(env->prog,
					    bpf_prog_size(insn_cnt),
					    GFP_USER);
		if (!new_prog)
			return -ENOMEM;

		new_prog->len = insn_cnt;

		memmove(new_prog->insnsi + i + cnt, new_prog->insns + i + 1,
			sizeof(*insn) * (insn_cnt - i - cnt));

		/* copy substitute insns in place of load instruction */
		memcpy(new_prog->insnsi + i, insn_buf, sizeof(*insn) * cnt);

		/* adjust branches in the whole program */
		adjust_branches(new_prog, i, cnt - 1);

		/* keep walking new program and skip insns we just inserted */
		env->prog = new_prog;
		insn = new_prog->insnsi + i + cnt - 1;
		i += cnt - 1;
	}

	return 0;
}

static void free_states(struct verifier_env *env)
{
	struct verifier_state_list *sl, *sln;
	int i;

	if (!env->explored_states)
		return;

	for (i = 0; i < env->prog->len; i++) {
		sl = env->explored_states[i];

		if (sl)
			while (sl != STATE_LIST_MARK) {
				sln = sl->next;
				kfree(sl);
				sl = sln;
			}
	}

	kfree(env->explored_states);
}

int bpf_check(struct bpf_prog **prog, union bpf_attr *attr)
{
	char __user *log_ubuf = NULL;
	struct verifier_env *env;
	int ret = -EINVAL;

	if ((*prog)->len <= 0 || (*prog)->len > BPF_MAXINSNS)
		return -E2BIG;

	/* 'struct verifier_env' can be global, but since it's not small,
	 * allocate/free it every time bpf_check() is called
	 */
	env = kzalloc(sizeof(struct verifier_env), GFP_KERNEL);
	if (!env)
		return -ENOMEM;

	env->prog = *prog;

	/* grab the mutex to protect few globals used by verifier */
	mutex_lock(&bpf_verifier_lock);

	if (attr->log_level || attr->log_buf || attr->log_size) {
		/* user requested verbose verifier output
		 * and supplied buffer to store the verification trace
		 */
		log_level = attr->log_level;
		log_ubuf = (char __user *) (unsigned long) attr->log_buf;
		log_size = attr->log_size;
		log_len = 0;

		ret = -EINVAL;
		/* log_* values have to be sane */
		if (log_size < 128 || log_size > UINT_MAX >> 8 ||
		    log_level == 0 || log_ubuf == NULL)
			goto free_env;

		ret = -ENOMEM;
		log_buf = vmalloc(log_size);
		if (!log_buf)
			goto free_env;
	} else {
		log_level = 0;
	}

	ret = replace_map_fd_with_map_ptr(env);
	if (ret < 0)
		goto skip_full_check;

	env->explored_states = kcalloc(env->prog->len,
				       sizeof(struct verifier_state_list *),
				       GFP_USER);
	ret = -ENOMEM;
	if (!env->explored_states)
		goto skip_full_check;

	ret = check_cfg(env);
	if (ret < 0)
		goto skip_full_check;

	env->allow_ptr_leaks = capable(CAP_SYS_ADMIN);

	ret = do_check(env);

skip_full_check:
	while (pop_stack(env, NULL) >= 0);
	free_states(env);

	if (ret == 0)
		/* program is valid, convert *(u32*)(ctx + off) accesses */
		ret = convert_ctx_accesses(env);

	if (log_level && log_len >= log_size - 1) {
		BUG_ON(log_len >= log_size);
		/* verifier log exceeded user supplied buffer */
		ret = -ENOSPC;
		/* fall through to return what was recorded */
	}

	/* copy verifier log back to user space including trailing zero */
	if (log_level && copy_to_user(log_ubuf, log_buf, log_len + 1) != 0) {
		ret = -EFAULT;
		goto free_log_buf;
	}

	if (ret == 0 && env->used_map_cnt) {
		/* if program passed verifier, update used_maps in bpf_prog_info */
		env->prog->aux->used_maps = kmalloc_array(env->used_map_cnt,
							  sizeof(env->used_maps[0]),
							  GFP_KERNEL);

		if (!env->prog->aux->used_maps) {
			ret = -ENOMEM;
			goto free_log_buf;
		}

		memcpy(env->prog->aux->used_maps, env->used_maps,
		       sizeof(env->used_maps[0]) * env->used_map_cnt);
		env->prog->aux->used_map_cnt = env->used_map_cnt;

		/* program is valid. Convert pseudo bpf_ld_imm64 into generic
		 * bpf_ld_imm64 instructions
		 */
		convert_pseudo_ld_imm64(env);
	}

free_log_buf:
	if (log_level)
		vfree(log_buf);
free_env:
	if (!env->prog->aux->used_maps)
		/* if we didn't copy map pointers into bpf_prog_info, release
		 * them now. Otherwise free_bpf_prog_info() will release them.
		 */
		release_maps(env);
	*prog = env->prog;
	kfree(env);
	mutex_unlock(&bpf_verifier_lock);
	return ret;
}<|MERGE_RESOLUTION|>--- conflicted
+++ resolved
@@ -313,11 +313,7 @@
 	[BPF_EXIT >> 4] = "exit",
 };
 
-<<<<<<< HEAD
-static void print_bpf_insn(const struct bpf_verifier_env *env,
-=======
 static void print_bpf_insn(const struct verifier_env *env,
->>>>>>> 8fefd629
 			   const struct bpf_insn *insn)
 {
 	u8 class = BPF_CLASS(insn->code);
