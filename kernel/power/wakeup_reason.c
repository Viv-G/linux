/*
 * kernel/power/wakeup_reason.c
 *
 * Logs the reasons which caused the kernel to resume from
 * the suspend mode.
 *
 * Copyright (C) 2020 Google, Inc.
 * This software is licensed under the terms of the GNU General Public
 * License version 2, as published by the Free Software Foundation, and
 * may be copied, distributed, and modified under those terms.
 *
 * This program is distributed in the hope that it will be useful,
 * but WITHOUT ANY WARRANTY; without even the implied warranty of
 * MERCHANTABILITY or FITNESS FOR A PARTICULAR PURPOSE.  See the
 * GNU General Public License for more details.
 */

#include <linux/wakeup_reason.h>
#include <linux/kernel.h>
#include <linux/irq.h>
#include <linux/interrupt.h>
#include <linux/io.h>
#include <linux/kobject.h>
#include <linux/sysfs.h>
#include <linux/init.h>
#include <linux/spinlock.h>
#include <linux/notifier.h>
#include <linux/suspend.h>
<<<<<<< HEAD
#if defined(CONFIG_ROCKCHIP_SIP)
#include <linux/rockchip/rockchip_sip.h>
#endif
=======
#include <linux/slab.h>
>>>>>>> a13ec5ea

/*
 * struct wakeup_irq_node - stores data and relationships for IRQs logged as
 * either base or nested wakeup reasons during suspend/resume flow.
 * @siblings - for membership on leaf or parent IRQ lists
 * @irq      - the IRQ number
 * @irq_name - the name associated with the IRQ, or a default if none
 */
struct wakeup_irq_node {
	struct list_head siblings;
	int irq;
	const char *irq_name;
};

static DEFINE_SPINLOCK(wakeup_reason_lock);

static LIST_HEAD(leaf_irqs);   /* kept in ascending IRQ sorted order */
static LIST_HEAD(parent_irqs); /* unordered */

static struct kmem_cache *wakeup_irq_nodes_cache;

static const char *default_irq_name = "(unnamed)";

static struct kobject *kobj;

static bool capture_reasons;
static bool suspend_abort;
static bool abnormal_wake;
static char non_irq_wake_reason[MAX_SUSPEND_ABORT_LEN];

static ktime_t last_monotime; /* monotonic time before last suspend */
static ktime_t curr_monotime; /* monotonic time after last suspend */
static ktime_t last_stime; /* monotonic boottime offset before last suspend */
static ktime_t curr_stime; /* monotonic boottime offset after last suspend */

static void init_node(struct wakeup_irq_node *p, int irq)
{
	struct irq_desc *desc;

	INIT_LIST_HEAD(&p->siblings);

	p->irq = irq;
	desc = irq_to_desc(irq);
	if (desc && desc->action && desc->action->name)
		p->irq_name = desc->action->name;
	else
		p->irq_name = default_irq_name;
}

static struct wakeup_irq_node *create_node(int irq)
{
	struct wakeup_irq_node *result;

	result = kmem_cache_alloc(wakeup_irq_nodes_cache, GFP_ATOMIC);
	if (unlikely(!result))
		pr_warn("Failed to log wakeup IRQ %d\n", irq);
	else
		init_node(result, irq);

	return result;
}

static void delete_list(struct list_head *head)
{
	struct wakeup_irq_node *n;

	while (!list_empty(head)) {
		n = list_first_entry(head, struct wakeup_irq_node, siblings);
		list_del(&n->siblings);
		kmem_cache_free(wakeup_irq_nodes_cache, n);
	}
}

static bool add_sibling_node_sorted(struct list_head *head, int irq)
{
	struct wakeup_irq_node *n = NULL;
	struct list_head *predecessor = head;

	if (unlikely(WARN_ON(!head)))
		return NULL;

	if (!list_empty(head))
		list_for_each_entry(n, head, siblings) {
			if (n->irq < irq)
				predecessor = &n->siblings;
			else if (n->irq == irq)
				return true;
			else
				break;
		}

	n = create_node(irq);
	if (n) {
		list_add(&n->siblings, predecessor);
		return true;
	}

	return false;
}

static struct wakeup_irq_node *find_node_in_list(struct list_head *head,
						 int irq)
{
	struct wakeup_irq_node *n;

	if (unlikely(WARN_ON(!head)))
		return NULL;

	list_for_each_entry(n, head, siblings)
		if (n->irq == irq)
			return n;

	return NULL;
}

void log_irq_wakeup_reason(int irq)
{
	unsigned long flags;

	spin_lock_irqsave(&wakeup_reason_lock, flags);

	if (!capture_reasons) {
		spin_unlock_irqrestore(&wakeup_reason_lock, flags);
		return;
	}

	if (find_node_in_list(&parent_irqs, irq) == NULL)
		add_sibling_node_sorted(&leaf_irqs, irq);

	spin_unlock_irqrestore(&wakeup_reason_lock, flags);
}

void log_threaded_irq_wakeup_reason(int irq, int parent_irq)
{
	struct wakeup_irq_node *parent;
	unsigned long flags;

	/*
	 * Intentionally unsynchronized.  Calls that come in after we have
	 * resumed should have a fast exit path since there's no work to be
	 * done, any any coherence issue that could cause a wrong value here is
	 * both highly improbable - given the set/clear timing - and very low
	 * impact (parent IRQ gets logged instead of the specific child).
	 */
	if (!capture_reasons)
		return;

	spin_lock_irqsave(&wakeup_reason_lock, flags);

	if (!capture_reasons || (find_node_in_list(&leaf_irqs, irq) != NULL)) {
		spin_unlock_irqrestore(&wakeup_reason_lock, flags);
		return;
	}

	parent = find_node_in_list(&parent_irqs, parent_irq);
	if (parent != NULL)
		add_sibling_node_sorted(&leaf_irqs, irq);
	else {
		parent = find_node_in_list(&leaf_irqs, parent_irq);
		if (parent != NULL) {
			list_del_init(&parent->siblings);
			list_add_tail(&parent->siblings, &parent_irqs);
			add_sibling_node_sorted(&leaf_irqs, irq);
		}
	}

	spin_unlock_irqrestore(&wakeup_reason_lock, flags);
}

static void __log_abort_or_abnormal_wake(bool abort, const char *fmt,
					 va_list args)
{
	unsigned long flags;

	spin_lock_irqsave(&wakeup_reason_lock, flags);

	/* Suspend abort or abnormal wake reason has already been logged. */
	if (suspend_abort || abnormal_wake) {
		spin_unlock_irqrestore(&wakeup_reason_lock, flags);
		return;
	}

	suspend_abort = abort;
	abnormal_wake = !abort;
	vsnprintf(non_irq_wake_reason, MAX_SUSPEND_ABORT_LEN, fmt, args);

	spin_unlock_irqrestore(&wakeup_reason_lock, flags);
}

void log_suspend_abort_reason(const char *fmt, ...)
{
	va_list args;

	va_start(args, fmt);
	__log_abort_or_abnormal_wake(true, fmt, args);
	va_end(args);
}

void log_abnormal_wakeup_reason(const char *fmt, ...)
{
	va_list args;

	va_start(args, fmt);
	__log_abort_or_abnormal_wake(false, fmt, args);
	va_end(args);
}

void clear_wakeup_reasons(void)
{
	unsigned long flags;

	spin_lock_irqsave(&wakeup_reason_lock, flags);

	delete_list(&leaf_irqs);
	delete_list(&parent_irqs);
	suspend_abort = false;
	abnormal_wake = false;
	capture_reasons = true;

	spin_unlock_irqrestore(&wakeup_reason_lock, flags);
}

static void print_wakeup_sources(void)
{
	struct wakeup_irq_node *n;
	unsigned long flags;

	spin_lock_irqsave(&wakeup_reason_lock, flags);

	capture_reasons = false;

	if (suspend_abort) {
		pr_info("Abort: %s\n", non_irq_wake_reason);
		spin_unlock_irqrestore(&wakeup_reason_lock, flags);
		return;
	}

	if (!list_empty(&leaf_irqs))
		list_for_each_entry(n, &leaf_irqs, siblings)
			pr_info("Resume caused by IRQ %d, %s\n", n->irq,
				n->irq_name);
	else if (abnormal_wake)
		pr_info("Resume caused by %s\n", non_irq_wake_reason);
	else
		pr_info("Resume cause unknown\n");

	spin_unlock_irqrestore(&wakeup_reason_lock, flags);
}

static ssize_t last_resume_reason_show(struct kobject *kobj,
				       struct kobj_attribute *attr, char *buf)
{
	ssize_t buf_offset = 0;
	struct wakeup_irq_node *n;
	unsigned long flags;

	spin_lock_irqsave(&wakeup_reason_lock, flags);

	if (suspend_abort) {
		buf_offset = scnprintf(buf, PAGE_SIZE, "Abort: %s",
				       non_irq_wake_reason);
		spin_unlock_irqrestore(&wakeup_reason_lock, flags);
		return buf_offset;
	}

	if (!list_empty(&leaf_irqs))
		list_for_each_entry(n, &leaf_irqs, siblings)
			buf_offset += scnprintf(buf + buf_offset,
						PAGE_SIZE - buf_offset,
						"%d %s\n", n->irq, n->irq_name);
	else if (abnormal_wake)
		buf_offset = scnprintf(buf, PAGE_SIZE, "-1 %s",
				       non_irq_wake_reason);

	spin_unlock_irqrestore(&wakeup_reason_lock, flags);

	return buf_offset;
}

static ssize_t last_suspend_time_show(struct kobject *kobj,
			struct kobj_attribute *attr, char *buf)
{
	struct timespec64 sleep_time;
	struct timespec64 total_time;
	struct timespec64 suspend_resume_time;

	/*
	 * total_time is calculated from monotonic bootoffsets because
	 * unlike CLOCK_MONOTONIC it include the time spent in suspend state.
	 */
	total_time = ktime_to_timespec64(ktime_sub(curr_stime, last_stime));

	/*
	 * suspend_resume_time is calculated as monotonic (CLOCK_MONOTONIC)
	 * time interval before entering suspend and post suspend.
	 */
	suspend_resume_time =
		ktime_to_timespec64(ktime_sub(curr_monotime, last_monotime));

	/* sleep_time = total_time - suspend_resume_time */
	sleep_time = timespec64_sub(total_time, suspend_resume_time);

	/* Export suspend_resume_time and sleep_time in pair here. */
	return sprintf(buf, "%llu.%09lu %llu.%09lu\n",
		       (unsigned long long)suspend_resume_time.tv_sec,
		       suspend_resume_time.tv_nsec,
		       (unsigned long long)sleep_time.tv_sec,
		       sleep_time.tv_nsec);
}

#if defined(CONFIG_ROCKCHIP_SIP)
static ssize_t total_suspend_wfi_time_show(struct kobject *kobj,
					   struct kobj_attribute *attr,
					   char *buf)
{
	struct arm_smccc_res res;
	unsigned long wfi_time_ms;

	res = sip_smc_get_suspend_info(SUSPEND_WFI_TIME_MS);
	if (res.a0)
		wfi_time_ms = 0;
	else
		wfi_time_ms = res.a1;

	return sprintf(buf, "%lu.%02lu\n", wfi_time_ms / MSEC_PER_SEC,
		       (wfi_time_ms % MSEC_PER_SEC) / 10);
}
#endif

static struct kobj_attribute resume_reason = __ATTR_RO(last_resume_reason);
static struct kobj_attribute suspend_time = __ATTR_RO(last_suspend_time);
#if defined(CONFIG_ROCKCHIP_SIP)
static struct kobj_attribute suspend_wfi_time = __ATTR_RO(total_suspend_wfi_time);
#endif

static struct attribute *attrs[] = {
	&resume_reason.attr,
	&suspend_time.attr,
#if defined(CONFIG_ROCKCHIP_SIP)
	&suspend_wfi_time.attr,
#endif
	NULL,
};
static struct attribute_group attr_group = {
	.attrs = attrs,
};

/* Detects a suspend and clears all the previous wake up reasons*/
static int wakeup_reason_pm_event(struct notifier_block *notifier,
		unsigned long pm_event, void *unused)
{
	switch (pm_event) {
	case PM_SUSPEND_PREPARE:
		/* monotonic time since boot */
		last_monotime = ktime_get();
		/* monotonic time since boot including the time spent in suspend */
		last_stime = ktime_get_boottime();
		clear_wakeup_reasons();
		break;
	case PM_POST_SUSPEND:
		/* monotonic time since boot */
		curr_monotime = ktime_get();
		/* monotonic time since boot including the time spent in suspend */
		curr_stime = ktime_get_boottime();
		print_wakeup_sources();
		break;
	default:
		break;
	}
	return NOTIFY_DONE;
}

static struct notifier_block wakeup_reason_pm_notifier_block = {
	.notifier_call = wakeup_reason_pm_event,
};

static int __init wakeup_reason_init(void)
{
	if (register_pm_notifier(&wakeup_reason_pm_notifier_block)) {
		pr_warn("[%s] failed to register PM notifier\n", __func__);
		goto fail;
	}

	kobj = kobject_create_and_add("wakeup_reasons", kernel_kobj);
	if (!kobj) {
		pr_warn("[%s] failed to create a sysfs kobject\n", __func__);
		goto fail_unregister_pm_notifier;
	}

	if (sysfs_create_group(kobj, &attr_group)) {
		pr_warn("[%s] failed to create a sysfs group\n", __func__);
		goto fail_kobject_put;
	}

	wakeup_irq_nodes_cache =
		kmem_cache_create("wakeup_irq_node_cache",
				  sizeof(struct wakeup_irq_node), 0, 0, NULL);
	if (!wakeup_irq_nodes_cache)
		goto fail_remove_group;

	return 0;

fail_remove_group:
	sysfs_remove_group(kobj, &attr_group);
fail_kobject_put:
	kobject_put(kobj);
fail_unregister_pm_notifier:
	unregister_pm_notifier(&wakeup_reason_pm_notifier_block);
fail:
	return 1;
}

late_initcall(wakeup_reason_init);<|MERGE_RESOLUTION|>--- conflicted
+++ resolved
@@ -26,13 +26,10 @@
 #include <linux/spinlock.h>
 #include <linux/notifier.h>
 #include <linux/suspend.h>
-<<<<<<< HEAD
+#include <linux/slab.h>
 #if defined(CONFIG_ROCKCHIP_SIP)
 #include <linux/rockchip/rockchip_sip.h>
 #endif
-=======
-#include <linux/slab.h>
->>>>>>> a13ec5ea
 
 /*
  * struct wakeup_irq_node - stores data and relationships for IRQs logged as
