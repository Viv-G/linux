/*
 * Completely Fair Scheduling (CFS) Class (SCHED_NORMAL/SCHED_BATCH)
 *
 *  Copyright (C) 2007 Red Hat, Inc., Ingo Molnar <mingo@redhat.com>
 *
 *  Interactivity improvements by Mike Galbraith
 *  (C) 2007 Mike Galbraith <efault@gmx.de>
 *
 *  Various enhancements by Dmitry Adamushko.
 *  (C) 2007 Dmitry Adamushko <dmitry.adamushko@gmail.com>
 *
 *  Group scheduling enhancements by Srivatsa Vaddagiri
 *  Copyright IBM Corporation, 2007
 *  Author: Srivatsa Vaddagiri <vatsa@linux.vnet.ibm.com>
 *
 *  Scaled math optimizations by Thomas Gleixner
 *  Copyright (C) 2007, Thomas Gleixner <tglx@linutronix.de>
 *
 *  Adaptive scheduling granularity, math enhancements by Peter Zijlstra
 *  Copyright (C) 2007 Red Hat, Inc., Peter Zijlstra
 */

#include <linux/sched.h>
#include <linux/latencytop.h>
#include <linux/cpumask.h>
#include <linux/cpuidle.h>
#include <linux/slab.h>
#include <linux/profile.h>
#include <linux/interrupt.h>
#include <linux/mempolicy.h>
#include <linux/migrate.h>
#include <linux/task_work.h>
#include <linux/module.h>

#include <trace/events/sched.h>

#include "sched.h"
#include "tune.h"
#include "walt.h"

/*
 * Targeted preemption latency for CPU-bound tasks:
 * (default: 6ms * (1 + ilog(ncpus)), units: nanoseconds)
 *
 * NOTE: this latency value is not the same as the concept of
 * 'timeslice length' - timeslices in CFS are of variable length
 * and have no persistent notion like in traditional, time-slice
 * based scheduling concepts.
 *
 * (to see the precise effective timeslice length of your workload,
 *  run vmstat and monitor the context-switches (cs) field)
 */
unsigned int sysctl_sched_latency = 6000000ULL;
unsigned int normalized_sysctl_sched_latency = 6000000ULL;

unsigned int sysctl_sched_is_big_little = 0;
unsigned int sysctl_sched_sync_hint_enable = 1;
unsigned int sysctl_sched_initial_task_util = 0;
unsigned int sysctl_sched_cstate_aware = 1;

#ifdef CONFIG_SCHED_WALT
unsigned int sysctl_sched_use_walt_cpu_util = 1;
unsigned int sysctl_sched_use_walt_task_util = 1;
__read_mostly unsigned int sysctl_sched_walt_cpu_high_irqload =
    (10 * NSEC_PER_MSEC);
#endif
/*
 * The initial- and re-scaling of tunables is configurable
 * (default SCHED_TUNABLESCALING_LOG = *(1+ilog(ncpus))
 *
 * Options are:
 * SCHED_TUNABLESCALING_NONE - unscaled, always *1
 * SCHED_TUNABLESCALING_LOG - scaled logarithmical, *1+ilog(ncpus)
 * SCHED_TUNABLESCALING_LINEAR - scaled linear, *ncpus
 */
enum sched_tunable_scaling sysctl_sched_tunable_scaling
	= SCHED_TUNABLESCALING_LOG;

/*
 * Minimal preemption granularity for CPU-bound tasks:
 * (default: 0.75 msec * (1 + ilog(ncpus)), units: nanoseconds)
 */
unsigned int sysctl_sched_min_granularity = 750000ULL;
unsigned int normalized_sysctl_sched_min_granularity = 750000ULL;

/*
 * is kept at sysctl_sched_latency / sysctl_sched_min_granularity
 */
static unsigned int sched_nr_latency = 8;

/*
 * After fork, child runs first. If set to 0 (default) then
 * parent will (try to) run first.
 */
unsigned int sysctl_sched_child_runs_first __read_mostly;

/*
 * SCHED_OTHER wake-up granularity.
 * (default: 1 msec * (1 + ilog(ncpus)), units: nanoseconds)
 *
 * This option delays the preemption effects of decoupled workloads
 * and reduces their over-scheduling. Synchronous workloads will still
 * have immediate wakeup/sleep latencies.
 */
unsigned int sysctl_sched_wakeup_granularity = 1000000UL;
unsigned int normalized_sysctl_sched_wakeup_granularity = 1000000UL;

const_debug unsigned int sysctl_sched_migration_cost = 500000UL;

/*
 * The exponential sliding  window over which load is averaged for shares
 * distribution.
 * (default: 10msec)
 */
unsigned int __read_mostly sysctl_sched_shares_window = 10000000UL;

#ifdef CONFIG_CFS_BANDWIDTH
/*
 * Amount of runtime to allocate from global (tg) to local (per-cfs_rq) pool
 * each time a cfs_rq requests quota.
 *
 * Note: in the case that the slice exceeds the runtime remaining (either due
 * to consumption or the quota being specified to be smaller than the slice)
 * we will always only issue the remaining available time.
 *
 * default: 5 msec, units: microseconds
  */
unsigned int sysctl_sched_cfs_bandwidth_slice = 5000UL;
#endif

/*
 * The margin used when comparing utilization with CPU capacity:
 * util * 1024 < capacity * margin
 */
unsigned int capacity_margin = 1280; /* ~20% */

static inline void update_load_add(struct load_weight *lw, unsigned long inc)
{
	lw->weight += inc;
	lw->inv_weight = 0;
}

static inline void update_load_sub(struct load_weight *lw, unsigned long dec)
{
	lw->weight -= dec;
	lw->inv_weight = 0;
}

static inline void update_load_set(struct load_weight *lw, unsigned long w)
{
	lw->weight = w;
	lw->inv_weight = 0;
}

/*
 * Increase the granularity value when there are more CPUs,
 * because with more CPUs the 'effective latency' as visible
 * to users decreases. But the relationship is not linear,
 * so pick a second-best guess by going with the log2 of the
 * number of CPUs.
 *
 * This idea comes from the SD scheduler of Con Kolivas:
 */
static unsigned int get_update_sysctl_factor(void)
{
	unsigned int cpus = min_t(unsigned int, num_online_cpus(), 8);
	unsigned int factor;

	switch (sysctl_sched_tunable_scaling) {
	case SCHED_TUNABLESCALING_NONE:
		factor = 1;
		break;
	case SCHED_TUNABLESCALING_LINEAR:
		factor = cpus;
		break;
	case SCHED_TUNABLESCALING_LOG:
	default:
		factor = 1 + ilog2(cpus);
		break;
	}

	return factor;
}

static void update_sysctl(void)
{
	unsigned int factor = get_update_sysctl_factor();

#define SET_SYSCTL(name) \
	(sysctl_##name = (factor) * normalized_sysctl_##name)
	SET_SYSCTL(sched_min_granularity);
	SET_SYSCTL(sched_latency);
	SET_SYSCTL(sched_wakeup_granularity);
#undef SET_SYSCTL
}

void sched_init_granularity(void)
{
	update_sysctl();
}

#define WMULT_CONST	(~0U)
#define WMULT_SHIFT	32

static void __update_inv_weight(struct load_weight *lw)
{
	unsigned long w;

	if (likely(lw->inv_weight))
		return;

	w = scale_load_down(lw->weight);

	if (BITS_PER_LONG > 32 && unlikely(w >= WMULT_CONST))
		lw->inv_weight = 1;
	else if (unlikely(!w))
		lw->inv_weight = WMULT_CONST;
	else
		lw->inv_weight = WMULT_CONST / w;
}

/*
 * delta_exec * weight / lw.weight
 *   OR
 * (delta_exec * (weight * lw->inv_weight)) >> WMULT_SHIFT
 *
 * Either weight := NICE_0_LOAD and lw \e sched_prio_to_wmult[], in which case
 * we're guaranteed shift stays positive because inv_weight is guaranteed to
 * fit 32 bits, and NICE_0_LOAD gives another 10 bits; therefore shift >= 22.
 *
 * Or, weight =< lw.weight (because lw.weight is the runqueue weight), thus
 * weight/lw.weight <= 1, and therefore our shift will also be positive.
 */
static u64 __calc_delta(u64 delta_exec, unsigned long weight, struct load_weight *lw)
{
	u64 fact = scale_load_down(weight);
	int shift = WMULT_SHIFT;

	__update_inv_weight(lw);

	if (unlikely(fact >> 32)) {
		while (fact >> 32) {
			fact >>= 1;
			shift--;
		}
	}

	/* hint to use a 32x32->64 mul */
	fact = (u64)(u32)fact * lw->inv_weight;

	while (fact >> 32) {
		fact >>= 1;
		shift--;
	}

	return mul_u64_u32_shr(delta_exec, fact, shift);
}


const struct sched_class fair_sched_class;

/**************************************************************
 * CFS operations on generic schedulable entities:
 */

#ifdef CONFIG_FAIR_GROUP_SCHED

/* cpu runqueue to which this cfs_rq is attached */
static inline struct rq *rq_of(struct cfs_rq *cfs_rq)
{
	return cfs_rq->rq;
}

/* An entity is a task if it doesn't "own" a runqueue */
#define entity_is_task(se)	(!se->my_q)

static inline struct task_struct *task_of(struct sched_entity *se)
{
	SCHED_WARN_ON(!entity_is_task(se));
	return container_of(se, struct task_struct, se);
}

/* Walk up scheduling entities hierarchy */
#define for_each_sched_entity(se) \
		for (; se; se = se->parent)

static inline struct cfs_rq *task_cfs_rq(struct task_struct *p)
{
	return p->se.cfs_rq;
}

/* runqueue on which this entity is (to be) queued */
static inline struct cfs_rq *cfs_rq_of(struct sched_entity *se)
{
	return se->cfs_rq;
}

/* runqueue "owned" by this group */
static inline struct cfs_rq *group_cfs_rq(struct sched_entity *grp)
{
	return grp->my_q;
}

static inline void list_add_leaf_cfs_rq(struct cfs_rq *cfs_rq)
{
	if (!cfs_rq->on_list) {
		/*
		 * Ensure we either appear before our parent (if already
		 * enqueued) or force our parent to appear after us when it is
		 * enqueued.  The fact that we always enqueue bottom-up
		 * reduces this to two cases.
		 */
		if (cfs_rq->tg->parent &&
		    cfs_rq->tg->parent->cfs_rq[cpu_of(rq_of(cfs_rq))]->on_list) {
			list_add_rcu(&cfs_rq->leaf_cfs_rq_list,
				&rq_of(cfs_rq)->leaf_cfs_rq_list);
		} else {
			list_add_tail_rcu(&cfs_rq->leaf_cfs_rq_list,
				&rq_of(cfs_rq)->leaf_cfs_rq_list);
		}

		cfs_rq->on_list = 1;
	}
}

static inline void list_del_leaf_cfs_rq(struct cfs_rq *cfs_rq)
{
	if (cfs_rq->on_list) {
		list_del_rcu(&cfs_rq->leaf_cfs_rq_list);
		cfs_rq->on_list = 0;
	}
}

/* Iterate thr' all leaf cfs_rq's on a runqueue */
#define for_each_leaf_cfs_rq(rq, cfs_rq) \
	list_for_each_entry_rcu(cfs_rq, &rq->leaf_cfs_rq_list, leaf_cfs_rq_list)

/* Do the two (enqueued) entities belong to the same group ? */
static inline struct cfs_rq *
is_same_group(struct sched_entity *se, struct sched_entity *pse)
{
	if (se->cfs_rq == pse->cfs_rq)
		return se->cfs_rq;

	return NULL;
}

static inline struct sched_entity *parent_entity(struct sched_entity *se)
{
	return se->parent;
}

static void
find_matching_se(struct sched_entity **se, struct sched_entity **pse)
{
	int se_depth, pse_depth;

	/*
	 * preemption test can be made between sibling entities who are in the
	 * same cfs_rq i.e who have a common parent. Walk up the hierarchy of
	 * both tasks until we find their ancestors who are siblings of common
	 * parent.
	 */

	/* First walk up until both entities are at same depth */
	se_depth = (*se)->depth;
	pse_depth = (*pse)->depth;

	while (se_depth > pse_depth) {
		se_depth--;
		*se = parent_entity(*se);
	}

	while (pse_depth > se_depth) {
		pse_depth--;
		*pse = parent_entity(*pse);
	}

	while (!is_same_group(*se, *pse)) {
		*se = parent_entity(*se);
		*pse = parent_entity(*pse);
	}
}

#else	/* !CONFIG_FAIR_GROUP_SCHED */

static inline struct task_struct *task_of(struct sched_entity *se)
{
	return container_of(se, struct task_struct, se);
}

static inline struct rq *rq_of(struct cfs_rq *cfs_rq)
{
	return container_of(cfs_rq, struct rq, cfs);
}

#define entity_is_task(se)	1

#define for_each_sched_entity(se) \
		for (; se; se = NULL)

static inline struct cfs_rq *task_cfs_rq(struct task_struct *p)
{
	return &task_rq(p)->cfs;
}

static inline struct cfs_rq *cfs_rq_of(struct sched_entity *se)
{
	struct task_struct *p = task_of(se);
	struct rq *rq = task_rq(p);

	return &rq->cfs;
}

/* runqueue "owned" by this group */
static inline struct cfs_rq *group_cfs_rq(struct sched_entity *grp)
{
	return NULL;
}

static inline void list_add_leaf_cfs_rq(struct cfs_rq *cfs_rq)
{
}

static inline void list_del_leaf_cfs_rq(struct cfs_rq *cfs_rq)
{
}

#define for_each_leaf_cfs_rq(rq, cfs_rq) \
		for (cfs_rq = &rq->cfs; cfs_rq; cfs_rq = NULL)

static inline struct sched_entity *parent_entity(struct sched_entity *se)
{
	return NULL;
}

static inline void
find_matching_se(struct sched_entity **se, struct sched_entity **pse)
{
}

#endif	/* CONFIG_FAIR_GROUP_SCHED */

static __always_inline
void account_cfs_rq_runtime(struct cfs_rq *cfs_rq, u64 delta_exec);

/**************************************************************
 * Scheduling class tree data structure manipulation methods:
 */

static inline u64 max_vruntime(u64 max_vruntime, u64 vruntime)
{
	s64 delta = (s64)(vruntime - max_vruntime);
	if (delta > 0)
		max_vruntime = vruntime;

	return max_vruntime;
}

static inline u64 min_vruntime(u64 min_vruntime, u64 vruntime)
{
	s64 delta = (s64)(vruntime - min_vruntime);
	if (delta < 0)
		min_vruntime = vruntime;

	return min_vruntime;
}

static inline int entity_before(struct sched_entity *a,
				struct sched_entity *b)
{
	return (s64)(a->vruntime - b->vruntime) < 0;
}

static void update_min_vruntime(struct cfs_rq *cfs_rq)
{
	struct sched_entity *curr = cfs_rq->curr;

	u64 vruntime = cfs_rq->min_vruntime;

	if (curr) {
		if (curr->on_rq)
			vruntime = curr->vruntime;
		else
			curr = NULL;
	}

	if (cfs_rq->rb_leftmost) {
		struct sched_entity *se = rb_entry(cfs_rq->rb_leftmost,
						   struct sched_entity,
						   run_node);

		if (!curr)
			vruntime = se->vruntime;
		else
			vruntime = min_vruntime(vruntime, se->vruntime);
	}

	/* ensure we never gain time by being placed backwards. */
	cfs_rq->min_vruntime = max_vruntime(cfs_rq->min_vruntime, vruntime);
#ifndef CONFIG_64BIT
	smp_wmb();
	cfs_rq->min_vruntime_copy = cfs_rq->min_vruntime;
#endif
}

/*
 * Enqueue an entity into the rb-tree:
 */
static void __enqueue_entity(struct cfs_rq *cfs_rq, struct sched_entity *se)
{
	struct rb_node **link = &cfs_rq->tasks_timeline.rb_node;
	struct rb_node *parent = NULL;
	struct sched_entity *entry;
	int leftmost = 1;

	/*
	 * Find the right place in the rbtree:
	 */
	while (*link) {
		parent = *link;
		entry = rb_entry(parent, struct sched_entity, run_node);
		/*
		 * We dont care about collisions. Nodes with
		 * the same key stay together.
		 */
		if (entity_before(se, entry)) {
			link = &parent->rb_left;
		} else {
			link = &parent->rb_right;
			leftmost = 0;
		}
	}

	/*
	 * Maintain a cache of leftmost tree entries (it is frequently
	 * used):
	 */
	if (leftmost)
		cfs_rq->rb_leftmost = &se->run_node;

	rb_link_node(&se->run_node, parent, link);
	rb_insert_color(&se->run_node, &cfs_rq->tasks_timeline);
}

static void __dequeue_entity(struct cfs_rq *cfs_rq, struct sched_entity *se)
{
	if (cfs_rq->rb_leftmost == &se->run_node) {
		struct rb_node *next_node;

		next_node = rb_next(&se->run_node);
		cfs_rq->rb_leftmost = next_node;
	}

	rb_erase(&se->run_node, &cfs_rq->tasks_timeline);
}

struct sched_entity *__pick_first_entity(struct cfs_rq *cfs_rq)
{
	struct rb_node *left = cfs_rq->rb_leftmost;

	if (!left)
		return NULL;

	return rb_entry(left, struct sched_entity, run_node);
}

static struct sched_entity *__pick_next_entity(struct sched_entity *se)
{
	struct rb_node *next = rb_next(&se->run_node);

	if (!next)
		return NULL;

	return rb_entry(next, struct sched_entity, run_node);
}

#ifdef CONFIG_SCHED_DEBUG
struct sched_entity *__pick_last_entity(struct cfs_rq *cfs_rq)
{
	struct rb_node *last = rb_last(&cfs_rq->tasks_timeline);

	if (!last)
		return NULL;

	return rb_entry(last, struct sched_entity, run_node);
}

/**************************************************************
 * Scheduling class statistics methods:
 */

int sched_proc_update_handler(struct ctl_table *table, int write,
		void __user *buffer, size_t *lenp,
		loff_t *ppos)
{
	int ret = proc_dointvec_minmax(table, write, buffer, lenp, ppos);
	unsigned int factor = get_update_sysctl_factor();

	if (ret || !write)
		return ret;

	sched_nr_latency = DIV_ROUND_UP(sysctl_sched_latency,
					sysctl_sched_min_granularity);

#define WRT_SYSCTL(name) \
	(normalized_sysctl_##name = sysctl_##name / (factor))
	WRT_SYSCTL(sched_min_granularity);
	WRT_SYSCTL(sched_latency);
	WRT_SYSCTL(sched_wakeup_granularity);
#undef WRT_SYSCTL

	return 0;
}
#endif

/*
 * delta /= w
 */
static inline u64 calc_delta_fair(u64 delta, struct sched_entity *se)
{
	if (unlikely(se->load.weight != NICE_0_LOAD))
		delta = __calc_delta(delta, NICE_0_LOAD, &se->load);

	return delta;
}

/*
 * The idea is to set a period in which each task runs once.
 *
 * When there are too many tasks (sched_nr_latency) we have to stretch
 * this period because otherwise the slices get too small.
 *
 * p = (nr <= nl) ? l : l*nr/nl
 */
static u64 __sched_period(unsigned long nr_running)
{
	if (unlikely(nr_running > sched_nr_latency))
		return nr_running * sysctl_sched_min_granularity;
	else
		return sysctl_sched_latency;
}

/*
 * We calculate the wall-time slice from the period by taking a part
 * proportional to the weight.
 *
 * s = p*P[w/rw]
 */
static u64 sched_slice(struct cfs_rq *cfs_rq, struct sched_entity *se)
{
	u64 slice = __sched_period(cfs_rq->nr_running + !se->on_rq);

	for_each_sched_entity(se) {
		struct load_weight *load;
		struct load_weight lw;

		cfs_rq = cfs_rq_of(se);
		load = &cfs_rq->load;

		if (unlikely(!se->on_rq)) {
			lw = cfs_rq->load;

			update_load_add(&lw, se->load.weight);
			load = &lw;
		}
		slice = __calc_delta(slice, se->load.weight, load);
	}
	return slice;
}

/*
 * We calculate the vruntime slice of a to-be-inserted task.
 *
 * vs = s/w
 */
static u64 sched_vslice(struct cfs_rq *cfs_rq, struct sched_entity *se)
{
	return calc_delta_fair(sched_slice(cfs_rq, se), se);
}

#ifdef CONFIG_SMP
static int select_idle_sibling(struct task_struct *p, int prev_cpu, int cpu);
static unsigned long task_h_load(struct task_struct *p);

/*
 * We choose a half-life close to 1 scheduling period.
 * Note: The tables runnable_avg_yN_inv and runnable_avg_yN_sum are
 * dependent on this value.
 */
#define LOAD_AVG_PERIOD 32
#define LOAD_AVG_MAX 47742 /* maximum possible load avg */
#define LOAD_AVG_MAX_N 345 /* number of full periods to produce LOAD_AVG_MAX */

/* Give new sched_entity start runnable values to heavy its load in infant time */
void init_entity_runnable_average(struct sched_entity *se)
{
	struct sched_avg *sa = &se->avg;

	sa->last_update_time = 0;
	/*
	 * sched_avg's period_contrib should be strictly less then 1024, so
	 * we give it 1023 to make sure it is almost a period (1024us), and
	 * will definitely be update (after enqueue).
	 */
	sa->period_contrib = 1023;
	/*
	 * Tasks are intialized with full load to be seen as heavy tasks until
	 * they get a chance to stabilize to their real load level.
	 * Group entities are intialized with zero load to reflect the fact that
	 * nothing has been attached to the task group yet.
	 */
	if (entity_is_task(se))
		sa->load_avg = scale_load_down(se->load.weight);
	sa->load_sum = sa->load_avg * LOAD_AVG_MAX;

	/*
	 * At this point, util_avg won't be used in select_task_rq_fair anyway
	 */
	sa->util_avg =  sched_freq() ?
		sysctl_sched_initial_task_util :
		0;
	sa->util_sum = 0;
	/* when this task enqueue'ed, it will contribute to its cfs_rq's load_avg */
}

static inline u64 cfs_rq_clock_task(struct cfs_rq *cfs_rq);
static int update_cfs_rq_load_avg(u64 now, struct cfs_rq *cfs_rq, bool update_freq);
static void update_tg_load_avg(struct cfs_rq *cfs_rq, int force);
static void attach_entity_load_avg(struct cfs_rq *cfs_rq, struct sched_entity *se);

/*
 * With new tasks being created, their initial util_avgs are extrapolated
 * based on the cfs_rq's current util_avg:
 *
 *   util_avg = cfs_rq->util_avg / (cfs_rq->load_avg + 1) * se.load.weight
 *
 * However, in many cases, the above util_avg does not give a desired
 * value. Moreover, the sum of the util_avgs may be divergent, such
 * as when the series is a harmonic series.
 *
 * To solve this problem, we also cap the util_avg of successive tasks to
 * only 1/2 of the left utilization budget:
 *
 *   util_avg_cap = (1024 - cfs_rq->avg.util_avg) / 2^n
 *
 * where n denotes the nth task.
 *
 * For example, a simplest series from the beginning would be like:
 *
 *  task  util_avg: 512, 256, 128,  64,  32,   16,    8, ...
 * cfs_rq util_avg: 512, 768, 896, 960, 992, 1008, 1016, ...
 *
 * Finally, that extrapolated util_avg is clamped to the cap (util_avg_cap)
 * if util_avg > util_avg_cap.
 */
void post_init_entity_util_avg(struct sched_entity *se)
{
	struct cfs_rq *cfs_rq = cfs_rq_of(se);
	struct sched_avg *sa = &se->avg;
	long cap = (long)(SCHED_CAPACITY_SCALE - cfs_rq->avg.util_avg) / 2;
	u64 now = cfs_rq_clock_task(cfs_rq);

	if (cap > 0) {
		if (cfs_rq->avg.util_avg != 0) {
			sa->util_avg  = cfs_rq->avg.util_avg * se->load.weight;
			sa->util_avg /= (cfs_rq->avg.load_avg + 1);

			if (sa->util_avg > cap)
				sa->util_avg = cap;
		} else {
			sa->util_avg = cap;
		}
		sa->util_sum = sa->util_avg * LOAD_AVG_MAX;
	}

	if (entity_is_task(se)) {
		struct task_struct *p = task_of(se);
		if (p->sched_class != &fair_sched_class) {
			/*
			 * For !fair tasks do:
			 *
			update_cfs_rq_load_avg(now, cfs_rq, false);
			attach_entity_load_avg(cfs_rq, se);
			switched_from_fair(rq, p);
			 *
			 * such that the next switched_to_fair() has the
			 * expected state.
			 */
			se->avg.last_update_time = now;
			return;
		}
	}

	update_cfs_rq_load_avg(now, cfs_rq, false);
	attach_entity_load_avg(cfs_rq, se);
	update_tg_load_avg(cfs_rq, false);
}

#else /* !CONFIG_SMP */
void init_entity_runnable_average(struct sched_entity *se)
{
}
void post_init_entity_util_avg(struct sched_entity *se)
{
}
static void update_tg_load_avg(struct cfs_rq *cfs_rq, int force)
{
}
#endif /* CONFIG_SMP */

/*
 * Update the current task's runtime statistics.
 */
static void update_curr(struct cfs_rq *cfs_rq)
{
	struct sched_entity *curr = cfs_rq->curr;
	u64 now = rq_clock_task(rq_of(cfs_rq));
	u64 delta_exec;

	if (unlikely(!curr))
		return;

	delta_exec = now - curr->exec_start;
	if (unlikely((s64)delta_exec <= 0))
		return;

	curr->exec_start = now;

	schedstat_set(curr->statistics.exec_max,
		      max(delta_exec, curr->statistics.exec_max));

	curr->sum_exec_runtime += delta_exec;
	schedstat_add(cfs_rq->exec_clock, delta_exec);

	curr->vruntime += calc_delta_fair(delta_exec, curr);
	update_min_vruntime(cfs_rq);

	if (entity_is_task(curr)) {
		struct task_struct *curtask = task_of(curr);

		trace_sched_stat_runtime(curtask, delta_exec, curr->vruntime);
		cpuacct_charge(curtask, delta_exec);
		account_group_exec_runtime(curtask, delta_exec);
	}

	account_cfs_rq_runtime(cfs_rq, delta_exec);
}

static void update_curr_fair(struct rq *rq)
{
	update_curr(cfs_rq_of(&rq->curr->se));
}

static inline void
update_stats_wait_start(struct cfs_rq *cfs_rq, struct sched_entity *se)
{
	u64 wait_start, prev_wait_start;

	if (!schedstat_enabled())
		return;

	wait_start = rq_clock(rq_of(cfs_rq));
	prev_wait_start = schedstat_val(se->statistics.wait_start);

	if (entity_is_task(se) && task_on_rq_migrating(task_of(se)) &&
	    likely(wait_start > prev_wait_start))
		wait_start -= prev_wait_start;

	schedstat_set(se->statistics.wait_start, wait_start);
}

static inline void
update_stats_wait_end(struct cfs_rq *cfs_rq, struct sched_entity *se)
{
	struct task_struct *p;
	u64 delta;

	if (!schedstat_enabled())
		return;

	delta = rq_clock(rq_of(cfs_rq)) - schedstat_val(se->statistics.wait_start);

	if (entity_is_task(se)) {
		p = task_of(se);
		if (task_on_rq_migrating(p)) {
			/*
			 * Preserve migrating task's wait time so wait_start
			 * time stamp can be adjusted to accumulate wait time
			 * prior to migration.
			 */
			schedstat_set(se->statistics.wait_start, delta);
			return;
		}
		trace_sched_stat_wait(p, delta);
	}

	schedstat_set(se->statistics.wait_max,
		      max(schedstat_val(se->statistics.wait_max), delta));
	schedstat_inc(se->statistics.wait_count);
	schedstat_add(se->statistics.wait_sum, delta);
	schedstat_set(se->statistics.wait_start, 0);
}

static inline void
update_stats_enqueue_sleeper(struct cfs_rq *cfs_rq, struct sched_entity *se)
{
	struct task_struct *tsk = NULL;
	u64 sleep_start, block_start;

	if (!schedstat_enabled())
		return;

	sleep_start = schedstat_val(se->statistics.sleep_start);
	block_start = schedstat_val(se->statistics.block_start);

	if (entity_is_task(se))
		tsk = task_of(se);

	if (sleep_start) {
		u64 delta = rq_clock(rq_of(cfs_rq)) - sleep_start;

		if ((s64)delta < 0)
			delta = 0;

		if (unlikely(delta > schedstat_val(se->statistics.sleep_max)))
			schedstat_set(se->statistics.sleep_max, delta);

		schedstat_set(se->statistics.sleep_start, 0);
		schedstat_add(se->statistics.sum_sleep_runtime, delta);

		if (tsk) {
			account_scheduler_latency(tsk, delta >> 10, 1);
			trace_sched_stat_sleep(tsk, delta);
		}
	}
	if (block_start) {
		u64 delta = rq_clock(rq_of(cfs_rq)) - block_start;

		if ((s64)delta < 0)
			delta = 0;

		if (unlikely(delta > schedstat_val(se->statistics.block_max)))
			schedstat_set(se->statistics.block_max, delta);

		schedstat_set(se->statistics.block_start, 0);
		schedstat_add(se->statistics.sum_sleep_runtime, delta);

		if (tsk) {
			if (tsk->in_iowait) {
				schedstat_add(se->statistics.iowait_sum, delta);
				schedstat_inc(se->statistics.iowait_count);
				trace_sched_stat_iowait(tsk, delta);
			}

			trace_sched_stat_blocked(tsk, delta);
			trace_sched_blocked_reason(tsk);

			/*
			 * Blocking time is in units of nanosecs, so shift by
			 * 20 to get a milliseconds-range estimation of the
			 * amount of time that the task spent sleeping:
			 */
			if (unlikely(prof_on == SLEEP_PROFILING)) {
				profile_hits(SLEEP_PROFILING,
						(void *)get_wchan(tsk),
						delta >> 20);
			}
			account_scheduler_latency(tsk, delta >> 10, 0);
		}
	}
}

/*
 * Task is being enqueued - update stats:
 */
static inline void
update_stats_enqueue(struct cfs_rq *cfs_rq, struct sched_entity *se, int flags)
{
	if (!schedstat_enabled())
		return;

	/*
	 * Are we enqueueing a waiting task? (for current tasks
	 * a dequeue/enqueue event is a NOP)
	 */
	if (se != cfs_rq->curr)
		update_stats_wait_start(cfs_rq, se);

	if (flags & ENQUEUE_WAKEUP)
		update_stats_enqueue_sleeper(cfs_rq, se);
}

static inline void
update_stats_dequeue(struct cfs_rq *cfs_rq, struct sched_entity *se, int flags)
{

	if (!schedstat_enabled())
		return;

	/*
	 * Mark the end of the wait period if dequeueing a
	 * waiting task:
	 */
	if (se != cfs_rq->curr)
		update_stats_wait_end(cfs_rq, se);

	if ((flags & DEQUEUE_SLEEP) && entity_is_task(se)) {
		struct task_struct *tsk = task_of(se);

		if (tsk->state & TASK_INTERRUPTIBLE)
			schedstat_set(se->statistics.sleep_start,
				      rq_clock(rq_of(cfs_rq)));
		if (tsk->state & TASK_UNINTERRUPTIBLE)
			schedstat_set(se->statistics.block_start,
				      rq_clock(rq_of(cfs_rq)));
	}
}

/*
 * We are picking a new current task - update its stats:
 */
static inline void
update_stats_curr_start(struct cfs_rq *cfs_rq, struct sched_entity *se)
{
	/*
	 * We are starting a new run period:
	 */
	se->exec_start = rq_clock_task(rq_of(cfs_rq));
}

/**************************************************
 * Scheduling class queueing methods:
 */

#ifdef CONFIG_NUMA_BALANCING
/*
 * Approximate time to scan a full NUMA task in ms. The task scan period is
 * calculated based on the tasks virtual memory size and
 * numa_balancing_scan_size.
 */
unsigned int sysctl_numa_balancing_scan_period_min = 1000;
unsigned int sysctl_numa_balancing_scan_period_max = 60000;

/* Portion of address space to scan in MB */
unsigned int sysctl_numa_balancing_scan_size = 256;

/* Scan @scan_size MB every @scan_period after an initial @scan_delay in ms */
unsigned int sysctl_numa_balancing_scan_delay = 1000;

static unsigned int task_nr_scan_windows(struct task_struct *p)
{
	unsigned long rss = 0;
	unsigned long nr_scan_pages;

	/*
	 * Calculations based on RSS as non-present and empty pages are skipped
	 * by the PTE scanner and NUMA hinting faults should be trapped based
	 * on resident pages
	 */
	nr_scan_pages = sysctl_numa_balancing_scan_size << (20 - PAGE_SHIFT);
	rss = get_mm_rss(p->mm);
	if (!rss)
		rss = nr_scan_pages;

	rss = round_up(rss, nr_scan_pages);
	return rss / nr_scan_pages;
}

/* For sanitys sake, never scan more PTEs than MAX_SCAN_WINDOW MB/sec. */
#define MAX_SCAN_WINDOW 2560

static unsigned int task_scan_min(struct task_struct *p)
{
	unsigned int scan_size = READ_ONCE(sysctl_numa_balancing_scan_size);
	unsigned int scan, floor;
	unsigned int windows = 1;

	if (scan_size < MAX_SCAN_WINDOW)
		windows = MAX_SCAN_WINDOW / scan_size;
	floor = 1000 / windows;

	scan = sysctl_numa_balancing_scan_period_min / task_nr_scan_windows(p);
	return max_t(unsigned int, floor, scan);
}

static unsigned int task_scan_max(struct task_struct *p)
{
	unsigned int smin = task_scan_min(p);
	unsigned int smax;

	/* Watch for min being lower than max due to floor calculations */
	smax = sysctl_numa_balancing_scan_period_max / task_nr_scan_windows(p);
	return max(smin, smax);
}

static void account_numa_enqueue(struct rq *rq, struct task_struct *p)
{
	rq->nr_numa_running += (p->numa_preferred_nid != -1);
	rq->nr_preferred_running += (p->numa_preferred_nid == task_node(p));
}

static void account_numa_dequeue(struct rq *rq, struct task_struct *p)
{
	rq->nr_numa_running -= (p->numa_preferred_nid != -1);
	rq->nr_preferred_running -= (p->numa_preferred_nid == task_node(p));
}

struct numa_group {
	atomic_t refcount;

	spinlock_t lock; /* nr_tasks, tasks */
	int nr_tasks;
	pid_t gid;
	int active_nodes;

	struct rcu_head rcu;
	unsigned long total_faults;
	unsigned long max_faults_cpu;
	/*
	 * Faults_cpu is used to decide whether memory should move
	 * towards the CPU. As a consequence, these stats are weighted
	 * more by CPU use than by memory faults.
	 */
	unsigned long *faults_cpu;
	unsigned long faults[0];
};

/* Shared or private faults. */
#define NR_NUMA_HINT_FAULT_TYPES 2

/* Memory and CPU locality */
#define NR_NUMA_HINT_FAULT_STATS (NR_NUMA_HINT_FAULT_TYPES * 2)

/* Averaged statistics, and temporary buffers. */
#define NR_NUMA_HINT_FAULT_BUCKETS (NR_NUMA_HINT_FAULT_STATS * 2)

pid_t task_numa_group_id(struct task_struct *p)
{
	return p->numa_group ? p->numa_group->gid : 0;
}

/*
 * The averaged statistics, shared & private, memory & cpu,
 * occupy the first half of the array. The second half of the
 * array is for current counters, which are averaged into the
 * first set by task_numa_placement.
 */
static inline int task_faults_idx(enum numa_faults_stats s, int nid, int priv)
{
	return NR_NUMA_HINT_FAULT_TYPES * (s * nr_node_ids + nid) + priv;
}

static inline unsigned long task_faults(struct task_struct *p, int nid)
{
	if (!p->numa_faults)
		return 0;

	return p->numa_faults[task_faults_idx(NUMA_MEM, nid, 0)] +
		p->numa_faults[task_faults_idx(NUMA_MEM, nid, 1)];
}

static inline unsigned long group_faults(struct task_struct *p, int nid)
{
	if (!p->numa_group)
		return 0;

	return p->numa_group->faults[task_faults_idx(NUMA_MEM, nid, 0)] +
		p->numa_group->faults[task_faults_idx(NUMA_MEM, nid, 1)];
}

static inline unsigned long group_faults_cpu(struct numa_group *group, int nid)
{
	return group->faults_cpu[task_faults_idx(NUMA_MEM, nid, 0)] +
		group->faults_cpu[task_faults_idx(NUMA_MEM, nid, 1)];
}

/*
 * A node triggering more than 1/3 as many NUMA faults as the maximum is
 * considered part of a numa group's pseudo-interleaving set. Migrations
 * between these nodes are slowed down, to allow things to settle down.
 */
#define ACTIVE_NODE_FRACTION 3

static bool numa_is_active_node(int nid, struct numa_group *ng)
{
	return group_faults_cpu(ng, nid) * ACTIVE_NODE_FRACTION > ng->max_faults_cpu;
}

/* Handle placement on systems where not all nodes are directly connected. */
static unsigned long score_nearby_nodes(struct task_struct *p, int nid,
					int maxdist, bool task)
{
	unsigned long score = 0;
	int node;

	/*
	 * All nodes are directly connected, and the same distance
	 * from each other. No need for fancy placement algorithms.
	 */
	if (sched_numa_topology_type == NUMA_DIRECT)
		return 0;

	/*
	 * This code is called for each node, introducing N^2 complexity,
	 * which should be ok given the number of nodes rarely exceeds 8.
	 */
	for_each_online_node(node) {
		unsigned long faults;
		int dist = node_distance(nid, node);

		/*
		 * The furthest away nodes in the system are not interesting
		 * for placement; nid was already counted.
		 */
		if (dist == sched_max_numa_distance || node == nid)
			continue;

		/*
		 * On systems with a backplane NUMA topology, compare groups
		 * of nodes, and move tasks towards the group with the most
		 * memory accesses. When comparing two nodes at distance
		 * "hoplimit", only nodes closer by than "hoplimit" are part
		 * of each group. Skip other nodes.
		 */
		if (sched_numa_topology_type == NUMA_BACKPLANE &&
					dist > maxdist)
			continue;

		/* Add up the faults from nearby nodes. */
		if (task)
			faults = task_faults(p, node);
		else
			faults = group_faults(p, node);

		/*
		 * On systems with a glueless mesh NUMA topology, there are
		 * no fixed "groups of nodes". Instead, nodes that are not
		 * directly connected bounce traffic through intermediate
		 * nodes; a numa_group can occupy any set of nodes.
		 * The further away a node is, the less the faults count.
		 * This seems to result in good task placement.
		 */
		if (sched_numa_topology_type == NUMA_GLUELESS_MESH) {
			faults *= (sched_max_numa_distance - dist);
			faults /= (sched_max_numa_distance - LOCAL_DISTANCE);
		}

		score += faults;
	}

	return score;
}

/*
 * These return the fraction of accesses done by a particular task, or
 * task group, on a particular numa node.  The group weight is given a
 * larger multiplier, in order to group tasks together that are almost
 * evenly spread out between numa nodes.
 */
static inline unsigned long task_weight(struct task_struct *p, int nid,
					int dist)
{
	unsigned long faults, total_faults;

	if (!p->numa_faults)
		return 0;

	total_faults = p->total_numa_faults;

	if (!total_faults)
		return 0;

	faults = task_faults(p, nid);
	faults += score_nearby_nodes(p, nid, dist, true);

	return 1000 * faults / total_faults;
}

static inline unsigned long group_weight(struct task_struct *p, int nid,
					 int dist)
{
	unsigned long faults, total_faults;

	if (!p->numa_group)
		return 0;

	total_faults = p->numa_group->total_faults;

	if (!total_faults)
		return 0;

	faults = group_faults(p, nid);
	faults += score_nearby_nodes(p, nid, dist, false);

	return 1000 * faults / total_faults;
}

bool should_numa_migrate_memory(struct task_struct *p, struct page * page,
				int src_nid, int dst_cpu)
{
	struct numa_group *ng = p->numa_group;
	int dst_nid = cpu_to_node(dst_cpu);
	int last_cpupid, this_cpupid;

	this_cpupid = cpu_pid_to_cpupid(dst_cpu, current->pid);

	/*
	 * Multi-stage node selection is used in conjunction with a periodic
	 * migration fault to build a temporal task<->page relation. By using
	 * a two-stage filter we remove short/unlikely relations.
	 *
	 * Using P(p) ~ n_p / n_t as per frequentist probability, we can equate
	 * a task's usage of a particular page (n_p) per total usage of this
	 * page (n_t) (in a given time-span) to a probability.
	 *
	 * Our periodic faults will sample this probability and getting the
	 * same result twice in a row, given these samples are fully
	 * independent, is then given by P(n)^2, provided our sample period
	 * is sufficiently short compared to the usage pattern.
	 *
	 * This quadric squishes small probabilities, making it less likely we
	 * act on an unlikely task<->page relation.
	 */
	last_cpupid = page_cpupid_xchg_last(page, this_cpupid);
	if (!cpupid_pid_unset(last_cpupid) &&
				cpupid_to_nid(last_cpupid) != dst_nid)
		return false;

	/* Always allow migrate on private faults */
	if (cpupid_match_pid(p, last_cpupid))
		return true;

	/* A shared fault, but p->numa_group has not been set up yet. */
	if (!ng)
		return true;

	/*
	 * Destination node is much more heavily used than the source
	 * node? Allow migration.
	 */
	if (group_faults_cpu(ng, dst_nid) > group_faults_cpu(ng, src_nid) *
					ACTIVE_NODE_FRACTION)
		return true;

	/*
	 * Distribute memory according to CPU & memory use on each node,
	 * with 3/4 hysteresis to avoid unnecessary memory migrations:
	 *
	 * faults_cpu(dst)   3   faults_cpu(src)
	 * --------------- * - > ---------------
	 * faults_mem(dst)   4   faults_mem(src)
	 */
	return group_faults_cpu(ng, dst_nid) * group_faults(p, src_nid) * 3 >
	       group_faults_cpu(ng, src_nid) * group_faults(p, dst_nid) * 4;
}

static unsigned long weighted_cpuload(const int cpu);
static unsigned long source_load(int cpu, int type);
static unsigned long target_load(int cpu, int type);
static unsigned long capacity_of(int cpu);
static long effective_load(struct task_group *tg, int cpu, long wl, long wg);

/* Cached statistics for all CPUs within a node */
struct numa_stats {
	unsigned long nr_running;
	unsigned long load;

	/* Total compute capacity of CPUs on a node */
	unsigned long compute_capacity;

	/* Approximate capacity in terms of runnable tasks on a node */
	unsigned long task_capacity;
	int has_free_capacity;
};

/*
 * XXX borrowed from update_sg_lb_stats
 */
static void update_numa_stats(struct numa_stats *ns, int nid)
{
	int smt, cpu, cpus = 0;
	unsigned long capacity;

	memset(ns, 0, sizeof(*ns));
	for_each_cpu(cpu, cpumask_of_node(nid)) {
		struct rq *rq = cpu_rq(cpu);

		ns->nr_running += rq->nr_running;
		ns->load += weighted_cpuload(cpu);
		ns->compute_capacity += capacity_of(cpu);

		cpus++;
	}

	/*
	 * If we raced with hotplug and there are no CPUs left in our mask
	 * the @ns structure is NULL'ed and task_numa_compare() will
	 * not find this node attractive.
	 *
	 * We'll either bail at !has_free_capacity, or we'll detect a huge
	 * imbalance and bail there.
	 */
	if (!cpus)
		return;

	/* smt := ceil(cpus / capacity), assumes: 1 < smt_power < 2 */
	smt = DIV_ROUND_UP(SCHED_CAPACITY_SCALE * cpus, ns->compute_capacity);
	capacity = cpus / smt; /* cores */

	ns->task_capacity = min_t(unsigned, capacity,
		DIV_ROUND_CLOSEST(ns->compute_capacity, SCHED_CAPACITY_SCALE));
	ns->has_free_capacity = (ns->nr_running < ns->task_capacity);
}

struct task_numa_env {
	struct task_struct *p;

	int src_cpu, src_nid;
	int dst_cpu, dst_nid;

	struct numa_stats src_stats, dst_stats;

	int imbalance_pct;
	int dist;

	struct task_struct *best_task;
	long best_imp;
	int best_cpu;
};

static void task_numa_assign(struct task_numa_env *env,
			     struct task_struct *p, long imp)
{
	if (env->best_task)
		put_task_struct(env->best_task);
	if (p)
		get_task_struct(p);

	env->best_task = p;
	env->best_imp = imp;
	env->best_cpu = env->dst_cpu;
}

static bool load_too_imbalanced(long src_load, long dst_load,
				struct task_numa_env *env)
{
	long imb, old_imb;
	long orig_src_load, orig_dst_load;
	long src_capacity, dst_capacity;

	/*
	 * The load is corrected for the CPU capacity available on each node.
	 *
	 * src_load        dst_load
	 * ------------ vs ---------
	 * src_capacity    dst_capacity
	 */
	src_capacity = env->src_stats.compute_capacity;
	dst_capacity = env->dst_stats.compute_capacity;

	/* We care about the slope of the imbalance, not the direction. */
	if (dst_load < src_load)
		swap(dst_load, src_load);

	/* Is the difference below the threshold? */
	imb = dst_load * src_capacity * 100 -
	      src_load * dst_capacity * env->imbalance_pct;
	if (imb <= 0)
		return false;

	/*
	 * The imbalance is above the allowed threshold.
	 * Compare it with the old imbalance.
	 */
	orig_src_load = env->src_stats.load;
	orig_dst_load = env->dst_stats.load;

	if (orig_dst_load < orig_src_load)
		swap(orig_dst_load, orig_src_load);

	old_imb = orig_dst_load * src_capacity * 100 -
		  orig_src_load * dst_capacity * env->imbalance_pct;

	/* Would this change make things worse? */
	return (imb > old_imb);
}

/*
 * This checks if the overall compute and NUMA accesses of the system would
 * be improved if the source tasks was migrated to the target dst_cpu taking
 * into account that it might be best if task running on the dst_cpu should
 * be exchanged with the source task
 */
static void task_numa_compare(struct task_numa_env *env,
			      long taskimp, long groupimp)
{
	struct rq *src_rq = cpu_rq(env->src_cpu);
	struct rq *dst_rq = cpu_rq(env->dst_cpu);
	struct task_struct *cur;
	long src_load, dst_load;
	long load;
	long imp = env->p->numa_group ? groupimp : taskimp;
	long moveimp = imp;
	int dist = env->dist;

	rcu_read_lock();
	cur = task_rcu_dereference(&dst_rq->curr);
	if (cur && ((cur->flags & PF_EXITING) || is_idle_task(cur)))
		cur = NULL;

	/*
	 * Because we have preemption enabled we can get migrated around and
	 * end try selecting ourselves (current == env->p) as a swap candidate.
	 */
	if (cur == env->p)
		goto unlock;

	/*
	 * "imp" is the fault differential for the source task between the
	 * source and destination node. Calculate the total differential for
	 * the source task and potential destination task. The more negative
	 * the value is, the more rmeote accesses that would be expected to
	 * be incurred if the tasks were swapped.
	 */
	if (cur) {
		/* Skip this swap candidate if cannot move to the source cpu */
		if (!cpumask_test_cpu(env->src_cpu, tsk_cpus_allowed(cur)))
			goto unlock;

		/*
		 * If dst and source tasks are in the same NUMA group, or not
		 * in any group then look only at task weights.
		 */
		if (cur->numa_group == env->p->numa_group) {
			imp = taskimp + task_weight(cur, env->src_nid, dist) -
			      task_weight(cur, env->dst_nid, dist);
			/*
			 * Add some hysteresis to prevent swapping the
			 * tasks within a group over tiny differences.
			 */
			if (cur->numa_group)
				imp -= imp/16;
		} else {
			/*
			 * Compare the group weights. If a task is all by
			 * itself (not part of a group), use the task weight
			 * instead.
			 */
			if (cur->numa_group)
				imp += group_weight(cur, env->src_nid, dist) -
				       group_weight(cur, env->dst_nid, dist);
			else
				imp += task_weight(cur, env->src_nid, dist) -
				       task_weight(cur, env->dst_nid, dist);
		}
	}

	if (imp <= env->best_imp && moveimp <= env->best_imp)
		goto unlock;

	if (!cur) {
		/* Is there capacity at our destination? */
		if (env->src_stats.nr_running <= env->src_stats.task_capacity &&
		    !env->dst_stats.has_free_capacity)
			goto unlock;

		goto balance;
	}

	/* Balance doesn't matter much if we're running a task per cpu */
	if (imp > env->best_imp && src_rq->nr_running == 1 &&
			dst_rq->nr_running == 1)
		goto assign;

	/*
	 * In the overloaded case, try and keep the load balanced.
	 */
balance:
	load = task_h_load(env->p);
	dst_load = env->dst_stats.load + load;
	src_load = env->src_stats.load - load;

	if (moveimp > imp && moveimp > env->best_imp) {
		/*
		 * If the improvement from just moving env->p direction is
		 * better than swapping tasks around, check if a move is
		 * possible. Store a slightly smaller score than moveimp,
		 * so an actually idle CPU will win.
		 */
		if (!load_too_imbalanced(src_load, dst_load, env)) {
			imp = moveimp - 1;
			cur = NULL;
			goto assign;
		}
	}

	if (imp <= env->best_imp)
		goto unlock;

	if (cur) {
		load = task_h_load(cur);
		dst_load -= load;
		src_load += load;
	}

	if (load_too_imbalanced(src_load, dst_load, env))
		goto unlock;

	/*
	 * One idle CPU per node is evaluated for a task numa move.
	 * Call select_idle_sibling to maybe find a better one.
	 */
	if (!cur) {
		/*
		 * select_idle_siblings() uses an per-cpu cpumask that
		 * can be used from IRQ context.
		 */
		local_irq_disable();
		env->dst_cpu = select_idle_sibling(env->p, env->src_cpu,
						   env->dst_cpu);
		local_irq_enable();
	}

assign:
	task_numa_assign(env, cur, imp);
unlock:
	rcu_read_unlock();
}

static void task_numa_find_cpu(struct task_numa_env *env,
				long taskimp, long groupimp)
{
	int cpu;

	for_each_cpu(cpu, cpumask_of_node(env->dst_nid)) {
		/* Skip this CPU if the source task cannot migrate */
		if (!cpumask_test_cpu(cpu, tsk_cpus_allowed(env->p)))
			continue;

		env->dst_cpu = cpu;
		task_numa_compare(env, taskimp, groupimp);
	}
}

/* Only move tasks to a NUMA node less busy than the current node. */
static bool numa_has_capacity(struct task_numa_env *env)
{
	struct numa_stats *src = &env->src_stats;
	struct numa_stats *dst = &env->dst_stats;

	if (src->has_free_capacity && !dst->has_free_capacity)
		return false;

	/*
	 * Only consider a task move if the source has a higher load
	 * than the destination, corrected for CPU capacity on each node.
	 *
	 *      src->load                dst->load
	 * --------------------- vs ---------------------
	 * src->compute_capacity    dst->compute_capacity
	 */
	if (src->load * dst->compute_capacity * env->imbalance_pct >

	    dst->load * src->compute_capacity * 100)
		return true;

	return false;
}

static int task_numa_migrate(struct task_struct *p)
{
	struct task_numa_env env = {
		.p = p,

		.src_cpu = task_cpu(p),
		.src_nid = task_node(p),

		.imbalance_pct = 112,

		.best_task = NULL,
		.best_imp = 0,
		.best_cpu = -1,
	};
	struct sched_domain *sd;
	unsigned long taskweight, groupweight;
	int nid, ret, dist;
	long taskimp, groupimp;

	/*
	 * Pick the lowest SD_NUMA domain, as that would have the smallest
	 * imbalance and would be the first to start moving tasks about.
	 *
	 * And we want to avoid any moving of tasks about, as that would create
	 * random movement of tasks -- counter the numa conditions we're trying
	 * to satisfy here.
	 */
	rcu_read_lock();
	sd = rcu_dereference(per_cpu(sd_numa, env.src_cpu));
	if (sd)
		env.imbalance_pct = 100 + (sd->imbalance_pct - 100) / 2;
	rcu_read_unlock();

	/*
	 * Cpusets can break the scheduler domain tree into smaller
	 * balance domains, some of which do not cross NUMA boundaries.
	 * Tasks that are "trapped" in such domains cannot be migrated
	 * elsewhere, so there is no point in (re)trying.
	 */
	if (unlikely(!sd)) {
		p->numa_preferred_nid = task_node(p);
		return -EINVAL;
	}

	env.dst_nid = p->numa_preferred_nid;
	dist = env.dist = node_distance(env.src_nid, env.dst_nid);
	taskweight = task_weight(p, env.src_nid, dist);
	groupweight = group_weight(p, env.src_nid, dist);
	update_numa_stats(&env.src_stats, env.src_nid);
	taskimp = task_weight(p, env.dst_nid, dist) - taskweight;
	groupimp = group_weight(p, env.dst_nid, dist) - groupweight;
	update_numa_stats(&env.dst_stats, env.dst_nid);

	/* Try to find a spot on the preferred nid. */
	if (numa_has_capacity(&env))
		task_numa_find_cpu(&env, taskimp, groupimp);

	/*
	 * Look at other nodes in these cases:
	 * - there is no space available on the preferred_nid
	 * - the task is part of a numa_group that is interleaved across
	 *   multiple NUMA nodes; in order to better consolidate the group,
	 *   we need to check other locations.
	 */
	if (env.best_cpu == -1 || (p->numa_group && p->numa_group->active_nodes > 1)) {
		for_each_online_node(nid) {
			if (nid == env.src_nid || nid == p->numa_preferred_nid)
				continue;

			dist = node_distance(env.src_nid, env.dst_nid);
			if (sched_numa_topology_type == NUMA_BACKPLANE &&
						dist != env.dist) {
				taskweight = task_weight(p, env.src_nid, dist);
				groupweight = group_weight(p, env.src_nid, dist);
			}

			/* Only consider nodes where both task and groups benefit */
			taskimp = task_weight(p, nid, dist) - taskweight;
			groupimp = group_weight(p, nid, dist) - groupweight;
			if (taskimp < 0 && groupimp < 0)
				continue;

			env.dist = dist;
			env.dst_nid = nid;
			update_numa_stats(&env.dst_stats, env.dst_nid);
			if (numa_has_capacity(&env))
				task_numa_find_cpu(&env, taskimp, groupimp);
		}
	}

	/*
	 * If the task is part of a workload that spans multiple NUMA nodes,
	 * and is migrating into one of the workload's active nodes, remember
	 * this node as the task's preferred numa node, so the workload can
	 * settle down.
	 * A task that migrated to a second choice node will be better off
	 * trying for a better one later. Do not set the preferred node here.
	 */
	if (p->numa_group) {
		struct numa_group *ng = p->numa_group;

		if (env.best_cpu == -1)
			nid = env.src_nid;
		else
			nid = env.dst_nid;

		if (ng->active_nodes > 1 && numa_is_active_node(env.dst_nid, ng))
			sched_setnuma(p, env.dst_nid);
	}

	/* No better CPU than the current one was found. */
	if (env.best_cpu == -1)
		return -EAGAIN;

	/*
	 * Reset the scan period if the task is being rescheduled on an
	 * alternative node to recheck if the tasks is now properly placed.
	 */
	p->numa_scan_period = task_scan_min(p);

	if (env.best_task == NULL) {
		ret = migrate_task_to(p, env.best_cpu);
		if (ret != 0)
			trace_sched_stick_numa(p, env.src_cpu, env.best_cpu);
		return ret;
	}

	ret = migrate_swap(p, env.best_task);
	if (ret != 0)
		trace_sched_stick_numa(p, env.src_cpu, task_cpu(env.best_task));
	put_task_struct(env.best_task);
	return ret;
}

/* Attempt to migrate a task to a CPU on the preferred node. */
static void numa_migrate_preferred(struct task_struct *p)
{
	unsigned long interval = HZ;

	/* This task has no NUMA fault statistics yet */
	if (unlikely(p->numa_preferred_nid == -1 || !p->numa_faults))
		return;

	/* Periodically retry migrating the task to the preferred node */
	interval = min(interval, msecs_to_jiffies(p->numa_scan_period) / 16);
	p->numa_migrate_retry = jiffies + interval;

	/* Success if task is already running on preferred CPU */
	if (task_node(p) == p->numa_preferred_nid)
		return;

	/* Otherwise, try migrate to a CPU on the preferred node */
	task_numa_migrate(p);
}

/*
 * Find out how many nodes on the workload is actively running on. Do this by
 * tracking the nodes from which NUMA hinting faults are triggered. This can
 * be different from the set of nodes where the workload's memory is currently
 * located.
 */
static void numa_group_count_active_nodes(struct numa_group *numa_group)
{
	unsigned long faults, max_faults = 0;
	int nid, active_nodes = 0;

	for_each_online_node(nid) {
		faults = group_faults_cpu(numa_group, nid);
		if (faults > max_faults)
			max_faults = faults;
	}

	for_each_online_node(nid) {
		faults = group_faults_cpu(numa_group, nid);
		if (faults * ACTIVE_NODE_FRACTION > max_faults)
			active_nodes++;
	}

	numa_group->max_faults_cpu = max_faults;
	numa_group->active_nodes = active_nodes;
}

/*
 * When adapting the scan rate, the period is divided into NUMA_PERIOD_SLOTS
 * increments. The more local the fault statistics are, the higher the scan
 * period will be for the next scan window. If local/(local+remote) ratio is
 * below NUMA_PERIOD_THRESHOLD (where range of ratio is 1..NUMA_PERIOD_SLOTS)
 * the scan period will decrease. Aim for 70% local accesses.
 */
#define NUMA_PERIOD_SLOTS 10
#define NUMA_PERIOD_THRESHOLD 7

/*
 * Increase the scan period (slow down scanning) if the majority of
 * our memory is already on our local node, or if the majority of
 * the page accesses are shared with other processes.
 * Otherwise, decrease the scan period.
 */
static void update_task_scan_period(struct task_struct *p,
			unsigned long shared, unsigned long private)
{
	unsigned int period_slot;
	int ratio;
	int diff;

	unsigned long remote = p->numa_faults_locality[0];
	unsigned long local = p->numa_faults_locality[1];

	/*
	 * If there were no record hinting faults then either the task is
	 * completely idle or all activity is areas that are not of interest
	 * to automatic numa balancing. Related to that, if there were failed
	 * migration then it implies we are migrating too quickly or the local
	 * node is overloaded. In either case, scan slower
	 */
	if (local + shared == 0 || p->numa_faults_locality[2]) {
		p->numa_scan_period = min(p->numa_scan_period_max,
			p->numa_scan_period << 1);

		p->mm->numa_next_scan = jiffies +
			msecs_to_jiffies(p->numa_scan_period);

		return;
	}

	/*
	 * Prepare to scale scan period relative to the current period.
	 *	 == NUMA_PERIOD_THRESHOLD scan period stays the same
	 *       <  NUMA_PERIOD_THRESHOLD scan period decreases (scan faster)
	 *	 >= NUMA_PERIOD_THRESHOLD scan period increases (scan slower)
	 */
	period_slot = DIV_ROUND_UP(p->numa_scan_period, NUMA_PERIOD_SLOTS);
	ratio = (local * NUMA_PERIOD_SLOTS) / (local + remote);
	if (ratio >= NUMA_PERIOD_THRESHOLD) {
		int slot = ratio - NUMA_PERIOD_THRESHOLD;
		if (!slot)
			slot = 1;
		diff = slot * period_slot;
	} else {
		diff = -(NUMA_PERIOD_THRESHOLD - ratio) * period_slot;

		/*
		 * Scale scan rate increases based on sharing. There is an
		 * inverse relationship between the degree of sharing and
		 * the adjustment made to the scanning period. Broadly
		 * speaking the intent is that there is little point
		 * scanning faster if shared accesses dominate as it may
		 * simply bounce migrations uselessly
		 */
		ratio = DIV_ROUND_UP(private * NUMA_PERIOD_SLOTS, (private + shared + 1));
		diff = (diff * ratio) / NUMA_PERIOD_SLOTS;
	}

	p->numa_scan_period = clamp(p->numa_scan_period + diff,
			task_scan_min(p), task_scan_max(p));
	memset(p->numa_faults_locality, 0, sizeof(p->numa_faults_locality));
}

/*
 * Get the fraction of time the task has been running since the last
 * NUMA placement cycle. The scheduler keeps similar statistics, but
 * decays those on a 32ms period, which is orders of magnitude off
 * from the dozens-of-seconds NUMA balancing period. Use the scheduler
 * stats only if the task is so new there are no NUMA statistics yet.
 */
static u64 numa_get_avg_runtime(struct task_struct *p, u64 *period)
{
	u64 runtime, delta, now;
	/* Use the start of this time slice to avoid calculations. */
	now = p->se.exec_start;
	runtime = p->se.sum_exec_runtime;

	if (p->last_task_numa_placement) {
		delta = runtime - p->last_sum_exec_runtime;
		*period = now - p->last_task_numa_placement;
	} else {
		delta = p->se.avg.load_sum / p->se.load.weight;
		*period = LOAD_AVG_MAX;
	}

	p->last_sum_exec_runtime = runtime;
	p->last_task_numa_placement = now;

	return delta;
}

/*
 * Determine the preferred nid for a task in a numa_group. This needs to
 * be done in a way that produces consistent results with group_weight,
 * otherwise workloads might not converge.
 */
static int preferred_group_nid(struct task_struct *p, int nid)
{
	nodemask_t nodes;
	int dist;

	/* Direct connections between all NUMA nodes. */
	if (sched_numa_topology_type == NUMA_DIRECT)
		return nid;

	/*
	 * On a system with glueless mesh NUMA topology, group_weight
	 * scores nodes according to the number of NUMA hinting faults on
	 * both the node itself, and on nearby nodes.
	 */
	if (sched_numa_topology_type == NUMA_GLUELESS_MESH) {
		unsigned long score, max_score = 0;
		int node, max_node = nid;

		dist = sched_max_numa_distance;

		for_each_online_node(node) {
			score = group_weight(p, node, dist);
			if (score > max_score) {
				max_score = score;
				max_node = node;
			}
		}
		return max_node;
	}

	/*
	 * Finding the preferred nid in a system with NUMA backplane
	 * interconnect topology is more involved. The goal is to locate
	 * tasks from numa_groups near each other in the system, and
	 * untangle workloads from different sides of the system. This requires
	 * searching down the hierarchy of node groups, recursively searching
	 * inside the highest scoring group of nodes. The nodemask tricks
	 * keep the complexity of the search down.
	 */
	nodes = node_online_map;
	for (dist = sched_max_numa_distance; dist > LOCAL_DISTANCE; dist--) {
		unsigned long max_faults = 0;
		nodemask_t max_group = NODE_MASK_NONE;
		int a, b;

		/* Are there nodes at this distance from each other? */
		if (!find_numa_distance(dist))
			continue;

		for_each_node_mask(a, nodes) {
			unsigned long faults = 0;
			nodemask_t this_group;
			nodes_clear(this_group);

			/* Sum group's NUMA faults; includes a==b case. */
			for_each_node_mask(b, nodes) {
				if (node_distance(a, b) < dist) {
					faults += group_faults(p, b);
					node_set(b, this_group);
					node_clear(b, nodes);
				}
			}

			/* Remember the top group. */
			if (faults > max_faults) {
				max_faults = faults;
				max_group = this_group;
				/*
				 * subtle: at the smallest distance there is
				 * just one node left in each "group", the
				 * winner is the preferred nid.
				 */
				nid = a;
			}
		}
		/* Next round, evaluate the nodes within max_group. */
		if (!max_faults)
			break;
		nodes = max_group;
	}
	return nid;
}

static void task_numa_placement(struct task_struct *p)
{
	int seq, nid, max_nid = -1, max_group_nid = -1;
	unsigned long max_faults = 0, max_group_faults = 0;
	unsigned long fault_types[2] = { 0, 0 };
	unsigned long total_faults;
	u64 runtime, period;
	spinlock_t *group_lock = NULL;

	/*
	 * The p->mm->numa_scan_seq field gets updated without
	 * exclusive access. Use READ_ONCE() here to ensure
	 * that the field is read in a single access:
	 */
	seq = READ_ONCE(p->mm->numa_scan_seq);
	if (p->numa_scan_seq == seq)
		return;
	p->numa_scan_seq = seq;
	p->numa_scan_period_max = task_scan_max(p);

	total_faults = p->numa_faults_locality[0] +
		       p->numa_faults_locality[1];
	runtime = numa_get_avg_runtime(p, &period);

	/* If the task is part of a group prevent parallel updates to group stats */
	if (p->numa_group) {
		group_lock = &p->numa_group->lock;
		spin_lock_irq(group_lock);
	}

	/* Find the node with the highest number of faults */
	for_each_online_node(nid) {
		/* Keep track of the offsets in numa_faults array */
		int mem_idx, membuf_idx, cpu_idx, cpubuf_idx;
		unsigned long faults = 0, group_faults = 0;
		int priv;

		for (priv = 0; priv < NR_NUMA_HINT_FAULT_TYPES; priv++) {
			long diff, f_diff, f_weight;

			mem_idx = task_faults_idx(NUMA_MEM, nid, priv);
			membuf_idx = task_faults_idx(NUMA_MEMBUF, nid, priv);
			cpu_idx = task_faults_idx(NUMA_CPU, nid, priv);
			cpubuf_idx = task_faults_idx(NUMA_CPUBUF, nid, priv);

			/* Decay existing window, copy faults since last scan */
			diff = p->numa_faults[membuf_idx] - p->numa_faults[mem_idx] / 2;
			fault_types[priv] += p->numa_faults[membuf_idx];
			p->numa_faults[membuf_idx] = 0;

			/*
			 * Normalize the faults_from, so all tasks in a group
			 * count according to CPU use, instead of by the raw
			 * number of faults. Tasks with little runtime have
			 * little over-all impact on throughput, and thus their
			 * faults are less important.
			 */
			f_weight = div64_u64(runtime << 16, period + 1);
			f_weight = (f_weight * p->numa_faults[cpubuf_idx]) /
				   (total_faults + 1);
			f_diff = f_weight - p->numa_faults[cpu_idx] / 2;
			p->numa_faults[cpubuf_idx] = 0;

			p->numa_faults[mem_idx] += diff;
			p->numa_faults[cpu_idx] += f_diff;
			faults += p->numa_faults[mem_idx];
			p->total_numa_faults += diff;
			if (p->numa_group) {
				/*
				 * safe because we can only change our own group
				 *
				 * mem_idx represents the offset for a given
				 * nid and priv in a specific region because it
				 * is at the beginning of the numa_faults array.
				 */
				p->numa_group->faults[mem_idx] += diff;
				p->numa_group->faults_cpu[mem_idx] += f_diff;
				p->numa_group->total_faults += diff;
				group_faults += p->numa_group->faults[mem_idx];
			}
		}

		if (faults > max_faults) {
			max_faults = faults;
			max_nid = nid;
		}

		if (group_faults > max_group_faults) {
			max_group_faults = group_faults;
			max_group_nid = nid;
		}
	}

	update_task_scan_period(p, fault_types[0], fault_types[1]);

	if (p->numa_group) {
		numa_group_count_active_nodes(p->numa_group);
		spin_unlock_irq(group_lock);
		max_nid = preferred_group_nid(p, max_group_nid);
	}

	if (max_faults) {
		/* Set the new preferred node */
		if (max_nid != p->numa_preferred_nid)
			sched_setnuma(p, max_nid);

		if (task_node(p) != p->numa_preferred_nid)
			numa_migrate_preferred(p);
	}
}

static inline int get_numa_group(struct numa_group *grp)
{
	return atomic_inc_not_zero(&grp->refcount);
}

static inline void put_numa_group(struct numa_group *grp)
{
	if (atomic_dec_and_test(&grp->refcount))
		kfree_rcu(grp, rcu);
}

static void task_numa_group(struct task_struct *p, int cpupid, int flags,
			int *priv)
{
	struct numa_group *grp, *my_grp;
	struct task_struct *tsk;
	bool join = false;
	int cpu = cpupid_to_cpu(cpupid);
	int i;

	if (unlikely(!p->numa_group)) {
		unsigned int size = sizeof(struct numa_group) +
				    4*nr_node_ids*sizeof(unsigned long);

		grp = kzalloc(size, GFP_KERNEL | __GFP_NOWARN);
		if (!grp)
			return;

		atomic_set(&grp->refcount, 1);
		grp->active_nodes = 1;
		grp->max_faults_cpu = 0;
		spin_lock_init(&grp->lock);
		grp->gid = p->pid;
		/* Second half of the array tracks nids where faults happen */
		grp->faults_cpu = grp->faults + NR_NUMA_HINT_FAULT_TYPES *
						nr_node_ids;

		for (i = 0; i < NR_NUMA_HINT_FAULT_STATS * nr_node_ids; i++)
			grp->faults[i] = p->numa_faults[i];

		grp->total_faults = p->total_numa_faults;

		grp->nr_tasks++;
		rcu_assign_pointer(p->numa_group, grp);
	}

	rcu_read_lock();
	tsk = READ_ONCE(cpu_rq(cpu)->curr);

	if (!cpupid_match_pid(tsk, cpupid))
		goto no_join;

	grp = rcu_dereference(tsk->numa_group);
	if (!grp)
		goto no_join;

	my_grp = p->numa_group;
	if (grp == my_grp)
		goto no_join;

	/*
	 * Only join the other group if its bigger; if we're the bigger group,
	 * the other task will join us.
	 */
	if (my_grp->nr_tasks > grp->nr_tasks)
		goto no_join;

	/*
	 * Tie-break on the grp address.
	 */
	if (my_grp->nr_tasks == grp->nr_tasks && my_grp > grp)
		goto no_join;

	/* Always join threads in the same process. */
	if (tsk->mm == current->mm)
		join = true;

	/* Simple filter to avoid false positives due to PID collisions */
	if (flags & TNF_SHARED)
		join = true;

	/* Update priv based on whether false sharing was detected */
	*priv = !join;

	if (join && !get_numa_group(grp))
		goto no_join;

	rcu_read_unlock();

	if (!join)
		return;

	BUG_ON(irqs_disabled());
	double_lock_irq(&my_grp->lock, &grp->lock);

	for (i = 0; i < NR_NUMA_HINT_FAULT_STATS * nr_node_ids; i++) {
		my_grp->faults[i] -= p->numa_faults[i];
		grp->faults[i] += p->numa_faults[i];
	}
	my_grp->total_faults -= p->total_numa_faults;
	grp->total_faults += p->total_numa_faults;

	my_grp->nr_tasks--;
	grp->nr_tasks++;

	spin_unlock(&my_grp->lock);
	spin_unlock_irq(&grp->lock);

	rcu_assign_pointer(p->numa_group, grp);

	put_numa_group(my_grp);
	return;

no_join:
	rcu_read_unlock();
	return;
}

void task_numa_free(struct task_struct *p)
{
	struct numa_group *grp = p->numa_group;
	void *numa_faults = p->numa_faults;
	unsigned long flags;
	int i;

	if (grp) {
		spin_lock_irqsave(&grp->lock, flags);
		for (i = 0; i < NR_NUMA_HINT_FAULT_STATS * nr_node_ids; i++)
			grp->faults[i] -= p->numa_faults[i];
		grp->total_faults -= p->total_numa_faults;

		grp->nr_tasks--;
		spin_unlock_irqrestore(&grp->lock, flags);
		RCU_INIT_POINTER(p->numa_group, NULL);
		put_numa_group(grp);
	}

	p->numa_faults = NULL;
	kfree(numa_faults);
}

/*
 * Got a PROT_NONE fault for a page on @node.
 */
void task_numa_fault(int last_cpupid, int mem_node, int pages, int flags)
{
	struct task_struct *p = current;
	bool migrated = flags & TNF_MIGRATED;
	int cpu_node = task_node(current);
	int local = !!(flags & TNF_FAULT_LOCAL);
	struct numa_group *ng;
	int priv;

	if (!static_branch_likely(&sched_numa_balancing))
		return;

	/* for example, ksmd faulting in a user's mm */
	if (!p->mm)
		return;

	/* Allocate buffer to track faults on a per-node basis */
	if (unlikely(!p->numa_faults)) {
		int size = sizeof(*p->numa_faults) *
			   NR_NUMA_HINT_FAULT_BUCKETS * nr_node_ids;

		p->numa_faults = kzalloc(size, GFP_KERNEL|__GFP_NOWARN);
		if (!p->numa_faults)
			return;

		p->total_numa_faults = 0;
		memset(p->numa_faults_locality, 0, sizeof(p->numa_faults_locality));
	}

	/*
	 * First accesses are treated as private, otherwise consider accesses
	 * to be private if the accessing pid has not changed
	 */
	if (unlikely(last_cpupid == (-1 & LAST_CPUPID_MASK))) {
		priv = 1;
	} else {
		priv = cpupid_match_pid(p, last_cpupid);
		if (!priv && !(flags & TNF_NO_GROUP))
			task_numa_group(p, last_cpupid, flags, &priv);
	}

	/*
	 * If a workload spans multiple NUMA nodes, a shared fault that
	 * occurs wholly within the set of nodes that the workload is
	 * actively using should be counted as local. This allows the
	 * scan rate to slow down when a workload has settled down.
	 */
	ng = p->numa_group;
	if (!priv && !local && ng && ng->active_nodes > 1 &&
				numa_is_active_node(cpu_node, ng) &&
				numa_is_active_node(mem_node, ng))
		local = 1;

	task_numa_placement(p);

	/*
	 * Retry task to preferred node migration periodically, in case it
	 * case it previously failed, or the scheduler moved us.
	 */
	if (time_after(jiffies, p->numa_migrate_retry))
		numa_migrate_preferred(p);

	if (migrated)
		p->numa_pages_migrated += pages;
	if (flags & TNF_MIGRATE_FAIL)
		p->numa_faults_locality[2] += pages;

	p->numa_faults[task_faults_idx(NUMA_MEMBUF, mem_node, priv)] += pages;
	p->numa_faults[task_faults_idx(NUMA_CPUBUF, cpu_node, priv)] += pages;
	p->numa_faults_locality[local] += pages;
}

static void reset_ptenuma_scan(struct task_struct *p)
{
	/*
	 * We only did a read acquisition of the mmap sem, so
	 * p->mm->numa_scan_seq is written to without exclusive access
	 * and the update is not guaranteed to be atomic. That's not
	 * much of an issue though, since this is just used for
	 * statistical sampling. Use READ_ONCE/WRITE_ONCE, which are not
	 * expensive, to avoid any form of compiler optimizations:
	 */
	WRITE_ONCE(p->mm->numa_scan_seq, READ_ONCE(p->mm->numa_scan_seq) + 1);
	p->mm->numa_scan_offset = 0;
}

/*
 * The expensive part of numa migration is done from task_work context.
 * Triggered from task_tick_numa().
 */
void task_numa_work(struct callback_head *work)
{
	unsigned long migrate, next_scan, now = jiffies;
	struct task_struct *p = current;
	struct mm_struct *mm = p->mm;
	u64 runtime = p->se.sum_exec_runtime;
	struct vm_area_struct *vma;
	unsigned long start, end;
	unsigned long nr_pte_updates = 0;
	long pages, virtpages;

	SCHED_WARN_ON(p != container_of(work, struct task_struct, numa_work));

	work->next = work; /* protect against double add */
	/*
	 * Who cares about NUMA placement when they're dying.
	 *
	 * NOTE: make sure not to dereference p->mm before this check,
	 * exit_task_work() happens _after_ exit_mm() so we could be called
	 * without p->mm even though we still had it when we enqueued this
	 * work.
	 */
	if (p->flags & PF_EXITING)
		return;

	if (!mm->numa_next_scan) {
		mm->numa_next_scan = now +
			msecs_to_jiffies(sysctl_numa_balancing_scan_delay);
	}

	/*
	 * Enforce maximal scan/migration frequency..
	 */
	migrate = mm->numa_next_scan;
	if (time_before(now, migrate))
		return;

	if (p->numa_scan_period == 0) {
		p->numa_scan_period_max = task_scan_max(p);
		p->numa_scan_period = task_scan_min(p);
	}

	next_scan = now + msecs_to_jiffies(p->numa_scan_period);
	if (cmpxchg(&mm->numa_next_scan, migrate, next_scan) != migrate)
		return;

	/*
	 * Delay this task enough that another task of this mm will likely win
	 * the next time around.
	 */
	p->node_stamp += 2 * TICK_NSEC;

	start = mm->numa_scan_offset;
	pages = sysctl_numa_balancing_scan_size;
	pages <<= 20 - PAGE_SHIFT; /* MB in pages */
	virtpages = pages * 8;	   /* Scan up to this much virtual space */
	if (!pages)
		return;


	down_read(&mm->mmap_sem);
	vma = find_vma(mm, start);
	if (!vma) {
		reset_ptenuma_scan(p);
		start = 0;
		vma = mm->mmap;
	}
	for (; vma; vma = vma->vm_next) {
		if (!vma_migratable(vma) || !vma_policy_mof(vma) ||
			is_vm_hugetlb_page(vma) || (vma->vm_flags & VM_MIXEDMAP)) {
			continue;
		}

		/*
		 * Shared library pages mapped by multiple processes are not
		 * migrated as it is expected they are cache replicated. Avoid
		 * hinting faults in read-only file-backed mappings or the vdso
		 * as migrating the pages will be of marginal benefit.
		 */
		if (!vma->vm_mm ||
		    (vma->vm_file && (vma->vm_flags & (VM_READ|VM_WRITE)) == (VM_READ)))
			continue;

		/*
		 * Skip inaccessible VMAs to avoid any confusion between
		 * PROT_NONE and NUMA hinting ptes
		 */
		if (!(vma->vm_flags & (VM_READ | VM_EXEC | VM_WRITE)))
			continue;

		do {
			start = max(start, vma->vm_start);
			end = ALIGN(start + (pages << PAGE_SHIFT), HPAGE_SIZE);
			end = min(end, vma->vm_end);
			nr_pte_updates = change_prot_numa(vma, start, end);

			/*
			 * Try to scan sysctl_numa_balancing_size worth of
			 * hpages that have at least one present PTE that
			 * is not already pte-numa. If the VMA contains
			 * areas that are unused or already full of prot_numa
			 * PTEs, scan up to virtpages, to skip through those
			 * areas faster.
			 */
			if (nr_pte_updates)
				pages -= (end - start) >> PAGE_SHIFT;
			virtpages -= (end - start) >> PAGE_SHIFT;

			start = end;
			if (pages <= 0 || virtpages <= 0)
				goto out;

			cond_resched();
		} while (end != vma->vm_end);
	}

out:
	/*
	 * It is possible to reach the end of the VMA list but the last few
	 * VMAs are not guaranteed to the vma_migratable. If they are not, we
	 * would find the !migratable VMA on the next scan but not reset the
	 * scanner to the start so check it now.
	 */
	if (vma)
		mm->numa_scan_offset = start;
	else
		reset_ptenuma_scan(p);
	up_read(&mm->mmap_sem);

	/*
	 * Make sure tasks use at least 32x as much time to run other code
	 * than they used here, to limit NUMA PTE scanning overhead to 3% max.
	 * Usually update_task_scan_period slows down scanning enough; on an
	 * overloaded system we need to limit overhead on a per task basis.
	 */
	if (unlikely(p->se.sum_exec_runtime != runtime)) {
		u64 diff = p->se.sum_exec_runtime - runtime;
		p->node_stamp += 32 * diff;
	}
}

/*
 * Drive the periodic memory faults..
 */
void task_tick_numa(struct rq *rq, struct task_struct *curr)
{
	struct callback_head *work = &curr->numa_work;
	u64 period, now;

	/*
	 * We don't care about NUMA placement if we don't have memory.
	 */
	if (!curr->mm || (curr->flags & PF_EXITING) || work->next != work)
		return;

	/*
	 * Using runtime rather than walltime has the dual advantage that
	 * we (mostly) drive the selection from busy threads and that the
	 * task needs to have done some actual work before we bother with
	 * NUMA placement.
	 */
	now = curr->se.sum_exec_runtime;
	period = (u64)curr->numa_scan_period * NSEC_PER_MSEC;

	if (now > curr->node_stamp + period) {
		if (!curr->node_stamp)
			curr->numa_scan_period = task_scan_min(curr);
		curr->node_stamp += period;

		if (!time_before(jiffies, curr->mm->numa_next_scan)) {
			init_task_work(work, task_numa_work); /* TODO: move this into sched_fork() */
			task_work_add(curr, work, true);
		}
	}
}
#else
static void task_tick_numa(struct rq *rq, struct task_struct *curr)
{
}

static inline void account_numa_enqueue(struct rq *rq, struct task_struct *p)
{
}

static inline void account_numa_dequeue(struct rq *rq, struct task_struct *p)
{
}
#endif /* CONFIG_NUMA_BALANCING */

static void
account_entity_enqueue(struct cfs_rq *cfs_rq, struct sched_entity *se)
{
	update_load_add(&cfs_rq->load, se->load.weight);
	if (!parent_entity(se))
		update_load_add(&rq_of(cfs_rq)->load, se->load.weight);
#ifdef CONFIG_SMP
	if (entity_is_task(se)) {
		struct rq *rq = rq_of(cfs_rq);

		account_numa_enqueue(rq, task_of(se));
		list_add(&se->group_node, &rq->cfs_tasks);
	}
#endif
	cfs_rq->nr_running++;
}

static void
account_entity_dequeue(struct cfs_rq *cfs_rq, struct sched_entity *se)
{
	update_load_sub(&cfs_rq->load, se->load.weight);
	if (!parent_entity(se))
		update_load_sub(&rq_of(cfs_rq)->load, se->load.weight);
#ifdef CONFIG_SMP
	if (entity_is_task(se)) {
		account_numa_dequeue(rq_of(cfs_rq), task_of(se));
		list_del_init(&se->group_node);
	}
#endif
	cfs_rq->nr_running--;
}

#ifdef CONFIG_FAIR_GROUP_SCHED
# ifdef CONFIG_SMP
static long calc_cfs_shares(struct cfs_rq *cfs_rq, struct task_group *tg)
{
	long tg_weight, load, shares;

	/*
	 * This really should be: cfs_rq->avg.load_avg, but instead we use
	 * cfs_rq->load.weight, which is its upper bound. This helps ramp up
	 * the shares for small weight interactive tasks.
	 */
	load = scale_load_down(cfs_rq->load.weight);

	tg_weight = atomic_long_read(&tg->load_avg);

	/* Ensure tg_weight >= load */
	tg_weight -= cfs_rq->tg_load_avg_contrib;
	tg_weight += load;

	shares = (tg->shares * load);
	if (tg_weight)
		shares /= tg_weight;

	if (shares < MIN_SHARES)
		shares = MIN_SHARES;
	if (shares > tg->shares)
		shares = tg->shares;

	return shares;
}
# else /* CONFIG_SMP */
static inline long calc_cfs_shares(struct cfs_rq *cfs_rq, struct task_group *tg)
{
	return tg->shares;
}
# endif /* CONFIG_SMP */

static void reweight_entity(struct cfs_rq *cfs_rq, struct sched_entity *se,
			    unsigned long weight)
{
	if (se->on_rq) {
		/* commit outstanding execution time */
		if (cfs_rq->curr == se)
			update_curr(cfs_rq);
		account_entity_dequeue(cfs_rq, se);
	}

	update_load_set(&se->load, weight);

	if (se->on_rq)
		account_entity_enqueue(cfs_rq, se);
}

static inline int throttled_hierarchy(struct cfs_rq *cfs_rq);

static void update_cfs_shares(struct cfs_rq *cfs_rq)
{
	struct task_group *tg;
	struct sched_entity *se;
	long shares;

	tg = cfs_rq->tg;
	se = tg->se[cpu_of(rq_of(cfs_rq))];
	if (!se || throttled_hierarchy(cfs_rq))
		return;
#ifndef CONFIG_SMP
	if (likely(se->load.weight == tg->shares))
		return;
#endif
	shares = calc_cfs_shares(cfs_rq, tg);

	reweight_entity(cfs_rq_of(se), se, shares);
}
#else /* CONFIG_FAIR_GROUP_SCHED */
static inline void update_cfs_shares(struct cfs_rq *cfs_rq)
{
}
#endif /* CONFIG_FAIR_GROUP_SCHED */

#ifdef CONFIG_SMP
/* Precomputed fixed inverse multiplies for multiplication by y^n */
static const u32 runnable_avg_yN_inv[] = {
	0xffffffff, 0xfa83b2da, 0xf5257d14, 0xefe4b99a, 0xeac0c6e6, 0xe5b906e6,
	0xe0ccdeeb, 0xdbfbb796, 0xd744fcc9, 0xd2a81d91, 0xce248c14, 0xc9b9bd85,
	0xc5672a10, 0xc12c4cc9, 0xbd08a39e, 0xb8fbaf46, 0xb504f333, 0xb123f581,
	0xad583ee9, 0xa9a15ab4, 0xa5fed6a9, 0xa2704302, 0x9ef5325f, 0x9b8d39b9,
	0x9837f050, 0x94f4efa8, 0x91c3d373, 0x8ea4398a, 0x8b95c1e3, 0x88980e80,
	0x85aac367, 0x82cd8698,
};

/*
 * Precomputed \Sum y^k { 1<=k<=n }.  These are floor(true_value) to prevent
 * over-estimates when re-combining.
 */
static const u32 runnable_avg_yN_sum[] = {
	    0, 1002, 1982, 2941, 3880, 4798, 5697, 6576, 7437, 8279, 9103,
	 9909,10698,11470,12226,12966,13690,14398,15091,15769,16433,17082,
	17718,18340,18949,19545,20128,20698,21256,21802,22336,22859,23371,
};

/*
 * Precomputed \Sum y^k { 1<=k<=n, where n%32=0). Values are rolled down to
 * lower integers. See Documentation/scheduler/sched-avg.txt how these
 * were generated:
 */
static const u32 __accumulated_sum_N32[] = {
	    0, 23371, 35056, 40899, 43820, 45281,
	46011, 46376, 46559, 46650, 46696, 46719,
};

/*
 * Approximate:
 *   val * y^n,    where y^32 ~= 0.5 (~1 scheduling period)
 */
static __always_inline u64 decay_load(u64 val, u64 n)
{
	unsigned int local_n;

	if (!n)
		return val;
	else if (unlikely(n > LOAD_AVG_PERIOD * 63))
		return 0;

	/* after bounds checking we can collapse to 32-bit */
	local_n = n;

	/*
	 * As y^PERIOD = 1/2, we can combine
	 *    y^n = 1/2^(n/PERIOD) * y^(n%PERIOD)
	 * With a look-up table which covers y^n (n<PERIOD)
	 *
	 * To achieve constant time decay_load.
	 */
	if (unlikely(local_n >= LOAD_AVG_PERIOD)) {
		val >>= local_n / LOAD_AVG_PERIOD;
		local_n %= LOAD_AVG_PERIOD;
	}

	val = mul_u64_u32_shr(val, runnable_avg_yN_inv[local_n], 32);
	return val;
}

/*
 * For updates fully spanning n periods, the contribution to runnable
 * average will be: \Sum 1024*y^n
 *
 * We can compute this reasonably efficiently by combining:
 *   y^PERIOD = 1/2 with precomputed \Sum 1024*y^n {for  n <PERIOD}
 */
static u32 __compute_runnable_contrib(u64 n)
{
	u32 contrib = 0;

	if (likely(n <= LOAD_AVG_PERIOD))
		return runnable_avg_yN_sum[n];
	else if (unlikely(n >= LOAD_AVG_MAX_N))
		return LOAD_AVG_MAX;

	/* Since n < LOAD_AVG_MAX_N, n/LOAD_AVG_PERIOD < 11 */
	contrib = __accumulated_sum_N32[n/LOAD_AVG_PERIOD];
	n %= LOAD_AVG_PERIOD;
	contrib = decay_load(contrib, n);
	return contrib + runnable_avg_yN_sum[n];
}

#define cap_scale(v, s) ((v)*(s) >> SCHED_CAPACITY_SHIFT)

/*
 * We can represent the historical contribution to runnable average as the
 * coefficients of a geometric series.  To do this we sub-divide our runnable
 * history into segments of approximately 1ms (1024us); label the segment that
 * occurred N-ms ago p_N, with p_0 corresponding to the current period, e.g.
 *
 * [<- 1024us ->|<- 1024us ->|<- 1024us ->| ...
 *      p0            p1           p2
 *     (now)       (~1ms ago)  (~2ms ago)
 *
 * Let u_i denote the fraction of p_i that the entity was runnable.
 *
 * We then designate the fractions u_i as our co-efficients, yielding the
 * following representation of historical load:
 *   u_0 + u_1*y + u_2*y^2 + u_3*y^3 + ...
 *
 * We choose y based on the with of a reasonably scheduling period, fixing:
 *   y^32 = 0.5
 *
 * This means that the contribution to load ~32ms ago (u_32) will be weighted
 * approximately half as much as the contribution to load within the last ms
 * (u_0).
 *
 * When a period "rolls over" and we have new u_0`, multiplying the previous
 * sum again by y is sufficient to update:
 *   load_avg = u_0` + y*(u_0 + u_1*y + u_2*y^2 + ... )
 *            = u_0 + u_1*y + u_2*y^2 + ... [re-labeling u_i --> u_{i+1}]
 */
static __always_inline int
__update_load_avg(u64 now, int cpu, struct sched_avg *sa,
		  unsigned long weight, int running, struct cfs_rq *cfs_rq)
{
	u64 delta, scaled_delta, periods;
	u32 contrib;
	unsigned int delta_w, scaled_delta_w, decayed = 0;
	unsigned long scale_freq, scale_cpu;

	delta = now - sa->last_update_time;
	/*
	 * This should only happen when time goes backwards, which it
	 * unfortunately does during sched clock init when we swap over to TSC.
	 */
	if ((s64)delta < 0) {
		sa->last_update_time = now;
		return 0;
	}

	/*
	 * Use 1024ns as the unit of measurement since it's a reasonable
	 * approximation of 1us and fast to compute.
	 */
	delta >>= 10;
	if (!delta)
		return 0;
	sa->last_update_time = now;

	scale_freq = arch_scale_freq_capacity(NULL, cpu);
	scale_cpu = arch_scale_cpu_capacity(NULL, cpu);
	trace_sched_contrib_scale_f(cpu, scale_freq, scale_cpu);

	/* delta_w is the amount already accumulated against our next period */
	delta_w = sa->period_contrib;
	if (delta + delta_w >= 1024) {
		decayed = 1;

		/* how much left for next period will start over, we don't know yet */
		sa->period_contrib = 0;

		/*
		 * Now that we know we're crossing a period boundary, figure
		 * out how much from delta we need to complete the current
		 * period and accrue it.
		 */
		delta_w = 1024 - delta_w;
		scaled_delta_w = cap_scale(delta_w, scale_freq);
		if (weight) {
			sa->load_sum += weight * scaled_delta_w;
			if (cfs_rq) {
				cfs_rq->runnable_load_sum +=
						weight * scaled_delta_w;
			}
		}
		if (running)
			sa->util_sum += scaled_delta_w * scale_cpu;

		delta -= delta_w;

		/* Figure out how many additional periods this update spans */
		periods = delta / 1024;
		delta %= 1024;

		sa->load_sum = decay_load(sa->load_sum, periods + 1);
		if (cfs_rq) {
			cfs_rq->runnable_load_sum =
				decay_load(cfs_rq->runnable_load_sum, periods + 1);
		}
		sa->util_sum = decay_load((u64)(sa->util_sum), periods + 1);

		/* Efficiently calculate \sum (1..n_period) 1024*y^i */
		contrib = __compute_runnable_contrib(periods);
		contrib = cap_scale(contrib, scale_freq);
		if (weight) {
			sa->load_sum += weight * contrib;
			if (cfs_rq)
				cfs_rq->runnable_load_sum += weight * contrib;
		}
		if (running)
			sa->util_sum += contrib * scale_cpu;
	}

	/* Remainder of delta accrued against u_0` */
	scaled_delta = cap_scale(delta, scale_freq);
	if (weight) {
		sa->load_sum += weight * scaled_delta;
		if (cfs_rq)
			cfs_rq->runnable_load_sum += weight * scaled_delta;
	}
	if (running)
		sa->util_sum += scaled_delta * scale_cpu;

	sa->period_contrib += delta;

	if (decayed) {
		sa->load_avg = div_u64(sa->load_sum, LOAD_AVG_MAX);
		if (cfs_rq) {
			cfs_rq->runnable_load_avg =
				div_u64(cfs_rq->runnable_load_sum, LOAD_AVG_MAX);
		}
		sa->util_avg = sa->util_sum / LOAD_AVG_MAX;
	}

	return decayed;
}

#ifdef CONFIG_FAIR_GROUP_SCHED
/**
 * update_tg_load_avg - update the tg's load avg
 * @cfs_rq: the cfs_rq whose avg changed
 * @force: update regardless of how small the difference
 *
 * This function 'ensures': tg->load_avg := \Sum tg->cfs_rq[]->avg.load.
 * However, because tg->load_avg is a global value there are performance
 * considerations.
 *
 * In order to avoid having to look at the other cfs_rq's, we use a
 * differential update where we store the last value we propagated. This in
 * turn allows skipping updates if the differential is 'small'.
 *
 * Updating tg's load_avg is necessary before update_cfs_share() (which is
 * done) and effective_load() (which is not done because it is too costly).
 */
static inline void update_tg_load_avg(struct cfs_rq *cfs_rq, int force)
{
	long delta = cfs_rq->avg.load_avg - cfs_rq->tg_load_avg_contrib;

	/*
	 * No need to update load_avg for root_task_group as it is not used.
	 */
	if (cfs_rq->tg == &root_task_group)
		return;

	if (force || abs(delta) > cfs_rq->tg_load_avg_contrib / 64) {
		atomic_long_add(delta, &cfs_rq->tg->load_avg);
		cfs_rq->tg_load_avg_contrib = cfs_rq->avg.load_avg;
	}
}

/*
 * Called within set_task_rq() right before setting a task's cpu. The
 * caller only guarantees p->pi_lock is held; no other assumptions,
 * including the state of rq->lock, should be made.
 */
void set_task_rq_fair(struct sched_entity *se,
		      struct cfs_rq *prev, struct cfs_rq *next)
{
	if (!sched_feat(ATTACH_AGE_LOAD))
		return;

	/*
	 * We are supposed to update the task to "current" time, then its up to
	 * date and ready to go to new CPU/cfs_rq. But we have difficulty in
	 * getting what current time is, so simply throw away the out-of-date
	 * time. This will result in the wakee task is less decayed, but giving
	 * the wakee more load sounds not bad.
	 */
	if (se->avg.last_update_time && prev) {
		u64 p_last_update_time;
		u64 n_last_update_time;

#ifndef CONFIG_64BIT
		u64 p_last_update_time_copy;
		u64 n_last_update_time_copy;

		do {
			p_last_update_time_copy = prev->load_last_update_time_copy;
			n_last_update_time_copy = next->load_last_update_time_copy;

			smp_rmb();

			p_last_update_time = prev->avg.last_update_time;
			n_last_update_time = next->avg.last_update_time;

		} while (p_last_update_time != p_last_update_time_copy ||
			 n_last_update_time != n_last_update_time_copy);
#else
		p_last_update_time = prev->avg.last_update_time;
		n_last_update_time = next->avg.last_update_time;
#endif
		__update_load_avg(p_last_update_time, cpu_of(rq_of(prev)),
				  &se->avg, 0, 0, NULL);
		se->avg.last_update_time = n_last_update_time;
	}
}
#else /* CONFIG_FAIR_GROUP_SCHED */
static inline void update_tg_load_avg(struct cfs_rq *cfs_rq, int force) {}
#endif /* CONFIG_FAIR_GROUP_SCHED */

static inline void cfs_rq_util_change(struct cfs_rq *cfs_rq)
{
	if (&this_rq()->cfs == cfs_rq) {
		/*
		 * There are a few boundary cases this might miss but it should
		 * get called often enough that that should (hopefully) not be
		 * a real problem -- added to that it only calls on the local
		 * CPU, so if we enqueue remotely we'll miss an update, but
		 * the next tick/schedule should update.
		 *
		 * It will not get called when we go idle, because the idle
		 * thread is a different class (!fair), nor will the utilization
		 * number include things like RT tasks.
		 *
		 * As is, the util number is not freq-invariant (we'd have to
		 * implement arch_scale_freq_capacity() for that).
		 *
		 * See cpu_util().
		 */
		cpufreq_update_util(rq_of(cfs_rq), 0);
	}
}

/*
 * Unsigned subtract and clamp on underflow.
 *
 * Explicitly do a load-store to ensure the intermediate value never hits
 * memory. This allows lockless observations without ever seeing the negative
 * values.
 */
#define sub_positive(_ptr, _val) do {				\
	typeof(_ptr) ptr = (_ptr);				\
	typeof(*ptr) val = (_val);				\
	typeof(*ptr) res, var = READ_ONCE(*ptr);		\
	res = var - val;					\
	if (res > var)						\
		res = 0;					\
	WRITE_ONCE(*ptr, res);					\
} while (0)

/**
 * update_cfs_rq_load_avg - update the cfs_rq's load/util averages
 * @now: current time, as per cfs_rq_clock_task()
 * @cfs_rq: cfs_rq to update
 * @update_freq: should we call cfs_rq_util_change() or will the call do so
 *
 * The cfs_rq avg is the direct sum of all its entities (blocked and runnable)
 * avg. The immediate corollary is that all (fair) tasks must be attached, see
 * post_init_entity_util_avg().
 *
 * cfs_rq->avg is used for task_h_load() and update_cfs_share() for example.
 *
 * Returns true if the load decayed or we removed load.
 *
 * Since both these conditions indicate a changed cfs_rq->avg.load we should
 * call update_tg_load_avg() when this function returns true.
 */
static inline int
update_cfs_rq_load_avg(u64 now, struct cfs_rq *cfs_rq, bool update_freq)
{
	struct sched_avg *sa = &cfs_rq->avg;
	int decayed, removed_load = 0, removed_util = 0;

	if (atomic_long_read(&cfs_rq->removed_load_avg)) {
		s64 r = atomic_long_xchg(&cfs_rq->removed_load_avg, 0);
		sub_positive(&sa->load_avg, r);
		sub_positive(&sa->load_sum, r * LOAD_AVG_MAX);
		removed_load = 1;
	}

	if (atomic_long_read(&cfs_rq->removed_util_avg)) {
		long r = atomic_long_xchg(&cfs_rq->removed_util_avg, 0);
		sub_positive(&sa->util_avg, r);
		sub_positive(&sa->util_sum, r * LOAD_AVG_MAX);
		removed_util = 1;
	}

	decayed = __update_load_avg(now, cpu_of(rq_of(cfs_rq)), sa,
		scale_load_down(cfs_rq->load.weight), cfs_rq->curr != NULL, cfs_rq);

#ifndef CONFIG_64BIT
	smp_wmb();
	cfs_rq->load_last_update_time_copy = sa->last_update_time;
#endif

	if (update_freq && (decayed || removed_util))
		cfs_rq_util_change(cfs_rq);

	return decayed || removed_load;
}

/* Update task and its cfs_rq load average */
static inline void update_load_avg(struct sched_entity *se, int update_tg)
{
	struct cfs_rq *cfs_rq = cfs_rq_of(se);
	u64 now = cfs_rq_clock_task(cfs_rq);
	struct rq *rq = rq_of(cfs_rq);
	int cpu = cpu_of(rq);

	/*
	 * Track task load average for carrying it to new CPU after migrated, and
	 * track group sched_entity load average for task_h_load calc in migration
	 */
	__update_load_avg(now, cpu, &se->avg,
			  se->on_rq * scale_load_down(se->load.weight),
			  cfs_rq->curr == se, NULL);

	if (update_cfs_rq_load_avg(now, cfs_rq, true) && update_tg)
		update_tg_load_avg(cfs_rq, 0);

	if (entity_is_task(se))
		trace_sched_load_avg_task(task_of(se), &se->avg);
	trace_sched_load_avg_cpu(cpu, cfs_rq);
}

/**
 * attach_entity_load_avg - attach this entity to its cfs_rq load avg
 * @cfs_rq: cfs_rq to attach to
 * @se: sched_entity to attach
 *
 * Must call update_cfs_rq_load_avg() before this, since we rely on
 * cfs_rq->avg.last_update_time being current.
 */
static void attach_entity_load_avg(struct cfs_rq *cfs_rq, struct sched_entity *se)
{
	if (!sched_feat(ATTACH_AGE_LOAD))
		goto skip_aging;

	/*
	 * If we got migrated (either between CPUs or between cgroups) we'll
	 * have aged the average right before clearing @last_update_time.
	 *
	 * Or we're fresh through post_init_entity_util_avg().
	 */
	if (se->avg.last_update_time) {
		__update_load_avg(cfs_rq->avg.last_update_time, cpu_of(rq_of(cfs_rq)),
				  &se->avg, 0, 0, NULL);

		/*
		 * XXX: we could have just aged the entire load away if we've been
		 * absent from the fair class for too long.
		 */
	}

skip_aging:
	se->avg.last_update_time = cfs_rq->avg.last_update_time;
	cfs_rq->avg.load_avg += se->avg.load_avg;
	cfs_rq->avg.load_sum += se->avg.load_sum;
	cfs_rq->avg.util_avg += se->avg.util_avg;
	cfs_rq->avg.util_sum += se->avg.util_sum;

	cfs_rq_util_change(cfs_rq);
}

/**
 * detach_entity_load_avg - detach this entity from its cfs_rq load avg
 * @cfs_rq: cfs_rq to detach from
 * @se: sched_entity to detach
 *
 * Must call update_cfs_rq_load_avg() before this, since we rely on
 * cfs_rq->avg.last_update_time being current.
 */
static void detach_entity_load_avg(struct cfs_rq *cfs_rq, struct sched_entity *se)
{
	__update_load_avg(cfs_rq->avg.last_update_time, cpu_of(rq_of(cfs_rq)),
			  &se->avg, se->on_rq * scale_load_down(se->load.weight),
			  cfs_rq->curr == se, NULL);

	sub_positive(&cfs_rq->avg.load_avg, se->avg.load_avg);
	sub_positive(&cfs_rq->avg.load_sum, se->avg.load_sum);
	sub_positive(&cfs_rq->avg.util_avg, se->avg.util_avg);
	sub_positive(&cfs_rq->avg.util_sum, se->avg.util_sum);

	cfs_rq_util_change(cfs_rq);
}

/* Add the load generated by se into cfs_rq's load average */
static inline void
enqueue_entity_load_avg(struct cfs_rq *cfs_rq, struct sched_entity *se)
{
	struct sched_avg *sa = &se->avg;
	u64 now = cfs_rq_clock_task(cfs_rq);
	int migrated, decayed;

	migrated = !sa->last_update_time;
	if (!migrated) {
		__update_load_avg(now, cpu_of(rq_of(cfs_rq)), sa,
			se->on_rq * scale_load_down(se->load.weight),
			cfs_rq->curr == se, NULL);
	}

	decayed = update_cfs_rq_load_avg(now, cfs_rq, !migrated);

	cfs_rq->runnable_load_avg += sa->load_avg;
	cfs_rq->runnable_load_sum += sa->load_sum;

	if (migrated)
		attach_entity_load_avg(cfs_rq, se);

	if (decayed || migrated)
		update_tg_load_avg(cfs_rq, 0);
}

/* Remove the runnable load generated by se from cfs_rq's runnable load average */
static inline void
dequeue_entity_load_avg(struct cfs_rq *cfs_rq, struct sched_entity *se)
{
	update_load_avg(se, 1);

	cfs_rq->runnable_load_avg =
		max_t(long, cfs_rq->runnable_load_avg - se->avg.load_avg, 0);
	cfs_rq->runnable_load_sum =
		max_t(s64,  cfs_rq->runnable_load_sum - se->avg.load_sum, 0);
}

#ifndef CONFIG_64BIT
static inline u64 cfs_rq_last_update_time(struct cfs_rq *cfs_rq)
{
	u64 last_update_time_copy;
	u64 last_update_time;

	do {
		last_update_time_copy = cfs_rq->load_last_update_time_copy;
		smp_rmb();
		last_update_time = cfs_rq->avg.last_update_time;
	} while (last_update_time != last_update_time_copy);

	return last_update_time;
}
#else
static inline u64 cfs_rq_last_update_time(struct cfs_rq *cfs_rq)
{
	return cfs_rq->avg.last_update_time;
}
#endif

/*
 * Task first catches up with cfs_rq, and then subtract
 * itself from the cfs_rq (task must be off the queue now).
 */
void remove_entity_load_avg(struct sched_entity *se)
{
	struct cfs_rq *cfs_rq = cfs_rq_of(se);
	u64 last_update_time;

	/*
	 * tasks cannot exit without having gone through wake_up_new_task() ->
	 * post_init_entity_util_avg() which will have added things to the
	 * cfs_rq, so we can remove unconditionally.
	 *
	 * Similarly for groups, they will have passed through
	 * post_init_entity_util_avg() before unregister_sched_fair_group()
	 * calls this.
	 */

	last_update_time = cfs_rq_last_update_time(cfs_rq);

	__update_load_avg(last_update_time, cpu_of(rq_of(cfs_rq)), &se->avg, 0, 0, NULL);
	atomic_long_add(se->avg.load_avg, &cfs_rq->removed_load_avg);
	atomic_long_add(se->avg.util_avg, &cfs_rq->removed_util_avg);
}

static inline unsigned long cfs_rq_runnable_load_avg(struct cfs_rq *cfs_rq)
{
	return cfs_rq->runnable_load_avg;
}

static inline unsigned long cfs_rq_load_avg(struct cfs_rq *cfs_rq)
{
	return cfs_rq->avg.load_avg;
}

static int idle_balance(struct rq *this_rq);

#else /* CONFIG_SMP */

static inline int
update_cfs_rq_load_avg(u64 now, struct cfs_rq *cfs_rq, bool update_freq)
{
	return 0;
}

static inline void update_load_avg(struct sched_entity *se, int not_used)
{
	cpufreq_update_util(rq_of(cfs_rq_of(se)), 0);
}

static inline void
enqueue_entity_load_avg(struct cfs_rq *cfs_rq, struct sched_entity *se) {}
static inline void
dequeue_entity_load_avg(struct cfs_rq *cfs_rq, struct sched_entity *se) {}
static inline void remove_entity_load_avg(struct sched_entity *se) {}

static inline void
attach_entity_load_avg(struct cfs_rq *cfs_rq, struct sched_entity *se) {}
static inline void
detach_entity_load_avg(struct cfs_rq *cfs_rq, struct sched_entity *se) {}

static inline int idle_balance(struct rq *rq)
{
	return 0;
}

#endif /* CONFIG_SMP */

static void check_spread(struct cfs_rq *cfs_rq, struct sched_entity *se)
{
#ifdef CONFIG_SCHED_DEBUG
	s64 d = se->vruntime - cfs_rq->min_vruntime;

	if (d < 0)
		d = -d;

	if (d > 3*sysctl_sched_latency)
		schedstat_inc(cfs_rq->nr_spread_over);
#endif
}

static void
place_entity(struct cfs_rq *cfs_rq, struct sched_entity *se, int initial)
{
	u64 vruntime = cfs_rq->min_vruntime;

	/*
	 * The 'current' period is already promised to the current tasks,
	 * however the extra weight of the new task will slow them down a
	 * little, place the new task so that it fits in the slot that
	 * stays open at the end.
	 */
	if (initial && sched_feat(START_DEBIT))
		vruntime += sched_vslice(cfs_rq, se);

	/* sleeps up to a single latency don't count. */
	if (!initial) {
		unsigned long thresh = sysctl_sched_latency;

		/*
		 * Halve their sleep time's effect, to allow
		 * for a gentler effect of sleepers:
		 */
		if (sched_feat(GENTLE_FAIR_SLEEPERS))
			thresh >>= 1;

		vruntime -= thresh;
	}

	/* ensure we never gain time by being placed backwards. */
	se->vruntime = max_vruntime(se->vruntime, vruntime);
}

static void check_enqueue_throttle(struct cfs_rq *cfs_rq);

static inline void check_schedstat_required(void)
{
#ifdef CONFIG_SCHEDSTATS
	if (schedstat_enabled())
		return;

	/* Force schedstat enabled if a dependent tracepoint is active */
	if (trace_sched_stat_wait_enabled()    ||
			trace_sched_stat_sleep_enabled()   ||
			trace_sched_stat_iowait_enabled()  ||
			trace_sched_stat_blocked_enabled() ||
			trace_sched_stat_runtime_enabled())  {
		printk_deferred_once("Scheduler tracepoints stat_sleep, stat_iowait, "
			     "stat_blocked and stat_runtime require the "
			     "kernel parameter schedstats=enabled or "
			     "kernel.sched_schedstats=1\n");
	}
#endif
}


/*
 * MIGRATION
 *
 *	dequeue
 *	  update_curr()
 *	    update_min_vruntime()
 *	  vruntime -= min_vruntime
 *
 *	enqueue
 *	  update_curr()
 *	    update_min_vruntime()
 *	  vruntime += min_vruntime
 *
 * this way the vruntime transition between RQs is done when both
 * min_vruntime are up-to-date.
 *
 * WAKEUP (remote)
 *
 *	->migrate_task_rq_fair() (p->state == TASK_WAKING)
 *	  vruntime -= min_vruntime
 *
 *	enqueue
 *	  update_curr()
 *	    update_min_vruntime()
 *	  vruntime += min_vruntime
 *
 * this way we don't have the most up-to-date min_vruntime on the originating
 * CPU and an up-to-date min_vruntime on the destination CPU.
 */

static void
enqueue_entity(struct cfs_rq *cfs_rq, struct sched_entity *se, int flags)
{
	bool renorm = !(flags & ENQUEUE_WAKEUP) || (flags & ENQUEUE_MIGRATED);
	bool curr = cfs_rq->curr == se;

	/*
	 * If we're the current task, we must renormalise before calling
	 * update_curr().
	 */
	if (renorm && curr)
		se->vruntime += cfs_rq->min_vruntime;

	update_curr(cfs_rq);

	/*
	 * Otherwise, renormalise after, such that we're placed at the current
	 * moment in time, instead of some random moment in the past. Being
	 * placed in the past could significantly boost this task to the
	 * fairness detriment of existing tasks.
	 */
	if (renorm && !curr)
		se->vruntime += cfs_rq->min_vruntime;

	enqueue_entity_load_avg(cfs_rq, se);
	account_entity_enqueue(cfs_rq, se);
	update_cfs_shares(cfs_rq);

	if (flags & ENQUEUE_WAKEUP)
		place_entity(cfs_rq, se, 0);

	check_schedstat_required();
	update_stats_enqueue(cfs_rq, se, flags);
	check_spread(cfs_rq, se);
	if (!curr)
		__enqueue_entity(cfs_rq, se);
	se->on_rq = 1;

	if (cfs_rq->nr_running == 1) {
		list_add_leaf_cfs_rq(cfs_rq);
		check_enqueue_throttle(cfs_rq);
	}
}

static void __clear_buddies_last(struct sched_entity *se)
{
	for_each_sched_entity(se) {
		struct cfs_rq *cfs_rq = cfs_rq_of(se);
		if (cfs_rq->last != se)
			break;

		cfs_rq->last = NULL;
	}
}

static void __clear_buddies_next(struct sched_entity *se)
{
	for_each_sched_entity(se) {
		struct cfs_rq *cfs_rq = cfs_rq_of(se);
		if (cfs_rq->next != se)
			break;

		cfs_rq->next = NULL;
	}
}

static void __clear_buddies_skip(struct sched_entity *se)
{
	for_each_sched_entity(se) {
		struct cfs_rq *cfs_rq = cfs_rq_of(se);
		if (cfs_rq->skip != se)
			break;

		cfs_rq->skip = NULL;
	}
}

static void clear_buddies(struct cfs_rq *cfs_rq, struct sched_entity *se)
{
	if (cfs_rq->last == se)
		__clear_buddies_last(se);

	if (cfs_rq->next == se)
		__clear_buddies_next(se);

	if (cfs_rq->skip == se)
		__clear_buddies_skip(se);
}

static __always_inline void return_cfs_rq_runtime(struct cfs_rq *cfs_rq);

static void
dequeue_entity(struct cfs_rq *cfs_rq, struct sched_entity *se, int flags)
{
	/*
	 * Update run-time statistics of the 'current'.
	 */
	update_curr(cfs_rq);
	dequeue_entity_load_avg(cfs_rq, se);

	update_stats_dequeue(cfs_rq, se, flags);

	clear_buddies(cfs_rq, se);

	if (se != cfs_rq->curr)
		__dequeue_entity(cfs_rq, se);
	se->on_rq = 0;
	account_entity_dequeue(cfs_rq, se);

	/*
	 * Normalize after update_curr(); which will also have moved
	 * min_vruntime if @se is the one holding it back. But before doing
	 * update_min_vruntime() again, which will discount @se's position and
	 * can move min_vruntime forward still more.
	 */
	if (!(flags & DEQUEUE_SLEEP))
		se->vruntime -= cfs_rq->min_vruntime;

	/* return excess runtime on last dequeue */
	return_cfs_rq_runtime(cfs_rq);

	update_cfs_shares(cfs_rq);

	/*
	 * Now advance min_vruntime if @se was the entity holding it back,
	 * except when: DEQUEUE_SAVE && !DEQUEUE_MOVE, in this case we'll be
	 * put back on, and if we advance min_vruntime, we'll be placed back
	 * further than we started -- ie. we'll be penalized.
	 */
	if ((flags & (DEQUEUE_SAVE | DEQUEUE_MOVE)) == DEQUEUE_SAVE)
		update_min_vruntime(cfs_rq);
}

/*
 * Preempt the current task with a newly woken task if needed:
 */
static void
check_preempt_tick(struct cfs_rq *cfs_rq, struct sched_entity *curr)
{
	unsigned long ideal_runtime, delta_exec;
	struct sched_entity *se;
	s64 delta;

	ideal_runtime = sched_slice(cfs_rq, curr);
	delta_exec = curr->sum_exec_runtime - curr->prev_sum_exec_runtime;
	if (delta_exec > ideal_runtime) {
		resched_curr(rq_of(cfs_rq));
		/*
		 * The current task ran long enough, ensure it doesn't get
		 * re-elected due to buddy favours.
		 */
		clear_buddies(cfs_rq, curr);
		return;
	}

	/*
	 * Ensure that a task that missed wakeup preemption by a
	 * narrow margin doesn't have to wait for a full slice.
	 * This also mitigates buddy induced latencies under load.
	 */
	if (delta_exec < sysctl_sched_min_granularity)
		return;

	se = __pick_first_entity(cfs_rq);
	delta = curr->vruntime - se->vruntime;

	if (delta < 0)
		return;

	if (delta > ideal_runtime)
		resched_curr(rq_of(cfs_rq));
}

static void
set_next_entity(struct cfs_rq *cfs_rq, struct sched_entity *se)
{
	/* 'current' is not kept within the tree. */
	if (se->on_rq) {
		/*
		 * Any task has to be enqueued before it get to execute on
		 * a CPU. So account for the time it spent waiting on the
		 * runqueue.
		 */
		update_stats_wait_end(cfs_rq, se);
		__dequeue_entity(cfs_rq, se);
		update_load_avg(se, 1);
	}

	update_stats_curr_start(cfs_rq, se);
	cfs_rq->curr = se;

	/*
	 * Track our maximum slice length, if the CPU's load is at
	 * least twice that of our own weight (i.e. dont track it
	 * when there are only lesser-weight tasks around):
	 */
	if (schedstat_enabled() && rq_of(cfs_rq)->load.weight >= 2*se->load.weight) {
		schedstat_set(se->statistics.slice_max,
			max((u64)schedstat_val(se->statistics.slice_max),
			    se->sum_exec_runtime - se->prev_sum_exec_runtime));
	}

	se->prev_sum_exec_runtime = se->sum_exec_runtime;
}

static int
wakeup_preempt_entity(struct sched_entity *curr, struct sched_entity *se);

/*
 * Pick the next process, keeping these things in mind, in this order:
 * 1) keep things fair between processes/task groups
 * 2) pick the "next" process, since someone really wants that to run
 * 3) pick the "last" process, for cache locality
 * 4) do not run the "skip" process, if something else is available
 */
static struct sched_entity *
pick_next_entity(struct cfs_rq *cfs_rq, struct sched_entity *curr)
{
	struct sched_entity *left = __pick_first_entity(cfs_rq);
	struct sched_entity *se;

	/*
	 * If curr is set we have to see if its left of the leftmost entity
	 * still in the tree, provided there was anything in the tree at all.
	 */
	if (!left || (curr && entity_before(curr, left)))
		left = curr;

	se = left; /* ideally we run the leftmost entity */

	/*
	 * Avoid running the skip buddy, if running something else can
	 * be done without getting too unfair.
	 */
	if (cfs_rq->skip == se) {
		struct sched_entity *second;

		if (se == curr) {
			second = __pick_first_entity(cfs_rq);
		} else {
			second = __pick_next_entity(se);
			if (!second || (curr && entity_before(curr, second)))
				second = curr;
		}

		if (second && wakeup_preempt_entity(second, left) < 1)
			se = second;
	}

	/*
	 * Prefer last buddy, try to return the CPU to a preempted task.
	 */
	if (cfs_rq->last && wakeup_preempt_entity(cfs_rq->last, left) < 1)
		se = cfs_rq->last;

	/*
	 * Someone really wants this to run. If it's not unfair, run it.
	 */
	if (cfs_rq->next && wakeup_preempt_entity(cfs_rq->next, left) < 1)
		se = cfs_rq->next;

	clear_buddies(cfs_rq, se);

	return se;
}

static bool check_cfs_rq_runtime(struct cfs_rq *cfs_rq);

static void put_prev_entity(struct cfs_rq *cfs_rq, struct sched_entity *prev)
{
	/*
	 * If still on the runqueue then deactivate_task()
	 * was not called and update_curr() has to be done:
	 */
	if (prev->on_rq)
		update_curr(cfs_rq);

	/* throttle cfs_rqs exceeding runtime */
	check_cfs_rq_runtime(cfs_rq);

	check_spread(cfs_rq, prev);

	if (prev->on_rq) {
		update_stats_wait_start(cfs_rq, prev);
		/* Put 'current' back into the tree. */
		__enqueue_entity(cfs_rq, prev);
		/* in !on_rq case, update occurred at dequeue */
		update_load_avg(prev, 0);
	}
	cfs_rq->curr = NULL;
}

static void
entity_tick(struct cfs_rq *cfs_rq, struct sched_entity *curr, int queued)
{
	/*
	 * Update run-time statistics of the 'current'.
	 */
	update_curr(cfs_rq);

	/*
	 * Ensure that runnable average is periodically updated.
	 */
	update_load_avg(curr, 1);
	update_cfs_shares(cfs_rq);

#ifdef CONFIG_SCHED_HRTICK
	/*
	 * queued ticks are scheduled to match the slice, so don't bother
	 * validating it and just reschedule.
	 */
	if (queued) {
		resched_curr(rq_of(cfs_rq));
		return;
	}
	/*
	 * don't let the period tick interfere with the hrtick preemption
	 */
	if (!sched_feat(DOUBLE_TICK) &&
			hrtimer_active(&rq_of(cfs_rq)->hrtick_timer))
		return;
#endif

	if (cfs_rq->nr_running > 1)
		check_preempt_tick(cfs_rq, curr);
}


/**************************************************
 * CFS bandwidth control machinery
 */

#ifdef CONFIG_CFS_BANDWIDTH

#ifdef HAVE_JUMP_LABEL
static struct static_key __cfs_bandwidth_used;

static inline bool cfs_bandwidth_used(void)
{
	return static_key_false(&__cfs_bandwidth_used);
}

void cfs_bandwidth_usage_inc(void)
{
	static_key_slow_inc(&__cfs_bandwidth_used);
}

void cfs_bandwidth_usage_dec(void)
{
	static_key_slow_dec(&__cfs_bandwidth_used);
}
#else /* HAVE_JUMP_LABEL */
static bool cfs_bandwidth_used(void)
{
	return true;
}

void cfs_bandwidth_usage_inc(void) {}
void cfs_bandwidth_usage_dec(void) {}
#endif /* HAVE_JUMP_LABEL */

/*
 * default period for cfs group bandwidth.
 * default: 0.1s, units: nanoseconds
 */
static inline u64 default_cfs_period(void)
{
	return 100000000ULL;
}

static inline u64 sched_cfs_bandwidth_slice(void)
{
	return (u64)sysctl_sched_cfs_bandwidth_slice * NSEC_PER_USEC;
}

/*
 * Replenish runtime according to assigned quota and update expiration time.
 * We use sched_clock_cpu directly instead of rq->clock to avoid adding
 * additional synchronization around rq->lock.
 *
 * requires cfs_b->lock
 */
void __refill_cfs_bandwidth_runtime(struct cfs_bandwidth *cfs_b)
{
	u64 now;

	if (cfs_b->quota == RUNTIME_INF)
		return;

	now = sched_clock_cpu(smp_processor_id());
	cfs_b->runtime = cfs_b->quota;
	cfs_b->runtime_expires = now + ktime_to_ns(cfs_b->period);
}

static inline struct cfs_bandwidth *tg_cfs_bandwidth(struct task_group *tg)
{
	return &tg->cfs_bandwidth;
}

/* rq->task_clock normalized against any time this cfs_rq has spent throttled */
static inline u64 cfs_rq_clock_task(struct cfs_rq *cfs_rq)
{
	if (unlikely(cfs_rq->throttle_count))
		return cfs_rq->throttled_clock_task - cfs_rq->throttled_clock_task_time;

	return rq_clock_task(rq_of(cfs_rq)) - cfs_rq->throttled_clock_task_time;
}

/* returns 0 on failure to allocate runtime */
static int assign_cfs_rq_runtime(struct cfs_rq *cfs_rq)
{
	struct task_group *tg = cfs_rq->tg;
	struct cfs_bandwidth *cfs_b = tg_cfs_bandwidth(tg);
	u64 amount = 0, min_amount, expires;

	/* note: this is a positive sum as runtime_remaining <= 0 */
	min_amount = sched_cfs_bandwidth_slice() - cfs_rq->runtime_remaining;

	raw_spin_lock(&cfs_b->lock);
	if (cfs_b->quota == RUNTIME_INF)
		amount = min_amount;
	else {
		start_cfs_bandwidth(cfs_b);

		if (cfs_b->runtime > 0) {
			amount = min(cfs_b->runtime, min_amount);
			cfs_b->runtime -= amount;
			cfs_b->idle = 0;
		}
	}
	expires = cfs_b->runtime_expires;
	raw_spin_unlock(&cfs_b->lock);

	cfs_rq->runtime_remaining += amount;
	/*
	 * we may have advanced our local expiration to account for allowed
	 * spread between our sched_clock and the one on which runtime was
	 * issued.
	 */
	if ((s64)(expires - cfs_rq->runtime_expires) > 0)
		cfs_rq->runtime_expires = expires;

	return cfs_rq->runtime_remaining > 0;
}

/*
 * Note: This depends on the synchronization provided by sched_clock and the
 * fact that rq->clock snapshots this value.
 */
static void expire_cfs_rq_runtime(struct cfs_rq *cfs_rq)
{
	struct cfs_bandwidth *cfs_b = tg_cfs_bandwidth(cfs_rq->tg);

	/* if the deadline is ahead of our clock, nothing to do */
	if (likely((s64)(rq_clock(rq_of(cfs_rq)) - cfs_rq->runtime_expires) < 0))
		return;

	if (cfs_rq->runtime_remaining < 0)
		return;

	/*
	 * If the local deadline has passed we have to consider the
	 * possibility that our sched_clock is 'fast' and the global deadline
	 * has not truly expired.
	 *
	 * Fortunately we can check determine whether this the case by checking
	 * whether the global deadline has advanced. It is valid to compare
	 * cfs_b->runtime_expires without any locks since we only care about
	 * exact equality, so a partial write will still work.
	 */

	if (cfs_rq->runtime_expires != cfs_b->runtime_expires) {
		/* extend local deadline, drift is bounded above by 2 ticks */
		cfs_rq->runtime_expires += TICK_NSEC;
	} else {
		/* global deadline is ahead, expiration has passed */
		cfs_rq->runtime_remaining = 0;
	}
}

static void __account_cfs_rq_runtime(struct cfs_rq *cfs_rq, u64 delta_exec)
{
	/* dock delta_exec before expiring quota (as it could span periods) */
	cfs_rq->runtime_remaining -= delta_exec;
	expire_cfs_rq_runtime(cfs_rq);

	if (likely(cfs_rq->runtime_remaining > 0))
		return;

	/*
	 * if we're unable to extend our runtime we resched so that the active
	 * hierarchy can be throttled
	 */
	if (!assign_cfs_rq_runtime(cfs_rq) && likely(cfs_rq->curr))
		resched_curr(rq_of(cfs_rq));
}

static __always_inline
void account_cfs_rq_runtime(struct cfs_rq *cfs_rq, u64 delta_exec)
{
	if (!cfs_bandwidth_used() || !cfs_rq->runtime_enabled)
		return;

	__account_cfs_rq_runtime(cfs_rq, delta_exec);
}

static inline int cfs_rq_throttled(struct cfs_rq *cfs_rq)
{
	return cfs_bandwidth_used() && cfs_rq->throttled;
}

/* check whether cfs_rq, or any parent, is throttled */
static inline int throttled_hierarchy(struct cfs_rq *cfs_rq)
{
	return cfs_bandwidth_used() && cfs_rq->throttle_count;
}

/*
 * Ensure that neither of the group entities corresponding to src_cpu or
 * dest_cpu are members of a throttled hierarchy when performing group
 * load-balance operations.
 */
static inline int throttled_lb_pair(struct task_group *tg,
				    int src_cpu, int dest_cpu)
{
	struct cfs_rq *src_cfs_rq, *dest_cfs_rq;

	src_cfs_rq = tg->cfs_rq[src_cpu];
	dest_cfs_rq = tg->cfs_rq[dest_cpu];

	return throttled_hierarchy(src_cfs_rq) ||
	       throttled_hierarchy(dest_cfs_rq);
}

/* updated child weight may affect parent so we have to do this bottom up */
static int tg_unthrottle_up(struct task_group *tg, void *data)
{
	struct rq *rq = data;
	struct cfs_rq *cfs_rq = tg->cfs_rq[cpu_of(rq)];

	cfs_rq->throttle_count--;
	if (!cfs_rq->throttle_count) {
		/* adjust cfs_rq_clock_task() */
		cfs_rq->throttled_clock_task_time += rq_clock_task(rq) -
					     cfs_rq->throttled_clock_task;
	}

	return 0;
}

static int tg_throttle_down(struct task_group *tg, void *data)
{
	struct rq *rq = data;
	struct cfs_rq *cfs_rq = tg->cfs_rq[cpu_of(rq)];

	/* group is entering throttled state, stop time */
	if (!cfs_rq->throttle_count)
		cfs_rq->throttled_clock_task = rq_clock_task(rq);
	cfs_rq->throttle_count++;

	return 0;
}

static void throttle_cfs_rq(struct cfs_rq *cfs_rq)
{
	struct rq *rq = rq_of(cfs_rq);
	struct cfs_bandwidth *cfs_b = tg_cfs_bandwidth(cfs_rq->tg);
	struct sched_entity *se;
	long task_delta, dequeue = 1;
	bool empty;

	se = cfs_rq->tg->se[cpu_of(rq_of(cfs_rq))];

	/* freeze hierarchy runnable averages while throttled */
	rcu_read_lock();
	walk_tg_tree_from(cfs_rq->tg, tg_throttle_down, tg_nop, (void *)rq);
	rcu_read_unlock();

	task_delta = cfs_rq->h_nr_running;
	for_each_sched_entity(se) {
		struct cfs_rq *qcfs_rq = cfs_rq_of(se);
		/* throttled entity or throttle-on-deactivate */
		if (!se->on_rq)
			break;

		if (dequeue)
			dequeue_entity(qcfs_rq, se, DEQUEUE_SLEEP);
		qcfs_rq->h_nr_running -= task_delta;

		if (qcfs_rq->load.weight)
			dequeue = 0;
	}

	if (!se)
		sub_nr_running(rq, task_delta);

	cfs_rq->throttled = 1;
	cfs_rq->throttled_clock = rq_clock(rq);
	raw_spin_lock(&cfs_b->lock);
	empty = list_empty(&cfs_b->throttled_cfs_rq);

	/*
	 * Add to the _head_ of the list, so that an already-started
	 * distribute_cfs_runtime will not see us
	 */
	list_add_rcu(&cfs_rq->throttled_list, &cfs_b->throttled_cfs_rq);

	/*
	 * If we're the first throttled task, make sure the bandwidth
	 * timer is running.
	 */
	if (empty)
		start_cfs_bandwidth(cfs_b);

	raw_spin_unlock(&cfs_b->lock);
}

void unthrottle_cfs_rq(struct cfs_rq *cfs_rq)
{
	struct rq *rq = rq_of(cfs_rq);
	struct cfs_bandwidth *cfs_b = tg_cfs_bandwidth(cfs_rq->tg);
	struct sched_entity *se;
	int enqueue = 1;
	long task_delta;

	se = cfs_rq->tg->se[cpu_of(rq)];

	cfs_rq->throttled = 0;

	update_rq_clock(rq);

	raw_spin_lock(&cfs_b->lock);
	cfs_b->throttled_time += rq_clock(rq) - cfs_rq->throttled_clock;
	list_del_rcu(&cfs_rq->throttled_list);
	raw_spin_unlock(&cfs_b->lock);

	/* update hierarchical throttle state */
	walk_tg_tree_from(cfs_rq->tg, tg_nop, tg_unthrottle_up, (void *)rq);

	if (!cfs_rq->load.weight)
		return;

	task_delta = cfs_rq->h_nr_running;
	for_each_sched_entity(se) {
		if (se->on_rq)
			enqueue = 0;

		cfs_rq = cfs_rq_of(se);
		if (enqueue)
			enqueue_entity(cfs_rq, se, ENQUEUE_WAKEUP);
		cfs_rq->h_nr_running += task_delta;

		if (cfs_rq_throttled(cfs_rq))
			break;
	}

	if (!se)
		add_nr_running(rq, task_delta);

	/* determine whether we need to wake up potentially idle cpu */
	if (rq->curr == rq->idle && rq->cfs.nr_running)
		resched_curr(rq);
}

static u64 distribute_cfs_runtime(struct cfs_bandwidth *cfs_b,
		u64 remaining, u64 expires)
{
	struct cfs_rq *cfs_rq;
	u64 runtime;
	u64 starting_runtime = remaining;

	rcu_read_lock();
	list_for_each_entry_rcu(cfs_rq, &cfs_b->throttled_cfs_rq,
				throttled_list) {
		struct rq *rq = rq_of(cfs_rq);

		raw_spin_lock(&rq->lock);
		if (!cfs_rq_throttled(cfs_rq))
			goto next;

		runtime = -cfs_rq->runtime_remaining + 1;
		if (runtime > remaining)
			runtime = remaining;
		remaining -= runtime;

		cfs_rq->runtime_remaining += runtime;
		cfs_rq->runtime_expires = expires;

		/* we check whether we're throttled above */
		if (cfs_rq->runtime_remaining > 0)
			unthrottle_cfs_rq(cfs_rq);

next:
		raw_spin_unlock(&rq->lock);

		if (!remaining)
			break;
	}
	rcu_read_unlock();

	return starting_runtime - remaining;
}

/*
 * Responsible for refilling a task_group's bandwidth and unthrottling its
 * cfs_rqs as appropriate. If there has been no activity within the last
 * period the timer is deactivated until scheduling resumes; cfs_b->idle is
 * used to track this state.
 */
static int do_sched_cfs_period_timer(struct cfs_bandwidth *cfs_b, int overrun)
{
	u64 runtime, runtime_expires;
	int throttled;

	/* no need to continue the timer with no bandwidth constraint */
	if (cfs_b->quota == RUNTIME_INF)
		goto out_deactivate;

	throttled = !list_empty(&cfs_b->throttled_cfs_rq);
	cfs_b->nr_periods += overrun;

	/*
	 * idle depends on !throttled (for the case of a large deficit), and if
	 * we're going inactive then everything else can be deferred
	 */
	if (cfs_b->idle && !throttled)
		goto out_deactivate;

	__refill_cfs_bandwidth_runtime(cfs_b);

	if (!throttled) {
		/* mark as potentially idle for the upcoming period */
		cfs_b->idle = 1;
		return 0;
	}

	/* account preceding periods in which throttling occurred */
	cfs_b->nr_throttled += overrun;

	runtime_expires = cfs_b->runtime_expires;

	/*
	 * This check is repeated as we are holding onto the new bandwidth while
	 * we unthrottle. This can potentially race with an unthrottled group
	 * trying to acquire new bandwidth from the global pool. This can result
	 * in us over-using our runtime if it is all used during this loop, but
	 * only by limited amounts in that extreme case.
	 */
	while (throttled && cfs_b->runtime > 0) {
		runtime = cfs_b->runtime;
		raw_spin_unlock(&cfs_b->lock);
		/* we can't nest cfs_b->lock while distributing bandwidth */
		runtime = distribute_cfs_runtime(cfs_b, runtime,
						 runtime_expires);
		raw_spin_lock(&cfs_b->lock);

		throttled = !list_empty(&cfs_b->throttled_cfs_rq);

		cfs_b->runtime -= min(runtime, cfs_b->runtime);
	}

	/*
	 * While we are ensured activity in the period following an
	 * unthrottle, this also covers the case in which the new bandwidth is
	 * insufficient to cover the existing bandwidth deficit.  (Forcing the
	 * timer to remain active while there are any throttled entities.)
	 */
	cfs_b->idle = 0;

	return 0;

out_deactivate:
	return 1;
}

/* a cfs_rq won't donate quota below this amount */
static const u64 min_cfs_rq_runtime = 1 * NSEC_PER_MSEC;
/* minimum remaining period time to redistribute slack quota */
static const u64 min_bandwidth_expiration = 2 * NSEC_PER_MSEC;
/* how long we wait to gather additional slack before distributing */
static const u64 cfs_bandwidth_slack_period = 5 * NSEC_PER_MSEC;

/*
 * Are we near the end of the current quota period?
 *
 * Requires cfs_b->lock for hrtimer_expires_remaining to be safe against the
 * hrtimer base being cleared by hrtimer_start. In the case of
 * migrate_hrtimers, base is never cleared, so we are fine.
 */
static int runtime_refresh_within(struct cfs_bandwidth *cfs_b, u64 min_expire)
{
	struct hrtimer *refresh_timer = &cfs_b->period_timer;
	u64 remaining;

	/* if the call-back is running a quota refresh is already occurring */
	if (hrtimer_callback_running(refresh_timer))
		return 1;

	/* is a quota refresh about to occur? */
	remaining = ktime_to_ns(hrtimer_expires_remaining(refresh_timer));
	if (remaining < min_expire)
		return 1;

	return 0;
}

static void start_cfs_slack_bandwidth(struct cfs_bandwidth *cfs_b)
{
	u64 min_left = cfs_bandwidth_slack_period + min_bandwidth_expiration;

	/* if there's a quota refresh soon don't bother with slack */
	if (runtime_refresh_within(cfs_b, min_left))
		return;

	hrtimer_start(&cfs_b->slack_timer,
			ns_to_ktime(cfs_bandwidth_slack_period),
			HRTIMER_MODE_REL);
}

/* we know any runtime found here is valid as update_curr() precedes return */
static void __return_cfs_rq_runtime(struct cfs_rq *cfs_rq)
{
	struct cfs_bandwidth *cfs_b = tg_cfs_bandwidth(cfs_rq->tg);
	s64 slack_runtime = cfs_rq->runtime_remaining - min_cfs_rq_runtime;

	if (slack_runtime <= 0)
		return;

	raw_spin_lock(&cfs_b->lock);
	if (cfs_b->quota != RUNTIME_INF &&
	    cfs_rq->runtime_expires == cfs_b->runtime_expires) {
		cfs_b->runtime += slack_runtime;

		/* we are under rq->lock, defer unthrottling using a timer */
		if (cfs_b->runtime > sched_cfs_bandwidth_slice() &&
		    !list_empty(&cfs_b->throttled_cfs_rq))
			start_cfs_slack_bandwidth(cfs_b);
	}
	raw_spin_unlock(&cfs_b->lock);

	/* even if it's not valid for return we don't want to try again */
	cfs_rq->runtime_remaining -= slack_runtime;
}

static __always_inline void return_cfs_rq_runtime(struct cfs_rq *cfs_rq)
{
	if (!cfs_bandwidth_used())
		return;

	if (!cfs_rq->runtime_enabled || cfs_rq->nr_running)
		return;

	__return_cfs_rq_runtime(cfs_rq);
}

/*
 * This is done with a timer (instead of inline with bandwidth return) since
 * it's necessary to juggle rq->locks to unthrottle their respective cfs_rqs.
 */
static void do_sched_cfs_slack_timer(struct cfs_bandwidth *cfs_b)
{
	u64 runtime = 0, slice = sched_cfs_bandwidth_slice();
	u64 expires;

	/* confirm we're still not at a refresh boundary */
	raw_spin_lock(&cfs_b->lock);
	if (runtime_refresh_within(cfs_b, min_bandwidth_expiration)) {
		raw_spin_unlock(&cfs_b->lock);
		return;
	}

	if (cfs_b->quota != RUNTIME_INF && cfs_b->runtime > slice)
		runtime = cfs_b->runtime;

	expires = cfs_b->runtime_expires;
	raw_spin_unlock(&cfs_b->lock);

	if (!runtime)
		return;

	runtime = distribute_cfs_runtime(cfs_b, runtime, expires);

	raw_spin_lock(&cfs_b->lock);
	if (expires == cfs_b->runtime_expires)
		cfs_b->runtime -= min(runtime, cfs_b->runtime);
	raw_spin_unlock(&cfs_b->lock);
}

/*
 * When a group wakes up we want to make sure that its quota is not already
 * expired/exceeded, otherwise it may be allowed to steal additional ticks of
 * runtime as update_curr() throttling can not not trigger until it's on-rq.
 */
static void check_enqueue_throttle(struct cfs_rq *cfs_rq)
{
	if (!cfs_bandwidth_used())
		return;

	/* an active group must be handled by the update_curr()->put() path */
	if (!cfs_rq->runtime_enabled || cfs_rq->curr)
		return;

	/* ensure the group is not already throttled */
	if (cfs_rq_throttled(cfs_rq))
		return;

	/* update runtime allocation */
	account_cfs_rq_runtime(cfs_rq, 0);
	if (cfs_rq->runtime_remaining <= 0)
		throttle_cfs_rq(cfs_rq);
}

static void sync_throttle(struct task_group *tg, int cpu)
{
	struct cfs_rq *pcfs_rq, *cfs_rq;

	if (!cfs_bandwidth_used())
		return;

	if (!tg->parent)
		return;

	cfs_rq = tg->cfs_rq[cpu];
	pcfs_rq = tg->parent->cfs_rq[cpu];

	cfs_rq->throttle_count = pcfs_rq->throttle_count;
	cfs_rq->throttled_clock_task = rq_clock_task(cpu_rq(cpu));
}

/* conditionally throttle active cfs_rq's from put_prev_entity() */
static bool check_cfs_rq_runtime(struct cfs_rq *cfs_rq)
{
	if (!cfs_bandwidth_used())
		return false;

	if (likely(!cfs_rq->runtime_enabled || cfs_rq->runtime_remaining > 0))
		return false;

	/*
	 * it's possible for a throttled entity to be forced into a running
	 * state (e.g. set_curr_task), in this case we're finished.
	 */
	if (cfs_rq_throttled(cfs_rq))
		return true;

	throttle_cfs_rq(cfs_rq);
	return true;
}

static enum hrtimer_restart sched_cfs_slack_timer(struct hrtimer *timer)
{
	struct cfs_bandwidth *cfs_b =
		container_of(timer, struct cfs_bandwidth, slack_timer);

	do_sched_cfs_slack_timer(cfs_b);

	return HRTIMER_NORESTART;
}

static enum hrtimer_restart sched_cfs_period_timer(struct hrtimer *timer)
{
	struct cfs_bandwidth *cfs_b =
		container_of(timer, struct cfs_bandwidth, period_timer);
	int overrun;
	int idle = 0;

	raw_spin_lock(&cfs_b->lock);
	for (;;) {
		overrun = hrtimer_forward_now(timer, cfs_b->period);
		if (!overrun)
			break;

		idle = do_sched_cfs_period_timer(cfs_b, overrun);
	}
	if (idle)
		cfs_b->period_active = 0;
	raw_spin_unlock(&cfs_b->lock);

	return idle ? HRTIMER_NORESTART : HRTIMER_RESTART;
}

void init_cfs_bandwidth(struct cfs_bandwidth *cfs_b)
{
	raw_spin_lock_init(&cfs_b->lock);
	cfs_b->runtime = 0;
	cfs_b->quota = RUNTIME_INF;
	cfs_b->period = ns_to_ktime(default_cfs_period());

	INIT_LIST_HEAD(&cfs_b->throttled_cfs_rq);
	hrtimer_init(&cfs_b->period_timer, CLOCK_MONOTONIC, HRTIMER_MODE_ABS_PINNED);
	cfs_b->period_timer.function = sched_cfs_period_timer;
	hrtimer_init(&cfs_b->slack_timer, CLOCK_MONOTONIC, HRTIMER_MODE_REL);
	cfs_b->slack_timer.function = sched_cfs_slack_timer;
}

static void init_cfs_rq_runtime(struct cfs_rq *cfs_rq)
{
	cfs_rq->runtime_enabled = 0;
	INIT_LIST_HEAD(&cfs_rq->throttled_list);
}

void start_cfs_bandwidth(struct cfs_bandwidth *cfs_b)
{
	lockdep_assert_held(&cfs_b->lock);

	if (!cfs_b->period_active) {
		cfs_b->period_active = 1;
		hrtimer_forward_now(&cfs_b->period_timer, cfs_b->period);
		hrtimer_start_expires(&cfs_b->period_timer, HRTIMER_MODE_ABS_PINNED);
	}
}

static void destroy_cfs_bandwidth(struct cfs_bandwidth *cfs_b)
{
	/* init_cfs_bandwidth() was not called */
	if (!cfs_b->throttled_cfs_rq.next)
		return;

	hrtimer_cancel(&cfs_b->period_timer);
	hrtimer_cancel(&cfs_b->slack_timer);
}

static void __maybe_unused update_runtime_enabled(struct rq *rq)
{
	struct cfs_rq *cfs_rq;

	for_each_leaf_cfs_rq(rq, cfs_rq) {
		struct cfs_bandwidth *cfs_b = &cfs_rq->tg->cfs_bandwidth;

		raw_spin_lock(&cfs_b->lock);
		cfs_rq->runtime_enabled = cfs_b->quota != RUNTIME_INF;
		raw_spin_unlock(&cfs_b->lock);
	}
}

static void __maybe_unused unthrottle_offline_cfs_rqs(struct rq *rq)
{
	struct cfs_rq *cfs_rq;

	for_each_leaf_cfs_rq(rq, cfs_rq) {
		if (!cfs_rq->runtime_enabled)
			continue;

		/*
		 * clock_task is not advancing so we just need to make sure
		 * there's some valid quota amount
		 */
		cfs_rq->runtime_remaining = 1;
		/*
		 * Offline rq is schedulable till cpu is completely disabled
		 * in take_cpu_down(), so we prevent new cfs throttling here.
		 */
		cfs_rq->runtime_enabled = 0;

		if (cfs_rq_throttled(cfs_rq))
			unthrottle_cfs_rq(cfs_rq);
	}
}

#else /* CONFIG_CFS_BANDWIDTH */
static inline u64 cfs_rq_clock_task(struct cfs_rq *cfs_rq)
{
	return rq_clock_task(rq_of(cfs_rq));
}

static void account_cfs_rq_runtime(struct cfs_rq *cfs_rq, u64 delta_exec) {}
static bool check_cfs_rq_runtime(struct cfs_rq *cfs_rq) { return false; }
static void check_enqueue_throttle(struct cfs_rq *cfs_rq) {}
static inline void sync_throttle(struct task_group *tg, int cpu) {}
static __always_inline void return_cfs_rq_runtime(struct cfs_rq *cfs_rq) {}

static inline int cfs_rq_throttled(struct cfs_rq *cfs_rq)
{
	return 0;
}

static inline int throttled_hierarchy(struct cfs_rq *cfs_rq)
{
	return 0;
}

static inline int throttled_lb_pair(struct task_group *tg,
				    int src_cpu, int dest_cpu)
{
	return 0;
}

void init_cfs_bandwidth(struct cfs_bandwidth *cfs_b) {}

#ifdef CONFIG_FAIR_GROUP_SCHED
static void init_cfs_rq_runtime(struct cfs_rq *cfs_rq) {}
#endif

static inline struct cfs_bandwidth *tg_cfs_bandwidth(struct task_group *tg)
{
	return NULL;
}
static inline void destroy_cfs_bandwidth(struct cfs_bandwidth *cfs_b) {}
static inline void update_runtime_enabled(struct rq *rq) {}
static inline void unthrottle_offline_cfs_rqs(struct rq *rq) {}

#endif /* CONFIG_CFS_BANDWIDTH */

/**************************************************
 * CFS operations on tasks:
 */

#ifdef CONFIG_SCHED_HRTICK
static void hrtick_start_fair(struct rq *rq, struct task_struct *p)
{
	struct sched_entity *se = &p->se;
	struct cfs_rq *cfs_rq = cfs_rq_of(se);

	SCHED_WARN_ON(task_rq(p) != rq);

	if (rq->cfs.h_nr_running > 1) {
		u64 slice = sched_slice(cfs_rq, se);
		u64 ran = se->sum_exec_runtime - se->prev_sum_exec_runtime;
		s64 delta = slice - ran;

		if (delta < 0) {
			if (rq->curr == p)
				resched_curr(rq);
			return;
		}
		hrtick_start(rq, delta);
	}
}

/*
 * called from enqueue/dequeue and updates the hrtick when the
 * current task is from our class and nr_running is low enough
 * to matter.
 */
static void hrtick_update(struct rq *rq)
{
	struct task_struct *curr = rq->curr;

	if (!hrtick_enabled(rq) || curr->sched_class != &fair_sched_class)
		return;

	if (cfs_rq_of(&curr->se)->nr_running < sched_nr_latency)
		hrtick_start_fair(rq, curr);
}
#else /* !CONFIG_SCHED_HRTICK */
static inline void
hrtick_start_fair(struct rq *rq, struct task_struct *p)
{
}

static inline void hrtick_update(struct rq *rq)
{
}
#endif

#ifdef CONFIG_SMP
static bool cpu_overutilized(int cpu);
static unsigned long capacity_orig_of(int cpu);
static unsigned long cpu_util(int cpu);
static inline unsigned long boosted_cpu_util(int cpu);
#else
#define boosted_cpu_util(cpu) cpu_util(cpu)
#endif

#ifdef CONFIG_SMP
static void update_capacity_of(int cpu)
{
	unsigned long req_cap;

	if (!sched_freq())
		return;

	/* Convert scale-invariant capacity to cpu. */
	req_cap = boosted_cpu_util(cpu);
	req_cap = req_cap * SCHED_CAPACITY_SCALE / capacity_orig_of(cpu);
	set_cfs_cpu_capacity(cpu, true, req_cap);
}
#endif

/*
 * The enqueue_task method is called before nr_running is
 * increased. Here we update the fair scheduling stats and
 * then put the task into the rbtree:
 */
static void
enqueue_task_fair(struct rq *rq, struct task_struct *p, int flags)
{
	struct cfs_rq *cfs_rq;
	struct sched_entity *se = &p->se;
#ifdef CONFIG_SMP
	int task_new = flags & ENQUEUE_WAKEUP_NEW;
	int task_wakeup = flags & ENQUEUE_WAKEUP;
#endif

	/*
	 * If in_iowait is set, the code below may not trigger any cpufreq
	 * utilization updates, so do it here explicitly with the IOWAIT flag
	 * passed.
	 */
	if (p->in_iowait)
		cpufreq_update_this_cpu(rq, SCHED_CPUFREQ_IOWAIT);

	for_each_sched_entity(se) {
		if (se->on_rq)
			break;
		cfs_rq = cfs_rq_of(se);
		enqueue_entity(cfs_rq, se, flags);

		/*
		 * end evaluation on encountering a throttled cfs_rq
		 *
		 * note: in the case of encountering a throttled cfs_rq we will
		 * post the final h_nr_running increment below.
		 */
		if (cfs_rq_throttled(cfs_rq))
			break;
		cfs_rq->h_nr_running++;
		walt_inc_cfs_cumulative_runnable_avg(cfs_rq, p);

		flags = ENQUEUE_WAKEUP;
	}

	for_each_sched_entity(se) {
		cfs_rq = cfs_rq_of(se);
		cfs_rq->h_nr_running++;
		walt_inc_cfs_cumulative_runnable_avg(cfs_rq, p);

		if (cfs_rq_throttled(cfs_rq))
			break;

		update_load_avg(se, 1);
		update_cfs_shares(cfs_rq);
	}

	if (!se)
		add_nr_running(rq, 1);

#ifdef CONFIG_SMP

	if (!se) {
		walt_inc_cumulative_runnable_avg(rq, p);
		if (!task_new && !rq->rd->overutilized &&
		    cpu_overutilized(rq->cpu)) {
			rq->rd->overutilized = true;
			trace_sched_overutilized(true);
		}

		/*
		 * We want to potentially trigger a freq switch
		 * request only for tasks that are waking up; this is
		 * because we get here also during load balancing, but
		 * in these cases it seems wise to trigger as single
		 * request after load balancing is done.
		 */
		if (task_new || task_wakeup)
			update_capacity_of(cpu_of(rq));
	}

	/* Update SchedTune accouting */
	schedtune_enqueue_task(p, cpu_of(rq));

#endif /* CONFIG_SMP */
	hrtick_update(rq);
}

static void set_next_buddy(struct sched_entity *se);

/*
 * The dequeue_task method is called before nr_running is
 * decreased. We remove the task from the rbtree and
 * update the fair scheduling stats:
 */
static void dequeue_task_fair(struct rq *rq, struct task_struct *p, int flags)
{
	struct cfs_rq *cfs_rq;
	struct sched_entity *se = &p->se;
	int task_sleep = flags & DEQUEUE_SLEEP;

	for_each_sched_entity(se) {
		cfs_rq = cfs_rq_of(se);
		dequeue_entity(cfs_rq, se, flags);

		/*
		 * end evaluation on encountering a throttled cfs_rq
		 *
		 * note: in the case of encountering a throttled cfs_rq we will
		 * post the final h_nr_running decrement below.
		*/
		if (cfs_rq_throttled(cfs_rq))
			break;
		cfs_rq->h_nr_running--;
		walt_dec_cfs_cumulative_runnable_avg(cfs_rq, p);

		/* Don't dequeue parent if it has other entities besides us */
		if (cfs_rq->load.weight) {
			/* Avoid re-evaluating load for this entity: */
			se = parent_entity(se);
			/*
			 * Bias pick_next to pick a task from this cfs_rq, as
			 * p is sleeping when it is within its sched_slice.
			 */
			if (task_sleep && se && !throttled_hierarchy(cfs_rq))
				set_next_buddy(se);
			break;
		}
		flags |= DEQUEUE_SLEEP;
	}

	for_each_sched_entity(se) {
		cfs_rq = cfs_rq_of(se);
		cfs_rq->h_nr_running--;
		walt_dec_cfs_cumulative_runnable_avg(cfs_rq, p);

		if (cfs_rq_throttled(cfs_rq))
			break;

		update_load_avg(se, 1);
		update_cfs_shares(cfs_rq);
	}

	if (!se)
		sub_nr_running(rq, 1);

#ifdef CONFIG_SMP

	if (!se) {
		walt_dec_cumulative_runnable_avg(rq, p);

		/*
		 * We want to potentially trigger a freq switch
		 * request only for tasks that are going to sleep;
		 * this is because we get here also during load
		 * balancing, but in these cases it seems wise to
		 * trigger as single request after load balancing is
		 * done.
		 */
		if (task_sleep) {
			if (rq->cfs.nr_running)
				update_capacity_of(cpu_of(rq));
			else if (sched_freq())
				set_cfs_cpu_capacity(cpu_of(rq), false, 0);
		}
	}

	/* Update SchedTune accouting */
	schedtune_dequeue_task(p, cpu_of(rq));

#endif /* CONFIG_SMP */

	hrtick_update(rq);
}

#ifdef CONFIG_SMP

/* Working cpumask for: load_balance, load_balance_newidle. */
DEFINE_PER_CPU(cpumask_var_t, load_balance_mask);
DEFINE_PER_CPU(cpumask_var_t, select_idle_mask);

#ifdef CONFIG_NO_HZ_COMMON
/*
 * per rq 'load' arrray crap; XXX kill this.
 */

/*
 * The exact cpuload calculated at every tick would be:
 *
 *   load' = (1 - 1/2^i) * load + (1/2^i) * cur_load
 *
 * If a cpu misses updates for n ticks (as it was idle) and update gets
 * called on the n+1-th tick when cpu may be busy, then we have:
 *
 *   load_n   = (1 - 1/2^i)^n * load_0
 *   load_n+1 = (1 - 1/2^i)   * load_n + (1/2^i) * cur_load
 *
 * decay_load_missed() below does efficient calculation of
 *
 *   load' = (1 - 1/2^i)^n * load
 *
 * Because x^(n+m) := x^n * x^m we can decompose any x^n in power-of-2 factors.
 * This allows us to precompute the above in said factors, thereby allowing the
 * reduction of an arbitrary n in O(log_2 n) steps. (See also
 * fixed_power_int())
 *
 * The calculation is approximated on a 128 point scale.
 */
#define DEGRADE_SHIFT		7

static const u8 degrade_zero_ticks[CPU_LOAD_IDX_MAX] = {0, 8, 32, 64, 128};
static const u8 degrade_factor[CPU_LOAD_IDX_MAX][DEGRADE_SHIFT + 1] = {
	{   0,   0,  0,  0,  0,  0, 0, 0 },
	{  64,  32,  8,  0,  0,  0, 0, 0 },
	{  96,  72, 40, 12,  1,  0, 0, 0 },
	{ 112,  98, 75, 43, 15,  1, 0, 0 },
	{ 120, 112, 98, 76, 45, 16, 2, 0 }
};

/*
 * Update cpu_load for any missed ticks, due to tickless idle. The backlog
 * would be when CPU is idle and so we just decay the old load without
 * adding any new load.
 */
static unsigned long
decay_load_missed(unsigned long load, unsigned long missed_updates, int idx)
{
	int j = 0;

	if (!missed_updates)
		return load;

	if (missed_updates >= degrade_zero_ticks[idx])
		return 0;

	if (idx == 1)
		return load >> missed_updates;

	while (missed_updates) {
		if (missed_updates % 2)
			load = (load * degrade_factor[idx][j]) >> DEGRADE_SHIFT;

		missed_updates >>= 1;
		j++;
	}
	return load;
}
#endif /* CONFIG_NO_HZ_COMMON */

/**
 * __cpu_load_update - update the rq->cpu_load[] statistics
 * @this_rq: The rq to update statistics for
 * @this_load: The current load
 * @pending_updates: The number of missed updates
 *
 * Update rq->cpu_load[] statistics. This function is usually called every
 * scheduler tick (TICK_NSEC).
 *
 * This function computes a decaying average:
 *
 *   load[i]' = (1 - 1/2^i) * load[i] + (1/2^i) * load
 *
 * Because of NOHZ it might not get called on every tick which gives need for
 * the @pending_updates argument.
 *
 *   load[i]_n = (1 - 1/2^i) * load[i]_n-1 + (1/2^i) * load_n-1
 *             = A * load[i]_n-1 + B ; A := (1 - 1/2^i), B := (1/2^i) * load
 *             = A * (A * load[i]_n-2 + B) + B
 *             = A * (A * (A * load[i]_n-3 + B) + B) + B
 *             = A^3 * load[i]_n-3 + (A^2 + A + 1) * B
 *             = A^n * load[i]_0 + (A^(n-1) + A^(n-2) + ... + 1) * B
 *             = A^n * load[i]_0 + ((1 - A^n) / (1 - A)) * B
 *             = (1 - 1/2^i)^n * (load[i]_0 - load) + load
 *
 * In the above we've assumed load_n := load, which is true for NOHZ_FULL as
 * any change in load would have resulted in the tick being turned back on.
 *
 * For regular NOHZ, this reduces to:
 *
 *   load[i]_n = (1 - 1/2^i)^n * load[i]_0
 *
 * see decay_load_misses(). For NOHZ_FULL we get to subtract and add the extra
 * term.
 */
static void cpu_load_update(struct rq *this_rq, unsigned long this_load,
			    unsigned long pending_updates)
{
	unsigned long __maybe_unused tickless_load = this_rq->cpu_load[0];
	int i, scale;

	this_rq->nr_load_updates++;

	/* Update our load: */
	this_rq->cpu_load[0] = this_load; /* Fasttrack for idx 0 */
	for (i = 1, scale = 2; i < CPU_LOAD_IDX_MAX; i++, scale += scale) {
		unsigned long old_load, new_load;

		/* scale is effectively 1 << i now, and >> i divides by scale */

		old_load = this_rq->cpu_load[i];
#ifdef CONFIG_NO_HZ_COMMON
		old_load = decay_load_missed(old_load, pending_updates - 1, i);
		if (tickless_load) {
			old_load -= decay_load_missed(tickless_load, pending_updates - 1, i);
			/*
			 * old_load can never be a negative value because a
			 * decayed tickless_load cannot be greater than the
			 * original tickless_load.
			 */
			old_load += tickless_load;
		}
#endif
		new_load = this_load;
		/*
		 * Round up the averaging division if load is increasing. This
		 * prevents us from getting stuck on 9 if the load is 10, for
		 * example.
		 */
		if (new_load > old_load)
			new_load += scale - 1;

		this_rq->cpu_load[i] = (old_load * (scale - 1) + new_load) >> i;
	}

	sched_avg_update(this_rq);
}

/* Used instead of source_load when we know the type == 0 */
static unsigned long weighted_cpuload(const int cpu)
{
	return cfs_rq_runnable_load_avg(&cpu_rq(cpu)->cfs);
}

#ifdef CONFIG_NO_HZ_COMMON
/*
 * There is no sane way to deal with nohz on smp when using jiffies because the
 * cpu doing the jiffies update might drift wrt the cpu doing the jiffy reading
 * causing off-by-one errors in observed deltas; {0,2} instead of {1,1}.
 *
 * Therefore we need to avoid the delta approach from the regular tick when
 * possible since that would seriously skew the load calculation. This is why we
 * use cpu_load_update_periodic() for CPUs out of nohz. However we'll rely on
 * jiffies deltas for updates happening while in nohz mode (idle ticks, idle
 * loop exit, nohz_idle_balance, nohz full exit...)
 *
 * This means we might still be one tick off for nohz periods.
 */

static void cpu_load_update_nohz(struct rq *this_rq,
				 unsigned long curr_jiffies,
				 unsigned long load)
{
	unsigned long pending_updates;

	pending_updates = curr_jiffies - this_rq->last_load_update_tick;
	if (pending_updates) {
		this_rq->last_load_update_tick = curr_jiffies;
		/*
		 * In the regular NOHZ case, we were idle, this means load 0.
		 * In the NOHZ_FULL case, we were non-idle, we should consider
		 * its weighted load.
		 */
		cpu_load_update(this_rq, load, pending_updates);
	}
}

/*
 * Called from nohz_idle_balance() to update the load ratings before doing the
 * idle balance.
 */
static void cpu_load_update_idle(struct rq *this_rq)
{
	/*
	 * bail if there's load or we're actually up-to-date.
	 */
	if (weighted_cpuload(cpu_of(this_rq)))
		return;

	cpu_load_update_nohz(this_rq, READ_ONCE(jiffies), 0);
}

/*
 * Record CPU load on nohz entry so we know the tickless load to account
 * on nohz exit. cpu_load[0] happens then to be updated more frequently
 * than other cpu_load[idx] but it should be fine as cpu_load readers
 * shouldn't rely into synchronized cpu_load[*] updates.
 */
void cpu_load_update_nohz_start(void)
{
	struct rq *this_rq = this_rq();

	/*
	 * This is all lockless but should be fine. If weighted_cpuload changes
	 * concurrently we'll exit nohz. And cpu_load write can race with
	 * cpu_load_update_idle() but both updater would be writing the same.
	 */
	this_rq->cpu_load[0] = weighted_cpuload(cpu_of(this_rq));
}

/*
 * Account the tickless load in the end of a nohz frame.
 */
void cpu_load_update_nohz_stop(void)
{
	unsigned long curr_jiffies = READ_ONCE(jiffies);
	struct rq *this_rq = this_rq();
	unsigned long load;

	if (curr_jiffies == this_rq->last_load_update_tick)
		return;

	load = weighted_cpuload(cpu_of(this_rq));
	raw_spin_lock(&this_rq->lock);
	update_rq_clock(this_rq);
	cpu_load_update_nohz(this_rq, curr_jiffies, load);
	raw_spin_unlock(&this_rq->lock);
}
#else /* !CONFIG_NO_HZ_COMMON */
static inline void cpu_load_update_nohz(struct rq *this_rq,
					unsigned long curr_jiffies,
					unsigned long load) { }
#endif /* CONFIG_NO_HZ_COMMON */

static void cpu_load_update_periodic(struct rq *this_rq, unsigned long load)
{
#ifdef CONFIG_NO_HZ_COMMON
	/* See the mess around cpu_load_update_nohz(). */
	this_rq->last_load_update_tick = READ_ONCE(jiffies);
#endif
	cpu_load_update(this_rq, load, 1);
}

/*
 * Called from scheduler_tick()
 */
void cpu_load_update_active(struct rq *this_rq)
{
	unsigned long load = weighted_cpuload(cpu_of(this_rq));

	if (tick_nohz_tick_stopped())
		cpu_load_update_nohz(this_rq, READ_ONCE(jiffies), load);
	else
		cpu_load_update_periodic(this_rq, load);
}

/*
 * Return a low guess at the load of a migration-source cpu weighted
 * according to the scheduling class and "nice" value.
 *
 * We want to under-estimate the load of migration sources, to
 * balance conservatively.
 */
static unsigned long source_load(int cpu, int type)
{
	struct rq *rq = cpu_rq(cpu);
	unsigned long total = weighted_cpuload(cpu);

	if (type == 0 || !sched_feat(LB_BIAS))
		return total;

	return min(rq->cpu_load[type-1], total);
}

/*
 * Return a high guess at the load of a migration-target cpu weighted
 * according to the scheduling class and "nice" value.
 */
static unsigned long target_load(int cpu, int type)
{
	struct rq *rq = cpu_rq(cpu);
	unsigned long total = weighted_cpuload(cpu);

	if (type == 0 || !sched_feat(LB_BIAS))
		return total;

	return max(rq->cpu_load[type-1], total);
}


static unsigned long cpu_avg_load_per_task(int cpu)
{
	struct rq *rq = cpu_rq(cpu);
	unsigned long nr_running = READ_ONCE(rq->cfs.h_nr_running);
	unsigned long load_avg = weighted_cpuload(cpu);

	if (nr_running)
		return load_avg / nr_running;

	return 0;
}

#ifdef CONFIG_FAIR_GROUP_SCHED
/*
 * effective_load() calculates the load change as seen from the root_task_group
 *
 * Adding load to a group doesn't make a group heavier, but can cause movement
 * of group shares between cpus. Assuming the shares were perfectly aligned one
 * can calculate the shift in shares.
 *
 * Calculate the effective load difference if @wl is added (subtracted) to @tg
 * on this @cpu and results in a total addition (subtraction) of @wg to the
 * total group weight.
 *
 * Given a runqueue weight distribution (rw_i) we can compute a shares
 * distribution (s_i) using:
 *
 *   s_i = rw_i / \Sum rw_j						(1)
 *
 * Suppose we have 4 CPUs and our @tg is a direct child of the root group and
 * has 7 equal weight tasks, distributed as below (rw_i), with the resulting
 * shares distribution (s_i):
 *
 *   rw_i = {   2,   4,   1,   0 }
 *   s_i  = { 2/7, 4/7, 1/7,   0 }
 *
 * As per wake_affine() we're interested in the load of two CPUs (the CPU the
 * task used to run on and the CPU the waker is running on), we need to
 * compute the effect of waking a task on either CPU and, in case of a sync
 * wakeup, compute the effect of the current task going to sleep.
 *
 * So for a change of @wl to the local @cpu with an overall group weight change
 * of @wl we can compute the new shares distribution (s'_i) using:
 *
 *   s'_i = (rw_i + @wl) / (@wg + \Sum rw_j)				(2)
 *
 * Suppose we're interested in CPUs 0 and 1, and want to compute the load
 * differences in waking a task to CPU 0. The additional task changes the
 * weight and shares distributions like:
 *
 *   rw'_i = {   3,   4,   1,   0 }
 *   s'_i  = { 3/8, 4/8, 1/8,   0 }
 *
 * We can then compute the difference in effective weight by using:
 *
 *   dw_i = S * (s'_i - s_i)						(3)
 *
 * Where 'S' is the group weight as seen by its parent.
 *
 * Therefore the effective change in loads on CPU 0 would be 5/56 (3/8 - 2/7)
 * times the weight of the group. The effect on CPU 1 would be -4/56 (4/8 -
 * 4/7) times the weight of the group.
 */
static long effective_load(struct task_group *tg, int cpu, long wl, long wg)
{
	struct sched_entity *se = tg->se[cpu];

	if (!tg->parent)	/* the trivial, non-cgroup case */
		return wl;

	for_each_sched_entity(se) {
		struct cfs_rq *cfs_rq = se->my_q;
		long W, w = cfs_rq_load_avg(cfs_rq);

		tg = cfs_rq->tg;

		/*
		 * W = @wg + \Sum rw_j
		 */
		W = wg + atomic_long_read(&tg->load_avg);

		/* Ensure \Sum rw_j >= rw_i */
		W -= cfs_rq->tg_load_avg_contrib;
		W += w;

		/*
		 * w = rw_i + @wl
		 */
		w += wl;

		/*
		 * wl = S * s'_i; see (2)
		 */
		if (W > 0 && w < W)
			wl = (w * (long)scale_load_down(tg->shares)) / W;
		else
			wl = scale_load_down(tg->shares);

		/*
		 * Per the above, wl is the new se->load.weight value; since
		 * those are clipped to [MIN_SHARES, ...) do so now. See
		 * calc_cfs_shares().
		 */
		if (wl < MIN_SHARES)
			wl = MIN_SHARES;

		/*
		 * wl = dw_i = S * (s'_i - s_i); see (3)
		 */
		wl -= se->avg.load_avg;

		/*
		 * Recursively apply this logic to all parent groups to compute
		 * the final effective load change on the root group. Since
		 * only the @tg group gets extra weight, all parent groups can
		 * only redistribute existing shares. @wl is the shift in shares
		 * resulting from this level per the above.
		 */
		wg = 0;
	}

	return wl;
}
#else

static long effective_load(struct task_group *tg, int cpu, long wl, long wg)
{
	return wl;
}

#endif

static void record_wakee(struct task_struct *p)
{
	/*
	 * Only decay a single time; tasks that have less then 1 wakeup per
	 * jiffy will not have built up many flips.
	 */
	if (time_after(jiffies, current->wakee_flip_decay_ts + HZ)) {
		current->wakee_flips >>= 1;
		current->wakee_flip_decay_ts = jiffies;
	}

	if (current->last_wakee != p) {
		current->last_wakee = p;
		current->wakee_flips++;
	}
}

/*
 * Returns the current capacity of cpu after applying both
 * cpu and freq scaling.
 */
unsigned long capacity_curr_of(int cpu)
{
	return cpu_rq(cpu)->cpu_capacity_orig *
	       arch_scale_freq_capacity(NULL, cpu)
	       >> SCHED_CAPACITY_SHIFT;
}

static inline bool energy_aware(void)
{
	return sched_feat(ENERGY_AWARE);
}

struct energy_env {
	struct sched_group	*sg_top;
	struct sched_group	*sg_cap;
	int			cap_idx;
	int			util_delta;
	int			src_cpu;
	int			dst_cpu;
	int			energy;
	int			payoff;
	struct task_struct	*task;
	struct {
		int before;
		int after;
		int delta;
		int diff;
	} nrg;
	struct {
		int before;
		int after;
		int delta;
	} cap;
};

/*
 * __cpu_norm_util() returns the cpu util relative to a specific capacity,
 * i.e. it's busy ratio, in the range [0..SCHED_LOAD_SCALE] which is useful for
 * energy calculations. Using the scale-invariant util returned by
 * cpu_util() and approximating scale-invariant util by:
 *
 *   util ~ (curr_freq/max_freq)*1024 * capacity_orig/1024 * running_time/time
 *
 * the normalized util can be found using the specific capacity.
 *
 *   capacity = capacity_orig * curr_freq/max_freq
 *
 *   norm_util = running_time/time ~ util/capacity
 */
static unsigned long __cpu_norm_util(int cpu, unsigned long capacity, int delta)
{
	int util = __cpu_util(cpu, delta);

	if (util >= capacity)
		return SCHED_CAPACITY_SCALE;

	return (util << SCHED_CAPACITY_SHIFT)/capacity;
}

static int calc_util_delta(struct energy_env *eenv, int cpu)
{
	if (cpu == eenv->src_cpu)
		return -eenv->util_delta;
	if (cpu == eenv->dst_cpu)
		return eenv->util_delta;
	return 0;
}

static
unsigned long group_max_util(struct energy_env *eenv)
{
	int i, delta;
	unsigned long max_util = 0;

	for_each_cpu(i, sched_group_cpus(eenv->sg_cap)) {
		delta = calc_util_delta(eenv, i);
		max_util = max(max_util, __cpu_util(i, delta));
	}

	return max_util;
}

/*
 * group_norm_util() returns the approximated group util relative to it's
 * current capacity (busy ratio) in the range [0..SCHED_LOAD_SCALE] for use in
 * energy calculations. Since task executions may or may not overlap in time in
 * the group the true normalized util is between max(cpu_norm_util(i)) and
 * sum(cpu_norm_util(i)) when iterating over all cpus in the group, i. The
 * latter is used as the estimate as it leads to a more pessimistic energy
 * estimate (more busy).
 */
static unsigned
long group_norm_util(struct energy_env *eenv, struct sched_group *sg)
{
	int i, delta;
	unsigned long util_sum = 0;
	unsigned long capacity = sg->sge->cap_states[eenv->cap_idx].cap;

	for_each_cpu(i, sched_group_cpus(sg)) {
		delta = calc_util_delta(eenv, i);
		util_sum += __cpu_norm_util(i, capacity, delta);
	}

	if (util_sum > SCHED_CAPACITY_SCALE)
		return SCHED_CAPACITY_SCALE;
	return util_sum;
}

static int find_new_capacity(struct energy_env *eenv,
<<<<<<< HEAD
	const struct sched_group_energy const *sge)
=======
	const struct sched_group_energy * const sge)
>>>>>>> 67f252c8
{
	int idx;
	unsigned long util = group_max_util(eenv);

	for (idx = 0; idx < sge->nr_cap_states; idx++) {
		if (sge->cap_states[idx].cap >= util)
			break;
	}

	eenv->cap_idx = idx;

	return idx;
}

static int group_idle_state(struct sched_group *sg)
{
	int i, state = INT_MAX;

	/* Find the shallowest idle state in the sched group. */
	for_each_cpu(i, sched_group_cpus(sg))
		state = min(state, idle_get_state_idx(cpu_rq(i)));

	/* Take non-cpuidle idling into account (active idle/arch_cpu_idle()) */
	state++;

	return state;
}

/*
 * sched_group_energy(): Computes the absolute energy consumption of cpus
 * belonging to the sched_group including shared resources shared only by
 * members of the group. Iterates over all cpus in the hierarchy below the
 * sched_group starting from the bottom working it's way up before going to
 * the next cpu until all cpus are covered at all levels. The current
 * implementation is likely to gather the same util statistics multiple times.
 * This can probably be done in a faster but more complex way.
 * Note: sched_group_energy() may fail when racing with sched_domain updates.
 */
static int sched_group_energy(struct energy_env *eenv)
{
	struct sched_domain *sd;
	int cpu, total_energy = 0;
	struct cpumask visit_cpus;
	struct sched_group *sg;

	WARN_ON(!eenv->sg_top->sge);

	cpumask_copy(&visit_cpus, sched_group_cpus(eenv->sg_top));

	while (!cpumask_empty(&visit_cpus)) {
		struct sched_group *sg_shared_cap = NULL;

		cpu = cpumask_first(&visit_cpus);

		/*
		 * Is the group utilization affected by cpus outside this
		 * sched_group?
		 */
		sd = rcu_dereference(per_cpu(sd_scs, cpu));

		if (!sd)
			/*
			 * We most probably raced with hotplug; returning a
			 * wrong energy estimation is better than entering an
			 * infinite loop.
			 */
			return -EINVAL;

		if (sd->parent)
			sg_shared_cap = sd->parent->groups;

		for_each_domain(cpu, sd) {
			sg = sd->groups;

			/* Has this sched_domain already been visited? */
			if (sd->child && group_first_cpu(sg) != cpu)
				break;

			do {
				unsigned long group_util;
				int sg_busy_energy, sg_idle_energy;
				int cap_idx, idle_idx;

				if (sg_shared_cap && sg_shared_cap->group_weight >= sg->group_weight)
					eenv->sg_cap = sg_shared_cap;
				else
					eenv->sg_cap = sg;

				cap_idx = find_new_capacity(eenv, sg->sge);

				if (sg->group_weight == 1) {
					/* Remove capacity of src CPU (before task move) */
					if (eenv->util_delta == 0 &&
					    cpumask_test_cpu(eenv->src_cpu, sched_group_cpus(sg))) {
						eenv->cap.before = sg->sge->cap_states[cap_idx].cap;
						eenv->cap.delta -= eenv->cap.before;
					}
					/* Add capacity of dst CPU  (after task move) */
					if (eenv->util_delta != 0 &&
					    cpumask_test_cpu(eenv->dst_cpu, sched_group_cpus(sg))) {
						eenv->cap.after = sg->sge->cap_states[cap_idx].cap;
						eenv->cap.delta += eenv->cap.after;
					}
				}

				idle_idx = group_idle_state(sg);
				group_util = group_norm_util(eenv, sg);
				sg_busy_energy = (group_util * sg->sge->cap_states[cap_idx].power)
								>> SCHED_CAPACITY_SHIFT;
				sg_idle_energy = ((SCHED_CAPACITY_SCALE-group_util)
								* sg->sge->idle_states[idle_idx].power)
								>> SCHED_CAPACITY_SHIFT;

				total_energy += sg_busy_energy + sg_idle_energy;

				if (!sd->child)
					cpumask_xor(&visit_cpus, &visit_cpus, sched_group_cpus(sg));

				if (cpumask_equal(sched_group_cpus(sg), sched_group_cpus(eenv->sg_top)))
					goto next_cpu;

			} while (sg = sg->next, sg != sd->groups);
		}
next_cpu:
		cpumask_clear_cpu(cpu, &visit_cpus);
		continue;
	}

	eenv->energy = total_energy;
	return 0;
}

static inline bool cpu_in_sg(struct sched_group *sg, int cpu)
{
	return cpu != -1 && cpumask_test_cpu(cpu, sched_group_cpus(sg));
}

/*
 * energy_diff(): Estimate the energy impact of changing the utilization
 * distribution. eenv specifies the change: utilisation amount, source, and
 * destination cpu. Source or destination cpu may be -1 in which case the
 * utilization is removed from or added to the system (e.g. task wake-up). If
 * both are specified, the utilization is migrated.
 */
static inline int __energy_diff(struct energy_env *eenv)
{
	struct sched_domain *sd;
	struct sched_group *sg;
	int sd_cpu = -1, energy_before = 0, energy_after = 0;

	struct energy_env eenv_before = {
		.util_delta	= 0,
		.src_cpu	= eenv->src_cpu,
		.dst_cpu	= eenv->dst_cpu,
		.nrg		= { 0, 0, 0, 0},
		.cap		= { 0, 0, 0 },
	};

	if (eenv->src_cpu == eenv->dst_cpu)
		return 0;

	sd_cpu = (eenv->src_cpu != -1) ? eenv->src_cpu : eenv->dst_cpu;
	sd = rcu_dereference(per_cpu(sd_ea, sd_cpu));

	if (!sd)
		return 0; /* Error */

	sg = sd->groups;

	do {
		if (cpu_in_sg(sg, eenv->src_cpu) || cpu_in_sg(sg, eenv->dst_cpu)) {
			eenv_before.sg_top = eenv->sg_top = sg;

			if (sched_group_energy(&eenv_before))
				return 0; /* Invalid result abort */
			energy_before += eenv_before.energy;

			/* Keep track of SRC cpu (before) capacity */
			eenv->cap.before = eenv_before.cap.before;
			eenv->cap.delta = eenv_before.cap.delta;

			if (sched_group_energy(eenv))
				return 0; /* Invalid result abort */
			energy_after += eenv->energy;
		}
	} while (sg = sg->next, sg != sd->groups);

	eenv->nrg.before = energy_before;
	eenv->nrg.after = energy_after;
	eenv->nrg.diff = eenv->nrg.after - eenv->nrg.before;
	eenv->payoff = 0;

	trace_sched_energy_diff(eenv->task,
			eenv->src_cpu, eenv->dst_cpu, eenv->util_delta,
			eenv->nrg.before, eenv->nrg.after, eenv->nrg.diff,
			eenv->cap.before, eenv->cap.after, eenv->cap.delta,
			eenv->nrg.delta, eenv->payoff);

	return eenv->nrg.diff;
}

#ifdef CONFIG_SCHED_TUNE

struct target_nrg schedtune_target_nrg;

/*
 * System energy normalization
 * Returns the normalized value, in the range [0..SCHED_LOAD_SCALE],
 * corresponding to the specified energy variation.
 */
static inline int
normalize_energy(int energy_diff)
{
	u32 normalized_nrg;
#ifdef CONFIG_SCHED_DEBUG
	int max_delta;

	/* Check for boundaries */
	max_delta  = schedtune_target_nrg.max_power;
	max_delta -= schedtune_target_nrg.min_power;
	WARN_ON(abs(energy_diff) >= max_delta);
#endif

	/* Do scaling using positive numbers to increase the range */
	normalized_nrg = (energy_diff < 0) ? -energy_diff : energy_diff;

	/* Scale by energy magnitude */
	normalized_nrg <<= SCHED_CAPACITY_SHIFT;

	/* Normalize on max energy for target platform */
	normalized_nrg = reciprocal_divide(
			normalized_nrg, schedtune_target_nrg.rdiv);

	return (energy_diff < 0) ? -normalized_nrg : normalized_nrg;
}

static inline int
energy_diff(struct energy_env *eenv)
{
	unsigned int boost;
	int nrg_delta;

	/* Conpute "absolute" energy diff */
	__energy_diff(eenv);

	/* Return energy diff when boost margin is 0 */
#ifdef CONFIG_CGROUP_SCHEDTUNE
	boost = schedtune_task_boost(eenv->task);
#else
	boost = get_sysctl_sched_cfs_boost();
#endif
	if (boost == 0)
		return eenv->nrg.diff;

	/* Compute normalized energy diff */
	nrg_delta = normalize_energy(eenv->nrg.diff);
	eenv->nrg.delta = nrg_delta;

	eenv->payoff = schedtune_accept_deltas(
			eenv->nrg.delta,
			eenv->cap.delta,
			eenv->task);

	/*
	 * When SchedTune is enabled, the energy_diff() function will return
	 * the computed energy payoff value. Since the energy_diff() return
	 * value is expected to be negative by its callers, this evaluation
	 * function return a negative value each time the evaluation return a
	 * positive payoff, which is the condition for the acceptance of
	 * a scheduling decision
	 */
	return -eenv->payoff;
}
#else /* CONFIG_SCHED_TUNE */
#define energy_diff(eenv) __energy_diff(eenv)
#endif

/*
 * Detect M:N waker/wakee relationships via a switching-frequency heuristic.
 *
 * A waker of many should wake a different task than the one last awakened
 * at a frequency roughly N times higher than one of its wakees.
 *
 * In order to determine whether we should let the load spread vs consolidating
 * to shared cache, we look for a minimum 'flip' frequency of llc_size in one
 * partner, and a factor of lls_size higher frequency in the other.
 *
 * With both conditions met, we can be relatively sure that the relationship is
 * non-monogamous, with partner count exceeding socket size.
 *
 * Waker/wakee being client/server, worker/dispatcher, interrupt source or
 * whatever is irrelevant, spread criteria is apparent partner count exceeds
 * socket size.
 */
static int wake_wide(struct task_struct *p)
{
	unsigned int master = current->wakee_flips;
	unsigned int slave = p->wakee_flips;
	int factor = this_cpu_read(sd_llc_size);

	if (master < slave)
		swap(master, slave);
	if (slave < factor || master < slave * factor)
		return 0;
	return 1;
}

static int wake_affine(struct sched_domain *sd, struct task_struct *p,
		       int prev_cpu, int sync)
{
	s64 this_load, load;
	s64 this_eff_load, prev_eff_load;
	int idx, this_cpu;
	struct task_group *tg;
	unsigned long weight;
	int balanced;

	idx	  = sd->wake_idx;
	this_cpu  = smp_processor_id();
	load	  = source_load(prev_cpu, idx);
	this_load = target_load(this_cpu, idx);

	/*
	 * If sync wakeup then subtract the (maximum possible)
	 * effect of the currently running task from the load
	 * of the current CPU:
	 */
	if (sync) {
		tg = task_group(current);
		weight = current->se.avg.load_avg;

		this_load += effective_load(tg, this_cpu, -weight, -weight);
		load += effective_load(tg, prev_cpu, 0, -weight);
	}

	tg = task_group(p);
	weight = p->se.avg.load_avg;

	/*
	 * In low-load situations, where prev_cpu is idle and this_cpu is idle
	 * due to the sync cause above having dropped this_load to 0, we'll
	 * always have an imbalance, but there's really nothing you can do
	 * about that, so that's good too.
	 *
	 * Otherwise check if either cpus are near enough in load to allow this
	 * task to be woken on this_cpu.
	 */
	this_eff_load = 100;
	this_eff_load *= capacity_of(prev_cpu);

	prev_eff_load = 100 + (sd->imbalance_pct - 100) / 2;
	prev_eff_load *= capacity_of(this_cpu);

	if (this_load > 0) {
		this_eff_load *= this_load +
			effective_load(tg, this_cpu, weight, weight);

		prev_eff_load *= load + effective_load(tg, prev_cpu, 0, weight);
	}

	balanced = this_eff_load <= prev_eff_load;

	schedstat_inc(p->se.statistics.nr_wakeups_affine_attempts);

	if (!balanced)
		return 0;

	schedstat_inc(sd->ttwu_move_affine);
	schedstat_inc(p->se.statistics.nr_wakeups_affine);

	return 1;
}

static inline int task_util(struct task_struct *p)
{
#ifdef CONFIG_SCHED_WALT
	if (!walt_disabled && sysctl_sched_use_walt_task_util) {
		unsigned long demand = p->ravg.demand;
		return (demand << 10) / walt_ravg_window;
	}
#endif
	return p->se.avg.util_avg;
}

static inline unsigned long boosted_task_util(struct task_struct *task);

static inline bool __task_fits(struct task_struct *p, int cpu, int util)
{
	unsigned long capacity = capacity_of(cpu);

	util += boosted_task_util(p);

	return (capacity * 1024) > (util * capacity_margin);
}

static inline bool task_fits_max(struct task_struct *p, int cpu)
{
	unsigned long capacity = capacity_of(cpu);
	unsigned long max_capacity = cpu_rq(cpu)->rd->max_cpu_capacity.val;

	if (capacity == max_capacity)
		return true;

	if (capacity * capacity_margin > max_capacity * 1024)
		return true;

	return __task_fits(p, cpu, 0);
}

static inline bool task_fits_spare(struct task_struct *p, int cpu)
{
	return __task_fits(p, cpu, cpu_util(cpu));
}

static bool cpu_overutilized(int cpu)
{
	return (capacity_of(cpu) * 1024) < (cpu_util(cpu) * capacity_margin);
}

#ifdef CONFIG_SCHED_TUNE

static long
schedtune_margin(unsigned long signal, long boost)
{
	long long margin = 0;

	/*
	 * Signal proportional compensation (SPC)
	 *
	 * The Boost (B) value is used to compute a Margin (M) which is
	 * proportional to the complement of the original Signal (S):
	 *   M = B * (SCHED_LOAD_SCALE - S), if B is positive
	 *   M = B * S, if B is negative
	 * The obtained M could be used by the caller to "boost" S.
	 */

	if (boost >= 0) {
		margin  = SCHED_CAPACITY_SCALE - signal;
		margin *= boost;
	} else
		margin = -signal * boost;
	/*
	 * Fast integer division by constant:
	 *  Constant   :                 (C) = 100
	 *  Precision  : 0.1%            (P) = 0.1
	 *  Reference  : C * 100 / P     (R) = 100000
	 *
	 * Thus:
	 *  Shift bits : ceil(log(R,2))  (S) = 17
	 *  Mult const : round(2^S/C)    (M) = 1311
	 *
	 *
	 */
	margin  *= 1311;
	margin >>= 17;

	if (boost < 0)
		margin *= -1;
	return margin;
}

static inline int
schedtune_cpu_margin(unsigned long util, int cpu)
{
	int boost;

#ifdef CONFIG_CGROUP_SCHEDTUNE
	boost = schedtune_cpu_boost(cpu);
#else
	boost = get_sysctl_sched_cfs_boost();
#endif
	if (boost == 0)
		return 0;

	return schedtune_margin(util, boost);
}

static inline long
schedtune_task_margin(struct task_struct *task)
{
	int boost;
	unsigned long util;
	long margin;

#ifdef CONFIG_CGROUP_SCHEDTUNE
	boost = schedtune_task_boost(task);
#else
	boost = get_sysctl_sched_cfs_boost();
#endif
	if (boost == 0)
		return 0;

	util = task_util(task);
	margin = schedtune_margin(util, boost);

	return margin;
}

#else /* CONFIG_SCHED_TUNE */

static inline int
schedtune_cpu_margin(unsigned long util, int cpu)
{
	return 0;
}

static inline int
schedtune_task_margin(struct task_struct *task)
{
	return 0;
}

#endif /* CONFIG_SCHED_TUNE */

static inline unsigned long
boosted_cpu_util(int cpu)
{
	unsigned long util = cpu_util(cpu);
	long margin = schedtune_cpu_margin(util, cpu);

	trace_sched_boost_cpu(cpu, util, margin);

	return util + margin;
}

static inline unsigned long
boosted_task_util(struct task_struct *task)
{
	unsigned long util = task_util(task);
	long margin = schedtune_task_margin(task);

	trace_sched_boost_task(task, util, margin);

	return util + margin;
}

/*
 * find_idlest_group finds and returns the least busy CPU group within the
 * domain.
 */
static struct sched_group *
find_idlest_group(struct sched_domain *sd, struct task_struct *p,
		  int this_cpu, int sd_flag)
{
	struct sched_group *idlest = NULL, *group = sd->groups;
	struct sched_group *fit_group = NULL, *spare_group = NULL;
	unsigned long min_load = ULONG_MAX, this_load = 0;
	unsigned long fit_capacity = ULONG_MAX;
	unsigned long max_spare_capacity = capacity_margin - SCHED_CAPACITY_SCALE;
	int load_idx = sd->forkexec_idx;
	int imbalance = 100 + (sd->imbalance_pct-100)/2;

	if (sd_flag & SD_BALANCE_WAKE)
		load_idx = sd->wake_idx;

	do {
		unsigned long load, avg_load, spare_capacity;
		int local_group;
		int i;

		/* Skip over this group if it has no CPUs allowed */
		if (!cpumask_intersects(sched_group_cpus(group),
					tsk_cpus_allowed(p)))
			continue;

		local_group = cpumask_test_cpu(this_cpu,
					       sched_group_cpus(group));

		/* Tally up the load of all CPUs in the group */
		avg_load = 0;

		for_each_cpu(i, sched_group_cpus(group)) {
			/* Bias balancing toward cpus of our domain */
			if (local_group)
				load = source_load(i, load_idx);
			else
				load = target_load(i, load_idx);

			avg_load += load;

			/*
			 * Look for most energy-efficient group that can fit
			 * that can fit the task.
			 */
			if (capacity_of(i) < fit_capacity && task_fits_spare(p, i)) {
				fit_capacity = capacity_of(i);
				fit_group = group;
			}

			/*
			 * Look for group which has most spare capacity on a
			 * single cpu.
			 */
			spare_capacity = capacity_of(i) - cpu_util(i);
			if (spare_capacity > max_spare_capacity) {
				max_spare_capacity = spare_capacity;
				spare_group = group;
			}
		}

		/* Adjust by relative CPU capacity of the group */
		avg_load = (avg_load * SCHED_CAPACITY_SCALE) / group->sgc->capacity;

		if (local_group) {
			this_load = avg_load;
		} else if (avg_load < min_load) {
			min_load = avg_load;
			idlest = group;
		}
	} while (group = group->next, group != sd->groups);

	if (fit_group)
		return fit_group;

	if (spare_group)
		return spare_group;

	if (!idlest || 100*this_load < imbalance*min_load)
		return NULL;
	return idlest;
}

/*
 * find_idlest_cpu - find the idlest cpu among the cpus in group.
 */
static int
find_idlest_cpu(struct sched_group *group, struct task_struct *p, int this_cpu)
{
	unsigned long load, min_load = ULONG_MAX;
	unsigned int min_exit_latency = UINT_MAX;
	u64 latest_idle_timestamp = 0;
	int least_loaded_cpu = this_cpu;
	int shallowest_idle_cpu = -1;
	int i;

	/* Check if we have any choice: */
	if (group->group_weight == 1)
		return cpumask_first(sched_group_cpus(group));

	/* Traverse only the allowed CPUs */
	for_each_cpu_and(i, sched_group_cpus(group), tsk_cpus_allowed(p)) {
		if (task_fits_spare(p, i)) {
			struct rq *rq = cpu_rq(i);
			struct cpuidle_state *idle = idle_get_state(rq);
			if (idle && idle->exit_latency < min_exit_latency) {
				/*
				 * We give priority to a CPU whose idle state
				 * has the smallest exit latency irrespective
				 * of any idle timestamp.
				 */
				min_exit_latency = idle->exit_latency;
				latest_idle_timestamp = rq->idle_stamp;
				shallowest_idle_cpu = i;
			} else if (idle_cpu(i) &&
				   (!idle || idle->exit_latency == min_exit_latency) &&
				   rq->idle_stamp > latest_idle_timestamp) {
				/*
				 * If equal or no active idle state, then
				 * the most recently idled CPU might have
				 * a warmer cache.
				 */
				latest_idle_timestamp = rq->idle_stamp;
				shallowest_idle_cpu = i;
			} else if (shallowest_idle_cpu == -1) {
				/*
				 * If we haven't found an idle CPU yet
				 * pick a non-idle one that can fit the task as
				 * fallback.
				 */
				shallowest_idle_cpu = i;
			}
		} else if (shallowest_idle_cpu == -1) {
			load = weighted_cpuload(i);
			if (load < min_load || (load == min_load && i == this_cpu)) {
				min_load = load;
				least_loaded_cpu = i;
			}
		}
	}

	return shallowest_idle_cpu != -1 ? shallowest_idle_cpu : least_loaded_cpu;
}

/*
 * Implement a for_each_cpu() variant that starts the scan at a given cpu
 * (@start), and wraps around.
 *
 * This is used to scan for idle CPUs; such that not all CPUs looking for an
 * idle CPU find the same CPU. The down-side is that tasks tend to cycle
 * through the LLC domain.
 *
 * Especially tbench is found sensitive to this.
 */

static int cpumask_next_wrap(int n, const struct cpumask *mask, int start, int *wrapped)
{
	int next;

again:
	next = find_next_bit(cpumask_bits(mask), nr_cpumask_bits, n+1);

	if (*wrapped) {
		if (next >= start)
			return nr_cpumask_bits;
	} else {
		if (next >= nr_cpumask_bits) {
			*wrapped = 1;
			n = -1;
			goto again;
		}
	}

	return next;
}

#define for_each_cpu_wrap(cpu, mask, start, wrap)				\
	for ((wrap) = 0, (cpu) = (start)-1;					\
		(cpu) = cpumask_next_wrap((cpu), (mask), (start), &(wrap)),	\
		(cpu) < nr_cpumask_bits; )

#ifdef CONFIG_SCHED_SMT

static inline void set_idle_cores(int cpu, int val)
{
	struct sched_domain_shared *sds;

	sds = rcu_dereference(per_cpu(sd_llc_shared, cpu));
	if (sds)
		WRITE_ONCE(sds->has_idle_cores, val);
}

static inline bool test_idle_cores(int cpu, bool def)
{
	struct sched_domain_shared *sds;

	sds = rcu_dereference(per_cpu(sd_llc_shared, cpu));
	if (sds)
		return READ_ONCE(sds->has_idle_cores);

	return def;
}

/*
 * Scans the local SMT mask to see if the entire core is idle, and records this
 * information in sd_llc_shared->has_idle_cores.
 *
 * Since SMT siblings share all cache levels, inspecting this limited remote
 * state should be fairly cheap.
 */
void __update_idle_core(struct rq *rq)
{
	int core = cpu_of(rq);
	int cpu;

	rcu_read_lock();
	if (test_idle_cores(core, true))
		goto unlock;

	for_each_cpu(cpu, cpu_smt_mask(core)) {
		if (cpu == core)
			continue;

		if (!idle_cpu(cpu))
			goto unlock;
	}

	set_idle_cores(core, 1);
unlock:
	rcu_read_unlock();
}

/*
 * Scan the entire LLC domain for idle cores; this dynamically switches off if
 * there are no idle cores left in the system; tracked through
 * sd_llc->shared->has_idle_cores and enabled through update_idle_core() above.
 */
static int select_idle_core(struct task_struct *p, struct sched_domain *sd, int target)
{
	struct cpumask *cpus = this_cpu_cpumask_var_ptr(select_idle_mask);
	int core, cpu, wrap;

	if (!static_branch_likely(&sched_smt_present))
		return -1;

	if (!test_idle_cores(target, false))
		return -1;

	cpumask_and(cpus, sched_domain_span(sd), tsk_cpus_allowed(p));

	for_each_cpu_wrap(core, cpus, target, wrap) {
		bool idle = true;

		for_each_cpu(cpu, cpu_smt_mask(core)) {
			cpumask_clear_cpu(cpu, cpus);
			if (!idle_cpu(cpu))
				idle = false;
		}

		if (idle)
			return core;
	}

	/*
	 * Failed to find an idle core; stop looking for one.
	 */
	set_idle_cores(target, 0);

	return -1;
}

/*
 * Scan the local SMT mask for idle CPUs.
 */
static int select_idle_smt(struct task_struct *p, struct sched_domain *sd, int target)
{
	int cpu;

	if (!static_branch_likely(&sched_smt_present))
		return -1;

	for_each_cpu(cpu, cpu_smt_mask(target)) {
		if (!cpumask_test_cpu(cpu, tsk_cpus_allowed(p)))
			continue;
		if (idle_cpu(cpu))
			return cpu;
	}

	return -1;
}

#else /* CONFIG_SCHED_SMT */

static inline int select_idle_core(struct task_struct *p, struct sched_domain *sd, int target)
{
	return -1;
}

static inline int select_idle_smt(struct task_struct *p, struct sched_domain *sd, int target)
{
	return -1;
}

#endif /* CONFIG_SCHED_SMT */

/*
 * Scan the LLC domain for idle CPUs; this is dynamically regulated by
 * comparing the average scan cost (tracked in sd->avg_scan_cost) against the
 * average idle time for this rq (as found in rq->avg_idle).
 */
static int select_idle_cpu(struct task_struct *p, struct sched_domain *sd, int target)
{
	struct sched_domain *this_sd;
	u64 avg_cost, avg_idle = this_rq()->avg_idle;
	u64 time, cost;
	s64 delta;
	int cpu, wrap;

	this_sd = rcu_dereference(*this_cpu_ptr(&sd_llc));
	if (!this_sd)
		return -1;

	avg_cost = this_sd->avg_scan_cost;

	/*
	 * Due to large variance we need a large fuzz factor; hackbench in
	 * particularly is sensitive here.
	 */
	if ((avg_idle / 512) < avg_cost)
		return -1;

	time = local_clock();

	for_each_cpu_wrap(cpu, sched_domain_span(sd), target, wrap) {
		if (!cpumask_test_cpu(cpu, tsk_cpus_allowed(p)))
			continue;
		if (idle_cpu(cpu))
			break;
	}

	time = local_clock() - time;
	cost = this_sd->avg_scan_cost;
	delta = (s64)(time - cost) / 8;
	this_sd->avg_scan_cost += delta;

	return cpu;
}

/*
 * Try and locate an idle core/thread in the LLC cache domain.
 */
static int select_idle_sibling(struct task_struct *p, int prev, int target)
{
	struct sched_domain *sd;
	struct sched_group *sg;
	int i = task_cpu(p);
	int best_idle = -1;
	int best_idle_cstate = -1;
	int best_idle_capacity = INT_MAX;

	if (!sysctl_sched_cstate_aware) {
		if (idle_cpu(target))
			return target;

		/*
		 * If the prevous cpu is cache affine and idle, don't be stupid.
		 */
		if (i != target && cpus_share_cache(i, target) && idle_cpu(i))
			return i;

		sd = rcu_dereference(per_cpu(sd_llc, target));
		if (!sd)
			return target;

		i = select_idle_core(p, sd, target);
		if ((unsigned)i < nr_cpumask_bits)
			return i;

		i = select_idle_cpu(p, sd, target);
		if ((unsigned)i < nr_cpumask_bits)
			return i;

		i = select_idle_smt(p, sd, target);
		if ((unsigned)i < nr_cpumask_bits)
			return i;
	}

	/*
	 * Otherwise, iterate the domains and find an elegible idle cpu.
	 */
	sd = rcu_dereference(per_cpu(sd_llc, target));
	for_each_lower_domain(sd) {
		sg = sd->groups;
		do {
			if (!cpumask_intersects(sched_group_cpus(sg),
                                        tsk_cpus_allowed(p)))
				goto next;


			if (sysctl_sched_cstate_aware) {
				for_each_cpu_and(i, tsk_cpus_allowed(p), sched_group_cpus(sg)) {
					struct rq *rq = cpu_rq(i);
					int idle_idx = idle_get_state_idx(rq);
					unsigned long new_usage = boosted_task_util(p);
					unsigned long capacity_orig = capacity_orig_of(i);
					if (new_usage > capacity_orig || !idle_cpu(i))
						goto next;

					if (i == target && new_usage <= capacity_curr_of(target))
						return target;

					if (best_idle < 0 || (idle_idx < best_idle_cstate && capacity_orig <= best_idle_capacity)) {
						best_idle = i;
						best_idle_cstate = idle_idx;
						best_idle_capacity = capacity_orig;
					}
				}
			} else {
				for_each_cpu(i, sched_group_cpus(sg)) {
					if (i == target || !idle_cpu(i))
						goto next;
				}

				target = cpumask_first_and(sched_group_cpus(sg),
					tsk_cpus_allowed(p));
				goto done;
			}
next:
			sg = sg->next;
		} while (sg != sd->groups);
	}
	if (best_idle > 0)
		target = best_idle;

done:
	return target;
}

static inline int find_best_target(struct task_struct *p, bool boosted, bool prefer_idle)
{
	int iter_cpu;
	int target_cpu = -1;
	int target_util = 0;
	int backup_capacity = 0;
	int best_idle_cpu = -1;
	int best_idle_cstate = INT_MAX;
	int backup_cpu = -1;
	unsigned long task_util_boosted, new_util;

	task_util_boosted = boosted_task_util(p);
	for (iter_cpu = 0; iter_cpu < NR_CPUS; iter_cpu++) {
		int cur_capacity;
		struct rq *rq;
		int idle_idx;

		/*
		 * Iterate from higher cpus for boosted tasks.
		 */
		int i = boosted ? NR_CPUS-iter_cpu-1 : iter_cpu;

		if (!cpu_online(i) || !cpumask_test_cpu(i, tsk_cpus_allowed(p)))
			continue;

		/*
		 * p's blocked utilization is still accounted for on prev_cpu
		 * so prev_cpu will receive a negative bias due to the double
		 * accounting. However, the blocked utilization may be zero.
		 */
		new_util = cpu_util(i) + task_util_boosted;

		/*
		 * Ensure minimum capacity to grant the required boost.
		 * The target CPU can be already at a capacity level higher
		 * than the one required to boost the task.
		 */
		if (new_util > capacity_orig_of(i))
			continue;

#ifdef CONFIG_SCHED_WALT
		if (walt_cpu_high_irqload(i))
			continue;
#endif
		/*
		 * Unconditionally favoring tasks that prefer idle cpus to
		 * improve latency.
		 */
		if (idle_cpu(i) && prefer_idle) {
			if (best_idle_cpu < 0)
				best_idle_cpu = i;
			continue;
		}

		cur_capacity = capacity_curr_of(i);
		rq = cpu_rq(i);
		idle_idx = idle_get_state_idx(rq);

		if (new_util < cur_capacity) {
			if (cpu_rq(i)->nr_running) {
				if(prefer_idle) {
					// Find a target cpu with lowest
					// utilization.
					if (target_util == 0 ||
						target_util < new_util) {
						target_cpu = i;
						target_util = new_util;
					}
				} else {
					// Find a target cpu with highest
					// utilization.
					if (target_util == 0 ||
						target_util > new_util) {
						target_cpu = i;
						target_util = new_util;
					}
				}
			} else if (!prefer_idle) {
				if (best_idle_cpu < 0 ||
					(sysctl_sched_cstate_aware &&
						best_idle_cstate > idle_idx)) {
					best_idle_cstate = idle_idx;
					best_idle_cpu = i;
				}
			}
		} else if (backup_capacity == 0 ||
				backup_capacity > cur_capacity) {
			// Find a backup cpu with least capacity.
			backup_capacity = cur_capacity;
			backup_cpu = i;
		}
	}

	if (prefer_idle && best_idle_cpu >= 0)
		target_cpu = best_idle_cpu;
	else if (target_cpu < 0)
		target_cpu = best_idle_cpu >= 0 ? best_idle_cpu : backup_cpu;

	return target_cpu;
}

static int energy_aware_wake_cpu(struct task_struct *p, int target, int sync)
{
	struct sched_domain *sd;
	struct sched_group *sg, *sg_target;
	int target_max_cap = INT_MAX;
	int target_cpu = task_cpu(p);
	unsigned long task_util_boosted, new_util;
	int i;

	if (sysctl_sched_sync_hint_enable && sync) {
		int cpu = smp_processor_id();
		cpumask_t search_cpus;
		cpumask_and(&search_cpus, tsk_cpus_allowed(p), cpu_online_mask);
		if (cpumask_test_cpu(cpu, &search_cpus))
			return cpu;
	}

	sd = rcu_dereference(per_cpu(sd_ea, task_cpu(p)));

	if (!sd)
		return target;

	sg = sd->groups;
	sg_target = sg;

	if (sysctl_sched_is_big_little) {

		/*
		 * Find group with sufficient capacity. We only get here if no cpu is
		 * overutilized. We may end up overutilizing a cpu by adding the task,
		 * but that should not be any worse than select_idle_sibling().
		 * load_balance() should sort it out later as we get above the tipping
		 * point.
		 */
		do {
			/* Assuming all cpus are the same in group */
			int max_cap_cpu = group_first_cpu(sg);

			/*
			 * Assume smaller max capacity means more energy-efficient.
			 * Ideally we should query the energy model for the right
			 * answer but it easily ends up in an exhaustive search.
			 */
			if (capacity_of(max_cap_cpu) < target_max_cap &&
			    task_fits_max(p, max_cap_cpu)) {
				sg_target = sg;
				target_max_cap = capacity_of(max_cap_cpu);
			}
		} while (sg = sg->next, sg != sd->groups);

		task_util_boosted = boosted_task_util(p);
		/* Find cpu with sufficient capacity */
		for_each_cpu_and(i, tsk_cpus_allowed(p), sched_group_cpus(sg_target)) {
			/*
			 * p's blocked utilization is still accounted for on prev_cpu
			 * so prev_cpu will receive a negative bias due to the double
			 * accounting. However, the blocked utilization may be zero.
			 */
			new_util = cpu_util(i) + task_util_boosted;

			/*
			 * Ensure minimum capacity to grant the required boost.
			 * The target CPU can be already at a capacity level higher
			 * than the one required to boost the task.
			 */
			if (new_util > capacity_orig_of(i))
				continue;

			if (new_util < capacity_curr_of(i)) {
				target_cpu = i;
				if (cpu_rq(i)->nr_running)
					break;
			}

			/* cpu has capacity at higher OPP, keep it as fallback */
			if (target_cpu == task_cpu(p))
				target_cpu = i;
		}
	} else {
		/*
		 * Find a cpu with sufficient capacity
		 */
#ifdef CONFIG_CGROUP_SCHEDTUNE
		bool boosted = schedtune_task_boost(p) > 0;
		bool prefer_idle = schedtune_prefer_idle(p) > 0;
#else
		bool boosted = 0;
		bool prefer_idle = 0;
#endif
		int tmp_target = find_best_target(p, boosted, prefer_idle);
		if (tmp_target >= 0) {
			target_cpu = tmp_target;
			if ((boosted || prefer_idle) && idle_cpu(target_cpu))
				return target_cpu;
		}
	}

	if (target_cpu != task_cpu(p)) {
		struct energy_env eenv = {
			.util_delta	= task_util(p),
			.src_cpu	= task_cpu(p),
			.dst_cpu	= target_cpu,
			.task		= p,
		};

		/* Not enough spare capacity on previous cpu */
		if (cpu_overutilized(task_cpu(p)))
			return target_cpu;

		if (energy_diff(&eenv) >= 0)
			return task_cpu(p);
	}

	return target_cpu;
}

/*
 * select_task_rq_fair: Select target runqueue for the waking task in domains
 * that have the 'sd_flag' flag set. In practice, this is SD_BALANCE_WAKE,
 * SD_BALANCE_FORK, or SD_BALANCE_EXEC.
 *
 * Balances load by selecting the idlest cpu in the idlest group, or under
 * certain conditions an idle sibling cpu if the domain has SD_WAKE_AFFINE set.
 *
 * Returns the target cpu number.
 *
 * preempt must be disabled.
 */
static int
select_task_rq_fair(struct task_struct *p, int prev_cpu, int sd_flag, int wake_flags)
{
	struct sched_domain *tmp, *affine_sd = NULL, *sd = NULL;
	int cpu = smp_processor_id();
	int new_cpu = prev_cpu;
	int want_affine = 0;
	int sync = wake_flags & WF_SYNC;

	if (sd_flag & SD_BALANCE_WAKE) {
		record_wakee(p);
		want_affine = (!wake_wide(p) && task_fits_max(p, cpu) &&
			cpumask_test_cpu(cpu, tsk_cpus_allowed(p))) ||
			energy_aware();
	}

	rcu_read_lock();
	for_each_domain(cpu, tmp) {
		if (!(tmp->flags & SD_LOAD_BALANCE))
			break;

		/*
		 * If both cpu and prev_cpu are part of this domain,
		 * cpu is a valid SD_WAKE_AFFINE target.
		 */
		if (want_affine && (tmp->flags & SD_WAKE_AFFINE) &&
		    cpumask_test_cpu(prev_cpu, sched_domain_span(tmp))) {
			affine_sd = tmp;
			break;
		}

		if (tmp->flags & sd_flag)
			sd = tmp;
		else if (!want_affine)
			break;
	}

	if (affine_sd) {
		sd = NULL; /* Prefer wake_affine over balance flags */
		if (cpu != prev_cpu && wake_affine(affine_sd, p, prev_cpu, sync))
			new_cpu = cpu;
	}

	if (!sd) {
		if (energy_aware() && !cpu_rq(cpu)->rd->overutilized)
			new_cpu = energy_aware_wake_cpu(p, prev_cpu, sync);
		else if (sd_flag & SD_BALANCE_WAKE) /* XXX always ? */
			new_cpu = select_idle_sibling(p, prev_cpu, new_cpu);

	} else while (sd) {
		struct sched_group *group;
		int weight;

		if (!(sd->flags & sd_flag)) {
			sd = sd->child;
			continue;
		}

		group = find_idlest_group(sd, p, cpu, sd_flag);
		if (!group) {
			sd = sd->child;
			continue;
		}

		new_cpu = find_idlest_cpu(group, p, cpu);
		if (new_cpu == -1 || new_cpu == cpu) {
			/* Now try balancing at a lower domain level of cpu */
			sd = sd->child;
			continue;
		}

		/* Now try balancing at a lower domain level of new_cpu */
		cpu = new_cpu;
		weight = sd->span_weight;
		sd = NULL;
		for_each_domain(cpu, tmp) {
			if (weight <= tmp->span_weight)
				break;
			if (tmp->flags & sd_flag)
				sd = tmp;
		}
		/* while loop will break here if sd == NULL */
	}
	rcu_read_unlock();

	return new_cpu;
}

/*
 * Called immediately before a task is migrated to a new cpu; task_cpu(p) and
 * cfs_rq_of(p) references at time of call are still valid and identify the
 * previous cpu. The caller guarantees p->pi_lock or task_rq(p)->lock is held.
 */
static void migrate_task_rq_fair(struct task_struct *p)
{
	/*
	 * As blocked tasks retain absolute vruntime the migration needs to
	 * deal with this by subtracting the old and adding the new
	 * min_vruntime -- the latter is done by enqueue_entity() when placing
	 * the task on the new runqueue.
	 */
	if (p->state == TASK_WAKING) {
		struct sched_entity *se = &p->se;
		struct cfs_rq *cfs_rq = cfs_rq_of(se);
		u64 min_vruntime;

#ifndef CONFIG_64BIT
		u64 min_vruntime_copy;

		do {
			min_vruntime_copy = cfs_rq->min_vruntime_copy;
			smp_rmb();
			min_vruntime = cfs_rq->min_vruntime;
		} while (min_vruntime != min_vruntime_copy);
#else
		min_vruntime = cfs_rq->min_vruntime;
#endif

		se->vruntime -= min_vruntime;
	}

	/*
	 * We are supposed to update the task to "current" time, then its up to date
	 * and ready to go to new CPU/cfs_rq. But we have difficulty in getting
	 * what current time is, so simply throw away the out-of-date time. This
	 * will result in the wakee task is less decayed, but giving the wakee more
	 * load sounds not bad.
	 */
	remove_entity_load_avg(&p->se);

	/* Tell new CPU we are migrated */
	p->se.avg.last_update_time = 0;

	/* We have migrated, no longer consider this task hot */
	p->se.exec_start = 0;
}

static void task_dead_fair(struct task_struct *p)
{
	remove_entity_load_avg(&p->se);
}
#else
#define task_fits_max(p, cpu) true
#endif /* CONFIG_SMP */

static unsigned long
wakeup_gran(struct sched_entity *curr, struct sched_entity *se)
{
	unsigned long gran = sysctl_sched_wakeup_granularity;

	/*
	 * Since its curr running now, convert the gran from real-time
	 * to virtual-time in his units.
	 *
	 * By using 'se' instead of 'curr' we penalize light tasks, so
	 * they get preempted easier. That is, if 'se' < 'curr' then
	 * the resulting gran will be larger, therefore penalizing the
	 * lighter, if otoh 'se' > 'curr' then the resulting gran will
	 * be smaller, again penalizing the lighter task.
	 *
	 * This is especially important for buddies when the leftmost
	 * task is higher priority than the buddy.
	 */
	return calc_delta_fair(gran, se);
}

/*
 * Should 'se' preempt 'curr'.
 *
 *             |s1
 *        |s2
 *   |s3
 *         g
 *      |<--->|c
 *
 *  w(c, s1) = -1
 *  w(c, s2) =  0
 *  w(c, s3) =  1
 *
 */
static int
wakeup_preempt_entity(struct sched_entity *curr, struct sched_entity *se)
{
	s64 gran, vdiff = curr->vruntime - se->vruntime;

	if (vdiff <= 0)
		return -1;

	gran = wakeup_gran(curr, se);
	if (vdiff > gran)
		return 1;

	return 0;
}

static void set_last_buddy(struct sched_entity *se)
{
	if (entity_is_task(se) && unlikely(task_of(se)->policy == SCHED_IDLE))
		return;

	for_each_sched_entity(se)
		cfs_rq_of(se)->last = se;
}

static void set_next_buddy(struct sched_entity *se)
{
	if (entity_is_task(se) && unlikely(task_of(se)->policy == SCHED_IDLE))
		return;

	for_each_sched_entity(se)
		cfs_rq_of(se)->next = se;
}

static void set_skip_buddy(struct sched_entity *se)
{
	for_each_sched_entity(se)
		cfs_rq_of(se)->skip = se;
}

/*
 * Preempt the current task with a newly woken task if needed:
 */
static void check_preempt_wakeup(struct rq *rq, struct task_struct *p, int wake_flags)
{
	struct task_struct *curr = rq->curr;
	struct sched_entity *se = &curr->se, *pse = &p->se;
	struct cfs_rq *cfs_rq = task_cfs_rq(curr);
	int scale = cfs_rq->nr_running >= sched_nr_latency;
	int next_buddy_marked = 0;

	if (unlikely(se == pse))
		return;

	/*
	 * This is possible from callers such as attach_tasks(), in which we
	 * unconditionally check_prempt_curr() after an enqueue (which may have
	 * lead to a throttle).  This both saves work and prevents false
	 * next-buddy nomination below.
	 */
	if (unlikely(throttled_hierarchy(cfs_rq_of(pse))))
		return;

	if (sched_feat(NEXT_BUDDY) && scale && !(wake_flags & WF_FORK)) {
		set_next_buddy(pse);
		next_buddy_marked = 1;
	}

	/*
	 * We can come here with TIF_NEED_RESCHED already set from new task
	 * wake up path.
	 *
	 * Note: this also catches the edge-case of curr being in a throttled
	 * group (e.g. via set_curr_task), since update_curr() (in the
	 * enqueue of curr) will have resulted in resched being set.  This
	 * prevents us from potentially nominating it as a false LAST_BUDDY
	 * below.
	 */
	if (test_tsk_need_resched(curr))
		return;

	/* Idle tasks are by definition preempted by non-idle tasks. */
	if (unlikely(curr->policy == SCHED_IDLE) &&
	    likely(p->policy != SCHED_IDLE))
		goto preempt;

	/*
	 * Batch and idle tasks do not preempt non-idle tasks (their preemption
	 * is driven by the tick):
	 */
	if (unlikely(p->policy != SCHED_NORMAL) || !sched_feat(WAKEUP_PREEMPTION))
		return;

	find_matching_se(&se, &pse);
	update_curr(cfs_rq_of(se));
	BUG_ON(!pse);
	if (wakeup_preempt_entity(se, pse) == 1) {
		/*
		 * Bias pick_next to pick the sched entity that is
		 * triggering this preemption.
		 */
		if (!next_buddy_marked)
			set_next_buddy(pse);
		goto preempt;
	}

	return;

preempt:
	resched_curr(rq);
	/*
	 * Only set the backward buddy when the current task is still
	 * on the rq. This can happen when a wakeup gets interleaved
	 * with schedule on the ->pre_schedule() or idle_balance()
	 * point, either of which can * drop the rq lock.
	 *
	 * Also, during early boot the idle thread is in the fair class,
	 * for obvious reasons its a bad idea to schedule back to it.
	 */
	if (unlikely(!se->on_rq || curr == rq->idle))
		return;

	if (sched_feat(LAST_BUDDY) && scale && entity_is_task(se))
		set_last_buddy(se);
}

static struct task_struct *
pick_next_task_fair(struct rq *rq, struct task_struct *prev, struct pin_cookie cookie)
{
	struct cfs_rq *cfs_rq = &rq->cfs;
	struct sched_entity *se;
	struct task_struct *p;
	int new_tasks;

again:
#ifdef CONFIG_FAIR_GROUP_SCHED
	if (!cfs_rq->nr_running)
		goto idle;

	if (prev->sched_class != &fair_sched_class)
		goto simple;

	/*
	 * Because of the set_next_buddy() in dequeue_task_fair() it is rather
	 * likely that a next task is from the same cgroup as the current.
	 *
	 * Therefore attempt to avoid putting and setting the entire cgroup
	 * hierarchy, only change the part that actually changes.
	 */

	do {
		struct sched_entity *curr = cfs_rq->curr;

		/*
		 * Since we got here without doing put_prev_entity() we also
		 * have to consider cfs_rq->curr. If it is still a runnable
		 * entity, update_curr() will update its vruntime, otherwise
		 * forget we've ever seen it.
		 */
		if (curr) {
			if (curr->on_rq)
				update_curr(cfs_rq);
			else
				curr = NULL;

			/*
			 * This call to check_cfs_rq_runtime() will do the
			 * throttle and dequeue its entity in the parent(s).
			 * Therefore the 'simple' nr_running test will indeed
			 * be correct.
			 */
			if (unlikely(check_cfs_rq_runtime(cfs_rq)))
				goto simple;
		}

		se = pick_next_entity(cfs_rq, curr);
		cfs_rq = group_cfs_rq(se);
	} while (cfs_rq);

	p = task_of(se);

	/*
	 * Since we haven't yet done put_prev_entity and if the selected task
	 * is a different task than we started out with, try and touch the
	 * least amount of cfs_rqs.
	 */
	if (prev != p) {
		struct sched_entity *pse = &prev->se;

		while (!(cfs_rq = is_same_group(se, pse))) {
			int se_depth = se->depth;
			int pse_depth = pse->depth;

			if (se_depth <= pse_depth) {
				put_prev_entity(cfs_rq_of(pse), pse);
				pse = parent_entity(pse);
			}
			if (se_depth >= pse_depth) {
				set_next_entity(cfs_rq_of(se), se);
				se = parent_entity(se);
			}
		}

		put_prev_entity(cfs_rq, pse);
		set_next_entity(cfs_rq, se);
	}

	if (hrtick_enabled(rq))
		hrtick_start_fair(rq, p);

	rq->misfit_task = !task_fits_max(p, rq->cpu);

	return p;
simple:
	cfs_rq = &rq->cfs;
#endif

	if (!cfs_rq->nr_running)
		goto idle;

	put_prev_task(rq, prev);

	do {
		se = pick_next_entity(cfs_rq, NULL);
		set_next_entity(cfs_rq, se);
		cfs_rq = group_cfs_rq(se);
	} while (cfs_rq);

	p = task_of(se);

	if (hrtick_enabled(rq))
		hrtick_start_fair(rq, p);

	rq->misfit_task = !task_fits_max(p, rq->cpu);

	return p;

idle:
	rq->misfit_task = 0;
	/*
	 * This is OK, because current is on_cpu, which avoids it being picked
	 * for load-balance and preemption/IRQs are still disabled avoiding
	 * further scheduler activity on it and we're being very careful to
	 * re-start the picking loop.
	 */
	lockdep_unpin_lock(&rq->lock, cookie);
	new_tasks = idle_balance(rq);
	lockdep_repin_lock(&rq->lock, cookie);
	/*
	 * Because idle_balance() releases (and re-acquires) rq->lock, it is
	 * possible for any higher priority task to appear. In that case we
	 * must re-start the pick_next_entity() loop.
	 */
	if (new_tasks < 0)
		return RETRY_TASK;

	if (new_tasks > 0)
		goto again;

	return NULL;
}

/*
 * Account for a descheduled task:
 */
static void put_prev_task_fair(struct rq *rq, struct task_struct *prev)
{
	struct sched_entity *se = &prev->se;
	struct cfs_rq *cfs_rq;

	for_each_sched_entity(se) {
		cfs_rq = cfs_rq_of(se);
		put_prev_entity(cfs_rq, se);
	}
}

/*
 * sched_yield() is very simple
 *
 * The magic of dealing with the ->skip buddy is in pick_next_entity.
 */
static void yield_task_fair(struct rq *rq)
{
	struct task_struct *curr = rq->curr;
	struct cfs_rq *cfs_rq = task_cfs_rq(curr);
	struct sched_entity *se = &curr->se;

	/*
	 * Are we the only task in the tree?
	 */
	if (unlikely(rq->nr_running == 1))
		return;

	clear_buddies(cfs_rq, se);

	if (curr->policy != SCHED_BATCH) {
		update_rq_clock(rq);
		/*
		 * Update run-time statistics of the 'current'.
		 */
		update_curr(cfs_rq);
		/*
		 * Tell update_rq_clock() that we've just updated,
		 * so we don't do microscopic update in schedule()
		 * and double the fastpath cost.
		 */
		rq_clock_skip_update(rq, true);
	}

	set_skip_buddy(se);
}

static bool yield_to_task_fair(struct rq *rq, struct task_struct *p, bool preempt)
{
	struct sched_entity *se = &p->se;

	/* throttled hierarchies are not runnable */
	if (!se->on_rq || throttled_hierarchy(cfs_rq_of(se)))
		return false;

	/* Tell the scheduler that we'd really like pse to run next. */
	set_next_buddy(se);

	yield_task_fair(rq);

	return true;
}

#ifdef CONFIG_SMP
/**************************************************
 * Fair scheduling class load-balancing methods.
 *
 * BASICS
 *
 * The purpose of load-balancing is to achieve the same basic fairness the
 * per-cpu scheduler provides, namely provide a proportional amount of compute
 * time to each task. This is expressed in the following equation:
 *
 *   W_i,n/P_i == W_j,n/P_j for all i,j                               (1)
 *
 * Where W_i,n is the n-th weight average for cpu i. The instantaneous weight
 * W_i,0 is defined as:
 *
 *   W_i,0 = \Sum_j w_i,j                                             (2)
 *
 * Where w_i,j is the weight of the j-th runnable task on cpu i. This weight
 * is derived from the nice value as per sched_prio_to_weight[].
 *
 * The weight average is an exponential decay average of the instantaneous
 * weight:
 *
 *   W'_i,n = (2^n - 1) / 2^n * W_i,n + 1 / 2^n * W_i,0               (3)
 *
 * C_i is the compute capacity of cpu i, typically it is the
 * fraction of 'recent' time available for SCHED_OTHER task execution. But it
 * can also include other factors [XXX].
 *
 * To achieve this balance we define a measure of imbalance which follows
 * directly from (1):
 *
 *   imb_i,j = max{ avg(W/C), W_i/C_i } - min{ avg(W/C), W_j/C_j }    (4)
 *
 * We them move tasks around to minimize the imbalance. In the continuous
 * function space it is obvious this converges, in the discrete case we get
 * a few fun cases generally called infeasible weight scenarios.
 *
 * [XXX expand on:
 *     - infeasible weights;
 *     - local vs global optima in the discrete case. ]
 *
 *
 * SCHED DOMAINS
 *
 * In order to solve the imbalance equation (4), and avoid the obvious O(n^2)
 * for all i,j solution, we create a tree of cpus that follows the hardware
 * topology where each level pairs two lower groups (or better). This results
 * in O(log n) layers. Furthermore we reduce the number of cpus going up the
 * tree to only the first of the previous level and we decrease the frequency
 * of load-balance at each level inv. proportional to the number of cpus in
 * the groups.
 *
 * This yields:
 *
 *     log_2 n     1     n
 *   \Sum       { --- * --- * 2^i } = O(n)                            (5)
 *     i = 0      2^i   2^i
 *                               `- size of each group
 *         |         |     `- number of cpus doing load-balance
 *         |         `- freq
 *         `- sum over all levels
 *
 * Coupled with a limit on how many tasks we can migrate every balance pass,
 * this makes (5) the runtime complexity of the balancer.
 *
 * An important property here is that each CPU is still (indirectly) connected
 * to every other cpu in at most O(log n) steps:
 *
 * The adjacency matrix of the resulting graph is given by:
 *
 *             log_2 n
 *   A_i,j = \Union     (i % 2^k == 0) && i / 2^(k+1) == j / 2^(k+1)  (6)
 *             k = 0
 *
 * And you'll find that:
 *
 *   A^(log_2 n)_i,j != 0  for all i,j                                (7)
 *
 * Showing there's indeed a path between every cpu in at most O(log n) steps.
 * The task movement gives a factor of O(m), giving a convergence complexity
 * of:
 *
 *   O(nm log n),  n := nr_cpus, m := nr_tasks                        (8)
 *
 *
 * WORK CONSERVING
 *
 * In order to avoid CPUs going idle while there's still work to do, new idle
 * balancing is more aggressive and has the newly idle cpu iterate up the domain
 * tree itself instead of relying on other CPUs to bring it work.
 *
 * This adds some complexity to both (5) and (8) but it reduces the total idle
 * time.
 *
 * [XXX more?]
 *
 *
 * CGROUPS
 *
 * Cgroups make a horror show out of (2), instead of a simple sum we get:
 *
 *                                s_k,i
 *   W_i,0 = \Sum_j \Prod_k w_k * -----                               (9)
 *                                 S_k
 *
 * Where
 *
 *   s_k,i = \Sum_j w_i,j,k  and  S_k = \Sum_i s_k,i                 (10)
 *
 * w_i,j,k is the weight of the j-th runnable task in the k-th cgroup on cpu i.
 *
 * The big problem is S_k, its a global sum needed to compute a local (W_i)
 * property.
 *
 * [XXX write more on how we solve this.. _after_ merging pjt's patches that
 *      rewrite all of this once again.]
 */

static unsigned long __read_mostly max_load_balance_interval = HZ/10;

enum fbq_type { regular, remote, all };

enum group_type {
	group_other = 0,
	group_misfit_task,
	group_imbalanced,
	group_overloaded,
};

#define LBF_ALL_PINNED	0x01
#define LBF_NEED_BREAK	0x02
#define LBF_DST_PINNED  0x04
#define LBF_SOME_PINNED	0x08

struct lb_env {
	struct sched_domain	*sd;

	struct rq		*src_rq;
	int			src_cpu;

	int			dst_cpu;
	struct rq		*dst_rq;

	struct cpumask		*dst_grpmask;
	int			new_dst_cpu;
	enum cpu_idle_type	idle;
	long			imbalance;
	unsigned int		src_grp_nr_running;
	/* The set of CPUs under consideration for load-balancing */
	struct cpumask		*cpus;

	unsigned int		flags;

	unsigned int		loop;
	unsigned int		loop_break;
	unsigned int		loop_max;

	enum fbq_type		fbq_type;
	struct list_head	tasks;
};

/*
 * Is this task likely cache-hot:
 */
static int task_hot(struct task_struct *p, struct lb_env *env)
{
	s64 delta;

	lockdep_assert_held(&env->src_rq->lock);

	if (p->sched_class != &fair_sched_class)
		return 0;

	if (unlikely(p->policy == SCHED_IDLE))
		return 0;

	/*
	 * Buddy candidates are cache hot:
	 */
	if (sched_feat(CACHE_HOT_BUDDY) && env->dst_rq->nr_running &&
			(&p->se == cfs_rq_of(&p->se)->next ||
			 &p->se == cfs_rq_of(&p->se)->last))
		return 1;

	if (sysctl_sched_migration_cost == -1)
		return 1;
	if (sysctl_sched_migration_cost == 0)
		return 0;

	delta = rq_clock_task(env->src_rq) - p->se.exec_start;

	return delta < (s64)sysctl_sched_migration_cost;
}

#ifdef CONFIG_NUMA_BALANCING
/*
 * Returns 1, if task migration degrades locality
 * Returns 0, if task migration improves locality i.e migration preferred.
 * Returns -1, if task migration is not affected by locality.
 */
static int migrate_degrades_locality(struct task_struct *p, struct lb_env *env)
{
	struct numa_group *numa_group = rcu_dereference(p->numa_group);
	unsigned long src_faults, dst_faults;
	int src_nid, dst_nid;

	if (!static_branch_likely(&sched_numa_balancing))
		return -1;

	if (!p->numa_faults || !(env->sd->flags & SD_NUMA))
		return -1;

	src_nid = cpu_to_node(env->src_cpu);
	dst_nid = cpu_to_node(env->dst_cpu);

	if (src_nid == dst_nid)
		return -1;

	/* Migrating away from the preferred node is always bad. */
	if (src_nid == p->numa_preferred_nid) {
		if (env->src_rq->nr_running > env->src_rq->nr_preferred_running)
			return 1;
		else
			return -1;
	}

	/* Encourage migration to the preferred node. */
	if (dst_nid == p->numa_preferred_nid)
		return 0;

	if (numa_group) {
		src_faults = group_faults(p, src_nid);
		dst_faults = group_faults(p, dst_nid);
	} else {
		src_faults = task_faults(p, src_nid);
		dst_faults = task_faults(p, dst_nid);
	}

	return dst_faults < src_faults;
}

#else
static inline int migrate_degrades_locality(struct task_struct *p,
					     struct lb_env *env)
{
	return -1;
}
#endif

/*
 * can_migrate_task - may task p from runqueue rq be migrated to this_cpu?
 */
static
int can_migrate_task(struct task_struct *p, struct lb_env *env)
{
	int tsk_cache_hot;

	lockdep_assert_held(&env->src_rq->lock);

	/*
	 * We do not migrate tasks that are:
	 * 1) throttled_lb_pair, or
	 * 2) cannot be migrated to this CPU due to cpus_allowed, or
	 * 3) running (obviously), or
	 * 4) are cache-hot on their current CPU.
	 */
	if (throttled_lb_pair(task_group(p), env->src_cpu, env->dst_cpu))
		return 0;

	if (!cpumask_test_cpu(env->dst_cpu, tsk_cpus_allowed(p))) {
		int cpu;

		schedstat_inc(p->se.statistics.nr_failed_migrations_affine);

		env->flags |= LBF_SOME_PINNED;

		/*
		 * Remember if this task can be migrated to any other cpu in
		 * our sched_group. We may want to revisit it if we couldn't
		 * meet load balance goals by pulling other tasks on src_cpu.
		 *
		 * Also avoid computing new_dst_cpu if we have already computed
		 * one in current iteration.
		 */
		if (!env->dst_grpmask || (env->flags & LBF_DST_PINNED))
			return 0;

		/* Prevent to re-select dst_cpu via env's cpus */
		for_each_cpu_and(cpu, env->dst_grpmask, env->cpus) {
			if (cpumask_test_cpu(cpu, tsk_cpus_allowed(p))) {
				env->flags |= LBF_DST_PINNED;
				env->new_dst_cpu = cpu;
				break;
			}
		}

		return 0;
	}

	/* Record that we found atleast one task that could run on dst_cpu */
	env->flags &= ~LBF_ALL_PINNED;

	if (task_running(env->src_rq, p)) {
		schedstat_inc(p->se.statistics.nr_failed_migrations_running);
		return 0;
	}

	/*
	 * Aggressive migration if:
	 * 1) destination numa is preferred
	 * 2) task is cache cold, or
	 * 3) too many balance attempts have failed.
	 */
	tsk_cache_hot = migrate_degrades_locality(p, env);
	if (tsk_cache_hot == -1)
		tsk_cache_hot = task_hot(p, env);

	if (tsk_cache_hot <= 0 ||
	    env->sd->nr_balance_failed > env->sd->cache_nice_tries) {
		if (tsk_cache_hot == 1) {
			schedstat_inc(env->sd->lb_hot_gained[env->idle]);
			schedstat_inc(p->se.statistics.nr_forced_migrations);
		}
		return 1;
	}

	schedstat_inc(p->se.statistics.nr_failed_migrations_hot);
	return 0;
}

/*
 * detach_task() -- detach the task for the migration specified in env
 */
static void detach_task(struct task_struct *p, struct lb_env *env)
{
	lockdep_assert_held(&env->src_rq->lock);

	p->on_rq = TASK_ON_RQ_MIGRATING;
	deactivate_task(env->src_rq, p, 0);
	double_lock_balance(env->src_rq, env->dst_rq);
	set_task_cpu(p, env->dst_cpu);
	double_unlock_balance(env->src_rq, env->dst_rq);
}

/*
 * detach_one_task() -- tries to dequeue exactly one task from env->src_rq, as
 * part of active balancing operations within "domain".
 *
 * Returns a task if successful and NULL otherwise.
 */
static struct task_struct *detach_one_task(struct lb_env *env)
{
	struct task_struct *p, *n;

	lockdep_assert_held(&env->src_rq->lock);

	list_for_each_entry_safe(p, n, &env->src_rq->cfs_tasks, se.group_node) {
		if (!can_migrate_task(p, env))
			continue;

		detach_task(p, env);

		/*
		 * Right now, this is only the second place where
		 * lb_gained[env->idle] is updated (other is detach_tasks)
		 * so we can safely collect stats here rather than
		 * inside detach_tasks().
		 */
		schedstat_inc(env->sd->lb_gained[env->idle]);
		return p;
	}
	return NULL;
}

static const unsigned int sched_nr_migrate_break = 32;

/*
 * detach_tasks() -- tries to detach up to imbalance weighted load from
 * busiest_rq, as part of a balancing operation within domain "sd".
 *
 * Returns number of detached tasks if successful and 0 otherwise.
 */
static int detach_tasks(struct lb_env *env)
{
	struct list_head *tasks = &env->src_rq->cfs_tasks;
	struct task_struct *p;
	unsigned long load;
	int detached = 0;

	lockdep_assert_held(&env->src_rq->lock);

	if (env->imbalance <= 0)
		return 0;

	while (!list_empty(tasks)) {
		/*
		 * We don't want to steal all, otherwise we may be treated likewise,
		 * which could at worst lead to a livelock crash.
		 */
		if (env->idle != CPU_NOT_IDLE && env->src_rq->nr_running <= 1)
			break;

		p = list_first_entry(tasks, struct task_struct, se.group_node);

		env->loop++;
		/* We've more or less seen every task there is, call it quits */
		if (env->loop > env->loop_max)
			break;

		/* take a breather every nr_migrate tasks */
		if (env->loop > env->loop_break) {
			env->loop_break += sched_nr_migrate_break;
			env->flags |= LBF_NEED_BREAK;
			break;
		}

		if (!can_migrate_task(p, env))
			goto next;

		load = task_h_load(p);

		if (sched_feat(LB_MIN) && load < 16 && !env->sd->nr_balance_failed)
			goto next;

		if ((load / 2) > env->imbalance)
			goto next;

		detach_task(p, env);
		list_add(&p->se.group_node, &env->tasks);

		detached++;
		env->imbalance -= load;

#ifdef CONFIG_PREEMPT
		/*
		 * NEWIDLE balancing is a source of latency, so preemptible
		 * kernels will stop after the first task is detached to minimize
		 * the critical section.
		 */
		if (env->idle == CPU_NEWLY_IDLE)
			break;
#endif

		/*
		 * We only want to steal up to the prescribed amount of
		 * weighted load.
		 */
		if (env->imbalance <= 0)
			break;

		continue;
next:
		list_move_tail(&p->se.group_node, tasks);
	}

	/*
	 * Right now, this is one of only two places we collect this stat
	 * so we can safely collect detach_one_task() stats here rather
	 * than inside detach_one_task().
	 */
	schedstat_add(env->sd->lb_gained[env->idle], detached);

	return detached;
}

/*
 * attach_task() -- attach the task detached by detach_task() to its new rq.
 */
static void attach_task(struct rq *rq, struct task_struct *p)
{
	lockdep_assert_held(&rq->lock);

	BUG_ON(task_rq(p) != rq);
	activate_task(rq, p, 0);
	p->on_rq = TASK_ON_RQ_QUEUED;
	check_preempt_curr(rq, p, 0);
}

/*
 * attach_one_task() -- attaches the task returned from detach_one_task() to
 * its new rq.
 */
static void attach_one_task(struct rq *rq, struct task_struct *p)
{
	raw_spin_lock(&rq->lock);
	attach_task(rq, p);
	/*
	 * We want to potentially raise target_cpu's OPP.
	 */
	update_capacity_of(cpu_of(rq));
	raw_spin_unlock(&rq->lock);
}

/*
 * attach_tasks() -- attaches all tasks detached by detach_tasks() to their
 * new rq.
 */
static void attach_tasks(struct lb_env *env)
{
	struct list_head *tasks = &env->tasks;
	struct task_struct *p;

	raw_spin_lock(&env->dst_rq->lock);

	while (!list_empty(tasks)) {
		p = list_first_entry(tasks, struct task_struct, se.group_node);
		list_del_init(&p->se.group_node);

		attach_task(env->dst_rq, p);
	}

	/*
	 * We want to potentially raise env.dst_cpu's OPP.
	 */
	update_capacity_of(env->dst_cpu);

	raw_spin_unlock(&env->dst_rq->lock);
}

#ifdef CONFIG_FAIR_GROUP_SCHED
static void update_blocked_averages(int cpu)
{
	struct rq *rq = cpu_rq(cpu);
	struct cfs_rq *cfs_rq;
	unsigned long flags;

	raw_spin_lock_irqsave(&rq->lock, flags);
	update_rq_clock(rq);

	/*
	 * Iterates the task_group tree in a bottom up fashion, see
	 * list_add_leaf_cfs_rq() for details.
	 */
	for_each_leaf_cfs_rq(rq, cfs_rq) {
		/* throttled entities do not contribute to load */
		if (throttled_hierarchy(cfs_rq))
			continue;

		if (update_cfs_rq_load_avg(cfs_rq_clock_task(cfs_rq), cfs_rq, true))
			update_tg_load_avg(cfs_rq, 0);
	}
	raw_spin_unlock_irqrestore(&rq->lock, flags);
}

/*
 * Compute the hierarchical load factor for cfs_rq and all its ascendants.
 * This needs to be done in a top-down fashion because the load of a child
 * group is a fraction of its parents load.
 */
static void update_cfs_rq_h_load(struct cfs_rq *cfs_rq)
{
	struct rq *rq = rq_of(cfs_rq);
	struct sched_entity *se = cfs_rq->tg->se[cpu_of(rq)];
	unsigned long now = jiffies;
	unsigned long load;

	if (cfs_rq->last_h_load_update == now)
		return;

	cfs_rq->h_load_next = NULL;
	for_each_sched_entity(se) {
		cfs_rq = cfs_rq_of(se);
		cfs_rq->h_load_next = se;
		if (cfs_rq->last_h_load_update == now)
			break;
	}

	if (!se) {
		cfs_rq->h_load = cfs_rq_load_avg(cfs_rq);
		cfs_rq->last_h_load_update = now;
	}

	while ((se = cfs_rq->h_load_next) != NULL) {
		load = cfs_rq->h_load;
		load = div64_ul(load * se->avg.load_avg,
			cfs_rq_load_avg(cfs_rq) + 1);
		cfs_rq = group_cfs_rq(se);
		cfs_rq->h_load = load;
		cfs_rq->last_h_load_update = now;
	}
}

static unsigned long task_h_load(struct task_struct *p)
{
	struct cfs_rq *cfs_rq = task_cfs_rq(p);

	update_cfs_rq_h_load(cfs_rq);
	return div64_ul(p->se.avg.load_avg * cfs_rq->h_load,
			cfs_rq_load_avg(cfs_rq) + 1);
}
#else
static inline void update_blocked_averages(int cpu)
{
	struct rq *rq = cpu_rq(cpu);
	struct cfs_rq *cfs_rq = &rq->cfs;
	unsigned long flags;

	raw_spin_lock_irqsave(&rq->lock, flags);
	update_rq_clock(rq);
	update_cfs_rq_load_avg(cfs_rq_clock_task(cfs_rq), cfs_rq, true);
	raw_spin_unlock_irqrestore(&rq->lock, flags);
}

static unsigned long task_h_load(struct task_struct *p)
{
	return p->se.avg.load_avg;
}
#endif

/********** Helpers for find_busiest_group ************************/

/*
 * sg_lb_stats - stats of a sched_group required for load_balancing
 */
struct sg_lb_stats {
	unsigned long avg_load; /*Avg load across the CPUs of the group */
	unsigned long group_load; /* Total load over the CPUs of the group */
	unsigned long sum_weighted_load; /* Weighted load of group's tasks */
	unsigned long load_per_task;
	unsigned long group_capacity;
	unsigned long group_util; /* Total utilization of the group */
	unsigned int sum_nr_running; /* Nr tasks running in the group */
	unsigned int idle_cpus;
	unsigned int group_weight;
	enum group_type group_type;
	int group_no_capacity;
	int group_misfit_task; /* A cpu has a task too big for its capacity */
#ifdef CONFIG_NUMA_BALANCING
	unsigned int nr_numa_running;
	unsigned int nr_preferred_running;
#endif
};

/*
 * sd_lb_stats - Structure to store the statistics of a sched_domain
 *		 during load balancing.
 */
struct sd_lb_stats {
	struct sched_group *busiest;	/* Busiest group in this sd */
	struct sched_group *local;	/* Local group in this sd */
	unsigned long total_load;	/* Total load of all groups in sd */
	unsigned long total_capacity;	/* Total capacity of all groups in sd */
	unsigned long avg_load;	/* Average load across all groups in sd */

	struct sg_lb_stats busiest_stat;/* Statistics of the busiest group */
	struct sg_lb_stats local_stat;	/* Statistics of the local group */
};

static inline void init_sd_lb_stats(struct sd_lb_stats *sds)
{
	/*
	 * Skimp on the clearing to avoid duplicate work. We can avoid clearing
	 * local_stat because update_sg_lb_stats() does a full clear/assignment.
	 * We must however clear busiest_stat::avg_load because
	 * update_sd_pick_busiest() reads this before assignment.
	 */
	*sds = (struct sd_lb_stats){
		.busiest = NULL,
		.local = NULL,
		.total_load = 0UL,
		.total_capacity = 0UL,
		.busiest_stat = {
			.avg_load = 0UL,
			.sum_nr_running = 0,
			.group_type = group_other,
		},
	};
}

/**
 * get_sd_load_idx - Obtain the load index for a given sched domain.
 * @sd: The sched_domain whose load_idx is to be obtained.
 * @idle: The idle status of the CPU for whose sd load_idx is obtained.
 *
 * Return: The load index.
 */
static inline int get_sd_load_idx(struct sched_domain *sd,
					enum cpu_idle_type idle)
{
	int load_idx;

	switch (idle) {
	case CPU_NOT_IDLE:
		load_idx = sd->busy_idx;
		break;

	case CPU_NEWLY_IDLE:
		load_idx = sd->newidle_idx;
		break;
	default:
		load_idx = sd->idle_idx;
		break;
	}

	return load_idx;
}

static unsigned long scale_rt_capacity(int cpu)
{
	struct rq *rq = cpu_rq(cpu);
	u64 total, used, age_stamp, avg;
	s64 delta;

	/*
	 * Since we're reading these variables without serialization make sure
	 * we read them once before doing sanity checks on them.
	 */
	age_stamp = READ_ONCE(rq->age_stamp);
	avg = READ_ONCE(rq->rt_avg);
	delta = __rq_clock_broken(rq) - age_stamp;

	if (unlikely(delta < 0))
		delta = 0;

	total = sched_avg_period() + delta;

	used = div_u64(avg, total);

	if (likely(used < SCHED_CAPACITY_SCALE))
		return SCHED_CAPACITY_SCALE - used;

	return 1;
}

void init_max_cpu_capacity(struct max_cpu_capacity *mcc)
{
	raw_spin_lock_init(&mcc->lock);
	mcc->val = 0;
	mcc->cpu = -1;
}

static void update_cpu_capacity(struct sched_domain *sd, int cpu)
{
	unsigned long capacity = arch_scale_cpu_capacity(sd, cpu);
	struct sched_group *sdg = sd->groups;
	struct max_cpu_capacity *mcc;
	unsigned long max_capacity;
	int max_cap_cpu;
	unsigned long flags;

	cpu_rq(cpu)->cpu_capacity_orig = capacity;

	mcc = &cpu_rq(cpu)->rd->max_cpu_capacity;

	raw_spin_lock_irqsave(&mcc->lock, flags);
	max_capacity = mcc->val;
	max_cap_cpu = mcc->cpu;

	if ((max_capacity > capacity && max_cap_cpu == cpu) ||
	    (max_capacity < capacity)) {
		mcc->val = capacity;
		mcc->cpu = cpu;
#ifdef CONFIG_SCHED_DEBUG
		raw_spin_unlock_irqrestore(&mcc->lock, flags);
		pr_info("CPU%d: update max cpu_capacity %lu\n", cpu, capacity);
		goto skip_unlock;
#endif
	}
	raw_spin_unlock_irqrestore(&mcc->lock, flags);

skip_unlock: __attribute__ ((unused));
	capacity *= scale_rt_capacity(cpu);
	capacity >>= SCHED_CAPACITY_SHIFT;

	if (!capacity)
		capacity = 1;

	cpu_rq(cpu)->cpu_capacity = capacity;
	sdg->sgc->capacity = capacity;
	sdg->sgc->max_capacity = capacity;
}

void update_group_capacity(struct sched_domain *sd, int cpu)
{
	struct sched_domain *child = sd->child;
	struct sched_group *group, *sdg = sd->groups;
	unsigned long capacity, max_capacity;
	unsigned long interval;

	interval = msecs_to_jiffies(sd->balance_interval);
	interval = clamp(interval, 1UL, max_load_balance_interval);
	sdg->sgc->next_update = jiffies + interval;

	if (!child) {
		update_cpu_capacity(sd, cpu);
		return;
	}

	capacity = 0;
	max_capacity = 0;

	if (child->flags & SD_OVERLAP) {
		/*
		 * SD_OVERLAP domains cannot assume that child groups
		 * span the current group.
		 */

		for_each_cpu(cpu, sched_group_cpus(sdg)) {
			struct sched_group_capacity *sgc;
			struct rq *rq = cpu_rq(cpu);

			/*
			 * build_sched_domains() -> init_sched_groups_capacity()
			 * gets here before we've attached the domains to the
			 * runqueues.
			 *
			 * Use capacity_of(), which is set irrespective of domains
			 * in update_cpu_capacity().
			 *
			 * This avoids capacity from being 0 and
			 * causing divide-by-zero issues on boot.
			 */
			if (unlikely(!rq->sd)) {
				capacity += capacity_of(cpu);
			} else {
				sgc = rq->sd->groups->sgc;
				capacity += sgc->capacity;
			}

			max_capacity = max(capacity, max_capacity);
		}
	} else  {
		/*
		 * !SD_OVERLAP domains can assume that child groups
		 * span the current group.
		 */

		group = child->groups;
		do {
			struct sched_group_capacity *sgc = group->sgc;

			capacity += sgc->capacity;
			max_capacity = max(sgc->max_capacity, max_capacity);
			group = group->next;
		} while (group != child->groups);
	}

	sdg->sgc->capacity = capacity;
	sdg->sgc->max_capacity = max_capacity;
}

/*
 * Check whether the capacity of the rq has been noticeably reduced by side
 * activity. The imbalance_pct is used for the threshold.
 * Return true is the capacity is reduced
 */
static inline int
check_cpu_capacity(struct rq *rq, struct sched_domain *sd)
{
	return ((rq->cpu_capacity * sd->imbalance_pct) <
				(rq->cpu_capacity_orig * 100));
}

/*
 * Group imbalance indicates (and tries to solve) the problem where balancing
 * groups is inadequate due to tsk_cpus_allowed() constraints.
 *
 * Imagine a situation of two groups of 4 cpus each and 4 tasks each with a
 * cpumask covering 1 cpu of the first group and 3 cpus of the second group.
 * Something like:
 *
 * 	{ 0 1 2 3 } { 4 5 6 7 }
 * 	        *     * * *
 *
 * If we were to balance group-wise we'd place two tasks in the first group and
 * two tasks in the second group. Clearly this is undesired as it will overload
 * cpu 3 and leave one of the cpus in the second group unused.
 *
 * The current solution to this issue is detecting the skew in the first group
 * by noticing the lower domain failed to reach balance and had difficulty
 * moving tasks due to affinity constraints.
 *
 * When this is so detected; this group becomes a candidate for busiest; see
 * update_sd_pick_busiest(). And calculate_imbalance() and
 * find_busiest_group() avoid some of the usual balance conditions to allow it
 * to create an effective group imbalance.
 *
 * This is a somewhat tricky proposition since the next run might not find the
 * group imbalance and decide the groups need to be balanced again. A most
 * subtle and fragile situation.
 */

static inline int sg_imbalanced(struct sched_group *group)
{
	return group->sgc->imbalance;
}

/*
 * group_has_capacity returns true if the group has spare capacity that could
 * be used by some tasks.
 * We consider that a group has spare capacity if the  * number of task is
 * smaller than the number of CPUs or if the utilization is lower than the
 * available capacity for CFS tasks.
 * For the latter, we use a threshold to stabilize the state, to take into
 * account the variance of the tasks' load and to return true if the available
 * capacity in meaningful for the load balancer.
 * As an example, an available capacity of 1% can appear but it doesn't make
 * any benefit for the load balance.
 */
static inline bool
group_has_capacity(struct lb_env *env, struct sg_lb_stats *sgs)
{
	if (sgs->sum_nr_running < sgs->group_weight)
		return true;

	if ((sgs->group_capacity * 100) >
			(sgs->group_util * env->sd->imbalance_pct))
		return true;

	return false;
}

/*
 *  group_is_overloaded returns true if the group has more tasks than it can
 *  handle.
 *  group_is_overloaded is not equals to !group_has_capacity because a group
 *  with the exact right number of tasks, has no more spare capacity but is not
 *  overloaded so both group_has_capacity and group_is_overloaded return
 *  false.
 */
static inline bool
group_is_overloaded(struct lb_env *env, struct sg_lb_stats *sgs)
{
	if (sgs->sum_nr_running <= sgs->group_weight)
		return false;

	if ((sgs->group_capacity * 100) <
			(sgs->group_util * env->sd->imbalance_pct))
		return true;

	return false;
}

static inline enum
group_type group_classify(struct sched_group *group,
			  struct sg_lb_stats *sgs)
{
	if (sgs->group_no_capacity)
		return group_overloaded;

	if (sg_imbalanced(group))
		return group_imbalanced;

	if (sgs->group_misfit_task)
		return group_misfit_task;

	return group_other;
}

/**
 * update_sg_lb_stats - Update sched_group's statistics for load balancing.
 * @env: The load balancing environment.
 * @group: sched_group whose statistics are to be updated.
 * @load_idx: Load index of sched_domain of this_cpu for load calc.
 * @local_group: Does group contain this_cpu.
 * @sgs: variable to hold the statistics for this group.
 * @overload: Indicate more than one runnable task for any CPU.
 * @overutilized: Indicate overutilization for any CPU.
 */
static inline void update_sg_lb_stats(struct lb_env *env,
			struct sched_group *group, int load_idx,
			int local_group, struct sg_lb_stats *sgs,
			bool *overload, bool *overutilized)
{
	unsigned long load;
	int i, nr_running;

	memset(sgs, 0, sizeof(*sgs));

	for_each_cpu_and(i, sched_group_cpus(group), env->cpus) {
		struct rq *rq = cpu_rq(i);

		/* Bias balancing toward cpus of our domain */
		if (local_group)
			load = target_load(i, load_idx);
		else
			load = source_load(i, load_idx);

		sgs->group_load += load;
		sgs->group_util += cpu_util(i);
		sgs->sum_nr_running += rq->cfs.h_nr_running;

		nr_running = rq->nr_running;
		if (nr_running > 1)
			*overload = true;

#ifdef CONFIG_NUMA_BALANCING
		sgs->nr_numa_running += rq->nr_numa_running;
		sgs->nr_preferred_running += rq->nr_preferred_running;
#endif
		sgs->sum_weighted_load += weighted_cpuload(i);
		/*
		 * No need to call idle_cpu() if nr_running is not 0
		 */
		if (!nr_running && idle_cpu(i))
			sgs->idle_cpus++;

		if (cpu_overutilized(i)) {
			*overutilized = true;
			if (!sgs->group_misfit_task && rq->misfit_task)
				sgs->group_misfit_task = capacity_of(i);
		}
	}

	/* Adjust by relative CPU capacity of the group */
	sgs->group_capacity = group->sgc->capacity;
	sgs->avg_load = (sgs->group_load*SCHED_CAPACITY_SCALE) / sgs->group_capacity;

	if (sgs->sum_nr_running)
		sgs->load_per_task = sgs->sum_weighted_load / sgs->sum_nr_running;

	sgs->group_weight = group->group_weight;

	sgs->group_no_capacity = group_is_overloaded(env, sgs);
	sgs->group_type = group_classify(group, sgs);
}

/**
 * update_sd_pick_busiest - return 1 on busiest group
 * @env: The load balancing environment.
 * @sds: sched_domain statistics
 * @sg: sched_group candidate to be checked for being the busiest
 * @sgs: sched_group statistics
 *
 * Determine if @sg is a busier group than the previously selected
 * busiest group.
 *
 * Return: %true if @sg is a busier group than the previously selected
 * busiest group. %false otherwise.
 */
static bool update_sd_pick_busiest(struct lb_env *env,
				   struct sd_lb_stats *sds,
				   struct sched_group *sg,
				   struct sg_lb_stats *sgs)
{
	struct sg_lb_stats *busiest = &sds->busiest_stat;

	if (sgs->group_type > busiest->group_type)
		return true;

	if (sgs->group_type < busiest->group_type)
		return false;

	if (sgs->avg_load <= busiest->avg_load)
		return false;

	/* This is the busiest node in its class. */
	if (!(env->sd->flags & SD_ASYM_PACKING))
		return true;

	/* No ASYM_PACKING if target cpu is already busy */
	if (env->idle == CPU_NOT_IDLE)
		return true;
	/*
	 * ASYM_PACKING needs to move all the work to the lowest
	 * numbered CPUs in the group, therefore mark all groups
	 * higher than ourself as busy.
	 */
	if (sgs->sum_nr_running && env->dst_cpu < group_first_cpu(sg)) {
		if (!sds->busiest)
			return true;

		/* Prefer to move from highest possible cpu's work */
		if (group_first_cpu(sds->busiest) < group_first_cpu(sg))
			return true;
	}

	return false;
}

#ifdef CONFIG_NUMA_BALANCING
static inline enum fbq_type fbq_classify_group(struct sg_lb_stats *sgs)
{
	if (sgs->sum_nr_running > sgs->nr_numa_running)
		return regular;
	if (sgs->sum_nr_running > sgs->nr_preferred_running)
		return remote;
	return all;
}

static inline enum fbq_type fbq_classify_rq(struct rq *rq)
{
	if (rq->nr_running > rq->nr_numa_running)
		return regular;
	if (rq->nr_running > rq->nr_preferred_running)
		return remote;
	return all;
}
#else
static inline enum fbq_type fbq_classify_group(struct sg_lb_stats *sgs)
{
	return all;
}

static inline enum fbq_type fbq_classify_rq(struct rq *rq)
{
	return regular;
}
#endif /* CONFIG_NUMA_BALANCING */

/**
 * update_sd_lb_stats - Update sched_domain's statistics for load balancing.
 * @env: The load balancing environment.
 * @sds: variable to hold the statistics for this sched_domain.
 */
static inline void update_sd_lb_stats(struct lb_env *env, struct sd_lb_stats *sds)
{
	struct sched_domain *child = env->sd->child;
	struct sched_group *sg = env->sd->groups;
	struct sg_lb_stats tmp_sgs;
	int load_idx, prefer_sibling = 0;
	bool overload = false, overutilized = false;

	if (child && child->flags & SD_PREFER_SIBLING)
		prefer_sibling = 1;

	load_idx = get_sd_load_idx(env->sd, env->idle);

	do {
		struct sg_lb_stats *sgs = &tmp_sgs;
		int local_group;

		local_group = cpumask_test_cpu(env->dst_cpu, sched_group_cpus(sg));
		if (local_group) {
			sds->local = sg;
			sgs = &sds->local_stat;

			if (env->idle != CPU_NEWLY_IDLE ||
			    time_after_eq(jiffies, sg->sgc->next_update))
				update_group_capacity(env->sd, env->dst_cpu);
		}

		update_sg_lb_stats(env, sg, load_idx, local_group, sgs,
						&overload, &overutilized);

		if (local_group)
			goto next_group;

		/*
		 * In case the child domain prefers tasks go to siblings
		 * first, lower the sg capacity so that we'll try
		 * and move all the excess tasks away. We lower the capacity
		 * of a group only if the local group has the capacity to fit
		 * these excess tasks. The extra check prevents the case where
		 * you always pull from the heaviest group when it is already
		 * under-utilized (possible with a large weight task outweighs
		 * the tasks on the system).
		 */
		if (prefer_sibling && sds->local &&
		    group_has_capacity(env, &sds->local_stat) &&
		    (sgs->sum_nr_running > 1)) {
			sgs->group_no_capacity = 1;
			sgs->group_type = group_classify(sg, sgs);
		}

		if (update_sd_pick_busiest(env, sds, sg, sgs)) {
			sds->busiest = sg;
			sds->busiest_stat = *sgs;
		}

next_group:
		/* Now, start updating sd_lb_stats */
		sds->total_load += sgs->group_load;
		sds->total_capacity += sgs->group_capacity;

		sg = sg->next;
	} while (sg != env->sd->groups);

	if (env->sd->flags & SD_NUMA)
		env->fbq_type = fbq_classify_group(&sds->busiest_stat);

	env->src_grp_nr_running = sds->busiest_stat.sum_nr_running;

	if (!env->sd->parent) {
		/* update overload indicator if we are at root domain */
		if (env->dst_rq->rd->overload != overload)
			env->dst_rq->rd->overload = overload;

		/* Update over-utilization (tipping point, U >= 0) indicator */
		if (env->dst_rq->rd->overutilized != overutilized) {
			env->dst_rq->rd->overutilized = overutilized;
			trace_sched_overutilized(overutilized);
		}
	} else {
		if (!env->dst_rq->rd->overutilized && overutilized) {
			env->dst_rq->rd->overutilized = true;
			trace_sched_overutilized(true);
		}
	}

}

/**
 * check_asym_packing - Check to see if the group is packed into the
 *			sched doman.
 *
 * This is primarily intended to used at the sibling level.  Some
 * cores like POWER7 prefer to use lower numbered SMT threads.  In the
 * case of POWER7, it can move to lower SMT modes only when higher
 * threads are idle.  When in lower SMT modes, the threads will
 * perform better since they share less core resources.  Hence when we
 * have idle threads, we want them to be the higher ones.
 *
 * This packing function is run on idle threads.  It checks to see if
 * the busiest CPU in this domain (core in the P7 case) has a higher
 * CPU number than the packing function is being run on.  Here we are
 * assuming lower CPU number will be equivalent to lower a SMT thread
 * number.
 *
 * Return: 1 when packing is required and a task should be moved to
 * this CPU.  The amount of the imbalance is returned in *imbalance.
 *
 * @env: The load balancing environment.
 * @sds: Statistics of the sched_domain which is to be packed
 */
static int check_asym_packing(struct lb_env *env, struct sd_lb_stats *sds)
{
	int busiest_cpu;

	if (!(env->sd->flags & SD_ASYM_PACKING))
		return 0;

	if (env->idle == CPU_NOT_IDLE)
		return 0;

	if (!sds->busiest)
		return 0;

	busiest_cpu = group_first_cpu(sds->busiest);
	if (env->dst_cpu > busiest_cpu)
		return 0;

	env->imbalance = DIV_ROUND_CLOSEST(
		sds->busiest_stat.avg_load * sds->busiest_stat.group_capacity,
		SCHED_CAPACITY_SCALE);

	return 1;
}

/**
 * fix_small_imbalance - Calculate the minor imbalance that exists
 *			amongst the groups of a sched_domain, during
 *			load balancing.
 * @env: The load balancing environment.
 * @sds: Statistics of the sched_domain whose imbalance is to be calculated.
 */
static inline
void fix_small_imbalance(struct lb_env *env, struct sd_lb_stats *sds)
{
	unsigned long tmp, capa_now = 0, capa_move = 0;
	unsigned int imbn = 2;
	unsigned long scaled_busy_load_per_task;
	struct sg_lb_stats *local, *busiest;

	local = &sds->local_stat;
	busiest = &sds->busiest_stat;

	if (!local->sum_nr_running)
		local->load_per_task = cpu_avg_load_per_task(env->dst_cpu);
	else if (busiest->load_per_task > local->load_per_task)
		imbn = 1;

	scaled_busy_load_per_task =
		(busiest->load_per_task * SCHED_CAPACITY_SCALE) /
		busiest->group_capacity;

	if (busiest->avg_load + scaled_busy_load_per_task >=
	    local->avg_load + (scaled_busy_load_per_task * imbn)) {
		env->imbalance = busiest->load_per_task;
		return;
	}

	/*
	 * OK, we don't have enough imbalance to justify moving tasks,
	 * however we may be able to increase total CPU capacity used by
	 * moving them.
	 */

	capa_now += busiest->group_capacity *
			min(busiest->load_per_task, busiest->avg_load);
	capa_now += local->group_capacity *
			min(local->load_per_task, local->avg_load);
	capa_now /= SCHED_CAPACITY_SCALE;

	/* Amount of load we'd subtract */
	if (busiest->avg_load > scaled_busy_load_per_task) {
		capa_move += busiest->group_capacity *
			    min(busiest->load_per_task,
				busiest->avg_load - scaled_busy_load_per_task);
	}

	/* Amount of load we'd add */
	if (busiest->avg_load * busiest->group_capacity <
	    busiest->load_per_task * SCHED_CAPACITY_SCALE) {
		tmp = (busiest->avg_load * busiest->group_capacity) /
		      local->group_capacity;
	} else {
		tmp = (busiest->load_per_task * SCHED_CAPACITY_SCALE) /
		      local->group_capacity;
	}
	capa_move += local->group_capacity *
		    min(local->load_per_task, local->avg_load + tmp);
	capa_move /= SCHED_CAPACITY_SCALE;

	/* Move if we gain throughput */
	if (capa_move > capa_now)
		env->imbalance = busiest->load_per_task;
}

/**
 * calculate_imbalance - Calculate the amount of imbalance present within the
 *			 groups of a given sched_domain during load balance.
 * @env: load balance environment
 * @sds: statistics of the sched_domain whose imbalance is to be calculated.
 */
static inline void calculate_imbalance(struct lb_env *env, struct sd_lb_stats *sds)
{
	unsigned long max_pull, load_above_capacity = ~0UL;
	struct sg_lb_stats *local, *busiest;

	local = &sds->local_stat;
	busiest = &sds->busiest_stat;

	if (busiest->group_type == group_imbalanced) {
		/*
		 * In the group_imb case we cannot rely on group-wide averages
		 * to ensure cpu-load equilibrium, look at wider averages. XXX
		 */
		busiest->load_per_task =
			min(busiest->load_per_task, sds->avg_load);
	}

	/*
	 * Avg load of busiest sg can be less and avg load of local sg can
	 * be greater than avg load across all sgs of sd because avg load
	 * factors in sg capacity and sgs with smaller group_type are
	 * skipped when updating the busiest sg:
	 */
	if (busiest->avg_load <= sds->avg_load ||
	    local->avg_load >= sds->avg_load) {
		env->imbalance = 0;
		return fix_small_imbalance(env, sds);
	}

	/*
	 * If there aren't any idle cpus, avoid creating some.
	 */
	if (busiest->group_type == group_overloaded &&
	    local->group_type   == group_overloaded) {
		load_above_capacity = busiest->sum_nr_running * SCHED_CAPACITY_SCALE;
		if (load_above_capacity > busiest->group_capacity) {
			load_above_capacity -= busiest->group_capacity;
			load_above_capacity *= scale_load_down(NICE_0_LOAD);
			load_above_capacity /= busiest->group_capacity;
		} else
			load_above_capacity = ~0UL;
	}

	/*
	 * We're trying to get all the cpus to the average_load, so we don't
	 * want to push ourselves above the average load, nor do we wish to
	 * reduce the max loaded cpu below the average load. At the same time,
	 * we also don't want to reduce the group load below the group
	 * capacity. Thus we look for the minimum possible imbalance.
	 */
	max_pull = min(busiest->avg_load - sds->avg_load, load_above_capacity);

	/* How much load to actually move to equalise the imbalance */
	env->imbalance = min(
		max_pull * busiest->group_capacity,
		(sds->avg_load - local->avg_load) * local->group_capacity
	) / SCHED_CAPACITY_SCALE;

	/*
	 * if *imbalance is less than the average load per runnable task
	 * there is no guarantee that any tasks will be moved so we'll have
	 * a think about bumping its value to force at least one task to be
	 * moved
	 */
	if (env->imbalance < busiest->load_per_task)
		return fix_small_imbalance(env, sds);
}

/******* find_busiest_group() helpers end here *********************/

/**
 * find_busiest_group - Returns the busiest group within the sched_domain
 * if there is an imbalance.
 *
 * Also calculates the amount of weighted load which should be moved
 * to restore balance.
 *
 * @env: The load balancing environment.
 *
 * Return:	- The busiest group if imbalance exists.
 */
static struct sched_group *find_busiest_group(struct lb_env *env)
{
	struct sg_lb_stats *local, *busiest;
	struct sd_lb_stats sds;

	init_sd_lb_stats(&sds);

	/*
	 * Compute the various statistics relavent for load balancing at
	 * this level.
	 */
	update_sd_lb_stats(env, &sds);

	if (energy_aware() && !env->dst_rq->rd->overutilized)
		goto out_balanced;

	local = &sds.local_stat;
	busiest = &sds.busiest_stat;

	/* ASYM feature bypasses nice load balance check */
	if (check_asym_packing(env, &sds))
		return sds.busiest;

	/* There is no busy sibling group to pull tasks from */
	if (!sds.busiest || busiest->sum_nr_running == 0)
		goto out_balanced;

	sds.avg_load = (SCHED_CAPACITY_SCALE * sds.total_load)
						/ sds.total_capacity;

	/*
	 * If the busiest group is imbalanced the below checks don't
	 * work because they assume all things are equal, which typically
	 * isn't true due to cpus_allowed constraints and the like.
	 */
	if (busiest->group_type == group_imbalanced)
		goto force_balance;

	/* SD_BALANCE_NEWIDLE trumps SMP nice when underutilized */
	if (env->idle == CPU_NEWLY_IDLE && group_has_capacity(env, local) &&
	    busiest->group_no_capacity)
		goto force_balance;

	/*
	 * If the local group is busier than the selected busiest group
	 * don't try and pull any tasks.
	 */
	if (local->avg_load >= busiest->avg_load)
		goto out_balanced;

	/*
	 * Don't pull any tasks if this group is already above the domain
	 * average load.
	 */
	if (local->avg_load >= sds.avg_load)
		goto out_balanced;

	if (env->idle == CPU_IDLE) {
		/*
		 * This cpu is idle. If the busiest group is not overloaded
		 * and there is no imbalance between this and busiest group
		 * wrt idle cpus, it is balanced. The imbalance becomes
		 * significant if the diff is greater than 1 otherwise we
		 * might end up to just move the imbalance on another group
		 */
		if ((busiest->group_type != group_overloaded) &&
				(local->idle_cpus <= (busiest->idle_cpus + 1)))
			goto out_balanced;
	} else {
		/*
		 * In the CPU_NEWLY_IDLE, CPU_NOT_IDLE cases, use
		 * imbalance_pct to be conservative.
		 */
		if (100 * busiest->avg_load <=
				env->sd->imbalance_pct * local->avg_load)
			goto out_balanced;
	}

force_balance:
	/* Looks like there is an imbalance. Compute it */
	calculate_imbalance(env, &sds);
	return sds.busiest;

out_balanced:
	env->imbalance = 0;
	return NULL;
}

/*
 * find_busiest_queue - find the busiest runqueue among the cpus in group.
 */
static struct rq *find_busiest_queue(struct lb_env *env,
				     struct sched_group *group)
{
	struct rq *busiest = NULL, *rq;
	unsigned long busiest_load = 0, busiest_capacity = 1;
	int i;

	for_each_cpu_and(i, sched_group_cpus(group), env->cpus) {
		unsigned long capacity, wl;
		enum fbq_type rt;

		rq = cpu_rq(i);
		rt = fbq_classify_rq(rq);

		/*
		 * We classify groups/runqueues into three groups:
		 *  - regular: there are !numa tasks
		 *  - remote:  there are numa tasks that run on the 'wrong' node
		 *  - all:     there is no distinction
		 *
		 * In order to avoid migrating ideally placed numa tasks,
		 * ignore those when there's better options.
		 *
		 * If we ignore the actual busiest queue to migrate another
		 * task, the next balance pass can still reduce the busiest
		 * queue by moving tasks around inside the node.
		 *
		 * If we cannot move enough load due to this classification
		 * the next pass will adjust the group classification and
		 * allow migration of more tasks.
		 *
		 * Both cases only affect the total convergence complexity.
		 */
		if (rt > env->fbq_type)
			continue;

		capacity = capacity_of(i);

		wl = weighted_cpuload(i);

		/*
		 * When comparing with imbalance, use weighted_cpuload()
		 * which is not scaled with the cpu capacity.
		 */

		if (rq->nr_running == 1 && wl > env->imbalance &&
		    !check_cpu_capacity(rq, env->sd))
			continue;

		/*
		 * For the load comparisons with the other cpu's, consider
		 * the weighted_cpuload() scaled with the cpu capacity, so
		 * that the load can be moved away from the cpu that is
		 * potentially running at a lower capacity.
		 *
		 * Thus we're looking for max(wl_i / capacity_i), crosswise
		 * multiplication to rid ourselves of the division works out
		 * to: wl_i * capacity_j > wl_j * capacity_i;  where j is
		 * our previous maximum.
		 */
		if (wl * busiest_capacity > busiest_load * capacity) {
			busiest_load = wl;
			busiest_capacity = capacity;
			busiest = rq;
		}
	}

	return busiest;
}

/*
 * Max backoff if we encounter pinned tasks. Pretty arbitrary value, but
 * so long as it is large enough.
 */
#define MAX_PINNED_INTERVAL	512

static int need_active_balance(struct lb_env *env)
{
	struct sched_domain *sd = env->sd;

	if (env->idle == CPU_NEWLY_IDLE) {

		/*
		 * ASYM_PACKING needs to force migrate tasks from busy but
		 * higher numbered CPUs in order to pack all tasks in the
		 * lowest numbered CPUs.
		 */
		if ((sd->flags & SD_ASYM_PACKING) && env->src_cpu > env->dst_cpu)
			return 1;
	}

	/*
	 * The dst_cpu is idle and the src_cpu CPU has only 1 CFS task.
	 * It's worth migrating the task if the src_cpu's capacity is reduced
	 * because of other sched_class or IRQs if more capacity stays
	 * available on dst_cpu.
	 */
	if ((env->idle != CPU_NOT_IDLE) &&
	    (env->src_rq->cfs.h_nr_running == 1)) {
		if ((check_cpu_capacity(env->src_rq, sd)) &&
		    (capacity_of(env->src_cpu)*sd->imbalance_pct < capacity_of(env->dst_cpu)*100))
			return 1;
	}

	if ((capacity_of(env->src_cpu) < capacity_of(env->dst_cpu)) &&
				env->src_rq->cfs.h_nr_running == 1 &&
				cpu_overutilized(env->src_cpu) &&
				!cpu_overutilized(env->dst_cpu)) {
			return 1;
	}

	return unlikely(sd->nr_balance_failed > sd->cache_nice_tries+2);
}

static int active_load_balance_cpu_stop(void *data);

static int should_we_balance(struct lb_env *env)
{
	struct sched_group *sg = env->sd->groups;
	struct cpumask *sg_cpus, *sg_mask;
	int cpu, balance_cpu = -1;

	/*
	 * In the newly idle case, we will allow all the cpu's
	 * to do the newly idle load balance.
	 */
	if (env->idle == CPU_NEWLY_IDLE)
		return 1;

	sg_cpus = sched_group_cpus(sg);
	sg_mask = sched_group_mask(sg);
	/* Try to find first idle cpu */
	for_each_cpu_and(cpu, sg_cpus, env->cpus) {
		if (!cpumask_test_cpu(cpu, sg_mask) || !idle_cpu(cpu))
			continue;

		balance_cpu = cpu;
		break;
	}

	if (balance_cpu == -1)
		balance_cpu = group_balance_cpu(sg);

	/*
	 * First idle cpu or the first cpu(busiest) in this sched group
	 * is eligible for doing load balancing at this and above domains.
	 */
	return balance_cpu == env->dst_cpu;
}

/*
 * Check this_cpu to ensure it is balanced within domain. Attempt to move
 * tasks if there is an imbalance.
 */
static int load_balance(int this_cpu, struct rq *this_rq,
			struct sched_domain *sd, enum cpu_idle_type idle,
			int *continue_balancing)
{
	int ld_moved, cur_ld_moved, active_balance = 0;
	struct sched_domain *sd_parent = sd->parent;
	struct sched_group *group;
	struct rq *busiest;
	unsigned long flags;
	struct cpumask *cpus = this_cpu_cpumask_var_ptr(load_balance_mask);

	struct lb_env env = {
		.sd		= sd,
		.dst_cpu	= this_cpu,
		.dst_rq		= this_rq,
		.dst_grpmask    = sched_group_cpus(sd->groups),
		.idle		= idle,
		.loop_break	= sched_nr_migrate_break,
		.cpus		= cpus,
		.fbq_type	= all,
		.tasks		= LIST_HEAD_INIT(env.tasks),
	};

	/*
	 * For NEWLY_IDLE load_balancing, we don't need to consider
	 * other cpus in our group
	 */
	if (idle == CPU_NEWLY_IDLE)
		env.dst_grpmask = NULL;

	cpumask_copy(cpus, cpu_active_mask);

	schedstat_inc(sd->lb_count[idle]);

redo:
	if (!should_we_balance(&env)) {
		*continue_balancing = 0;
		goto out_balanced;
	}

	group = find_busiest_group(&env);
	if (!group) {
		schedstat_inc(sd->lb_nobusyg[idle]);
		goto out_balanced;
	}

	busiest = find_busiest_queue(&env, group);
	if (!busiest) {
		schedstat_inc(sd->lb_nobusyq[idle]);
		goto out_balanced;
	}

	BUG_ON(busiest == env.dst_rq);

	schedstat_add(sd->lb_imbalance[idle], env.imbalance);

	env.src_cpu = busiest->cpu;
	env.src_rq = busiest;

	ld_moved = 0;
	if (busiest->nr_running > 1) {
		/*
		 * Attempt to move tasks. If find_busiest_group has found
		 * an imbalance but busiest->nr_running <= 1, the group is
		 * still unbalanced. ld_moved simply stays zero, so it is
		 * correctly treated as an imbalance.
		 */
		env.flags |= LBF_ALL_PINNED;
		env.loop_max  = min(sysctl_sched_nr_migrate, busiest->nr_running);

more_balance:
		raw_spin_lock_irqsave(&busiest->lock, flags);

		/*
		 * cur_ld_moved - load moved in current iteration
		 * ld_moved     - cumulative load moved across iterations
		 */
		cur_ld_moved = detach_tasks(&env);
		/*
		 * We want to potentially lower env.src_cpu's OPP.
		 */
		if (cur_ld_moved)
			update_capacity_of(env.src_cpu);

		/*
		 * We've detached some tasks from busiest_rq. Every
		 * task is masked "TASK_ON_RQ_MIGRATING", so we can safely
		 * unlock busiest->lock, and we are able to be sure
		 * that nobody can manipulate the tasks in parallel.
		 * See task_rq_lock() family for the details.
		 */

		raw_spin_unlock(&busiest->lock);

		if (cur_ld_moved) {
			attach_tasks(&env);
			ld_moved += cur_ld_moved;
		}

		local_irq_restore(flags);

		if (env.flags & LBF_NEED_BREAK) {
			env.flags &= ~LBF_NEED_BREAK;
			goto more_balance;
		}

		/*
		 * Revisit (affine) tasks on src_cpu that couldn't be moved to
		 * us and move them to an alternate dst_cpu in our sched_group
		 * where they can run. The upper limit on how many times we
		 * iterate on same src_cpu is dependent on number of cpus in our
		 * sched_group.
		 *
		 * This changes load balance semantics a bit on who can move
		 * load to a given_cpu. In addition to the given_cpu itself
		 * (or a ilb_cpu acting on its behalf where given_cpu is
		 * nohz-idle), we now have balance_cpu in a position to move
		 * load to given_cpu. In rare situations, this may cause
		 * conflicts (balance_cpu and given_cpu/ilb_cpu deciding
		 * _independently_ and at _same_ time to move some load to
		 * given_cpu) causing exceess load to be moved to given_cpu.
		 * This however should not happen so much in practice and
		 * moreover subsequent load balance cycles should correct the
		 * excess load moved.
		 */
		if ((env.flags & LBF_DST_PINNED) && env.imbalance > 0) {

			/* Prevent to re-select dst_cpu via env's cpus */
			cpumask_clear_cpu(env.dst_cpu, env.cpus);

			env.dst_rq	 = cpu_rq(env.new_dst_cpu);
			env.dst_cpu	 = env.new_dst_cpu;
			env.flags	&= ~LBF_DST_PINNED;
			env.loop	 = 0;
			env.loop_break	 = sched_nr_migrate_break;

			/*
			 * Go back to "more_balance" rather than "redo" since we
			 * need to continue with same src_cpu.
			 */
			goto more_balance;
		}

		/*
		 * We failed to reach balance because of affinity.
		 */
		if (sd_parent) {
			int *group_imbalance = &sd_parent->groups->sgc->imbalance;

			if ((env.flags & LBF_SOME_PINNED) && env.imbalance > 0)
				*group_imbalance = 1;
		}

		/* All tasks on this runqueue were pinned by CPU affinity */
		if (unlikely(env.flags & LBF_ALL_PINNED)) {
			cpumask_clear_cpu(cpu_of(busiest), cpus);
			if (!cpumask_empty(cpus)) {
				env.loop = 0;
				env.loop_break = sched_nr_migrate_break;
				goto redo;
			}
			goto out_all_pinned;
		}
	}

	if (!ld_moved) {
		schedstat_inc(sd->lb_failed[idle]);
		/*
		 * Increment the failure counter only on periodic balance.
		 * We do not want newidle balance, which can be very
		 * frequent, pollute the failure counter causing
		 * excessive cache_hot migrations and active balances.
		 */
		if (idle != CPU_NEWLY_IDLE)
			if (env.src_grp_nr_running > 1)
				sd->nr_balance_failed++;

		if (need_active_balance(&env)) {
			raw_spin_lock_irqsave(&busiest->lock, flags);

			/* don't kick the active_load_balance_cpu_stop,
			 * if the curr task on busiest cpu can't be
			 * moved to this_cpu
			 */
			if (!cpumask_test_cpu(this_cpu,
					tsk_cpus_allowed(busiest->curr))) {
				raw_spin_unlock_irqrestore(&busiest->lock,
							    flags);
				env.flags |= LBF_ALL_PINNED;
				goto out_one_pinned;
			}

			/*
			 * ->active_balance synchronizes accesses to
			 * ->active_balance_work.  Once set, it's cleared
			 * only after active load balance is finished.
			 */
			if (!busiest->active_balance) {
				busiest->active_balance = 1;
				busiest->push_cpu = this_cpu;
				active_balance = 1;
			}
			raw_spin_unlock_irqrestore(&busiest->lock, flags);

			if (active_balance) {
				stop_one_cpu_nowait(cpu_of(busiest),
					active_load_balance_cpu_stop, busiest,
					&busiest->active_balance_work);
			}

			/* We've kicked active balancing, force task migration. */
			sd->nr_balance_failed = sd->cache_nice_tries+1;
		}
	} else
		sd->nr_balance_failed = 0;

	if (likely(!active_balance)) {
		/* We were unbalanced, so reset the balancing interval */
		sd->balance_interval = sd->min_interval;
	} else {
		/*
		 * If we've begun active balancing, start to back off. This
		 * case may not be covered by the all_pinned logic if there
		 * is only 1 task on the busy runqueue (because we don't call
		 * detach_tasks).
		 */
		if (sd->balance_interval < sd->max_interval)
			sd->balance_interval *= 2;
	}

	goto out;

out_balanced:
	/*
	 * We reach balance although we may have faced some affinity
	 * constraints. Clear the imbalance flag if it was set.
	 */
	if (sd_parent) {
		int *group_imbalance = &sd_parent->groups->sgc->imbalance;

		if (*group_imbalance)
			*group_imbalance = 0;
	}

out_all_pinned:
	/*
	 * We reach balance because all tasks are pinned at this level so
	 * we can't migrate them. Let the imbalance flag set so parent level
	 * can try to migrate them.
	 */
	schedstat_inc(sd->lb_balanced[idle]);

	sd->nr_balance_failed = 0;

out_one_pinned:
	/* tune up the balancing interval */
	if (((env.flags & LBF_ALL_PINNED) &&
			sd->balance_interval < MAX_PINNED_INTERVAL) ||
			(sd->balance_interval < sd->max_interval))
		sd->balance_interval *= 2;

	ld_moved = 0;
out:
	return ld_moved;
}

static inline unsigned long
get_sd_balance_interval(struct sched_domain *sd, int cpu_busy)
{
	unsigned long interval = sd->balance_interval;

	if (cpu_busy)
		interval *= sd->busy_factor;

	/* scale ms to jiffies */
	interval = msecs_to_jiffies(interval);
	interval = clamp(interval, 1UL, max_load_balance_interval);

	return interval;
}

static inline void
update_next_balance(struct sched_domain *sd, unsigned long *next_balance)
{
	unsigned long interval, next;

	/* used by idle balance, so cpu_busy = 0 */
	interval = get_sd_balance_interval(sd, 0);
	next = sd->last_balance + interval;

	if (time_after(*next_balance, next))
		*next_balance = next;
}

/*
 * idle_balance is called by schedule() if this_cpu is about to become
 * idle. Attempts to pull tasks from other CPUs.
 */
static int idle_balance(struct rq *this_rq)
{
	unsigned long next_balance = jiffies + HZ;
	int this_cpu = this_rq->cpu;
	struct sched_domain *sd;
	int pulled_task = 0;
	u64 curr_cost = 0;
	long removed_util=0;

	/*
	 * We must set idle_stamp _before_ calling idle_balance(), such that we
	 * measure the duration of idle_balance() as idle time.
	 */
	this_rq->idle_stamp = rq_clock(this_rq);

	if (!energy_aware() &&
	    (this_rq->avg_idle < sysctl_sched_migration_cost ||
	     !this_rq->rd->overload)) {
		rcu_read_lock();
		sd = rcu_dereference_check_sched_domain(this_rq->sd);
		if (sd)
			update_next_balance(sd, &next_balance);
		rcu_read_unlock();

		goto out;
	}

	raw_spin_unlock(&this_rq->lock);

	/*
	 * If removed_util_avg is !0 we most probably migrated some task away
	 * from this_cpu. In this case we might be willing to trigger an OPP
	 * update, but we want to do so if we don't find anybody else to pull
	 * here (we will trigger an OPP update with the pulled task's enqueue
	 * anyway).
	 *
	 * Record removed_util before calling update_blocked_averages, and use
	 * it below (before returning) to see if an OPP update is required.
	 */
	removed_util = atomic_long_read(&(this_rq->cfs).removed_util_avg);
	update_blocked_averages(this_cpu);
	rcu_read_lock();
	for_each_domain(this_cpu, sd) {
		int continue_balancing = 1;
		u64 t0, domain_cost;

		if (!(sd->flags & SD_LOAD_BALANCE))
			continue;

		if (this_rq->avg_idle < curr_cost + sd->max_newidle_lb_cost) {
			update_next_balance(sd, &next_balance);
			break;
		}

		if (sd->flags & SD_BALANCE_NEWIDLE) {
			t0 = sched_clock_cpu(this_cpu);

			pulled_task = load_balance(this_cpu, this_rq,
						   sd, CPU_NEWLY_IDLE,
						   &continue_balancing);

			domain_cost = sched_clock_cpu(this_cpu) - t0;
			if (domain_cost > sd->max_newidle_lb_cost)
				sd->max_newidle_lb_cost = domain_cost;

			curr_cost += domain_cost;
		}

		update_next_balance(sd, &next_balance);

		/*
		 * Stop searching for tasks to pull if there are
		 * now runnable tasks on this rq.
		 */
		if (pulled_task || this_rq->nr_running > 0)
			break;
	}
	rcu_read_unlock();

	raw_spin_lock(&this_rq->lock);

	if (curr_cost > this_rq->max_idle_balance_cost)
		this_rq->max_idle_balance_cost = curr_cost;

	/*
	 * While browsing the domains, we released the rq lock, a task could
	 * have been enqueued in the meantime. Since we're not going idle,
	 * pretend we pulled a task.
	 */
	if (this_rq->cfs.h_nr_running && !pulled_task)
		pulled_task = 1;

out:
	/* Move the next balance forward */
	if (time_after(this_rq->next_balance, next_balance))
		this_rq->next_balance = next_balance;

	/* Is there a task of a high priority class? */
	if (this_rq->nr_running != this_rq->cfs.h_nr_running)
		pulled_task = -1;

	if (pulled_task)
		this_rq->idle_stamp = 0;
	else if (removed_util) {
		/*
		 * No task pulled and someone has been migrated away.
		 * Good case to trigger an OPP update.
		 */
		update_capacity_of(this_cpu);
	}

	return pulled_task;
}

/*
 * active_load_balance_cpu_stop is run by cpu stopper. It pushes
 * running tasks off the busiest CPU onto idle CPUs. It requires at
 * least 1 task to be running on each physical CPU where possible, and
 * avoids physical / logical imbalances.
 */
static int active_load_balance_cpu_stop(void *data)
{
	struct rq *busiest_rq = data;
	int busiest_cpu = cpu_of(busiest_rq);
	int target_cpu = busiest_rq->push_cpu;
	struct rq *target_rq = cpu_rq(target_cpu);
	struct sched_domain *sd;
	struct task_struct *p = NULL;

	raw_spin_lock_irq(&busiest_rq->lock);

	/* make sure the requested cpu hasn't gone down in the meantime */
	if (unlikely(busiest_cpu != smp_processor_id() ||
		     !busiest_rq->active_balance))
		goto out_unlock;

	/* Is there any task to move? */
	if (busiest_rq->nr_running <= 1)
		goto out_unlock;

	/*
	 * This condition is "impossible", if it occurs
	 * we need to fix it. Originally reported by
	 * Bjorn Helgaas on a 128-cpu setup.
	 */
	BUG_ON(busiest_rq == target_rq);

	/* Search for an sd spanning us and the target CPU. */
	rcu_read_lock();
	for_each_domain(target_cpu, sd) {
		if ((sd->flags & SD_LOAD_BALANCE) &&
		    cpumask_test_cpu(busiest_cpu, sched_domain_span(sd)))
				break;
	}

	if (likely(sd)) {
		struct lb_env env = {
			.sd		= sd,
			.dst_cpu	= target_cpu,
			.dst_rq		= target_rq,
			.src_cpu	= busiest_rq->cpu,
			.src_rq		= busiest_rq,
			.idle		= CPU_IDLE,
		};

		schedstat_inc(sd->alb_count);

		p = detach_one_task(&env);
		if (p) {
			schedstat_inc(sd->alb_pushed);
			/*
			 * We want to potentially lower env.src_cpu's OPP.
			 */
			update_capacity_of(env.src_cpu);
			/* Active balancing done, reset the failure counter. */
			sd->nr_balance_failed = 0;
		} else {
			schedstat_inc(sd->alb_failed);
		}
	}
	rcu_read_unlock();
out_unlock:
	busiest_rq->active_balance = 0;
	raw_spin_unlock(&busiest_rq->lock);

	if (p)
		attach_one_task(target_rq, p);

	local_irq_enable();

	return 0;
}

static inline int on_null_domain(struct rq *rq)
{
	return unlikely(!rcu_dereference_sched(rq->sd));
}

#ifdef CONFIG_NO_HZ_COMMON
/*
 * idle load balancing details
 * - When one of the busy CPUs notice that there may be an idle rebalancing
 *   needed, they will kick the idle load balancer, which then does idle
 *   load balancing for all the idle CPUs.
 */
static struct {
	cpumask_var_t idle_cpus_mask;
	atomic_t nr_cpus;
	unsigned long next_balance;     /* in jiffy units */
} nohz ____cacheline_aligned;

static inline int find_new_ilb(void)
{
	int ilb = cpumask_first(nohz.idle_cpus_mask);

	if (ilb < nr_cpu_ids && idle_cpu(ilb))
		return ilb;

	return nr_cpu_ids;
}

/*
 * Kick a CPU to do the nohz balancing, if it is time for it. We pick the
 * nohz_load_balancer CPU (if there is one) otherwise fallback to any idle
 * CPU (if there is one).
 */
static void nohz_balancer_kick(void)
{
	int ilb_cpu;

	nohz.next_balance++;

	ilb_cpu = find_new_ilb();

	if (ilb_cpu >= nr_cpu_ids)
		return;

	if (test_and_set_bit(NOHZ_BALANCE_KICK, nohz_flags(ilb_cpu)))
		return;
	/*
	 * Use smp_send_reschedule() instead of resched_cpu().
	 * This way we generate a sched IPI on the target cpu which
	 * is idle. And the softirq performing nohz idle load balance
	 * will be run before returning from the IPI.
	 */
	smp_send_reschedule(ilb_cpu);
	return;
}

void nohz_balance_exit_idle(unsigned int cpu)
{
	if (unlikely(test_bit(NOHZ_TICK_STOPPED, nohz_flags(cpu)))) {
		/*
		 * Completely isolated CPUs don't ever set, so we must test.
		 */
		if (likely(cpumask_test_cpu(cpu, nohz.idle_cpus_mask))) {
			cpumask_clear_cpu(cpu, nohz.idle_cpus_mask);
			atomic_dec(&nohz.nr_cpus);
		}
		clear_bit(NOHZ_TICK_STOPPED, nohz_flags(cpu));
	}
}

static inline void set_cpu_sd_state_busy(void)
{
	struct sched_domain *sd;
	int cpu = smp_processor_id();

	rcu_read_lock();
	sd = rcu_dereference(per_cpu(sd_llc, cpu));

	if (!sd || !sd->nohz_idle)
		goto unlock;
	sd->nohz_idle = 0;

	atomic_inc(&sd->shared->nr_busy_cpus);
unlock:
	rcu_read_unlock();
}

void set_cpu_sd_state_idle(void)
{
	struct sched_domain *sd;
	int cpu = smp_processor_id();

	rcu_read_lock();
	sd = rcu_dereference(per_cpu(sd_llc, cpu));

	if (!sd || sd->nohz_idle)
		goto unlock;
	sd->nohz_idle = 1;

	atomic_dec(&sd->shared->nr_busy_cpus);
unlock:
	rcu_read_unlock();
}

/*
 * This routine will record that the cpu is going idle with tick stopped.
 * This info will be used in performing idle load balancing in the future.
 */
void nohz_balance_enter_idle(int cpu)
{
	/*
	 * If this cpu is going down, then nothing needs to be done.
	 */
	if (!cpu_active(cpu))
		return;

	if (test_bit(NOHZ_TICK_STOPPED, nohz_flags(cpu)))
		return;

	/*
	 * If we're a completely isolated CPU, we don't play.
	 */
	if (on_null_domain(cpu_rq(cpu)))
		return;

	cpumask_set_cpu(cpu, nohz.idle_cpus_mask);
	atomic_inc(&nohz.nr_cpus);
	set_bit(NOHZ_TICK_STOPPED, nohz_flags(cpu));
}
#endif

static DEFINE_SPINLOCK(balancing);

/*
 * Scale the max load_balance interval with the number of CPUs in the system.
 * This trades load-balance latency on larger machines for less cross talk.
 */
void update_max_interval(void)
{
	max_load_balance_interval = HZ*num_online_cpus()/10;
}

/*
 * It checks each scheduling domain to see if it is due to be balanced,
 * and initiates a balancing operation if so.
 *
 * Balancing parameters are set up in init_sched_domains.
 */
static void rebalance_domains(struct rq *rq, enum cpu_idle_type idle)
{
	int continue_balancing = 1;
	int cpu = rq->cpu;
	unsigned long interval;
	struct sched_domain *sd;
	/* Earliest time when we have to do rebalance again */
	unsigned long next_balance = jiffies + 60*HZ;
	int update_next_balance = 0;
	int need_serialize, need_decay = 0;
	u64 max_cost = 0;

	update_blocked_averages(cpu);

	rcu_read_lock();
	for_each_domain(cpu, sd) {
		/*
		 * Decay the newidle max times here because this is a regular
		 * visit to all the domains. Decay ~1% per second.
		 */
		if (time_after(jiffies, sd->next_decay_max_lb_cost)) {
			sd->max_newidle_lb_cost =
				(sd->max_newidle_lb_cost * 253) / 256;
			sd->next_decay_max_lb_cost = jiffies + HZ;
			need_decay = 1;
		}
		max_cost += sd->max_newidle_lb_cost;

		if (!(sd->flags & SD_LOAD_BALANCE))
			continue;

		/*
		 * Stop the load balance at this level. There is another
		 * CPU in our sched group which is doing load balancing more
		 * actively.
		 */
		if (!continue_balancing) {
			if (need_decay)
				continue;
			break;
		}

		interval = get_sd_balance_interval(sd, idle != CPU_IDLE);

		need_serialize = sd->flags & SD_SERIALIZE;
		if (need_serialize) {
			if (!spin_trylock(&balancing))
				goto out;
		}

		if (time_after_eq(jiffies, sd->last_balance + interval)) {
			if (load_balance(cpu, rq, sd, idle, &continue_balancing)) {
				/*
				 * The LBF_DST_PINNED logic could have changed
				 * env->dst_cpu, so we can't know our idle
				 * state even if we migrated tasks. Update it.
				 */
				idle = idle_cpu(cpu) ? CPU_IDLE : CPU_NOT_IDLE;
			}
			sd->last_balance = jiffies;
			interval = get_sd_balance_interval(sd, idle != CPU_IDLE);
		}
		if (need_serialize)
			spin_unlock(&balancing);
out:
		if (time_after(next_balance, sd->last_balance + interval)) {
			next_balance = sd->last_balance + interval;
			update_next_balance = 1;
		}
	}
	if (need_decay) {
		/*
		 * Ensure the rq-wide value also decays but keep it at a
		 * reasonable floor to avoid funnies with rq->avg_idle.
		 */
		rq->max_idle_balance_cost =
			max((u64)sysctl_sched_migration_cost, max_cost);
	}
	rcu_read_unlock();

	/*
	 * next_balance will be updated only when there is a need.
	 * When the cpu is attached to null domain for ex, it will not be
	 * updated.
	 */
	if (likely(update_next_balance)) {
		rq->next_balance = next_balance;

#ifdef CONFIG_NO_HZ_COMMON
		/*
		 * If this CPU has been elected to perform the nohz idle
		 * balance. Other idle CPUs have already rebalanced with
		 * nohz_idle_balance() and nohz.next_balance has been
		 * updated accordingly. This CPU is now running the idle load
		 * balance for itself and we need to update the
		 * nohz.next_balance accordingly.
		 */
		if ((idle == CPU_IDLE) && time_after(nohz.next_balance, rq->next_balance))
			nohz.next_balance = rq->next_balance;
#endif
	}
}

#ifdef CONFIG_NO_HZ_COMMON
/*
 * In CONFIG_NO_HZ_COMMON case, the idle balance kickee will do the
 * rebalancing for all the cpus for whom scheduler ticks are stopped.
 */
static void nohz_idle_balance(struct rq *this_rq, enum cpu_idle_type idle)
{
	int this_cpu = this_rq->cpu;
	struct rq *rq;
	int balance_cpu;
	/* Earliest time when we have to do rebalance again */
	unsigned long next_balance = jiffies + 60*HZ;
	int update_next_balance = 0;

	if (idle != CPU_IDLE ||
	    !test_bit(NOHZ_BALANCE_KICK, nohz_flags(this_cpu)))
		goto end;

	for_each_cpu(balance_cpu, nohz.idle_cpus_mask) {
		if (balance_cpu == this_cpu || !idle_cpu(balance_cpu))
			continue;

		/*
		 * If this cpu gets work to do, stop the load balancing
		 * work being done for other cpus. Next load
		 * balancing owner will pick it up.
		 */
		if (need_resched())
			break;

		rq = cpu_rq(balance_cpu);

		/*
		 * If time for next balance is due,
		 * do the balance.
		 */
		if (time_after_eq(jiffies, rq->next_balance)) {
			raw_spin_lock_irq(&rq->lock);
			update_rq_clock(rq);
			cpu_load_update_idle(rq);
			raw_spin_unlock_irq(&rq->lock);
			rebalance_domains(rq, CPU_IDLE);
		}

		if (time_after(next_balance, rq->next_balance)) {
			next_balance = rq->next_balance;
			update_next_balance = 1;
		}
	}

	/*
	 * next_balance will be updated only when there is a need.
	 * When the CPU is attached to null domain for ex, it will not be
	 * updated.
	 */
	if (likely(update_next_balance))
		nohz.next_balance = next_balance;
end:
	clear_bit(NOHZ_BALANCE_KICK, nohz_flags(this_cpu));
}

/*
 * Current heuristic for kicking the idle load balancer in the presence
 * of an idle cpu in the system.
 *   - This rq has more than one task.
 *   - This rq has at least one CFS task and the capacity of the CPU is
 *     significantly reduced because of RT tasks or IRQs.
 *   - At parent of LLC scheduler domain level, this cpu's scheduler group has
 *     multiple busy cpu.
 *   - For SD_ASYM_PACKING, if the lower numbered cpu's in the scheduler
 *     domain span are idle.
 */
static inline bool nohz_kick_needed(struct rq *rq)
{
	unsigned long now = jiffies;
	struct sched_domain_shared *sds;
	struct sched_domain *sd;
	int nr_busy, cpu = rq->cpu;
	bool kick = false;

	if (unlikely(rq->idle_balance))
		return false;

       /*
	* We may be recently in ticked or tickless idle mode. At the first
	* busy tick after returning from idle, we will update the busy stats.
	*/
	set_cpu_sd_state_busy();
	nohz_balance_exit_idle(cpu);

	/*
	 * None are in tickless mode and hence no need for NOHZ idle load
	 * balancing.
	 */
	if (likely(!atomic_read(&nohz.nr_cpus)))
		return false;

	if (time_before(now, nohz.next_balance))
		return false;

	if (rq->nr_running >= 2 &&
	    (!energy_aware() || cpu_overutilized(cpu)))
		return true;

	rcu_read_lock();
	sds = rcu_dereference(per_cpu(sd_llc_shared, cpu));
	if (sds && !energy_aware()) {
		/*
		 * XXX: write a coherent comment on why we do this.
		 * See also: http://lkml.kernel.org/r/20111202010832.602203411@sbsiddha-desk.sc.intel.com
		 */
		nr_busy = atomic_read(&sds->nr_busy_cpus);
		if (nr_busy > 1) {
			kick = true;
			goto unlock;
		}

	}

	sd = rcu_dereference(rq->sd);
	if (sd) {
		if ((rq->cfs.h_nr_running >= 1) &&
				check_cpu_capacity(rq, sd)) {
			kick = true;
			goto unlock;
		}
	}

	sd = rcu_dereference(per_cpu(sd_asym, cpu));
	if (sd && (cpumask_first_and(nohz.idle_cpus_mask,
				  sched_domain_span(sd)) < cpu)) {
		kick = true;
		goto unlock;
	}

unlock:
	rcu_read_unlock();
	return kick;
}
#else
static void nohz_idle_balance(struct rq *this_rq, enum cpu_idle_type idle) { }
#endif

/*
 * run_rebalance_domains is triggered when needed from the scheduler tick.
 * Also triggered for nohz idle balancing (with nohz_balancing_kick set).
 */
static __latent_entropy void run_rebalance_domains(struct softirq_action *h)
{
	struct rq *this_rq = this_rq();
	enum cpu_idle_type idle = this_rq->idle_balance ?
						CPU_IDLE : CPU_NOT_IDLE;

	/*
	 * If this cpu has a pending nohz_balance_kick, then do the
	 * balancing on behalf of the other idle cpus whose ticks are
	 * stopped. Do nohz_idle_balance *before* rebalance_domains to
	 * give the idle cpus a chance to load balance. Else we may
	 * load balance only within the local sched_domain hierarchy
	 * and abort nohz_idle_balance altogether if we pull some load.
	 */
	nohz_idle_balance(this_rq, idle);
	rebalance_domains(this_rq, idle);
}

/*
 * Trigger the SCHED_SOFTIRQ if it is time to do periodic load balancing.
 */
void trigger_load_balance(struct rq *rq)
{
	/* Don't need to rebalance while attached to NULL domain */
	if (unlikely(on_null_domain(rq)))
		return;

	if (time_after_eq(jiffies, rq->next_balance))
		raise_softirq(SCHED_SOFTIRQ);
#ifdef CONFIG_NO_HZ_COMMON
	if (nohz_kick_needed(rq))
		nohz_balancer_kick();
#endif
}

static void rq_online_fair(struct rq *rq)
{
	update_sysctl();

	update_runtime_enabled(rq);
}

static void rq_offline_fair(struct rq *rq)
{
	update_sysctl();

	/* Ensure any throttled groups are reachable by pick_next_task */
	unthrottle_offline_cfs_rqs(rq);
}

#endif /* CONFIG_SMP */

/*
 * scheduler tick hitting a task of our scheduling class:
 */
static void task_tick_fair(struct rq *rq, struct task_struct *curr, int queued)
{
	struct cfs_rq *cfs_rq;
	struct sched_entity *se = &curr->se;

	for_each_sched_entity(se) {
		cfs_rq = cfs_rq_of(se);
		entity_tick(cfs_rq, se, queued);
	}

	if (static_branch_unlikely(&sched_numa_balancing))
		task_tick_numa(rq, curr);

#ifdef CONFIG_SMP
	if (!rq->rd->overutilized && cpu_overutilized(task_cpu(curr))) {
		rq->rd->overutilized = true;
		trace_sched_overutilized(true);
	}

	rq->misfit_task = !task_fits_max(curr, rq->cpu);
#endif

}

/*
 * called on fork with the child task as argument from the parent's context
 *  - child not yet on the tasklist
 *  - preemption disabled
 */
static void task_fork_fair(struct task_struct *p)
{
	struct cfs_rq *cfs_rq;
	struct sched_entity *se = &p->se, *curr;
	struct rq *rq = this_rq();

	raw_spin_lock(&rq->lock);
	update_rq_clock(rq);

	cfs_rq = task_cfs_rq(current);
	curr = cfs_rq->curr;
	if (curr) {
		update_curr(cfs_rq);
		se->vruntime = curr->vruntime;
	}
	place_entity(cfs_rq, se, 1);

	if (sysctl_sched_child_runs_first && curr && entity_before(curr, se)) {
		/*
		 * Upon rescheduling, sched_class::put_prev_task() will place
		 * 'current' within the tree based on its new key value.
		 */
		swap(curr->vruntime, se->vruntime);
		resched_curr(rq);
	}

	se->vruntime -= cfs_rq->min_vruntime;
	raw_spin_unlock(&rq->lock);
}

/*
 * Priority of the task has changed. Check to see if we preempt
 * the current task.
 */
static void
prio_changed_fair(struct rq *rq, struct task_struct *p, int oldprio)
{
	if (!task_on_rq_queued(p))
		return;

	/*
	 * Reschedule if we are currently running on this runqueue and
	 * our priority decreased, or if we are not currently running on
	 * this runqueue and our priority is higher than the current's
	 */
	if (rq->curr == p) {
		if (p->prio > oldprio)
			resched_curr(rq);
	} else
		check_preempt_curr(rq, p, 0);
}

static inline bool vruntime_normalized(struct task_struct *p)
{
	struct sched_entity *se = &p->se;

	/*
	 * In both the TASK_ON_RQ_QUEUED and TASK_ON_RQ_MIGRATING cases,
	 * the dequeue_entity(.flags=0) will already have normalized the
	 * vruntime.
	 */
	if (p->on_rq)
		return true;

	/*
	 * When !on_rq, vruntime of the task has usually NOT been normalized.
	 * But there are some cases where it has already been normalized:
	 *
	 * - A forked child which is waiting for being woken up by
	 *   wake_up_new_task().
	 * - A task which has been woken up by try_to_wake_up() and
	 *   waiting for actually being woken up by sched_ttwu_pending().
	 */
	if (!se->sum_exec_runtime || p->state == TASK_WAKING)
		return true;

	return false;
}

static void detach_task_cfs_rq(struct task_struct *p)
{
	struct sched_entity *se = &p->se;
	struct cfs_rq *cfs_rq = cfs_rq_of(se);
	u64 now = cfs_rq_clock_task(cfs_rq);

	if (!vruntime_normalized(p)) {
		/*
		 * Fix up our vruntime so that the current sleep doesn't
		 * cause 'unlimited' sleep bonus.
		 */
		place_entity(cfs_rq, se, 0);
		se->vruntime -= cfs_rq->min_vruntime;
	}

	/* Catch up with the cfs_rq and remove our load when we leave */
	update_cfs_rq_load_avg(now, cfs_rq, false);
	detach_entity_load_avg(cfs_rq, se);
	update_tg_load_avg(cfs_rq, false);
}

static void attach_task_cfs_rq(struct task_struct *p)
{
	struct sched_entity *se = &p->se;
	struct cfs_rq *cfs_rq = cfs_rq_of(se);
	u64 now = cfs_rq_clock_task(cfs_rq);

#ifdef CONFIG_FAIR_GROUP_SCHED
	/*
	 * Since the real-depth could have been changed (only FAIR
	 * class maintain depth value), reset depth properly.
	 */
	se->depth = se->parent ? se->parent->depth + 1 : 0;
#endif

	/* Synchronize task with its cfs_rq */
	update_cfs_rq_load_avg(now, cfs_rq, false);
	attach_entity_load_avg(cfs_rq, se);
	update_tg_load_avg(cfs_rq, false);

	if (!vruntime_normalized(p))
		se->vruntime += cfs_rq->min_vruntime;
}

static void switched_from_fair(struct rq *rq, struct task_struct *p)
{
	detach_task_cfs_rq(p);
}

static void switched_to_fair(struct rq *rq, struct task_struct *p)
{
	attach_task_cfs_rq(p);

	if (task_on_rq_queued(p)) {
		/*
		 * We were most likely switched from sched_rt, so
		 * kick off the schedule if running, otherwise just see
		 * if we can still preempt the current task.
		 */
		if (rq->curr == p)
			resched_curr(rq);
		else
			check_preempt_curr(rq, p, 0);
	}
}

/* Account for a task changing its policy or group.
 *
 * This routine is mostly called to set cfs_rq->curr field when a task
 * migrates between groups/classes.
 */
static void set_curr_task_fair(struct rq *rq)
{
	struct sched_entity *se = &rq->curr->se;

	for_each_sched_entity(se) {
		struct cfs_rq *cfs_rq = cfs_rq_of(se);

		set_next_entity(cfs_rq, se);
		/* ensure bandwidth has been allocated on our new cfs_rq */
		account_cfs_rq_runtime(cfs_rq, 0);
	}
}

void init_cfs_rq(struct cfs_rq *cfs_rq)
{
	cfs_rq->tasks_timeline = RB_ROOT;
	cfs_rq->min_vruntime = (u64)(-(1LL << 20));
#ifndef CONFIG_64BIT
	cfs_rq->min_vruntime_copy = cfs_rq->min_vruntime;
#endif
#ifdef CONFIG_SMP
	atomic_long_set(&cfs_rq->removed_load_avg, 0);
	atomic_long_set(&cfs_rq->removed_util_avg, 0);
#endif
}

#ifdef CONFIG_FAIR_GROUP_SCHED
static void task_set_group_fair(struct task_struct *p)
{
	struct sched_entity *se = &p->se;

	set_task_rq(p, task_cpu(p));
	se->depth = se->parent ? se->parent->depth + 1 : 0;
}

static void task_move_group_fair(struct task_struct *p)
{
	detach_task_cfs_rq(p);
	set_task_rq(p, task_cpu(p));

#ifdef CONFIG_SMP
	/* Tell se's cfs_rq has been changed -- migrated */
	p->se.avg.last_update_time = 0;
#endif
	attach_task_cfs_rq(p);
}

static void task_change_group_fair(struct task_struct *p, int type)
{
	switch (type) {
	case TASK_SET_GROUP:
		task_set_group_fair(p);
		break;

	case TASK_MOVE_GROUP:
		task_move_group_fair(p);
		break;
	}
}

void free_fair_sched_group(struct task_group *tg)
{
	int i;

	destroy_cfs_bandwidth(tg_cfs_bandwidth(tg));

	for_each_possible_cpu(i) {
		if (tg->cfs_rq)
			kfree(tg->cfs_rq[i]);
		if (tg->se)
			kfree(tg->se[i]);
	}

	kfree(tg->cfs_rq);
	kfree(tg->se);
}

int alloc_fair_sched_group(struct task_group *tg, struct task_group *parent)
{
	struct sched_entity *se;
	struct cfs_rq *cfs_rq;
	int i;

	tg->cfs_rq = kzalloc(sizeof(cfs_rq) * nr_cpu_ids, GFP_KERNEL);
	if (!tg->cfs_rq)
		goto err;
	tg->se = kzalloc(sizeof(se) * nr_cpu_ids, GFP_KERNEL);
	if (!tg->se)
		goto err;

	tg->shares = NICE_0_LOAD;

	init_cfs_bandwidth(tg_cfs_bandwidth(tg));

	for_each_possible_cpu(i) {
		cfs_rq = kzalloc_node(sizeof(struct cfs_rq),
				      GFP_KERNEL, cpu_to_node(i));
		if (!cfs_rq)
			goto err;

		se = kzalloc_node(sizeof(struct sched_entity),
				  GFP_KERNEL, cpu_to_node(i));
		if (!se)
			goto err_free_rq;

		init_cfs_rq(cfs_rq);
		init_tg_cfs_entry(tg, cfs_rq, se, i, parent->se[i]);
		init_entity_runnable_average(se);
	}

	return 1;

err_free_rq:
	kfree(cfs_rq);
err:
	return 0;
}

void online_fair_sched_group(struct task_group *tg)
{
	struct sched_entity *se;
	struct rq *rq;
	int i;

	for_each_possible_cpu(i) {
		rq = cpu_rq(i);
		se = tg->se[i];

		raw_spin_lock_irq(&rq->lock);
		post_init_entity_util_avg(se);
		sync_throttle(tg, i);
		raw_spin_unlock_irq(&rq->lock);
	}
}

void unregister_fair_sched_group(struct task_group *tg)
{
	unsigned long flags;
	struct rq *rq;
	int cpu;

	for_each_possible_cpu(cpu) {
		if (tg->se[cpu])
			remove_entity_load_avg(tg->se[cpu]);

		/*
		 * Only empty task groups can be destroyed; so we can speculatively
		 * check on_list without danger of it being re-added.
		 */
		if (!tg->cfs_rq[cpu]->on_list)
			continue;

		rq = cpu_rq(cpu);

		raw_spin_lock_irqsave(&rq->lock, flags);
		list_del_leaf_cfs_rq(tg->cfs_rq[cpu]);
		raw_spin_unlock_irqrestore(&rq->lock, flags);
	}
}

void init_tg_cfs_entry(struct task_group *tg, struct cfs_rq *cfs_rq,
			struct sched_entity *se, int cpu,
			struct sched_entity *parent)
{
	struct rq *rq = cpu_rq(cpu);

	cfs_rq->tg = tg;
	cfs_rq->rq = rq;
	init_cfs_rq_runtime(cfs_rq);

	tg->cfs_rq[cpu] = cfs_rq;
	tg->se[cpu] = se;

	/* se could be NULL for root_task_group */
	if (!se)
		return;

	if (!parent) {
		se->cfs_rq = &rq->cfs;
		se->depth = 0;
	} else {
		se->cfs_rq = parent->my_q;
		se->depth = parent->depth + 1;
	}

	se->my_q = cfs_rq;
	/* guarantee group entities always have weight */
	update_load_set(&se->load, NICE_0_LOAD);
	se->parent = parent;
}

static DEFINE_MUTEX(shares_mutex);

int sched_group_set_shares(struct task_group *tg, unsigned long shares)
{
	int i;
	unsigned long flags;

	/*
	 * We can't change the weight of the root cgroup.
	 */
	if (!tg->se[0])
		return -EINVAL;

	shares = clamp(shares, scale_load(MIN_SHARES), scale_load(MAX_SHARES));

	mutex_lock(&shares_mutex);
	if (tg->shares == shares)
		goto done;

	tg->shares = shares;
	for_each_possible_cpu(i) {
		struct rq *rq = cpu_rq(i);
		struct sched_entity *se;

		se = tg->se[i];
		/* Propagate contribution to hierarchy */
		raw_spin_lock_irqsave(&rq->lock, flags);

		/* Possible calls to update_curr() need rq clock */
		update_rq_clock(rq);
		for_each_sched_entity(se)
			update_cfs_shares(group_cfs_rq(se));
		raw_spin_unlock_irqrestore(&rq->lock, flags);
	}

done:
	mutex_unlock(&shares_mutex);
	return 0;
}
#else /* CONFIG_FAIR_GROUP_SCHED */

void free_fair_sched_group(struct task_group *tg) { }

int alloc_fair_sched_group(struct task_group *tg, struct task_group *parent)
{
	return 1;
}

void online_fair_sched_group(struct task_group *tg) { }

void unregister_fair_sched_group(struct task_group *tg) { }

#endif /* CONFIG_FAIR_GROUP_SCHED */


static unsigned int get_rr_interval_fair(struct rq *rq, struct task_struct *task)
{
	struct sched_entity *se = &task->se;
	unsigned int rr_interval = 0;

	/*
	 * Time slice is 0 for SCHED_OTHER tasks that are on an otherwise
	 * idle runqueue:
	 */
	if (rq->cfs.load.weight)
		rr_interval = NS_TO_JIFFIES(sched_slice(cfs_rq_of(se), se));

	return rr_interval;
}

/*
 * All the scheduling class methods:
 */
const struct sched_class fair_sched_class = {
	.next			= &idle_sched_class,
	.enqueue_task		= enqueue_task_fair,
	.dequeue_task		= dequeue_task_fair,
	.yield_task		= yield_task_fair,
	.yield_to_task		= yield_to_task_fair,

	.check_preempt_curr	= check_preempt_wakeup,

	.pick_next_task		= pick_next_task_fair,
	.put_prev_task		= put_prev_task_fair,

#ifdef CONFIG_SMP
	.select_task_rq		= select_task_rq_fair,
	.migrate_task_rq	= migrate_task_rq_fair,

	.rq_online		= rq_online_fair,
	.rq_offline		= rq_offline_fair,

	.task_dead		= task_dead_fair,
	.set_cpus_allowed	= set_cpus_allowed_common,
#endif

	.set_curr_task          = set_curr_task_fair,
	.task_tick		= task_tick_fair,
	.task_fork		= task_fork_fair,

	.prio_changed		= prio_changed_fair,
	.switched_from		= switched_from_fair,
	.switched_to		= switched_to_fair,

	.get_rr_interval	= get_rr_interval_fair,

	.update_curr		= update_curr_fair,

#ifdef CONFIG_FAIR_GROUP_SCHED
	.task_change_group	= task_change_group_fair,
#endif
};

#ifdef CONFIG_SCHED_DEBUG
void print_cfs_stats(struct seq_file *m, int cpu)
{
	struct cfs_rq *cfs_rq;

	rcu_read_lock();
	for_each_leaf_cfs_rq(cpu_rq(cpu), cfs_rq)
		print_cfs_rq(m, cpu, cfs_rq);
	rcu_read_unlock();
}

#ifdef CONFIG_NUMA_BALANCING
void show_numa_stats(struct task_struct *p, struct seq_file *m)
{
	int node;
	unsigned long tsf = 0, tpf = 0, gsf = 0, gpf = 0;

	for_each_online_node(node) {
		if (p->numa_faults) {
			tsf = p->numa_faults[task_faults_idx(NUMA_MEM, node, 0)];
			tpf = p->numa_faults[task_faults_idx(NUMA_MEM, node, 1)];
		}
		if (p->numa_group) {
			gsf = p->numa_group->faults[task_faults_idx(NUMA_MEM, node, 0)],
			gpf = p->numa_group->faults[task_faults_idx(NUMA_MEM, node, 1)];
		}
		print_numa_stats(m, node, tsf, tpf, gsf, gpf);
	}
}
#endif /* CONFIG_NUMA_BALANCING */
#endif /* CONFIG_SCHED_DEBUG */

__init void init_sched_fair_class(void)
{
#ifdef CONFIG_SMP
	open_softirq(SCHED_SOFTIRQ, run_rebalance_domains);

#ifdef CONFIG_NO_HZ_COMMON
	nohz.next_balance = jiffies;
	zalloc_cpumask_var(&nohz.idle_cpus_mask, GFP_NOWAIT);
#endif
#endif /* SMP */

}<|MERGE_RESOLUTION|>--- conflicted
+++ resolved
@@ -5313,11 +5313,7 @@
 }
 
 static int find_new_capacity(struct energy_env *eenv,
-<<<<<<< HEAD
-	const struct sched_group_energy const *sge)
-=======
 	const struct sched_group_energy * const sge)
->>>>>>> 67f252c8
 {
 	int idx;
 	unsigned long util = group_max_util(eenv);
