--- conflicted
+++ resolved
@@ -5624,47 +5624,8 @@
 	return shallowest_idle_cpu != -1 ? shallowest_idle_cpu : least_loaded_cpu;
 }
 
-<<<<<<< HEAD
 #endif /* CONFIG_HPERF_HMP */
-/*
- * Implement a for_each_cpu() variant that starts the scan at a given cpu
- * (@start), and wraps around.
- *
- * This is used to scan for idle CPUs; such that not all CPUs looking for an
- * idle CPU find the same CPU. The down-side is that tasks tend to cycle
- * through the LLC domain.
- *
- * Especially tbench is found sensitive to this.
- */
-
-static int cpumask_next_wrap(int n, const struct cpumask *mask, int start, int *wrapped)
-{
-	int next;
-
-again:
-	next = find_next_bit(cpumask_bits(mask), nr_cpumask_bits, n+1);
-
-	if (*wrapped) {
-		if (next >= start)
-			return nr_cpumask_bits;
-	} else {
-		if (next >= nr_cpumask_bits) {
-			*wrapped = 1;
-			n = -1;
-			goto again;
-		}
-	}
-
-	return next;
-}
-
-#define for_each_cpu_wrap(cpu, mask, start, wrap)				\
-	for ((wrap) = 0, (cpu) = (start)-1;					\
-		(cpu) = cpumask_next_wrap((cpu), (mask), (start), &(wrap)),	\
-		(cpu) < nr_cpumask_bits; )
-
-=======
->>>>>>> c03917de
+
 #ifdef CONFIG_SCHED_SMT
 
 static inline void set_idle_cores(int cpu, int val)
