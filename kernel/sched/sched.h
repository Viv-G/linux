
#include <linux/sched.h>
#include <linux/sched/sysctl.h>
#include <linux/sched/rt.h>
#include <linux/u64_stats_sync.h>
#include <linux/sched/deadline.h>
#include <linux/binfmts.h>
#include <linux/mutex.h>
#include <linux/spinlock.h>
#include <linux/stop_machine.h>
#include <linux/irq_work.h>
#include <linux/tick.h>
#include <linux/slab.h>

#include "cpupri.h"
#include "cpudeadline.h"
#include "cpuacct.h"

#ifdef CONFIG_SCHED_DEBUG
#define SCHED_WARN_ON(x)	WARN_ONCE(x, #x)
#else
#define SCHED_WARN_ON(x)	((void)(x))
#endif

struct rq;
struct cpuidle_state;

/* task_struct::on_rq states: */
#define TASK_ON_RQ_QUEUED	1
#define TASK_ON_RQ_MIGRATING	2

extern __read_mostly int scheduler_running;

extern unsigned long calc_load_update;
extern atomic_long_t calc_load_tasks;

extern void calc_global_load_tick(struct rq *this_rq);
extern long calc_load_fold_active(struct rq *this_rq, long adjust);

#ifdef CONFIG_SMP
extern void cpu_load_update_active(struct rq *this_rq);
#else
static inline void cpu_load_update_active(struct rq *this_rq) { }
#endif

/*
 * Helpers for converting nanosecond timing to jiffy resolution
 */
#define NS_TO_JIFFIES(TIME)	((unsigned long)(TIME) / (NSEC_PER_SEC / HZ))

/*
 * Increase resolution of nice-level calculations for 64-bit architectures.
 * The extra resolution improves shares distribution and load balancing of
 * low-weight task groups (eg. nice +19 on an autogroup), deeper taskgroup
 * hierarchies, especially on larger systems. This is not a user-visible change
 * and does not change the user-interface for setting shares/weights.
 *
 * We increase resolution only if we have enough bits to allow this increased
 * resolution (i.e. 64bit). The costs for increasing resolution when 32bit are
 * pretty high and the returns do not justify the increased costs.
 *
 * Really only required when CONFIG_FAIR_GROUP_SCHED is also set, but to
 * increase coverage and consistency always enable it on 64bit platforms.
 */
#ifdef CONFIG_64BIT
# define NICE_0_LOAD_SHIFT	(SCHED_FIXEDPOINT_SHIFT + SCHED_FIXEDPOINT_SHIFT)
# define scale_load(w)		((w) << SCHED_FIXEDPOINT_SHIFT)
# define scale_load_down(w)	((w) >> SCHED_FIXEDPOINT_SHIFT)
#else
# define NICE_0_LOAD_SHIFT	(SCHED_FIXEDPOINT_SHIFT)
# define scale_load(w)		(w)
# define scale_load_down(w)	(w)
#endif

/*
 * Task weight (visible to users) and its load (invisible to users) have
 * independent resolution, but they should be well calibrated. We use
 * scale_load() and scale_load_down(w) to convert between them. The
 * following must be true:
 *
 *  scale_load(sched_prio_to_weight[USER_PRIO(NICE_TO_PRIO(0))]) == NICE_0_LOAD
 *
 */
#define NICE_0_LOAD		(1L << NICE_0_LOAD_SHIFT)

/*
 * Single value that decides SCHED_DEADLINE internal math precision.
 * 10 -> just above 1us
 * 9  -> just above 0.5us
 */
#define DL_SCALE (10)

/*
 * These are the 'tuning knobs' of the scheduler:
 */

/*
 * single value that denotes runtime == period, ie unlimited time.
 */
#define RUNTIME_INF	((u64)~0ULL)

static inline int idle_policy(int policy)
{
	return policy == SCHED_IDLE;
}
static inline int fair_policy(int policy)
{
	return policy == SCHED_NORMAL || policy == SCHED_BATCH;
}

static inline int rt_policy(int policy)
{
	return policy == SCHED_FIFO || policy == SCHED_RR;
}

static inline int dl_policy(int policy)
{
	return policy == SCHED_DEADLINE;
}
static inline bool valid_policy(int policy)
{
	return idle_policy(policy) || fair_policy(policy) ||
		rt_policy(policy) || dl_policy(policy);
}

static inline int task_has_rt_policy(struct task_struct *p)
{
	return rt_policy(p->policy);
}

static inline int task_has_dl_policy(struct task_struct *p)
{
	return dl_policy(p->policy);
}

/*
 * Tells if entity @a should preempt entity @b.
 */
static inline bool
dl_entity_preempt(struct sched_dl_entity *a, struct sched_dl_entity *b)
{
	return dl_time_before(a->deadline, b->deadline);
}

/*
 * This is the priority-queue data structure of the RT scheduling class:
 */
struct rt_prio_array {
	DECLARE_BITMAP(bitmap, MAX_RT_PRIO+1); /* include 1 bit for delimiter */
	struct list_head queue[MAX_RT_PRIO];
};

struct rt_bandwidth {
	/* nests inside the rq lock: */
	raw_spinlock_t		rt_runtime_lock;
	ktime_t			rt_period;
	u64			rt_runtime;
	struct hrtimer		rt_period_timer;
	unsigned int		rt_period_active;
};

void __dl_clear_params(struct task_struct *p);

/*
 * To keep the bandwidth of -deadline tasks and groups under control
 * we need some place where:
 *  - store the maximum -deadline bandwidth of the system (the group);
 *  - cache the fraction of that bandwidth that is currently allocated.
 *
 * This is all done in the data structure below. It is similar to the
 * one used for RT-throttling (rt_bandwidth), with the main difference
 * that, since here we are only interested in admission control, we
 * do not decrease any runtime while the group "executes", neither we
 * need a timer to replenish it.
 *
 * With respect to SMP, the bandwidth is given on a per-CPU basis,
 * meaning that:
 *  - dl_bw (< 100%) is the bandwidth of the system (group) on each CPU;
 *  - dl_total_bw array contains, in the i-eth element, the currently
 *    allocated bandwidth on the i-eth CPU.
 * Moreover, groups consume bandwidth on each CPU, while tasks only
 * consume bandwidth on the CPU they're running on.
 * Finally, dl_total_bw_cpu is used to cache the index of dl_total_bw
 * that will be shown the next time the proc or cgroup controls will
 * be red. It on its turn can be changed by writing on its own
 * control.
 */
struct dl_bandwidth {
	raw_spinlock_t dl_runtime_lock;
	u64 dl_runtime;
	u64 dl_period;
};

static inline int dl_bandwidth_enabled(void)
{
	return sysctl_sched_rt_runtime >= 0;
}

extern struct dl_bw *dl_bw_of(int i);

struct dl_bw {
	raw_spinlock_t lock;
	u64 bw, total_bw;
};

static inline
void __dl_clear(struct dl_bw *dl_b, u64 tsk_bw)
{
	dl_b->total_bw -= tsk_bw;
}

static inline
void __dl_add(struct dl_bw *dl_b, u64 tsk_bw)
{
	dl_b->total_bw += tsk_bw;
}

static inline
bool __dl_overflow(struct dl_bw *dl_b, int cpus, u64 old_bw, u64 new_bw)
{
	return dl_b->bw != -1 &&
	       dl_b->bw * cpus < dl_b->total_bw - old_bw + new_bw;
}

extern struct mutex sched_domains_mutex;

#ifdef CONFIG_CGROUP_SCHED

#include <linux/cgroup.h>

struct cfs_rq;
struct rt_rq;

extern struct list_head task_groups;

struct cfs_bandwidth {
#ifdef CONFIG_CFS_BANDWIDTH
	raw_spinlock_t lock;
	ktime_t period;
	u64 quota, runtime;
	s64 hierarchical_quota;
	u64 runtime_expires;

	int idle, period_active;
	struct hrtimer period_timer, slack_timer;
	struct list_head throttled_cfs_rq;

	/* statistics */
	int nr_periods, nr_throttled;
	u64 throttled_time;
#endif
};

/* task group related information */
struct task_group {
	struct cgroup_subsys_state css;

#ifdef CONFIG_FAIR_GROUP_SCHED
	/* schedulable entities of this group on each cpu */
	struct sched_entity **se;
	/* runqueue "owned" by this group on each cpu */
	struct cfs_rq **cfs_rq;
	unsigned long shares;

#ifdef	CONFIG_SMP
	/*
	 * load_avg can be heavily contended at clock tick time, so put
	 * it in its own cacheline separated from the fields above which
	 * will also be accessed at each tick.
	 */
	atomic_long_t load_avg ____cacheline_aligned;
#endif
#endif

#ifdef CONFIG_RT_GROUP_SCHED
	struct sched_rt_entity **rt_se;
	struct rt_rq **rt_rq;

	struct rt_bandwidth rt_bandwidth;
#endif

	struct rcu_head rcu;
	struct list_head list;

	struct task_group *parent;
	struct list_head siblings;
	struct list_head children;

#ifdef CONFIG_SCHED_AUTOGROUP
	struct autogroup *autogroup;
#endif

	struct cfs_bandwidth cfs_bandwidth;
};

#ifdef CONFIG_FAIR_GROUP_SCHED
#define ROOT_TASK_GROUP_LOAD	NICE_0_LOAD

/*
 * A weight of 0 or 1 can cause arithmetics problems.
 * A weight of a cfs_rq is the sum of weights of which entities
 * are queued on this cfs_rq, so a weight of a entity should not be
 * too large, so as the shares value of a task group.
 * (The default weight is 1024 - so there's no practical
 *  limitation from this.)
 */
#define MIN_SHARES	(1UL <<  1)
#define MAX_SHARES	(1UL << 18)
#endif

typedef int (*tg_visitor)(struct task_group *, void *);

extern int walk_tg_tree_from(struct task_group *from,
			     tg_visitor down, tg_visitor up, void *data);

/*
 * Iterate the full tree, calling @down when first entering a node and @up when
 * leaving it for the final time.
 *
 * Caller must hold rcu_lock or sufficient equivalent.
 */
static inline int walk_tg_tree(tg_visitor down, tg_visitor up, void *data)
{
	return walk_tg_tree_from(&root_task_group, down, up, data);
}

extern int tg_nop(struct task_group *tg, void *data);

extern void free_fair_sched_group(struct task_group *tg);
extern int alloc_fair_sched_group(struct task_group *tg, struct task_group *parent);
extern void online_fair_sched_group(struct task_group *tg);
extern void unregister_fair_sched_group(struct task_group *tg);
extern void init_tg_cfs_entry(struct task_group *tg, struct cfs_rq *cfs_rq,
			struct sched_entity *se, int cpu,
			struct sched_entity *parent);
extern void init_cfs_bandwidth(struct cfs_bandwidth *cfs_b);

extern void __refill_cfs_bandwidth_runtime(struct cfs_bandwidth *cfs_b);
extern void start_cfs_bandwidth(struct cfs_bandwidth *cfs_b);
extern void unthrottle_cfs_rq(struct cfs_rq *cfs_rq);

extern void free_rt_sched_group(struct task_group *tg);
extern int alloc_rt_sched_group(struct task_group *tg, struct task_group *parent);
extern void init_tg_rt_entry(struct task_group *tg, struct rt_rq *rt_rq,
		struct sched_rt_entity *rt_se, int cpu,
		struct sched_rt_entity *parent);

extern struct task_group *sched_create_group(struct task_group *parent);
extern void sched_online_group(struct task_group *tg,
			       struct task_group *parent);
extern void sched_destroy_group(struct task_group *tg);
extern void sched_offline_group(struct task_group *tg);

extern void sched_move_task(struct task_struct *tsk);

#ifdef CONFIG_FAIR_GROUP_SCHED
extern int sched_group_set_shares(struct task_group *tg, unsigned long shares);

#ifdef CONFIG_SMP
extern void set_task_rq_fair(struct sched_entity *se,
			     struct cfs_rq *prev, struct cfs_rq *next);
#else /* !CONFIG_SMP */
static inline void set_task_rq_fair(struct sched_entity *se,
			     struct cfs_rq *prev, struct cfs_rq *next) { }
#endif /* CONFIG_SMP */
#endif /* CONFIG_FAIR_GROUP_SCHED */

#else /* CONFIG_CGROUP_SCHED */

struct cfs_bandwidth { };

#endif	/* CONFIG_CGROUP_SCHED */

/* CFS-related fields in a runqueue */
struct cfs_rq {
	struct load_weight load;
	unsigned int nr_running, h_nr_running;

	u64 exec_clock;
	u64 min_vruntime;
#ifndef CONFIG_64BIT
	u64 min_vruntime_copy;
#endif

	struct rb_root tasks_timeline;
	struct rb_node *rb_leftmost;

	/*
	 * 'curr' points to currently running entity on this cfs_rq.
	 * It is set to NULL otherwise (i.e when none are currently running).
	 */
	struct sched_entity *curr, *next, *last, *skip;

#ifdef	CONFIG_SCHED_DEBUG
	unsigned int nr_spread_over;
#endif

#ifdef CONFIG_SMP
	/*
	 * CFS load tracking
	 */
	struct sched_avg avg;
	u64 runnable_load_sum;
	unsigned long runnable_load_avg;
#ifdef CONFIG_FAIR_GROUP_SCHED
	unsigned long tg_load_avg_contrib;
#endif
	atomic_long_t removed_load_avg, removed_util_avg;
#ifndef CONFIG_64BIT
	u64 load_last_update_time_copy;
#endif

#ifdef CONFIG_FAIR_GROUP_SCHED
	/*
	 *   h_load = weight * f(tg)
	 *
	 * Where f(tg) is the recursive weight fraction assigned to
	 * this group.
	 */
	unsigned long h_load;
	u64 last_h_load_update;
	struct sched_entity *h_load_next;
#endif /* CONFIG_FAIR_GROUP_SCHED */
#endif /* CONFIG_SMP */

#ifdef CONFIG_FAIR_GROUP_SCHED
	struct rq *rq;	/* cpu runqueue to which this cfs_rq is attached */

	/*
	 * leaf cfs_rqs are those that hold tasks (lowest schedulable entity in
	 * a hierarchy). Non-leaf lrqs hold other higher schedulable entities
	 * (like users, containers etc.)
	 *
	 * leaf_cfs_rq_list ties together list of leaf cfs_rq's in a cpu. This
	 * list is used during load balance.
	 */
	int on_list;
	struct list_head leaf_cfs_rq_list;
	struct task_group *tg;	/* group that "owns" this runqueue */

#ifdef CONFIG_SCHED_WALT
	u64 cumulative_runnable_avg;
#endif

#ifdef CONFIG_CFS_BANDWIDTH
	int runtime_enabled;
	u64 runtime_expires;
	s64 runtime_remaining;

	u64 throttled_clock, throttled_clock_task;
	u64 throttled_clock_task_time;
	int throttled, throttle_count;
	struct list_head throttled_list;
#endif /* CONFIG_CFS_BANDWIDTH */
#endif /* CONFIG_FAIR_GROUP_SCHED */
};

static inline int rt_bandwidth_enabled(void)
{
	return sysctl_sched_rt_runtime >= 0;
}

/* RT IPI pull logic requires IRQ_WORK */
#ifdef CONFIG_IRQ_WORK
# define HAVE_RT_PUSH_IPI
#endif

/* Real-Time classes' related field in a runqueue: */
struct rt_rq {
	struct rt_prio_array active;
	unsigned int rt_nr_running;
	unsigned int rr_nr_running;
#if defined CONFIG_SMP || defined CONFIG_RT_GROUP_SCHED
	struct {
		int curr; /* highest queued rt task prio */
#ifdef CONFIG_SMP
		int next; /* next highest */
#endif
	} highest_prio;
#endif
#ifdef CONFIG_SMP
	unsigned long rt_nr_migratory;
	unsigned long rt_nr_total;
	int overloaded;
	struct plist_head pushable_tasks;
#ifdef HAVE_RT_PUSH_IPI
	int push_flags;
	int push_cpu;
	struct irq_work push_work;
	raw_spinlock_t push_lock;
#endif
#endif /* CONFIG_SMP */
	int rt_queued;

	int rt_throttled;
	u64 rt_time;
	u64 rt_runtime;
	/* Nests inside the rq lock: */
	raw_spinlock_t rt_runtime_lock;

#ifdef CONFIG_RT_GROUP_SCHED
	unsigned long rt_nr_boosted;

	struct rq *rq;
	struct task_group *tg;
#endif
};

/* Deadline class' related fields in a runqueue */
struct dl_rq {
	/* runqueue is an rbtree, ordered by deadline */
	struct rb_root rb_root;
	struct rb_node *rb_leftmost;

	unsigned long dl_nr_running;

#ifdef CONFIG_SMP
	/*
	 * Deadline values of the currently executing and the
	 * earliest ready task on this rq. Caching these facilitates
	 * the decision wether or not a ready but not running task
	 * should migrate somewhere else.
	 */
	struct {
		u64 curr;
		u64 next;
	} earliest_dl;

	unsigned long dl_nr_migratory;
	int overloaded;

	/*
	 * Tasks on this rq that can be pushed away. They are kept in
	 * an rb-tree, ordered by tasks' deadlines, with caching
	 * of the leftmost (earliest deadline) element.
	 */
	struct rb_root pushable_dl_tasks_root;
	struct rb_node *pushable_dl_tasks_leftmost;
#else
	struct dl_bw dl_bw;
#endif
};

#ifdef CONFIG_SMP

struct max_cpu_capacity {
	raw_spinlock_t lock;
	unsigned long val;
	int cpu;
};

/*
 * We add the notion of a root-domain which will be used to define per-domain
 * variables. Each exclusive cpuset essentially defines an island domain by
 * fully partitioning the member cpus from any other cpuset. Whenever a new
 * exclusive cpuset is created, we also create and attach a new root-domain
 * object.
 *
 */
struct root_domain {
	atomic_t refcount;
	atomic_t rto_count;
	struct rcu_head rcu;
	cpumask_var_t span;
	cpumask_var_t online;

	/* Indicate more than one runnable task for any CPU */
	bool overload;

	/* Indicate one or more cpus over-utilized (tipping point) */
	bool overutilized;

	/*
	 * The bit corresponding to a CPU gets set here if such CPU has more
	 * than one runnable -deadline task (as it is below for RT tasks).
	 */
	cpumask_var_t dlo_mask;
	atomic_t dlo_count;
	struct dl_bw dl_bw;
	struct cpudl cpudl;

	/*
	 * The "RT overload" flag: it gets set if a CPU has more than
	 * one runnable RT task.
	 */
	cpumask_var_t rto_mask;
	struct cpupri cpupri;

	/* Maximum cpu capacity in the system. */
	struct max_cpu_capacity max_cpu_capacity;
};

extern struct root_domain def_root_domain;

#endif /* CONFIG_SMP */

/*
 * This is the main, per-CPU runqueue data structure.
 *
 * Locking rule: those places that want to lock multiple runqueues
 * (such as the load balancing or the thread migration code), lock
 * acquire operations must be ordered by ascending &runqueue.
 */
struct rq {
	/* runqueue lock: */
	raw_spinlock_t lock;

	/*
	 * nr_running and cpu_load should be in the same cacheline because
	 * remote CPUs use both these fields when doing load calculation.
	 */
	unsigned int nr_running;
#ifdef CONFIG_NUMA_BALANCING
	unsigned int nr_numa_running;
	unsigned int nr_preferred_running;
#endif
	#define CPU_LOAD_IDX_MAX 5
	unsigned long cpu_load[CPU_LOAD_IDX_MAX];
	unsigned int misfit_task;
#ifdef CONFIG_NO_HZ_COMMON
#ifdef CONFIG_SMP
	unsigned long last_load_update_tick;
#endif /* CONFIG_SMP */
	unsigned long nohz_flags;
#endif /* CONFIG_NO_HZ_COMMON */
#ifdef CONFIG_NO_HZ_FULL
	unsigned long last_sched_tick;
#endif

#ifdef CONFIG_CPU_QUIET
	/* time-based average load */
	u64 nr_last_stamp;
	u64 nr_running_integral;
	seqcount_t ave_seqcnt;
#endif

	/* capture load from *all* tasks on this cpu: */
	struct load_weight load;
	unsigned long nr_load_updates;
	u64 nr_switches;

	struct cfs_rq cfs;
	struct rt_rq rt;
	struct dl_rq dl;

#ifdef CONFIG_FAIR_GROUP_SCHED
	/* list of leaf cfs_rq on this cpu: */
	struct list_head leaf_cfs_rq_list;
#endif /* CONFIG_FAIR_GROUP_SCHED */

	/*
	 * This is part of a global counter where only the total sum
	 * over all CPUs matters. A task can increase this counter on
	 * one CPU and if it got migrated afterwards it may decrease
	 * it on another CPU. Always updated under the runqueue lock:
	 */
	unsigned long nr_uninterruptible;

	struct task_struct *curr, *idle, *stop;
	unsigned long next_balance;
	struct mm_struct *prev_mm;

	unsigned int clock_skip_update;
	u64 clock;
	u64 clock_task;

	atomic_t nr_iowait;

#ifdef CONFIG_SMP
	struct root_domain *rd;
	struct sched_domain *sd;

	unsigned long cpu_capacity;
	unsigned long cpu_capacity_orig;

	struct callback_head *balance_callback;

	unsigned char idle_balance;
	/* For active balancing */
	int active_balance;
	int push_cpu;
	struct cpu_stop_work active_balance_work;
	/* cpu of this runqueue: */
	int cpu;
	int online;

	struct list_head cfs_tasks;

	u64 rt_avg;
	u64 age_stamp;
	u64 idle_stamp;
	u64 avg_idle;

	/* This is used to determine avg_idle's max value */
	u64 max_idle_balance_cost;
#endif

#ifdef CONFIG_SCHED_WALT
	/*
	 * max_freq = user or thermal defined maximum
	 * max_possible_freq = maximum supported by hardware
	 */
	unsigned int cur_freq, max_freq, min_freq, max_possible_freq;
	struct cpumask freq_domain_cpumask;

	u64 cumulative_runnable_avg;
	int efficiency; /* Differentiate cpus with different IPC capability */
	int load_scale_factor;
	int capacity;
	int max_possible_capacity;
	u64 window_start;
	u64 curr_runnable_sum;
	u64 prev_runnable_sum;
	u64 nt_curr_runnable_sum;
	u64 nt_prev_runnable_sum;
	u64 cur_irqload;
	u64 avg_irqload;
	u64 irqload_ts;
#endif /* CONFIG_SCHED_WALT */


#ifdef CONFIG_IRQ_TIME_ACCOUNTING
	u64 prev_irq_time;
#endif
#ifdef CONFIG_PARAVIRT
	u64 prev_steal_time;
#endif
#ifdef CONFIG_PARAVIRT_TIME_ACCOUNTING
	u64 prev_steal_time_rq;
#endif

	/* calc_load related fields */
	unsigned long calc_load_update;
	long calc_load_active;

#ifdef CONFIG_SCHED_HRTICK
#ifdef CONFIG_SMP
	int hrtick_csd_pending;
	struct call_single_data hrtick_csd;
#endif
	struct hrtimer hrtick_timer;
#endif

#ifdef CONFIG_SCHEDSTATS
	/* latency stats */
	struct sched_info rq_sched_info;
	unsigned long long rq_cpu_time;
	/* could above be rq->cfs_rq.exec_clock + rq->rt_rq.rt_runtime ? */

	/* sys_sched_yield() stats */
	unsigned int yld_count;

	/* schedule() stats */
	unsigned int sched_count;
	unsigned int sched_goidle;

	/* try_to_wake_up() stats */
	unsigned int ttwu_count;
	unsigned int ttwu_local;
#endif

#ifdef CONFIG_SMP
	struct llist_head wake_list;
#endif

#ifdef CONFIG_CPU_IDLE
	/* Must be inspected within a rcu lock section */
	struct cpuidle_state *idle_state;
	int idle_state_idx;
#endif
};

static inline int cpu_of(struct rq *rq)
{
#ifdef CONFIG_SMP
	return rq->cpu;
#else
	return 0;
#endif
}


#ifdef CONFIG_SCHED_SMT

extern struct static_key_false sched_smt_present;

extern void __update_idle_core(struct rq *rq);

static inline void update_idle_core(struct rq *rq)
{
	if (static_branch_unlikely(&sched_smt_present))
		__update_idle_core(rq);
}

#else
static inline void update_idle_core(struct rq *rq) { }
#endif

DECLARE_PER_CPU_SHARED_ALIGNED(struct rq, runqueues);

#define cpu_rq(cpu)		(&per_cpu(runqueues, (cpu)))
#define this_rq()		this_cpu_ptr(&runqueues)
#define task_rq(p)		cpu_rq(task_cpu(p))
#define cpu_curr(cpu)		(cpu_rq(cpu)->curr)
#define raw_rq()		raw_cpu_ptr(&runqueues)

static inline u64 __rq_clock_broken(struct rq *rq)
{
	return READ_ONCE(rq->clock);
}

static inline u64 rq_clock(struct rq *rq)
{
	lockdep_assert_held(&rq->lock);
	return rq->clock;
}

static inline u64 rq_clock_task(struct rq *rq)
{
	lockdep_assert_held(&rq->lock);
	return rq->clock_task;
}

#define RQCF_REQ_SKIP	0x01
#define RQCF_ACT_SKIP	0x02

static inline void rq_clock_skip_update(struct rq *rq, bool skip)
{
	lockdep_assert_held(&rq->lock);
	if (skip)
		rq->clock_skip_update |= RQCF_REQ_SKIP;
	else
		rq->clock_skip_update &= ~RQCF_REQ_SKIP;
}

#ifdef CONFIG_NUMA
enum numa_topology_type {
	NUMA_DIRECT,
	NUMA_GLUELESS_MESH,
	NUMA_BACKPLANE,
};
extern enum numa_topology_type sched_numa_topology_type;
extern int sched_max_numa_distance;
extern bool find_numa_distance(int distance);
#endif

#ifdef CONFIG_NUMA_BALANCING
/* The regions in numa_faults array from task_struct */
enum numa_faults_stats {
	NUMA_MEM = 0,
	NUMA_CPU,
	NUMA_MEMBUF,
	NUMA_CPUBUF
};
extern void sched_setnuma(struct task_struct *p, int node);
extern int migrate_task_to(struct task_struct *p, int cpu);
extern int migrate_swap(struct task_struct *, struct task_struct *);
#endif /* CONFIG_NUMA_BALANCING */

#ifdef CONFIG_SMP

static inline void
queue_balance_callback(struct rq *rq,
		       struct callback_head *head,
		       void (*func)(struct rq *rq))
{
	lockdep_assert_held(&rq->lock);

	if (unlikely(head->next))
		return;

	head->func = (void (*)(struct callback_head *))func;
	head->next = rq->balance_callback;
	rq->balance_callback = head;
}

extern void sched_ttwu_pending(void);

#define rcu_dereference_check_sched_domain(p) \
	rcu_dereference_check((p), \
			      lockdep_is_held(&sched_domains_mutex))

/*
 * The domain tree (rq->sd) is protected by RCU's quiescent state transition.
 * See detach_destroy_domains: synchronize_sched for details.
 *
 * The domain tree of any CPU may only be accessed from within
 * preempt-disabled sections.
 */
#define for_each_domain(cpu, __sd) \
	for (__sd = rcu_dereference_check_sched_domain(cpu_rq(cpu)->sd); \
			__sd; __sd = __sd->parent)

#define for_each_lower_domain(sd) for (; sd; sd = sd->child)

/**
 * highest_flag_domain - Return highest sched_domain containing flag.
 * @cpu:	The cpu whose highest level of sched domain is to
 *		be returned.
 * @flag:	The flag to check for the highest sched_domain
 *		for the given cpu.
 *
 * Returns the highest sched_domain of a cpu which contains the given flag.
 */
static inline struct sched_domain *highest_flag_domain(int cpu, int flag)
{
	struct sched_domain *sd, *hsd = NULL;

	for_each_domain(cpu, sd) {
		if (!(sd->flags & flag))
			break;
		hsd = sd;
	}

	return hsd;
}

static inline struct sched_domain *lowest_flag_domain(int cpu, int flag)
{
	struct sched_domain *sd;

	for_each_domain(cpu, sd) {
		if (sd->flags & flag)
			break;
	}

	return sd;
}

DECLARE_PER_CPU(struct sched_domain *, sd_llc);
DECLARE_PER_CPU(int, sd_llc_size);
DECLARE_PER_CPU(int, sd_llc_id);
DECLARE_PER_CPU(struct sched_domain_shared *, sd_llc_shared);
DECLARE_PER_CPU(struct sched_domain *, sd_numa);
DECLARE_PER_CPU(struct sched_domain *, sd_asym);
DECLARE_PER_CPU(struct sched_domain *, sd_ea);
DECLARE_PER_CPU(struct sched_domain *, sd_scs);

struct sched_group_capacity {
	atomic_t ref;
	/*
	 * CPU capacity of this group, SCHED_CAPACITY_SCALE being max capacity
	 * for a single CPU.
	 */
	unsigned long capacity;
	unsigned long max_capacity; /* Max per-cpu capacity in group */
	unsigned long next_update;
	int imbalance; /* XXX unrelated to capacity but shared group state */

	unsigned long cpumask[0]; /* iteration mask */
};

struct sched_group {
	struct sched_group *next;	/* Must be a circular list */
	atomic_t ref;

	unsigned int group_weight;
	struct sched_group_capacity *sgc;
<<<<<<< HEAD
	const struct sched_group_energy const *sge;
=======
	const struct sched_group_energy *sge;
>>>>>>> 67f252c8

	/*
	 * The CPUs this group covers.
	 *
	 * NOTE: this field is variable length. (Allocated dynamically
	 * by attaching extra space to the end of the structure,
	 * depending on how many CPUs the kernel has booted up with)
	 */
	unsigned long cpumask[0];
};

static inline struct cpumask *sched_group_cpus(struct sched_group *sg)
{
	return to_cpumask(sg->cpumask);
}

/*
 * cpumask masking which cpus in the group are allowed to iterate up the domain
 * tree.
 */
static inline struct cpumask *sched_group_mask(struct sched_group *sg)
{
	return to_cpumask(sg->sgc->cpumask);
}

/**
 * group_first_cpu - Returns the first cpu in the cpumask of a sched_group.
 * @group: The group whose first cpu is to be returned.
 */
static inline unsigned int group_first_cpu(struct sched_group *group)
{
	return cpumask_first(sched_group_cpus(group));
}

extern int group_balance_cpu(struct sched_group *sg);

#if defined(CONFIG_SCHED_DEBUG) && defined(CONFIG_SYSCTL)
void register_sched_domain_sysctl(void);
void unregister_sched_domain_sysctl(void);
#else
static inline void register_sched_domain_sysctl(void)
{
}
static inline void unregister_sched_domain_sysctl(void)
{
}
#endif

#else

static inline void sched_ttwu_pending(void) { }

#endif /* CONFIG_SMP */

#include "stats.h"
#include "auto_group.h"

#ifdef CONFIG_CGROUP_SCHED

/*
 * Return the group to which this tasks belongs.
 *
 * We cannot use task_css() and friends because the cgroup subsystem
 * changes that value before the cgroup_subsys::attach() method is called,
 * therefore we cannot pin it and might observe the wrong value.
 *
 * The same is true for autogroup's p->signal->autogroup->tg, the autogroup
 * core changes this before calling sched_move_task().
 *
 * Instead we use a 'copy' which is updated from sched_move_task() while
 * holding both task_struct::pi_lock and rq::lock.
 */
static inline struct task_group *task_group(struct task_struct *p)
{
	return p->sched_task_group;
}

/* Change a task's cfs_rq and parent entity if it moves across CPUs/groups */
static inline void set_task_rq(struct task_struct *p, unsigned int cpu)
{
#if defined(CONFIG_FAIR_GROUP_SCHED) || defined(CONFIG_RT_GROUP_SCHED)
	struct task_group *tg = task_group(p);
#endif

#ifdef CONFIG_FAIR_GROUP_SCHED
	set_task_rq_fair(&p->se, p->se.cfs_rq, tg->cfs_rq[cpu]);
	p->se.cfs_rq = tg->cfs_rq[cpu];
	p->se.parent = tg->se[cpu];
#endif

#ifdef CONFIG_RT_GROUP_SCHED
	p->rt.rt_rq  = tg->rt_rq[cpu];
	p->rt.parent = tg->rt_se[cpu];
#endif
}

#else /* CONFIG_CGROUP_SCHED */

static inline void set_task_rq(struct task_struct *p, unsigned int cpu) { }
static inline struct task_group *task_group(struct task_struct *p)
{
	return NULL;
}

#endif /* CONFIG_CGROUP_SCHED */

static inline void __set_task_cpu(struct task_struct *p, unsigned int cpu)
{
	set_task_rq(p, cpu);
#ifdef CONFIG_SMP
	/*
	 * After ->cpu is set up to a new value, task_rq_lock(p, ...) can be
	 * successfuly executed on another CPU. We must ensure that updates of
	 * per-task data have been completed by this moment.
	 */
	smp_wmb();
#ifdef CONFIG_THREAD_INFO_IN_TASK
	p->cpu = cpu;
#else
	task_thread_info(p)->cpu = cpu;
#endif
	p->wake_cpu = cpu;
#endif
}

/*
 * Tunables that become constants when CONFIG_SCHED_DEBUG is off:
 */
#ifdef CONFIG_SCHED_DEBUG
# include <linux/static_key.h>
# define const_debug __read_mostly
#else
# define const_debug const
#endif

extern const_debug unsigned int sysctl_sched_features;

#define SCHED_FEAT(name, enabled)	\
	__SCHED_FEAT_##name ,

enum {
#include "features.h"
	__SCHED_FEAT_NR,
};

#undef SCHED_FEAT

#if defined(CONFIG_SCHED_DEBUG) && defined(HAVE_JUMP_LABEL)
#define SCHED_FEAT(name, enabled)					\
static __always_inline bool static_branch_##name(struct static_key *key) \
{									\
	return static_key_##enabled(key);				\
}

#include "features.h"

#undef SCHED_FEAT

extern struct static_key sched_feat_keys[__SCHED_FEAT_NR];
#define sched_feat(x) (static_branch_##x(&sched_feat_keys[__SCHED_FEAT_##x]))
#else /* !(SCHED_DEBUG && HAVE_JUMP_LABEL) */
#define sched_feat(x) (sysctl_sched_features & (1UL << __SCHED_FEAT_##x))
#endif /* SCHED_DEBUG && HAVE_JUMP_LABEL */

extern struct static_key_false sched_numa_balancing;
extern struct static_key_false sched_schedstats;

static inline u64 global_rt_period(void)
{
	return (u64)sysctl_sched_rt_period * NSEC_PER_USEC;
}

static inline u64 global_rt_runtime(void)
{
	if (sysctl_sched_rt_runtime < 0)
		return RUNTIME_INF;

	return (u64)sysctl_sched_rt_runtime * NSEC_PER_USEC;
}

static inline int task_current(struct rq *rq, struct task_struct *p)
{
	return rq->curr == p;
}

static inline int task_running(struct rq *rq, struct task_struct *p)
{
#ifdef CONFIG_SMP
	return p->on_cpu;
#else
	return task_current(rq, p);
#endif
}

static inline int task_on_rq_queued(struct task_struct *p)
{
	return p->on_rq == TASK_ON_RQ_QUEUED;
}

static inline int task_on_rq_migrating(struct task_struct *p)
{
	return p->on_rq == TASK_ON_RQ_MIGRATING;
}

#ifndef prepare_arch_switch
# define prepare_arch_switch(next)	do { } while (0)
#endif
#ifndef finish_arch_post_lock_switch
# define finish_arch_post_lock_switch()	do { } while (0)
#endif

static inline void prepare_lock_switch(struct rq *rq, struct task_struct *next)
{
#ifdef CONFIG_SMP
	/*
	 * We can optimise this out completely for !SMP, because the
	 * SMP rebalancing from interrupt is the only thing that cares
	 * here.
	 */
	next->on_cpu = 1;
#endif
}

static inline void finish_lock_switch(struct rq *rq, struct task_struct *prev)
{
#ifdef CONFIG_SMP
	/*
	 * After ->on_cpu is cleared, the task can be moved to a different CPU.
	 * We must ensure this doesn't happen until the switch is completely
	 * finished.
	 *
	 * In particular, the load of prev->state in finish_task_switch() must
	 * happen before this.
	 *
	 * Pairs with the smp_cond_load_acquire() in try_to_wake_up().
	 */
	smp_store_release(&prev->on_cpu, 0);
#endif
#ifdef CONFIG_DEBUG_SPINLOCK
	/* this is a valid case when another task releases the spinlock */
	rq->lock.owner = current;
#endif
	/*
	 * If we are tracking spinlock dependencies then we have to
	 * fix up the runqueue lock - which gets 'carried over' from
	 * prev into current:
	 */
	spin_acquire(&rq->lock.dep_map, 0, 0, _THIS_IP_);

	raw_spin_unlock_irq(&rq->lock);
}

/*
 * wake flags
 */
#define WF_SYNC		0x01		/* waker goes to sleep after wakeup */
#define WF_FORK		0x02		/* child wakeup after fork */
#define WF_MIGRATED	0x4		/* internal use, task got migrated */

/*
 * To aid in avoiding the subversion of "niceness" due to uneven distribution
 * of tasks with abnormal "nice" values across CPUs the contribution that
 * each task makes to its run queue's load is weighted according to its
 * scheduling class and "nice" value. For SCHED_NORMAL tasks this is just a
 * scaled version of the new time slice allocation that they receive on time
 * slice expiry etc.
 */

#define WEIGHT_IDLEPRIO                3
#define WMULT_IDLEPRIO         1431655765

extern const int sched_prio_to_weight[40];
extern const u32 sched_prio_to_wmult[40];

/*
 * {de,en}queue flags:
 *
 * DEQUEUE_SLEEP  - task is no longer runnable
 * ENQUEUE_WAKEUP - task just became runnable
 *
 * SAVE/RESTORE - an otherwise spurious dequeue/enqueue, done to ensure tasks
 *                are in a known state which allows modification. Such pairs
 *                should preserve as much state as possible.
 *
 * MOVE - paired with SAVE/RESTORE, explicitly does not preserve the location
 *        in the runqueue.
 *
 * ENQUEUE_HEAD      - place at front of runqueue (tail if not specified)
 * ENQUEUE_REPLENISH - CBS (replenish runtime and postpone deadline)
 * ENQUEUE_MIGRATED  - the task was migrated during wakeup
 *
 */

#define DEQUEUE_SLEEP		0x01
#define DEQUEUE_SAVE		0x02 /* matches ENQUEUE_RESTORE */
#define DEQUEUE_MOVE		0x04 /* matches ENQUEUE_MOVE */

#define ENQUEUE_WAKEUP		0x01
#define ENQUEUE_RESTORE		0x02
#define ENQUEUE_MOVE		0x04

#define ENQUEUE_HEAD		0x08
#define ENQUEUE_REPLENISH	0x10
#ifdef CONFIG_SMP
#define ENQUEUE_MIGRATED	0x20
#else
#define ENQUEUE_MIGRATED	0x00
#endif
#define ENQUEUE_WAKEUP_NEW	0x40

#define RETRY_TASK		((void *)-1UL)

struct sched_class {
	const struct sched_class *next;

	void (*enqueue_task) (struct rq *rq, struct task_struct *p, int flags);
	void (*dequeue_task) (struct rq *rq, struct task_struct *p, int flags);
	void (*yield_task) (struct rq *rq);
	bool (*yield_to_task) (struct rq *rq, struct task_struct *p, bool preempt);

	void (*check_preempt_curr) (struct rq *rq, struct task_struct *p, int flags);

	/*
	 * It is the responsibility of the pick_next_task() method that will
	 * return the next task to call put_prev_task() on the @prev task or
	 * something equivalent.
	 *
	 * May return RETRY_TASK when it finds a higher prio class has runnable
	 * tasks.
	 */
	struct task_struct * (*pick_next_task) (struct rq *rq,
						struct task_struct *prev,
						struct pin_cookie cookie);
	void (*put_prev_task) (struct rq *rq, struct task_struct *p);

#ifdef CONFIG_SMP
	int  (*select_task_rq)(struct task_struct *p, int task_cpu, int sd_flag, int flags);
	void (*migrate_task_rq)(struct task_struct *p);

	void (*task_woken) (struct rq *this_rq, struct task_struct *task);

	void (*set_cpus_allowed)(struct task_struct *p,
				 const struct cpumask *newmask);

	void (*rq_online)(struct rq *rq);
	void (*rq_offline)(struct rq *rq);
#endif

	void (*set_curr_task) (struct rq *rq);
	void (*task_tick) (struct rq *rq, struct task_struct *p, int queued);
	void (*task_fork) (struct task_struct *p);
	void (*task_dead) (struct task_struct *p);

	/*
	 * The switched_from() call is allowed to drop rq->lock, therefore we
	 * cannot assume the switched_from/switched_to pair is serliazed by
	 * rq->lock. They are however serialized by p->pi_lock.
	 */
	void (*switched_from) (struct rq *this_rq, struct task_struct *task);
	void (*switched_to) (struct rq *this_rq, struct task_struct *task);
	void (*prio_changed) (struct rq *this_rq, struct task_struct *task,
			     int oldprio);

	unsigned int (*get_rr_interval) (struct rq *rq,
					 struct task_struct *task);

	void (*update_curr) (struct rq *rq);

#define TASK_SET_GROUP  0
#define TASK_MOVE_GROUP	1

#ifdef CONFIG_FAIR_GROUP_SCHED
	void (*task_change_group) (struct task_struct *p, int type);
#endif
};

static inline void put_prev_task(struct rq *rq, struct task_struct *prev)
{
	prev->sched_class->put_prev_task(rq, prev);
}

static inline void set_curr_task(struct rq *rq, struct task_struct *curr)
{
	curr->sched_class->set_curr_task(rq);
}

#define sched_class_highest (&stop_sched_class)
#define for_each_class(class) \
   for (class = sched_class_highest; class; class = class->next)

extern const struct sched_class stop_sched_class;
extern const struct sched_class dl_sched_class;
extern const struct sched_class rt_sched_class;
extern const struct sched_class fair_sched_class;
extern const struct sched_class idle_sched_class;


#ifdef CONFIG_SMP

extern void init_max_cpu_capacity(struct max_cpu_capacity *mcc);
extern void update_group_capacity(struct sched_domain *sd, int cpu);

extern void trigger_load_balance(struct rq *rq);

extern void set_cpus_allowed_common(struct task_struct *p, const struct cpumask *new_mask);

#endif

#ifdef CONFIG_CPU_IDLE
static inline void idle_set_state(struct rq *rq,
				  struct cpuidle_state *idle_state)
{
	rq->idle_state = idle_state;
}

static inline struct cpuidle_state *idle_get_state(struct rq *rq)
{
	SCHED_WARN_ON(!rcu_read_lock_held());
	return rq->idle_state;
}

static inline void idle_set_state_idx(struct rq *rq, int idle_state_idx)
{
	rq->idle_state_idx = idle_state_idx;
}

static inline int idle_get_state_idx(struct rq *rq)
{
	WARN_ON(!rcu_read_lock_held());
	return rq->idle_state_idx;
}
#else
static inline void idle_set_state(struct rq *rq,
				  struct cpuidle_state *idle_state)
{
}

static inline struct cpuidle_state *idle_get_state(struct rq *rq)
{
	return NULL;
}

static inline void idle_set_state_idx(struct rq *rq, int idle_state_idx)
{
}

static inline int idle_get_state_idx(struct rq *rq)
{
	return -1;
}
#endif

extern void sysrq_sched_debug_show(void);
extern void sched_init_granularity(void);
extern void update_max_interval(void);

extern void init_sched_dl_class(void);
extern void init_sched_rt_class(void);
extern void init_sched_fair_class(void);

extern void resched_curr(struct rq *rq);
extern void resched_cpu(int cpu);

extern struct rt_bandwidth def_rt_bandwidth;
extern void init_rt_bandwidth(struct rt_bandwidth *rt_b, u64 period, u64 runtime);

extern struct dl_bandwidth def_dl_bandwidth;
extern void init_dl_bandwidth(struct dl_bandwidth *dl_b, u64 period, u64 runtime);
extern void init_dl_task_timer(struct sched_dl_entity *dl_se);

unsigned long to_ratio(u64 period, u64 runtime);

extern void init_entity_runnable_average(struct sched_entity *se);
extern void post_init_entity_util_avg(struct sched_entity *se);

#ifdef CONFIG_NO_HZ_FULL
extern bool sched_can_stop_tick(struct rq *rq);

/*
 * Tick may be needed by tasks in the runqueue depending on their policy and
 * requirements. If tick is needed, lets send the target an IPI to kick it out of
 * nohz mode if necessary.
 */
static inline void sched_update_tick_dependency(struct rq *rq)
{
	int cpu;

	if (!tick_nohz_full_enabled())
		return;

	cpu = cpu_of(rq);

	if (!tick_nohz_full_cpu(cpu))
		return;

	if (sched_can_stop_tick(rq))
		tick_nohz_dep_clear_cpu(cpu, TICK_DEP_BIT_SCHED);
	else
		tick_nohz_dep_set_cpu(cpu, TICK_DEP_BIT_SCHED);
}
#else
static inline void sched_update_tick_dependency(struct rq *rq) { }
#endif

static inline void __add_nr_running(struct rq *rq, unsigned count)
{
	unsigned prev_nr = rq->nr_running;

	rq->nr_running = prev_nr + count;

	if (prev_nr < 2 && rq->nr_running >= 2) {
#ifdef CONFIG_SMP
		if (!rq->rd->overload)
			rq->rd->overload = true;
#endif
	}

	sched_update_tick_dependency(rq);
}

static inline void __sub_nr_running(struct rq *rq, unsigned count)
{
	rq->nr_running -= count;
	/* Check if we still need preemption */
	sched_update_tick_dependency(rq);
}

#ifdef CONFIG_CPU_QUIET
#define NR_AVE_SCALE(x)		((x) << FSHIFT)
static inline u64 do_nr_running_integral(struct rq *rq)
{
	s64 nr, deltax;
	u64 nr_running_integral = rq->nr_running_integral;

	deltax = rq->clock_task - rq->nr_last_stamp;
	nr = NR_AVE_SCALE(rq->nr_running);

	nr_running_integral += nr * deltax;

	return nr_running_integral;
}

static inline void add_nr_running(struct rq *rq, unsigned count)
{
	write_seqcount_begin(&rq->ave_seqcnt);
	rq->nr_running_integral = do_nr_running_integral(rq);
	rq->nr_last_stamp = rq->clock_task;
	__add_nr_running(rq, count);
	write_seqcount_end(&rq->ave_seqcnt);
}

static inline void sub_nr_running(struct rq *rq, unsigned count)
{
	write_seqcount_begin(&rq->ave_seqcnt);
	rq->nr_running_integral = do_nr_running_integral(rq);
	rq->nr_last_stamp = rq->clock_task;
	__sub_nr_running(rq, count);
	write_seqcount_end(&rq->ave_seqcnt);
}
#else
#define add_nr_running __add_nr_running
#define sub_nr_running __sub_nr_running
#endif

static inline void rq_last_tick_reset(struct rq *rq)
{
#ifdef CONFIG_NO_HZ_FULL
	rq->last_sched_tick = jiffies;
#endif
}

extern void update_rq_clock(struct rq *rq);

extern void activate_task(struct rq *rq, struct task_struct *p, int flags);
extern void deactivate_task(struct rq *rq, struct task_struct *p, int flags);

extern void check_preempt_curr(struct rq *rq, struct task_struct *p, int flags);

extern const_debug unsigned int sysctl_sched_time_avg;
extern const_debug unsigned int sysctl_sched_nr_migrate;
extern const_debug unsigned int sysctl_sched_migration_cost;

static inline u64 sched_avg_period(void)
{
	return (u64)sysctl_sched_time_avg * NSEC_PER_MSEC / 2;
}

#ifdef CONFIG_SCHED_HRTICK

/*
 * Use hrtick when:
 *  - enabled by features
 *  - hrtimer is actually high res
 */
static inline int hrtick_enabled(struct rq *rq)
{
	if (!sched_feat(HRTICK))
		return 0;
	if (!cpu_active(cpu_of(rq)))
		return 0;
	return hrtimer_is_hres_active(&rq->hrtick_timer);
}

void hrtick_start(struct rq *rq, u64 delay);

#else

static inline int hrtick_enabled(struct rq *rq)
{
	return 0;
}

#endif /* CONFIG_SCHED_HRTICK */

#ifdef CONFIG_SMP
extern void sched_avg_update(struct rq *rq);

#ifndef arch_scale_freq_capacity
static __always_inline
unsigned long arch_scale_freq_capacity(struct sched_domain *sd, int cpu)
{
	return SCHED_CAPACITY_SCALE;
}
#endif

#ifndef arch_scale_cpu_capacity
static __always_inline
unsigned long arch_scale_cpu_capacity(struct sched_domain *sd, int cpu)
{
	if (sd && (sd->flags & SD_SHARE_CPUCAPACITY) && (sd->span_weight > 1))
		return sd->smt_gain / sd->span_weight;

	return SCHED_CAPACITY_SCALE;
}
#endif

#ifdef CONFIG_SMP
static inline unsigned long capacity_of(int cpu)
{
	return cpu_rq(cpu)->cpu_capacity;
}

static inline unsigned long capacity_orig_of(int cpu)
{
	return cpu_rq(cpu)->cpu_capacity_orig;
}

extern unsigned int sysctl_sched_use_walt_cpu_util;
extern unsigned int walt_ravg_window;
extern unsigned int walt_disabled;

/*
 * cpu_util returns the amount of capacity of a CPU that is used by CFS
 * tasks. The unit of the return value must be the one of capacity so we can
 * compare the utilization with the capacity of the CPU that is available for
 * CFS task (ie cpu_capacity).
 *
 * cfs_rq.avg.util_avg is the sum of running time of runnable tasks plus the
 * recent utilization of currently non-runnable tasks on a CPU. It represents
 * the amount of utilization of a CPU in the range [0..capacity_orig] where
 * capacity_orig is the cpu_capacity available at the highest frequency
 * (arch_scale_freq_capacity()).
 * The utilization of a CPU converges towards a sum equal to or less than the
 * current capacity (capacity_curr <= capacity_orig) of the CPU because it is
 * the running time on this CPU scaled by capacity_curr.
 *
 * Nevertheless, cfs_rq.avg.util_avg can be higher than capacity_curr or even
 * higher than capacity_orig because of unfortunate rounding in
 * cfs.avg.util_avg or just after migrating tasks and new task wakeups until
 * the average stabilizes with the new running time. We need to check that the
 * utilization stays within the range of [0..capacity_orig] and cap it if
 * necessary. Without utilization capping, a group could be seen as overloaded
 * (CPU0 utilization at 121% + CPU1 utilization at 80%) whereas CPU1 has 20% of
 * available capacity. We allow utilization to overshoot capacity_curr (but not
 * capacity_orig) as it useful for predicting the capacity required after task
 * migrations (scheduler-driven DVFS).
 */
static inline unsigned long __cpu_util(int cpu, int delta)
{
	unsigned long util = cpu_rq(cpu)->cfs.avg.util_avg;
	unsigned long capacity = capacity_orig_of(cpu);

#ifdef CONFIG_SCHED_WALT
	if (!walt_disabled && sysctl_sched_use_walt_cpu_util) {
		util = cpu_rq(cpu)->prev_runnable_sum << SCHED_CAPACITY_SHIFT;
		util = div_u64(util, walt_ravg_window);
	}
#endif
	delta += util;
	if (delta < 0)
		return 0;

	return (delta >= capacity) ? capacity : delta;
}

static inline unsigned long cpu_util(int cpu)
{
	return __cpu_util(cpu, 0);
}

#endif

#ifdef CONFIG_CPU_FREQ_GOV_SCHED
#define capacity_max SCHED_CAPACITY_SCALE
extern unsigned int capacity_margin;
extern struct static_key __sched_freq;

static inline bool sched_freq(void)
{
	return static_key_false(&__sched_freq);
}

DECLARE_PER_CPU(struct sched_capacity_reqs, cpu_sched_capacity_reqs);
void update_cpu_capacity_request(int cpu, bool request);

static inline void set_cfs_cpu_capacity(int cpu, bool request,
					unsigned long capacity)
{
	struct sched_capacity_reqs *scr = &per_cpu(cpu_sched_capacity_reqs, cpu);

#ifdef CONFIG_SCHED_WALT
       if (!walt_disabled && sysctl_sched_use_walt_cpu_util) {
		int rtdl = scr->rt + scr->dl;
		/*
		 * WALT tracks the utilization of a CPU considering the load
		 * generated by all the scheduling classes.
		 * Since the following call to:
		 *    update_cpu_capacity
		 * is already adding the RT and DL utilizations let's remove
		 * these contributions from the WALT signal.
		 */
		if (capacity > rtdl)
			capacity -= rtdl;
		else
			capacity = 0;
	}
#endif
	if (scr->cfs != capacity) {
		scr->cfs = capacity;
		update_cpu_capacity_request(cpu, request);
	}
}

static inline void set_rt_cpu_capacity(int cpu, bool request,
				       unsigned long capacity)
{
	if (per_cpu(cpu_sched_capacity_reqs, cpu).rt != capacity) {
		per_cpu(cpu_sched_capacity_reqs, cpu).rt = capacity;
		update_cpu_capacity_request(cpu, request);
	}
}

static inline void set_dl_cpu_capacity(int cpu, bool request,
				       unsigned long capacity)
{
	if (per_cpu(cpu_sched_capacity_reqs, cpu).dl != capacity) {
		per_cpu(cpu_sched_capacity_reqs, cpu).dl = capacity;
		update_cpu_capacity_request(cpu, request);
	}
}
#else
static inline bool sched_freq(void) { return false; }
static inline void set_cfs_cpu_capacity(int cpu, bool request,
					unsigned long capacity)
{ }
static inline void set_rt_cpu_capacity(int cpu, bool request,
				       unsigned long capacity)
{ }
static inline void set_dl_cpu_capacity(int cpu, bool request,
				       unsigned long capacity)
{ }
#endif

static inline void sched_rt_avg_update(struct rq *rq, u64 rt_delta)
{
	rq->rt_avg += rt_delta * arch_scale_freq_capacity(NULL, cpu_of(rq));
}
#else
static inline void sched_rt_avg_update(struct rq *rq, u64 rt_delta) { }
static inline void sched_avg_update(struct rq *rq) { }
#endif

struct rq_flags {
	unsigned long flags;
	struct pin_cookie cookie;
};

struct rq *__task_rq_lock(struct task_struct *p, struct rq_flags *rf)
	__acquires(rq->lock);
struct rq *task_rq_lock(struct task_struct *p, struct rq_flags *rf)
	__acquires(p->pi_lock)
	__acquires(rq->lock);

static inline void __task_rq_unlock(struct rq *rq, struct rq_flags *rf)
	__releases(rq->lock)
{
	lockdep_unpin_lock(&rq->lock, rf->cookie);
	raw_spin_unlock(&rq->lock);
}

static inline void
task_rq_unlock(struct rq *rq, struct task_struct *p, struct rq_flags *rf)
	__releases(rq->lock)
	__releases(p->pi_lock)
{
	lockdep_unpin_lock(&rq->lock, rf->cookie);
	raw_spin_unlock(&rq->lock);
	raw_spin_unlock_irqrestore(&p->pi_lock, rf->flags);
}

extern struct rq *lock_rq_of(struct task_struct *p, struct rq_flags *flags);
extern void unlock_rq_of(struct rq *rq, struct task_struct *p, struct rq_flags *flags);

#ifdef CONFIG_SMP
#ifdef CONFIG_PREEMPT

static inline void double_rq_lock(struct rq *rq1, struct rq *rq2);

/*
 * fair double_lock_balance: Safely acquires both rq->locks in a fair
 * way at the expense of forcing extra atomic operations in all
 * invocations.  This assures that the double_lock is acquired using the
 * same underlying policy as the spinlock_t on this architecture, which
 * reduces latency compared to the unfair variant below.  However, it
 * also adds more overhead and therefore may reduce throughput.
 */
static inline int _double_lock_balance(struct rq *this_rq, struct rq *busiest)
	__releases(this_rq->lock)
	__acquires(busiest->lock)
	__acquires(this_rq->lock)
{
	raw_spin_unlock(&this_rq->lock);
	double_rq_lock(this_rq, busiest);

	return 1;
}

#else
/*
 * Unfair double_lock_balance: Optimizes throughput at the expense of
 * latency by eliminating extra atomic operations when the locks are
 * already in proper order on entry.  This favors lower cpu-ids and will
 * grant the double lock to lower cpus over higher ids under contention,
 * regardless of entry order into the function.
 */
static inline int _double_lock_balance(struct rq *this_rq, struct rq *busiest)
	__releases(this_rq->lock)
	__acquires(busiest->lock)
	__acquires(this_rq->lock)
{
	int ret = 0;

	if (unlikely(!raw_spin_trylock(&busiest->lock))) {
		if (busiest < this_rq) {
			raw_spin_unlock(&this_rq->lock);
			raw_spin_lock(&busiest->lock);
			raw_spin_lock_nested(&this_rq->lock,
					      SINGLE_DEPTH_NESTING);
			ret = 1;
		} else
			raw_spin_lock_nested(&busiest->lock,
					      SINGLE_DEPTH_NESTING);
	}
	return ret;
}

#endif /* CONFIG_PREEMPT */

/*
 * double_lock_balance - lock the busiest runqueue, this_rq is locked already.
 */
static inline int double_lock_balance(struct rq *this_rq, struct rq *busiest)
{
	if (unlikely(!irqs_disabled())) {
		/* printk() doesn't work good under rq->lock */
		raw_spin_unlock(&this_rq->lock);
		BUG_ON(1);
	}

	return _double_lock_balance(this_rq, busiest);
}

static inline void double_unlock_balance(struct rq *this_rq, struct rq *busiest)
	__releases(busiest->lock)
{
	if (this_rq != busiest)
		raw_spin_unlock(&busiest->lock);
	lock_set_subclass(&this_rq->lock.dep_map, 0, _RET_IP_);
}

static inline void double_lock(spinlock_t *l1, spinlock_t *l2)
{
	if (l1 > l2)
		swap(l1, l2);

	spin_lock(l1);
	spin_lock_nested(l2, SINGLE_DEPTH_NESTING);
}

static inline void double_lock_irq(spinlock_t *l1, spinlock_t *l2)
{
	if (l1 > l2)
		swap(l1, l2);

	spin_lock_irq(l1);
	spin_lock_nested(l2, SINGLE_DEPTH_NESTING);
}

static inline void double_raw_lock(raw_spinlock_t *l1, raw_spinlock_t *l2)
{
	if (l1 > l2)
		swap(l1, l2);

	raw_spin_lock(l1);
	raw_spin_lock_nested(l2, SINGLE_DEPTH_NESTING);
}

/*
 * double_rq_lock - safely lock two runqueues
 *
 * Note this does not disable interrupts like task_rq_lock,
 * you need to do so manually before calling.
 */
static inline void double_rq_lock(struct rq *rq1, struct rq *rq2)
	__acquires(rq1->lock)
	__acquires(rq2->lock)
{
	BUG_ON(!irqs_disabled());
	if (rq1 == rq2) {
		raw_spin_lock(&rq1->lock);
		__acquire(rq2->lock);	/* Fake it out ;) */
	} else {
		if (rq1 < rq2) {
			raw_spin_lock(&rq1->lock);
			raw_spin_lock_nested(&rq2->lock, SINGLE_DEPTH_NESTING);
		} else {
			raw_spin_lock(&rq2->lock);
			raw_spin_lock_nested(&rq1->lock, SINGLE_DEPTH_NESTING);
		}
	}
}

/*
 * double_rq_unlock - safely unlock two runqueues
 *
 * Note this does not restore interrupts like task_rq_unlock,
 * you need to do so manually after calling.
 */
static inline void double_rq_unlock(struct rq *rq1, struct rq *rq2)
	__releases(rq1->lock)
	__releases(rq2->lock)
{
	raw_spin_unlock(&rq1->lock);
	if (rq1 != rq2)
		raw_spin_unlock(&rq2->lock);
	else
		__release(rq2->lock);
}

#else /* CONFIG_SMP */

/*
 * double_rq_lock - safely lock two runqueues
 *
 * Note this does not disable interrupts like task_rq_lock,
 * you need to do so manually before calling.
 */
static inline void double_rq_lock(struct rq *rq1, struct rq *rq2)
	__acquires(rq1->lock)
	__acquires(rq2->lock)
{
	BUG_ON(!irqs_disabled());
	BUG_ON(rq1 != rq2);
	raw_spin_lock(&rq1->lock);
	__acquire(rq2->lock);	/* Fake it out ;) */
}

/*
 * double_rq_unlock - safely unlock two runqueues
 *
 * Note this does not restore interrupts like task_rq_unlock,
 * you need to do so manually after calling.
 */
static inline void double_rq_unlock(struct rq *rq1, struct rq *rq2)
	__releases(rq1->lock)
	__releases(rq2->lock)
{
	BUG_ON(rq1 != rq2);
	raw_spin_unlock(&rq1->lock);
	__release(rq2->lock);
}

#endif

extern struct sched_entity *__pick_first_entity(struct cfs_rq *cfs_rq);
extern struct sched_entity *__pick_last_entity(struct cfs_rq *cfs_rq);

#ifdef	CONFIG_SCHED_DEBUG
extern void print_cfs_stats(struct seq_file *m, int cpu);
extern void print_rt_stats(struct seq_file *m, int cpu);
extern void print_dl_stats(struct seq_file *m, int cpu);
extern void
print_cfs_rq(struct seq_file *m, int cpu, struct cfs_rq *cfs_rq);

#ifdef CONFIG_NUMA_BALANCING
extern void
show_numa_stats(struct task_struct *p, struct seq_file *m);
extern void
print_numa_stats(struct seq_file *m, int node, unsigned long tsf,
	unsigned long tpf, unsigned long gsf, unsigned long gpf);
#endif /* CONFIG_NUMA_BALANCING */
#endif /* CONFIG_SCHED_DEBUG */

extern void init_cfs_rq(struct cfs_rq *cfs_rq);
extern void init_rt_rq(struct rt_rq *rt_rq);
extern void init_dl_rq(struct dl_rq *dl_rq);

extern void cfs_bandwidth_usage_inc(void);
extern void cfs_bandwidth_usage_dec(void);

#ifdef CONFIG_NO_HZ_COMMON
enum rq_nohz_flag_bits {
	NOHZ_TICK_STOPPED,
	NOHZ_BALANCE_KICK,
};

#define nohz_flags(cpu)	(&cpu_rq(cpu)->nohz_flags)

extern void nohz_balance_exit_idle(unsigned int cpu);
#else
static inline void nohz_balance_exit_idle(unsigned int cpu) { }
#endif

#ifdef CONFIG_IRQ_TIME_ACCOUNTING
struct irqtime {
	u64			hardirq_time;
	u64			softirq_time;
	u64			irq_start_time;
	struct u64_stats_sync	sync;
};

DECLARE_PER_CPU(struct irqtime, cpu_irqtime);

static inline u64 irq_time_read(int cpu)
{
	struct irqtime *irqtime = &per_cpu(cpu_irqtime, cpu);
	unsigned int seq;
	u64 total;

	do {
		seq = __u64_stats_fetch_begin(&irqtime->sync);
		total = irqtime->softirq_time + irqtime->hardirq_time;
	} while (__u64_stats_fetch_retry(&irqtime->sync, seq));

	return total;
}
#endif /* CONFIG_IRQ_TIME_ACCOUNTING */

#ifdef CONFIG_CPU_FREQ
DECLARE_PER_CPU(struct update_util_data *, cpufreq_update_util_data);

/**
 * cpufreq_update_util - Take a note about CPU utilization changes.
 * @rq: Runqueue to carry out the update for.
 * @flags: Update reason flags.
 *
 * This function is called by the scheduler on the CPU whose utilization is
 * being updated.
 *
 * It can only be called from RCU-sched read-side critical sections.
 *
 * The way cpufreq is currently arranged requires it to evaluate the CPU
 * performance state (frequency/voltage) on a regular basis to prevent it from
 * being stuck in a completely inadequate performance level for too long.
 * That is not guaranteed to happen if the updates are only triggered from CFS,
 * though, because they may not be coming in if RT or deadline tasks are active
 * all the time (or there are RT and DL tasks only).
 *
 * As a workaround for that issue, this function is called by the RT and DL
 * sched classes to trigger extra cpufreq updates to prevent it from stalling,
 * but that really is a band-aid.  Going forward it should be replaced with
 * solutions targeted more specifically at RT and DL tasks.
 */
static inline void cpufreq_update_util(struct rq *rq, unsigned int flags)
{
	struct update_util_data *data;

	data = rcu_dereference_sched(*this_cpu_ptr(&cpufreq_update_util_data));
	if (data)
		data->func(data, rq_clock(rq), flags);
}

static inline void cpufreq_update_this_cpu(struct rq *rq, unsigned int flags)
{
	if (cpu_of(rq) == smp_processor_id())
		cpufreq_update_util(rq, flags);
}
#else
static inline void cpufreq_update_util(struct rq *rq, unsigned int flags) {}
static inline void cpufreq_update_this_cpu(struct rq *rq, unsigned int flags) {}
#endif /* CONFIG_CPU_FREQ */

#ifdef arch_scale_freq_capacity
#ifndef arch_scale_freq_invariant
#define arch_scale_freq_invariant()	(true)
#endif
#else /* arch_scale_freq_capacity */
#define arch_scale_freq_invariant()	(false)
#endif<|MERGE_RESOLUTION|>--- conflicted
+++ resolved
@@ -956,11 +956,7 @@
 
 	unsigned int group_weight;
 	struct sched_group_capacity *sgc;
-<<<<<<< HEAD
-	const struct sched_group_energy const *sge;
-=======
 	const struct sched_group_energy *sge;
->>>>>>> 67f252c8
 
 	/*
 	 * The CPUs this group covers.
