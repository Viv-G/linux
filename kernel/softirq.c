--- conflicted
+++ resolved
@@ -78,8 +78,6 @@
 }
 
 /*
-<<<<<<< HEAD
-=======
  * If ksoftirqd is scheduled, we do not want to process pending softirqs
  * right now. Let ksoftirqd handle this at its own rate, to get fairness,
  * unless we're doing some of the synchronous softirqs.
@@ -95,7 +93,6 @@
 }
 
 /*
->>>>>>> 9d5cd9f2
  * preempt_count and SOFTIRQ_OFFSET usage:
  * - preempt_count is changed by SOFTIRQ_OFFSET on entering or leaving
  *   softirq processing.
@@ -331,11 +328,7 @@
 
 	pending = local_softirq_pending();
 
-<<<<<<< HEAD
-	if (pending)
-=======
 	if (pending && !ksoftirqd_running(pending))
->>>>>>> 9d5cd9f2
 		do_softirq_own_stack();
 
 	local_irq_restore(flags);
@@ -362,12 +355,9 @@
 
 static inline void invoke_softirq(void)
 {
-<<<<<<< HEAD
-=======
 	if (ksoftirqd_running(local_softirq_pending()))
 		return;
 
->>>>>>> 9d5cd9f2
 	if (!force_irqthreads) {
 #ifdef CONFIG_HAVE_IRQ_EXIT_ON_IRQ_STACK
 		/*
