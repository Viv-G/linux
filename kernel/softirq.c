--- conflicted
+++ resolved
@@ -86,13 +86,8 @@
  * right now. Let ksoftirqd handle this at its own rate, to get fairness,
  * unless we're doing some of the synchronous softirqs.
  */
-<<<<<<< HEAD
-#ifdef KSOFTIRQD_HIGH_RATE
-static bool ksoftirqd_running(void)
-=======
 #define SOFTIRQ_NOW_MASK ((1 << HI_SOFTIRQ) | (1 << TASKLET_SOFTIRQ))
 static bool ksoftirqd_running(unsigned long pending)
->>>>>>> 93e02ae4
 {
 	struct task_struct *tsk = __this_cpu_read(ksoftirqd);
 
@@ -100,7 +95,6 @@
 		return false;
 	return tsk && (tsk->state == TASK_RUNNING);
 }
-#endif
 
 /*
  * preempt_count and SOFTIRQ_OFFSET usage:
@@ -349,18 +343,9 @@
 
 	pending = local_softirq_pending();
 
-<<<<<<< HEAD
-#ifdef KSOFTIRQD_HIGH_RATE
-	if (pending && !ksoftirqd_running()) {
-#else
-	if (pending) {
-#endif
-=======
 	if (pending && !ksoftirqd_running(pending))
->>>>>>> 93e02ae4
 		do_softirq_own_stack();
-	}
-
+	
 	local_irq_restore(flags);
 }
 
@@ -385,14 +370,9 @@
 
 static inline void invoke_softirq(void)
 {
-<<<<<<< HEAD
-#ifdef KSOFTIRQD_HIGH_RATE
-	if (ksoftirqd_running())
-=======
 	if (ksoftirqd_running(local_softirq_pending()))
->>>>>>> 93e02ae4
 		return;
-#endif
+
 	if (!force_irqthreads) {
 #ifdef CONFIG_HAVE_IRQ_EXIT_ON_IRQ_STACK
 		/*
