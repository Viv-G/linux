config SELECT_MEMORY_MODEL
	def_bool y
	depends on ARCH_SELECT_MEMORY_MODEL

choice
	prompt "Memory model"
	depends on SELECT_MEMORY_MODEL
	default DISCONTIGMEM_MANUAL if ARCH_DISCONTIGMEM_DEFAULT
	default SPARSEMEM_MANUAL if ARCH_SPARSEMEM_DEFAULT
	default FLATMEM_MANUAL

config FLATMEM_MANUAL
	bool "Flat Memory"
	depends on !(ARCH_DISCONTIGMEM_ENABLE || ARCH_SPARSEMEM_ENABLE) || ARCH_FLATMEM_ENABLE
	help
	  This option allows you to change some of the ways that
	  Linux manages its memory internally.  Most users will
	  only have one option here: FLATMEM.  This is normal
	  and a correct option.

	  Some users of more advanced features like NUMA and
	  memory hotplug may have different options here.
	  DISCONTIGMEM is an more mature, better tested system,
	  but is incompatible with memory hotplug and may suffer
	  decreased performance over SPARSEMEM.  If unsure between
	  "Sparse Memory" and "Discontiguous Memory", choose
	  "Discontiguous Memory".

	  If unsure, choose this option (Flat Memory) over any other.

config DISCONTIGMEM_MANUAL
	bool "Discontiguous Memory"
	depends on ARCH_DISCONTIGMEM_ENABLE
	help
	  This option provides enhanced support for discontiguous
	  memory systems, over FLATMEM.  These systems have holes
	  in their physical address spaces, and this option provides
	  more efficient handling of these holes.  However, the vast
	  majority of hardware has quite flat address spaces, and
	  can have degraded performance from the extra overhead that
	  this option imposes.

	  Many NUMA configurations will have this as the only option.

	  If unsure, choose "Flat Memory" over this option.

config SPARSEMEM_MANUAL
	bool "Sparse Memory"
	depends on ARCH_SPARSEMEM_ENABLE
	help
	  This will be the only option for some systems, including
	  memory hotplug systems.  This is normal.

	  For many other systems, this will be an alternative to
	  "Discontiguous Memory".  This option provides some potential
	  performance benefits, along with decreased code complexity,
	  but it is newer, and more experimental.

	  If unsure, choose "Discontiguous Memory" or "Flat Memory"
	  over this option.

endchoice

config DISCONTIGMEM
	def_bool y
	depends on (!SELECT_MEMORY_MODEL && ARCH_DISCONTIGMEM_ENABLE) || DISCONTIGMEM_MANUAL

config SPARSEMEM
	def_bool y
	depends on (!SELECT_MEMORY_MODEL && ARCH_SPARSEMEM_ENABLE) || SPARSEMEM_MANUAL

config FLATMEM
	def_bool y
	depends on (!DISCONTIGMEM && !SPARSEMEM) || FLATMEM_MANUAL

config FLAT_NODE_MEM_MAP
	def_bool y
	depends on !SPARSEMEM

#
# Both the NUMA code and DISCONTIGMEM use arrays of pg_data_t's
# to represent different areas of memory.  This variable allows
# those dependencies to exist individually.
#
config NEED_MULTIPLE_NODES
	def_bool y
	depends on DISCONTIGMEM || NUMA

config HAVE_MEMORY_PRESENT
	def_bool y
	depends on ARCH_HAVE_MEMORY_PRESENT || SPARSEMEM

#
# SPARSEMEM_EXTREME (which is the default) does some bootmem
# allocations when memory_present() is called.  If this cannot
# be done on your architecture, select this option.  However,
# statically allocating the mem_section[] array can potentially
# consume vast quantities of .bss, so be careful.
#
# This option will also potentially produce smaller runtime code
# with gcc 3.4 and later.
#
config SPARSEMEM_STATIC
	bool

#
# Architecture platforms which require a two level mem_section in SPARSEMEM
# must select this option. This is usually for architecture platforms with
# an extremely sparse physical address space.
#
config SPARSEMEM_EXTREME
	def_bool y
	depends on SPARSEMEM && !SPARSEMEM_STATIC

config SPARSEMEM_VMEMMAP_ENABLE
	bool

config SPARSEMEM_ALLOC_MEM_MAP_TOGETHER
	def_bool y
	depends on SPARSEMEM && X86_64

config SPARSEMEM_VMEMMAP
	bool "Sparse Memory virtual memmap"
	depends on SPARSEMEM && SPARSEMEM_VMEMMAP_ENABLE
	default y
	help
	 SPARSEMEM_VMEMMAP uses a virtually mapped memmap to optimise
	 pfn_to_page and page_to_pfn operations.  This is the most
	 efficient option when sufficient kernel resources are available.

config HAVE_MEMBLOCK
	boolean

config HAVE_MEMBLOCK_NODE_MAP
	boolean

config ARCH_DISCARD_MEMBLOCK
	boolean

config NO_BOOTMEM
	boolean

config MEMORY_ISOLATION
	boolean

config MOVABLE_NODE
	boolean "Enable to assign a node which has only movable memory"
	depends on HAVE_MEMBLOCK
	depends on NO_BOOTMEM
	depends on X86_64
	depends on NUMA
	default n
	help
	  Allow a node to have only movable memory.  Pages used by the kernel,
	  such as direct mapping pages cannot be migrated.  So the corresponding
	  memory device cannot be hotplugged.  This option allows users to
	  online all the memory of a node as movable memory so that the whole
	  node can be hotplugged.  Users who don't use the memory hotplug
	  feature are fine with this option on since they don't online memory
	  as movable.

	  Say Y here if you want to hotplug a whole node.
	  Say N here if you want kernel to use memory on all nodes evenly.

#
# Only be set on architectures that have completely implemented memory hotplug
# feature. If you are not sure, don't touch it.
#
config HAVE_BOOTMEM_INFO_NODE
	def_bool n

# eventually, we can have this option just 'select SPARSEMEM'
config MEMORY_HOTPLUG
	bool "Allow for memory hot-add"
	depends on SPARSEMEM || X86_64_ACPI_NUMA
	depends on HOTPLUG && ARCH_ENABLE_MEMORY_HOTPLUG
	depends on (IA64 || X86 || PPC_BOOK3S_64 || SUPERH || S390)

config MEMORY_HOTPLUG_SPARSE
	def_bool y
	depends on SPARSEMEM && MEMORY_HOTPLUG

config MEMORY_HOTREMOVE
	bool "Allow for memory hot remove"
	select MEMORY_ISOLATION
	select HAVE_BOOTMEM_INFO_NODE if X86_64
	depends on MEMORY_HOTPLUG && ARCH_ENABLE_MEMORY_HOTREMOVE
	depends on MIGRATION

#
# If we have space for more page flags then we can enable additional
# optimizations and functionality.
#
# Regular Sparsemem takes page flag bits for the sectionid if it does not
# use a virtual memmap. Disable extended page flags for 32 bit platforms
# that require the use of a sectionid in the page flags.
#
config PAGEFLAGS_EXTENDED
	def_bool y
	depends on 64BIT || SPARSEMEM_VMEMMAP || !SPARSEMEM

# Heavily threaded applications may benefit from splitting the mm-wide
# page_table_lock, so that faults on different parts of the user address
# space can be handled with less contention: split it at this NR_CPUS.
# Default to 4 for wider testing, though 8 might be more appropriate.
# ARM's adjust_pte (unused if VIPT) depends on mm-wide page_table_lock.
# PA-RISC 7xxx's spinlock_t would enlarge struct page from 32 to 44 bytes.
# DEBUG_SPINLOCK and DEBUG_LOCK_ALLOC spinlock_t also enlarge struct page.
#
config SPLIT_PTLOCK_CPUS
	int
	default "999999" if ARM && !CPU_CACHE_VIPT
	default "999999" if PARISC && !PA20
	default "999999" if DEBUG_SPINLOCK || DEBUG_LOCK_ALLOC
	default "4"

#
# support for memory balloon compaction
config BALLOON_COMPACTION
	bool "Allow for balloon memory compaction/migration"
	def_bool y
	depends on COMPACTION && VIRTIO_BALLOON
	help
	  Memory fragmentation introduced by ballooning might reduce
	  significantly the number of 2MB contiguous memory blocks that can be
	  used within a guest, thus imposing performance penalties associated
	  with the reduced number of transparent huge pages that could be used
	  by the guest workload. Allowing the compaction & migration for memory
	  pages enlisted as being part of memory balloon devices avoids the
	  scenario aforementioned and helps improving memory defragmentation.

#
# support for memory compaction
config COMPACTION
	bool "Allow for memory compaction"
	def_bool y
	select MIGRATION
	depends on MMU
	help
	  Allows the compaction of memory for the allocation of huge pages.

#
# support for page migration
#
config MIGRATION
	bool "Page migration"
	def_bool y
	depends on NUMA || ARCH_ENABLE_MEMORY_HOTREMOVE || COMPACTION || CMA
	help
	  Allows the migration of the physical location of pages of processes
	  while the virtual addresses are not changed. This is useful in
	  two situations. The first is on NUMA systems to put pages nearer
	  to the processors accessing. The second is when allocating huge
	  pages as migration can relocate pages to satisfy a huge page
	  allocation instead of reclaiming.

config PHYS_ADDR_T_64BIT
	def_bool 64BIT || ARCH_PHYS_ADDR_T_64BIT

config ZONE_DMA_FLAG
	int
	default "0" if !ZONE_DMA
	default "1"

config BOUNCE
	bool "Enable bounce buffers"
	default y
	depends on BLOCK && MMU && (ZONE_DMA || HIGHMEM)
	help
	  Enable bounce buffers for devices that cannot access
	  the full range of memory available to the CPU. Enabled
	  by default when ZONE_DMA or HIGHMEM is selected, but you
	  may say n to override this.

# On the 'tile' arch, USB OHCI needs the bounce pool since tilegx will often
# have more than 4GB of memory, but we don't currently use the IOTLB to present
# a 32-bit address to OHCI.  So we need to use a bounce pool instead.
#
# We also use the bounce pool to provide stable page writes for jbd.  jbd
# initiates buffer writeback without locking the page or setting PG_writeback,
# and fixing that behavior (a second time; jbd2 doesn't have this problem) is
# a major rework effort.  Instead, use the bounce buffer to snapshot pages
# (until jbd goes away).  The only jbd user is ext3.
config NEED_BOUNCE_POOL
	bool
	default y if (TILE && USB_OHCI_HCD) || (BLK_DEV_INTEGRITY && JBD)

config NR_QUICK
	int
	depends on QUICKLIST
	default "2" if AVR32
	default "1"

config VIRT_TO_BUS
	bool
	help
	  An architecture should select this if it implements the
	  deprecated interface virt_to_bus().  All new architectures
	  should probably not select this.


config MMU_NOTIFIER
	bool

config KSM
	bool "Enable KSM for page merging"
	depends on MMU
	help
	  Enable Kernel Samepage Merging: KSM periodically scans those areas
	  of an application's address space that an app has advised may be
	  mergeable.  When it finds pages of identical content, it replaces
	  the many instances by a single page with that content, so
	  saving memory until one or another app needs to modify the content.
	  Recommended for use with KVM, or with other duplicative applications.
	  See Documentation/vm/ksm.txt for more information: KSM is inactive
	  until a program has madvised that an area is MADV_MERGEABLE, and
	  root has set /sys/kernel/mm/ksm/run to 1 (if CONFIG_SYSFS is set).

config DEFAULT_MMAP_MIN_ADDR
        int "Low address space to protect from user allocation"
	depends on MMU
        default 4096
        help
	  This is the portion of low virtual memory which should be protected
	  from userspace allocation.  Keeping a user from writing to low pages
	  can help reduce the impact of kernel NULL pointer bugs.

	  For most ia64, ppc64 and x86 users with lots of address space
	  a value of 65536 is reasonable and should cause no problems.
	  On arm and other archs it should not be higher than 32768.
	  Programs which use vm86 functionality or have some need to map
	  this low address space will need CAP_SYS_RAWIO or disable this
	  protection by setting the value to 0.

	  This value can be changed after boot using the
	  /proc/sys/vm/mmap_min_addr tunable.

config ARCH_SUPPORTS_MEMORY_FAILURE
	bool

config MEMORY_FAILURE
	depends on MMU
	depends on ARCH_SUPPORTS_MEMORY_FAILURE
	bool "Enable recovery from hardware memory errors"
	select MEMORY_ISOLATION
	help
	  Enables code to recover from some memory failures on systems
	  with MCA recovery. This allows a system to continue running
	  even when some of its memory has uncorrected errors. This requires
	  special hardware support and typically ECC memory.

config HWPOISON_INJECT
	tristate "HWPoison pages injector"
	depends on MEMORY_FAILURE && DEBUG_KERNEL && PROC_FS
	select PROC_PAGE_MONITOR

config NOMMU_INITIAL_TRIM_EXCESS
	int "Turn on mmap() excess space trimming before booting"
	depends on !MMU
	default 1
	help
	  The NOMMU mmap() frequently needs to allocate large contiguous chunks
	  of memory on which to store mappings, but it can only ask the system
	  allocator for chunks in 2^N*PAGE_SIZE amounts - which is frequently
	  more than it requires.  To deal with this, mmap() is able to trim off
	  the excess and return it to the allocator.

	  If trimming is enabled, the excess is trimmed off and returned to the
	  system allocator, which can cause extra fragmentation, particularly
	  if there are a lot of transient processes.

	  If trimming is disabled, the excess is kept, but not used, which for
	  long-term mappings means that the space is wasted.

	  Trimming can be dynamically controlled through a sysctl option
	  (/proc/sys/vm/nr_trim_pages) which specifies the minimum number of
	  excess pages there must be before trimming should occur, or zero if
	  no trimming is to occur.

	  This option specifies the initial value of this option.  The default
	  of 1 says that all excess pages should be trimmed.

	  See Documentation/nommu-mmap.txt for more information.

config TRANSPARENT_HUGEPAGE
	bool "Transparent Hugepage Support"
	depends on HAVE_ARCH_TRANSPARENT_HUGEPAGE
	select COMPACTION
	help
	  Transparent Hugepages allows the kernel to use huge pages and
	  huge tlb transparently to the applications whenever possible.
	  This feature can improve computing performance to certain
	  applications by speeding up page faults during memory
	  allocation, by reducing the number of tlb misses and by speeding
	  up the pagetable walking.

	  If memory constrained on embedded, you may want to say N.

choice
	prompt "Transparent Hugepage Support sysfs defaults"
	depends on TRANSPARENT_HUGEPAGE
	default TRANSPARENT_HUGEPAGE_ALWAYS
	help
	  Selects the sysfs defaults for Transparent Hugepage Support.

	config TRANSPARENT_HUGEPAGE_ALWAYS
		bool "always"
	help
	  Enabling Transparent Hugepage always, can increase the
	  memory footprint of applications without a guaranteed
	  benefit but it will work automatically for all applications.

	config TRANSPARENT_HUGEPAGE_MADVISE
		bool "madvise"
	help
	  Enabling Transparent Hugepage madvise, will only provide a
	  performance improvement benefit to the applications using
	  madvise(MADV_HUGEPAGE) but it won't risk to increase the
	  memory footprint of applications without a guaranteed
	  benefit.
endchoice

config CROSS_MEMORY_ATTACH
	bool "Cross Memory Support"
	depends on MMU
	default y
	help
	  Enabling this option adds the system calls process_vm_readv and
	  process_vm_writev which allow a process with the correct privileges
	  to directly read from or write to to another process's address space.
	  See the man page for more details.

#
# UP and nommu archs use km based percpu allocator
#
config NEED_PER_CPU_KM
	depends on !SMP
	bool
	default y

config CLEANCACHE
	bool "Enable cleancache driver to cache clean pages if tmem is present"
	default n
	help
	  Cleancache can be thought of as a page-granularity victim cache
	  for clean pages that the kernel's pageframe replacement algorithm
	  (PFRA) would like to keep around, but can't since there isn't enough
	  memory.  So when the PFRA "evicts" a page, it first attempts to use
	  cleancache code to put the data contained in that page into
	  "transcendent memory", memory that is not directly accessible or
	  addressable by the kernel and is of unknown and possibly
	  time-varying size.  And when a cleancache-enabled
	  filesystem wishes to access a page in a file on disk, it first
	  checks cleancache to see if it already contains it; if it does,
	  the page is copied into the kernel and a disk access is avoided.
	  When a transcendent memory driver is available (such as zcache or
	  Xen transcendent memory), a significant I/O reduction
	  may be achieved.  When none is available, all cleancache calls
	  are reduced to a single pointer-compare-against-NULL resulting
	  in a negligible performance hit.

	  If unsure, say Y to enable cleancache

config FRONTSWAP
	bool "Enable frontswap to cache swap pages if tmem is present"
	depends on SWAP
	default n
	help
	  Frontswap is so named because it can be thought of as the opposite
	  of a "backing" store for a swap device.  The data is stored into
	  "transcendent memory", memory that is not directly accessible or
	  addressable by the kernel and is of unknown and possibly
	  time-varying size.  When space in transcendent memory is available,
	  a significant swap I/O reduction may be achieved.  When none is
	  available, all frontswap calls are reduced to a single pointer-
	  compare-against-NULL resulting in a negligible performance hit
	  and swap data is stored as normal on the matching swap device.

	  If unsure, say Y to enable frontswap.

<<<<<<< HEAD
config GENERIC_EARLY_IOREMAP
	bool
=======
config CMA
	bool "Contiguous Memory Allocator"
	depends on HAVE_MEMBLOCK
	select MIGRATION
	select MEMORY_ISOLATION
	help
	  This enables the Contiguous Memory Allocator which allows other
	  subsystems to allocate big physically-contiguous blocks of memory.
	  CMA reserves a region of memory and allows only movable pages to
	  be allocated from it. This way, the kernel can use the memory for
	  pagecache and when a subsystem requests for contiguous area, the
	  allocated pages are migrated away to serve the contiguous request.

	  If unsure, say "n".

config CMA_DEBUG
	bool "CMA debug messages (DEVELOPMENT)"
	depends on DEBUG_KERNEL && CMA
	help
	  Turns on debug messages in CMA.  This produces KERN_DEBUG
	  messages for every CMA call as well as various messages while
	  processing calls such as dma_alloc_from_contiguous().
	  This option does not affect warning and error messages.
>>>>>>> 6d08693d
<|MERGE_RESOLUTION|>--- conflicted
+++ resolved
@@ -478,10 +478,9 @@
 
 	  If unsure, say Y to enable frontswap.
 
-<<<<<<< HEAD
 config GENERIC_EARLY_IOREMAP
 	bool
-=======
+
 config CMA
 	bool "Contiguous Memory Allocator"
 	depends on HAVE_MEMBLOCK
@@ -504,5 +503,4 @@
 	  Turns on debug messages in CMA.  This produces KERN_DEBUG
 	  messages for every CMA call as well as various messages while
 	  processing calls such as dma_alloc_from_contiguous().
-	  This option does not affect warning and error messages.
->>>>>>> 6d08693d
+	  This option does not affect warning and error messages.