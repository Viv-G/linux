--- conflicted
+++ resolved
@@ -527,14 +527,11 @@
 		mutex_unlock(&cma->lock);
 
 		pfn = cma->base_pfn + (bitmap_no << cma->order_per_bit);
-<<<<<<< HEAD
 		if (IS_ENABLED(CONFIG_CMA_INACTIVE)) {
 			page = pfn_to_page(pfn);
 			goto out;
 		}
-=======
 		mutex_lock(&cma_mutex);
->>>>>>> 1e1264f2
 		ret = alloc_contig_range(pfn, pfn + count, MIGRATE_CMA, gfp_mask, &info);
 		mutex_unlock(&cma_mutex);
 		cma_info.nr_migrated += info.nr_migrated;
