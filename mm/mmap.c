/*
 * mm/mmap.c
 *
 * Written by obz.
 *
 * Address space accounting code	<alan@lxorguk.ukuu.org.uk>
 */

#include <linux/slab.h>
#include <linux/backing-dev.h>
#include <linux/mm.h>
#include <linux/shm.h>
#include <linux/mman.h>
#include <linux/pagemap.h>
#include <linux/swap.h>
#include <linux/syscalls.h>
#include <linux/capability.h>
#include <linux/init.h>
#include <linux/file.h>
#include <linux/fs.h>
#include <linux/personality.h>
#include <linux/security.h>
#include <linux/hugetlb.h>
#include <linux/profile.h>
#include <linux/export.h>
#include <linux/mount.h>
#include <linux/mempolicy.h>
#include <linux/rmap.h>
#include <linux/mmu_notifier.h>
#include <linux/perf_event.h>
#include <linux/audit.h>
#include <linux/khugepaged.h>
#include <linux/uprobes.h>

#include <asm/uaccess.h>
#include <asm/cacheflush.h>
#include <asm/tlb.h>
#include <asm/mmu_context.h>

#include "internal.h"

#ifndef arch_mmap_check
#define arch_mmap_check(addr, len, flags)	(0)
#endif

#ifndef arch_rebalance_pgtables
#define arch_rebalance_pgtables(addr, len)		(addr)
#endif

static void unmap_region(struct mm_struct *mm,
		struct vm_area_struct *vma, struct vm_area_struct *prev,
		unsigned long start, unsigned long end);

/* description of effects of mapping type and prot in current implementation.
 * this is due to the limited x86 page protection hardware.  The expected
 * behavior is in parens:
 *
 * map_type	prot
 *		PROT_NONE	PROT_READ	PROT_WRITE	PROT_EXEC
 * MAP_SHARED	r: (no) no	r: (yes) yes	r: (no) yes	r: (no) yes
 *		w: (no) no	w: (no) no	w: (yes) yes	w: (no) no
 *		x: (no) no	x: (no) yes	x: (no) yes	x: (yes) yes
 *		
 * MAP_PRIVATE	r: (no) no	r: (yes) yes	r: (no) yes	r: (no) yes
 *		w: (no) no	w: (no) no	w: (copy) copy	w: (no) no
 *		x: (no) no	x: (no) yes	x: (no) yes	x: (yes) yes
 *
 */
pgprot_t protection_map[16] = {
	__P000, __P001, __P010, __P011, __P100, __P101, __P110, __P111,
	__S000, __S001, __S010, __S011, __S100, __S101, __S110, __S111
};

pgprot_t vm_get_page_prot(unsigned long vm_flags)
{
	return __pgprot(pgprot_val(protection_map[vm_flags &
				(VM_READ|VM_WRITE|VM_EXEC|VM_SHARED)]) |
			pgprot_val(arch_vm_get_page_prot(vm_flags)));
}
EXPORT_SYMBOL(vm_get_page_prot);

int sysctl_overcommit_memory __read_mostly = OVERCOMMIT_GUESS;  /* heuristic overcommit */
int sysctl_overcommit_ratio __read_mostly = 50;	/* default is 50% */
int sysctl_max_map_count __read_mostly = DEFAULT_MAX_MAP_COUNT;
/*
 * Make sure vm_committed_as in one cacheline and not cacheline shared with
 * other variables. It can be updated by several CPUs frequently.
 */
struct percpu_counter vm_committed_as ____cacheline_aligned_in_smp;

/*
 * Check that a process has enough memory to allocate a new virtual
 * mapping. 0 means there is enough memory for the allocation to
 * succeed and -ENOMEM implies there is not.
 *
 * We currently support three overcommit policies, which are set via the
 * vm.overcommit_memory sysctl.  See Documentation/vm/overcommit-accounting
 *
 * Strict overcommit modes added 2002 Feb 26 by Alan Cox.
 * Additional code 2002 Jul 20 by Robert Love.
 *
 * cap_sys_admin is 1 if the process has admin privileges, 0 otherwise.
 *
 * Note this is a helper function intended to be used by LSMs which
 * wish to use this logic.
 */
int __vm_enough_memory(struct mm_struct *mm, long pages, int cap_sys_admin)
{
	unsigned long free, allowed;

	vm_acct_memory(pages);

	/*
	 * Sometimes we want to use more memory than we have
	 */
	if (sysctl_overcommit_memory == OVERCOMMIT_ALWAYS)
		return 0;

	if (sysctl_overcommit_memory == OVERCOMMIT_GUESS) {
		free = global_page_state(NR_FREE_PAGES);
		free += global_page_state(NR_FILE_PAGES);

		/*
		 * shmem pages shouldn't be counted as free in this
		 * case, they can't be purged, only swapped out, and
		 * that won't affect the overall amount of available
		 * memory in the system.
		 */
		free -= global_page_state(NR_SHMEM);

		free += nr_swap_pages;

		/*
		 * Any slabs which are created with the
		 * SLAB_RECLAIM_ACCOUNT flag claim to have contents
		 * which are reclaimable, under pressure.  The dentry
		 * cache and most inode caches should fall into this
		 */
		free += global_page_state(NR_SLAB_RECLAIMABLE);

		/*
		 * Leave reserved pages. The pages are not for anonymous pages.
		 */
		if (free <= totalreserve_pages)
			goto error;
		else
			free -= totalreserve_pages;

		/*
		 * Leave the last 3% for root
		 */
		if (!cap_sys_admin)
			free -= free / 32;

		if (free > pages)
			return 0;

		goto error;
	}

	allowed = (totalram_pages - hugetlb_total_pages())
	       	* sysctl_overcommit_ratio / 100;
	/*
	 * Leave the last 3% for root
	 */
	if (!cap_sys_admin)
		allowed -= allowed / 32;
	allowed += total_swap_pages;

	/* Don't let a single process grow too big:
	   leave 3% of the size of this process for other processes */
	if (mm)
		allowed -= mm->total_vm / 32;

	if (percpu_counter_read_positive(&vm_committed_as) < allowed)
		return 0;
error:
	vm_unacct_memory(pages);

	return -ENOMEM;
}

/*
 * Requires inode->i_mapping->i_mmap_mutex
 */
static void __remove_shared_vm_struct(struct vm_area_struct *vma,
		struct file *file, struct address_space *mapping)
{
	if (vma->vm_flags & VM_DENYWRITE)
		atomic_inc(&file->f_path.dentry->d_inode->i_writecount);
	if (vma->vm_flags & VM_SHARED)
		mapping->i_mmap_writable--;

	flush_dcache_mmap_lock(mapping);
	if (unlikely(vma->vm_flags & VM_NONLINEAR))
		list_del_init(&vma->shared.nonlinear);
	else
		vma_interval_tree_remove(vma, &mapping->i_mmap);
	flush_dcache_mmap_unlock(mapping);
}

/*
 * Unlink a file-based vm structure from its interval tree, to hide
 * vma from rmap and vmtruncate before freeing its page tables.
 */
void unlink_file_vma(struct vm_area_struct *vma)
{
	struct file *file = vma->vm_file;

	if (file) {
		struct address_space *mapping = file->f_mapping;
		mutex_lock(&mapping->i_mmap_mutex);
		__remove_shared_vm_struct(vma, file, mapping);
		mutex_unlock(&mapping->i_mmap_mutex);
	}
}

/*
 * Close a vm structure and free it, returning the next.
 */
static struct vm_area_struct *remove_vma(struct vm_area_struct *vma)
{
	struct vm_area_struct *next = vma->vm_next;

	might_sleep();
	if (vma->vm_ops && vma->vm_ops->close)
		vma->vm_ops->close(vma);
<<<<<<< HEAD
	if (vma->vm_file)
		fput(vma->vm_file);
	if (vma->vm_prfile)
		fput(vma->vm_prfile);
=======
	if (vma->vm_file) {
		vma_fput(vma);
		if (vma->vm_flags & VM_EXECUTABLE)
			removed_exe_file_vma(vma->vm_mm);
	}
>>>>>>> be308d4a
	mpol_put(vma_policy(vma));
	kmem_cache_free(vm_area_cachep, vma);
	return next;
}

static unsigned long do_brk(unsigned long addr, unsigned long len);

SYSCALL_DEFINE1(brk, unsigned long, brk)
{
	unsigned long rlim, retval;
	unsigned long newbrk, oldbrk;
	struct mm_struct *mm = current->mm;
	unsigned long min_brk;

	down_write(&mm->mmap_sem);

#ifdef CONFIG_COMPAT_BRK
	/*
	 * CONFIG_COMPAT_BRK can still be overridden by setting
	 * randomize_va_space to 2, which will still cause mm->start_brk
	 * to be arbitrarily shifted
	 */
	if (current->brk_randomized)
		min_brk = mm->start_brk;
	else
		min_brk = mm->end_data;
#else
	min_brk = mm->start_brk;
#endif
	if (brk < min_brk)
		goto out;

	/*
	 * Check against rlimit here. If this check is done later after the test
	 * of oldbrk with newbrk then it can escape the test and let the data
	 * segment grow beyond its set limit the in case where the limit is
	 * not page aligned -Ram Gupta
	 */
	rlim = rlimit(RLIMIT_DATA);
	if (rlim < RLIM_INFINITY && (brk - mm->start_brk) +
			(mm->end_data - mm->start_data) > rlim)
		goto out;

	newbrk = PAGE_ALIGN(brk);
	oldbrk = PAGE_ALIGN(mm->brk);
	if (oldbrk == newbrk)
		goto set_brk;

	/* Always allow shrinking brk. */
	if (brk <= mm->brk) {
		if (!do_munmap(mm, newbrk, oldbrk-newbrk))
			goto set_brk;
		goto out;
	}

	/* Check against existing mmap mappings. */
	if (find_vma_intersection(mm, oldbrk, newbrk+PAGE_SIZE))
		goto out;

	/* Ok, looks good - let it rip. */
	if (do_brk(oldbrk, newbrk-oldbrk) != oldbrk)
		goto out;
set_brk:
	mm->brk = brk;
out:
	retval = mm->brk;
	up_write(&mm->mmap_sem);
	return retval;
}

#ifdef CONFIG_DEBUG_VM_RB
static int browse_rb(struct rb_root *root)
{
	int i = 0, j;
	struct rb_node *nd, *pn = NULL;
	unsigned long prev = 0, pend = 0;

	for (nd = rb_first(root); nd; nd = rb_next(nd)) {
		struct vm_area_struct *vma;
		vma = rb_entry(nd, struct vm_area_struct, vm_rb);
		if (vma->vm_start < prev)
			printk("vm_start %lx prev %lx\n", vma->vm_start, prev), i = -1;
		if (vma->vm_start < pend)
			printk("vm_start %lx pend %lx\n", vma->vm_start, pend);
		if (vma->vm_start > vma->vm_end)
			printk("vm_end %lx < vm_start %lx\n", vma->vm_end, vma->vm_start);
		i++;
		pn = nd;
		prev = vma->vm_start;
		pend = vma->vm_end;
	}
	j = 0;
	for (nd = pn; nd; nd = rb_prev(nd)) {
		j++;
	}
	if (i != j)
		printk("backwards %d, forwards %d\n", j, i), i = 0;
	return i;
}

void validate_mm(struct mm_struct *mm)
{
	int bug = 0;
	int i = 0;
	struct vm_area_struct *vma = mm->mmap;
	while (vma) {
		struct anon_vma_chain *avc;
		vma_lock_anon_vma(vma);
		list_for_each_entry(avc, &vma->anon_vma_chain, same_vma)
			anon_vma_interval_tree_verify(avc);
		vma_unlock_anon_vma(vma);
		vma = vma->vm_next;
		i++;
	}
	if (i != mm->map_count)
		printk("map_count %d vm_next %d\n", mm->map_count, i), bug = 1;
	i = browse_rb(&mm->mm_rb);
	if (i != mm->map_count)
		printk("map_count %d rb %d\n", mm->map_count, i), bug = 1;
	BUG_ON(bug);
}
#else
#define validate_mm(mm) do { } while (0)
#endif

/*
 * vma has some anon_vma assigned, and is already inserted on that
 * anon_vma's interval trees.
 *
 * Before updating the vma's vm_start / vm_end / vm_pgoff fields, the
 * vma must be removed from the anon_vma's interval trees using
 * anon_vma_interval_tree_pre_update_vma().
 *
 * After the update, the vma will be reinserted using
 * anon_vma_interval_tree_post_update_vma().
 *
 * The entire update must be protected by exclusive mmap_sem and by
 * the root anon_vma's mutex.
 */
static inline void
anon_vma_interval_tree_pre_update_vma(struct vm_area_struct *vma)
{
	struct anon_vma_chain *avc;

	list_for_each_entry(avc, &vma->anon_vma_chain, same_vma)
		anon_vma_interval_tree_remove(avc, &avc->anon_vma->rb_root);
}

static inline void
anon_vma_interval_tree_post_update_vma(struct vm_area_struct *vma)
{
	struct anon_vma_chain *avc;

	list_for_each_entry(avc, &vma->anon_vma_chain, same_vma)
		anon_vma_interval_tree_insert(avc, &avc->anon_vma->rb_root);
}

static int find_vma_links(struct mm_struct *mm, unsigned long addr,
		unsigned long end, struct vm_area_struct **pprev,
		struct rb_node ***rb_link, struct rb_node **rb_parent)
{
	struct rb_node **__rb_link, *__rb_parent, *rb_prev;

	__rb_link = &mm->mm_rb.rb_node;
	rb_prev = __rb_parent = NULL;

	while (*__rb_link) {
		struct vm_area_struct *vma_tmp;

		__rb_parent = *__rb_link;
		vma_tmp = rb_entry(__rb_parent, struct vm_area_struct, vm_rb);

		if (vma_tmp->vm_end > addr) {
			/* Fail if an existing vma overlaps the area */
			if (vma_tmp->vm_start < end)
				return -ENOMEM;
			__rb_link = &__rb_parent->rb_left;
		} else {
			rb_prev = __rb_parent;
			__rb_link = &__rb_parent->rb_right;
		}
	}

	*pprev = NULL;
	if (rb_prev)
		*pprev = rb_entry(rb_prev, struct vm_area_struct, vm_rb);
	*rb_link = __rb_link;
	*rb_parent = __rb_parent;
	return 0;
}

void __vma_link_rb(struct mm_struct *mm, struct vm_area_struct *vma,
		struct rb_node **rb_link, struct rb_node *rb_parent)
{
	rb_link_node(&vma->vm_rb, rb_parent, rb_link);
	rb_insert_color(&vma->vm_rb, &mm->mm_rb);
}

static void __vma_link_file(struct vm_area_struct *vma)
{
	struct file *file;

	file = vma->vm_file;
	if (file) {
		struct address_space *mapping = file->f_mapping;

		if (vma->vm_flags & VM_DENYWRITE)
			atomic_dec(&file->f_path.dentry->d_inode->i_writecount);
		if (vma->vm_flags & VM_SHARED)
			mapping->i_mmap_writable++;

		flush_dcache_mmap_lock(mapping);
		if (unlikely(vma->vm_flags & VM_NONLINEAR))
			vma_nonlinear_insert(vma, &mapping->i_mmap_nonlinear);
		else
			vma_interval_tree_insert(vma, &mapping->i_mmap);
		flush_dcache_mmap_unlock(mapping);
	}
}

static void
__vma_link(struct mm_struct *mm, struct vm_area_struct *vma,
	struct vm_area_struct *prev, struct rb_node **rb_link,
	struct rb_node *rb_parent)
{
	__vma_link_list(mm, vma, prev, rb_parent);
	__vma_link_rb(mm, vma, rb_link, rb_parent);
}

static void vma_link(struct mm_struct *mm, struct vm_area_struct *vma,
			struct vm_area_struct *prev, struct rb_node **rb_link,
			struct rb_node *rb_parent)
{
	struct address_space *mapping = NULL;

	if (vma->vm_file)
		mapping = vma->vm_file->f_mapping;

	if (mapping)
		mutex_lock(&mapping->i_mmap_mutex);

	__vma_link(mm, vma, prev, rb_link, rb_parent);
	__vma_link_file(vma);

	if (mapping)
		mutex_unlock(&mapping->i_mmap_mutex);

	mm->map_count++;
	validate_mm(mm);
}

/*
 * Helper for vma_adjust() in the split_vma insert case: insert a vma into the
 * mm's list and rbtree.  It has already been inserted into the interval tree.
 */
static void __insert_vm_struct(struct mm_struct *mm, struct vm_area_struct *vma)
{
	struct vm_area_struct *prev;
	struct rb_node **rb_link, *rb_parent;

	if (find_vma_links(mm, vma->vm_start, vma->vm_end,
			   &prev, &rb_link, &rb_parent))
		BUG();
	__vma_link(mm, vma, prev, rb_link, rb_parent);
	mm->map_count++;
}

static inline void
__vma_unlink(struct mm_struct *mm, struct vm_area_struct *vma,
		struct vm_area_struct *prev)
{
	struct vm_area_struct *next = vma->vm_next;

	prev->vm_next = next;
	if (next)
		next->vm_prev = prev;
	rb_erase(&vma->vm_rb, &mm->mm_rb);
	if (mm->mmap_cache == vma)
		mm->mmap_cache = prev;
}

/*
 * We cannot adjust vm_start, vm_end, vm_pgoff fields of a vma that
 * is already present in an i_mmap tree without adjusting the tree.
 * The following helper function should be used when such adjustments
 * are necessary.  The "insert" vma (if any) is to be inserted
 * before we drop the necessary locks.
 */
int vma_adjust(struct vm_area_struct *vma, unsigned long start,
	unsigned long end, pgoff_t pgoff, struct vm_area_struct *insert)
{
	struct mm_struct *mm = vma->vm_mm;
	struct vm_area_struct *next = vma->vm_next;
	struct vm_area_struct *importer = NULL;
	struct address_space *mapping = NULL;
	struct rb_root *root = NULL;
	struct anon_vma *anon_vma = NULL;
	struct file *file = vma->vm_file;
	long adjust_next = 0;
	int remove_next = 0;

	if (next && !insert) {
		struct vm_area_struct *exporter = NULL;

		if (end >= next->vm_end) {
			/*
			 * vma expands, overlapping all the next, and
			 * perhaps the one after too (mprotect case 6).
			 */
again:			remove_next = 1 + (end > next->vm_end);
			end = next->vm_end;
			exporter = next;
			importer = vma;
		} else if (end > next->vm_start) {
			/*
			 * vma expands, overlapping part of the next:
			 * mprotect case 5 shifting the boundary up.
			 */
			adjust_next = (end - next->vm_start) >> PAGE_SHIFT;
			exporter = next;
			importer = vma;
		} else if (end < vma->vm_end) {
			/*
			 * vma shrinks, and !insert tells it's not
			 * split_vma inserting another: so it must be
			 * mprotect case 4 shifting the boundary down.
			 */
			adjust_next = - ((vma->vm_end - end) >> PAGE_SHIFT);
			exporter = vma;
			importer = next;
		}

		/*
		 * Easily overlooked: when mprotect shifts the boundary,
		 * make sure the expanding vma has anon_vma set if the
		 * shrinking vma had, to cover any anon pages imported.
		 */
		if (exporter && exporter->anon_vma && !importer->anon_vma) {
			if (anon_vma_clone(importer, exporter))
				return -ENOMEM;
			importer->anon_vma = exporter->anon_vma;
		}
	}

	if (file) {
		mapping = file->f_mapping;
		if (!(vma->vm_flags & VM_NONLINEAR)) {
			root = &mapping->i_mmap;
			uprobe_munmap(vma, vma->vm_start, vma->vm_end);

			if (adjust_next)
				uprobe_munmap(next, next->vm_start,
							next->vm_end);
		}

		mutex_lock(&mapping->i_mmap_mutex);
		if (insert) {
			/*
			 * Put into interval tree now, so instantiated pages
			 * are visible to arm/parisc __flush_dcache_page
			 * throughout; but we cannot insert into address
			 * space until vma start or end is updated.
			 */
			__vma_link_file(insert);
		}
	}

	vma_adjust_trans_huge(vma, start, end, adjust_next);

	anon_vma = vma->anon_vma;
	if (!anon_vma && adjust_next)
		anon_vma = next->anon_vma;
	if (anon_vma) {
		VM_BUG_ON(adjust_next && next->anon_vma &&
			  anon_vma != next->anon_vma);
		anon_vma_lock(anon_vma);
		anon_vma_interval_tree_pre_update_vma(vma);
		if (adjust_next)
			anon_vma_interval_tree_pre_update_vma(next);
	}

	if (root) {
		flush_dcache_mmap_lock(mapping);
		vma_interval_tree_remove(vma, root);
		if (adjust_next)
			vma_interval_tree_remove(next, root);
	}

	vma->vm_start = start;
	vma->vm_end = end;
	vma->vm_pgoff = pgoff;
	if (adjust_next) {
		next->vm_start += adjust_next << PAGE_SHIFT;
		next->vm_pgoff += adjust_next;
	}

	if (root) {
		if (adjust_next)
			vma_interval_tree_insert(next, root);
		vma_interval_tree_insert(vma, root);
		flush_dcache_mmap_unlock(mapping);
	}

	if (remove_next) {
		/*
		 * vma_merge has merged next into vma, and needs
		 * us to remove next before dropping the locks.
		 */
		__vma_unlink(mm, next, vma);
		if (file)
			__remove_shared_vm_struct(next, file, mapping);
	} else if (insert) {
		/*
		 * split_vma has split insert from vma, and needs
		 * us to insert it before dropping the locks
		 * (it may either follow vma or precede it).
		 */
		__insert_vm_struct(mm, insert);
	}

	if (anon_vma) {
		anon_vma_interval_tree_post_update_vma(vma);
		if (adjust_next)
			anon_vma_interval_tree_post_update_vma(next);
		anon_vma_unlock(anon_vma);
	}
	if (mapping)
		mutex_unlock(&mapping->i_mmap_mutex);

	if (root) {
		uprobe_mmap(vma);

		if (adjust_next)
			uprobe_mmap(next);
	}

	if (remove_next) {
		if (file) {
			uprobe_munmap(next, next->vm_start, next->vm_end);
<<<<<<< HEAD
			fput(file);
			if (vma->vm_prfile)
				fput(vma->vm_prfile);
=======
			vma_fput(vma);
			if (next->vm_flags & VM_EXECUTABLE)
				removed_exe_file_vma(mm);
>>>>>>> be308d4a
		}
		if (next->anon_vma)
			anon_vma_merge(vma, next);
		mm->map_count--;
		mpol_put(vma_policy(next));
		kmem_cache_free(vm_area_cachep, next);
		/*
		 * In mprotect's case 6 (see comments on vma_merge),
		 * we must remove another next too. It would clutter
		 * up the code too much to do both in one go.
		 */
		if (remove_next == 2) {
			next = vma->vm_next;
			goto again;
		}
	}
	if (insert && file)
		uprobe_mmap(insert);

	validate_mm(mm);

	return 0;
}

/*
 * If the vma has a ->close operation then the driver probably needs to release
 * per-vma resources, so we don't attempt to merge those.
 */
static inline int is_mergeable_vma(struct vm_area_struct *vma,
			struct file *file, unsigned long vm_flags)
{
	if (vma->vm_flags ^ vm_flags)
		return 0;
	if (vma->vm_file != file)
		return 0;
	if (vma->vm_ops && vma->vm_ops->close)
		return 0;
	return 1;
}

static inline int is_mergeable_anon_vma(struct anon_vma *anon_vma1,
					struct anon_vma *anon_vma2,
					struct vm_area_struct *vma)
{
	/*
	 * The list_is_singular() test is to avoid merging VMA cloned from
	 * parents. This can improve scalability caused by anon_vma lock.
	 */
	if ((!anon_vma1 || !anon_vma2) && (!vma ||
		list_is_singular(&vma->anon_vma_chain)))
		return 1;
	return anon_vma1 == anon_vma2;
}

/*
 * Return true if we can merge this (vm_flags,anon_vma,file,vm_pgoff)
 * in front of (at a lower virtual address and file offset than) the vma.
 *
 * We cannot merge two vmas if they have differently assigned (non-NULL)
 * anon_vmas, nor if same anon_vma is assigned but offsets incompatible.
 *
 * We don't check here for the merged mmap wrapping around the end of pagecache
 * indices (16TB on ia32) because do_mmap_pgoff() does not permit mmap's which
 * wrap, nor mmaps which cover the final page at index -1UL.
 */
static int
can_vma_merge_before(struct vm_area_struct *vma, unsigned long vm_flags,
	struct anon_vma *anon_vma, struct file *file, pgoff_t vm_pgoff)
{
	if (is_mergeable_vma(vma, file, vm_flags) &&
	    is_mergeable_anon_vma(anon_vma, vma->anon_vma, vma)) {
		if (vma->vm_pgoff == vm_pgoff)
			return 1;
	}
	return 0;
}

/*
 * Return true if we can merge this (vm_flags,anon_vma,file,vm_pgoff)
 * beyond (at a higher virtual address and file offset than) the vma.
 *
 * We cannot merge two vmas if they have differently assigned (non-NULL)
 * anon_vmas, nor if same anon_vma is assigned but offsets incompatible.
 */
static int
can_vma_merge_after(struct vm_area_struct *vma, unsigned long vm_flags,
	struct anon_vma *anon_vma, struct file *file, pgoff_t vm_pgoff)
{
	if (is_mergeable_vma(vma, file, vm_flags) &&
	    is_mergeable_anon_vma(anon_vma, vma->anon_vma, vma)) {
		pgoff_t vm_pglen;
		vm_pglen = (vma->vm_end - vma->vm_start) >> PAGE_SHIFT;
		if (vma->vm_pgoff + vm_pglen == vm_pgoff)
			return 1;
	}
	return 0;
}

/*
 * Given a mapping request (addr,end,vm_flags,file,pgoff), figure out
 * whether that can be merged with its predecessor or its successor.
 * Or both (it neatly fills a hole).
 *
 * In most cases - when called for mmap, brk or mremap - [addr,end) is
 * certain not to be mapped by the time vma_merge is called; but when
 * called for mprotect, it is certain to be already mapped (either at
 * an offset within prev, or at the start of next), and the flags of
 * this area are about to be changed to vm_flags - and the no-change
 * case has already been eliminated.
 *
 * The following mprotect cases have to be considered, where AAAA is
 * the area passed down from mprotect_fixup, never extending beyond one
 * vma, PPPPPP is the prev vma specified, and NNNNNN the next vma after:
 *
 *     AAAA             AAAA                AAAA          AAAA
 *    PPPPPPNNNNNN    PPPPPPNNNNNN    PPPPPPNNNNNN    PPPPNNNNXXXX
 *    cannot merge    might become    might become    might become
 *                    PPNNNNNNNNNN    PPPPPPPPPPNN    PPPPPPPPPPPP 6 or
 *    mmap, brk or    case 4 below    case 5 below    PPPPPPPPXXXX 7 or
 *    mremap move:                                    PPPPNNNNNNNN 8
 *        AAAA
 *    PPPP    NNNN    PPPPPPPPPPPP    PPPPPPPPNNNN    PPPPNNNNNNNN
 *    might become    case 1 below    case 2 below    case 3 below
 *
 * Odd one out? Case 8, because it extends NNNN but needs flags of XXXX:
 * mprotect_fixup updates vm_flags & vm_page_prot on successful return.
 */
struct vm_area_struct *vma_merge(struct mm_struct *mm,
			struct vm_area_struct *prev, unsigned long addr,
			unsigned long end, unsigned long vm_flags,
		     	struct anon_vma *anon_vma, struct file *file,
			pgoff_t pgoff, struct mempolicy *policy)
{
	pgoff_t pglen = (end - addr) >> PAGE_SHIFT;
	struct vm_area_struct *area, *next;
	int err;

	/*
	 * We later require that vma->vm_flags == vm_flags,
	 * so this tests vma->vm_flags & VM_SPECIAL, too.
	 */
	if (vm_flags & VM_SPECIAL)
		return NULL;

	if (prev)
		next = prev->vm_next;
	else
		next = mm->mmap;
	area = next;
	if (next && next->vm_end == end)		/* cases 6, 7, 8 */
		next = next->vm_next;

	/*
	 * Can it merge with the predecessor?
	 */
	if (prev && prev->vm_end == addr &&
  			mpol_equal(vma_policy(prev), policy) &&
			can_vma_merge_after(prev, vm_flags,
						anon_vma, file, pgoff)) {
		/*
		 * OK, it can.  Can we now merge in the successor as well?
		 */
		if (next && end == next->vm_start &&
				mpol_equal(policy, vma_policy(next)) &&
				can_vma_merge_before(next, vm_flags,
					anon_vma, file, pgoff+pglen) &&
				is_mergeable_anon_vma(prev->anon_vma,
						      next->anon_vma, NULL)) {
							/* cases 1, 6 */
			err = vma_adjust(prev, prev->vm_start,
				next->vm_end, prev->vm_pgoff, NULL);
		} else					/* cases 2, 5, 7 */
			err = vma_adjust(prev, prev->vm_start,
				end, prev->vm_pgoff, NULL);
		if (err)
			return NULL;
		khugepaged_enter_vma_merge(prev);
		return prev;
	}

	/*
	 * Can this new request be merged in front of next?
	 */
	if (next && end == next->vm_start &&
 			mpol_equal(policy, vma_policy(next)) &&
			can_vma_merge_before(next, vm_flags,
					anon_vma, file, pgoff+pglen)) {
		if (prev && addr < prev->vm_end)	/* case 4 */
			err = vma_adjust(prev, prev->vm_start,
				addr, prev->vm_pgoff, NULL);
		else					/* cases 3, 8 */
			err = vma_adjust(area, addr, next->vm_end,
				next->vm_pgoff - pglen, NULL);
		if (err)
			return NULL;
		khugepaged_enter_vma_merge(area);
		return area;
	}

	return NULL;
}

/*
 * Rough compatbility check to quickly see if it's even worth looking
 * at sharing an anon_vma.
 *
 * They need to have the same vm_file, and the flags can only differ
 * in things that mprotect may change.
 *
 * NOTE! The fact that we share an anon_vma doesn't _have_ to mean that
 * we can merge the two vma's. For example, we refuse to merge a vma if
 * there is a vm_ops->close() function, because that indicates that the
 * driver is doing some kind of reference counting. But that doesn't
 * really matter for the anon_vma sharing case.
 */
static int anon_vma_compatible(struct vm_area_struct *a, struct vm_area_struct *b)
{
	return a->vm_end == b->vm_start &&
		mpol_equal(vma_policy(a), vma_policy(b)) &&
		a->vm_file == b->vm_file &&
		!((a->vm_flags ^ b->vm_flags) & ~(VM_READ|VM_WRITE|VM_EXEC)) &&
		b->vm_pgoff == a->vm_pgoff + ((b->vm_start - a->vm_start) >> PAGE_SHIFT);
}

/*
 * Do some basic sanity checking to see if we can re-use the anon_vma
 * from 'old'. The 'a'/'b' vma's are in VM order - one of them will be
 * the same as 'old', the other will be the new one that is trying
 * to share the anon_vma.
 *
 * NOTE! This runs with mm_sem held for reading, so it is possible that
 * the anon_vma of 'old' is concurrently in the process of being set up
 * by another page fault trying to merge _that_. But that's ok: if it
 * is being set up, that automatically means that it will be a singleton
 * acceptable for merging, so we can do all of this optimistically. But
 * we do that ACCESS_ONCE() to make sure that we never re-load the pointer.
 *
 * IOW: that the "list_is_singular()" test on the anon_vma_chain only
 * matters for the 'stable anon_vma' case (ie the thing we want to avoid
 * is to return an anon_vma that is "complex" due to having gone through
 * a fork).
 *
 * We also make sure that the two vma's are compatible (adjacent,
 * and with the same memory policies). That's all stable, even with just
 * a read lock on the mm_sem.
 */
static struct anon_vma *reusable_anon_vma(struct vm_area_struct *old, struct vm_area_struct *a, struct vm_area_struct *b)
{
	if (anon_vma_compatible(a, b)) {
		struct anon_vma *anon_vma = ACCESS_ONCE(old->anon_vma);

		if (anon_vma && list_is_singular(&old->anon_vma_chain))
			return anon_vma;
	}
	return NULL;
}

/*
 * find_mergeable_anon_vma is used by anon_vma_prepare, to check
 * neighbouring vmas for a suitable anon_vma, before it goes off
 * to allocate a new anon_vma.  It checks because a repetitive
 * sequence of mprotects and faults may otherwise lead to distinct
 * anon_vmas being allocated, preventing vma merge in subsequent
 * mprotect.
 */
struct anon_vma *find_mergeable_anon_vma(struct vm_area_struct *vma)
{
	struct anon_vma *anon_vma;
	struct vm_area_struct *near;

	near = vma->vm_next;
	if (!near)
		goto try_prev;

	anon_vma = reusable_anon_vma(near, vma, near);
	if (anon_vma)
		return anon_vma;
try_prev:
	near = vma->vm_prev;
	if (!near)
		goto none;

	anon_vma = reusable_anon_vma(near, near, vma);
	if (anon_vma)
		return anon_vma;
none:
	/*
	 * There's no absolute need to look only at touching neighbours:
	 * we could search further afield for "compatible" anon_vmas.
	 * But it would probably just be a waste of time searching,
	 * or lead to too many vmas hanging off the same anon_vma.
	 * We're trying to allow mprotect remerging later on,
	 * not trying to minimize memory used for anon_vmas.
	 */
	return NULL;
}

#ifdef CONFIG_PROC_FS
void vm_stat_account(struct mm_struct *mm, unsigned long flags,
						struct file *file, long pages)
{
	const unsigned long stack_flags
		= VM_STACK_FLAGS & (VM_GROWSUP|VM_GROWSDOWN);

	mm->total_vm += pages;

	if (file) {
		mm->shared_vm += pages;
		if ((flags & (VM_EXEC|VM_WRITE)) == VM_EXEC)
			mm->exec_vm += pages;
	} else if (flags & stack_flags)
		mm->stack_vm += pages;
}
#endif /* CONFIG_PROC_FS */

/*
 * If a hint addr is less than mmap_min_addr change hint to be as
 * low as possible but still greater than mmap_min_addr
 */
static inline unsigned long round_hint_to_min(unsigned long hint)
{
	hint &= PAGE_MASK;
	if (((void *)hint != NULL) &&
	    (hint < mmap_min_addr))
		return PAGE_ALIGN(mmap_min_addr);
	return hint;
}

/*
 * The caller must hold down_write(&current->mm->mmap_sem).
 */

unsigned long do_mmap_pgoff(struct file *file, unsigned long addr,
			unsigned long len, unsigned long prot,
			unsigned long flags, unsigned long pgoff)
{
	struct mm_struct * mm = current->mm;
	struct inode *inode;
	vm_flags_t vm_flags;

	/*
	 * Does the application expect PROT_READ to imply PROT_EXEC?
	 *
	 * (the exception is when the underlying filesystem is noexec
	 *  mounted, in which case we dont add PROT_EXEC.)
	 */
	if ((prot & PROT_READ) && (current->personality & READ_IMPLIES_EXEC))
		if (!(file && (file->f_path.mnt->mnt_flags & MNT_NOEXEC)))
			prot |= PROT_EXEC;

	if (!len)
		return -EINVAL;

	if (!(flags & MAP_FIXED))
		addr = round_hint_to_min(addr);

	/* Careful about overflows.. */
	len = PAGE_ALIGN(len);
	if (!len)
		return -ENOMEM;

	/* offset overflow? */
	if ((pgoff + (len >> PAGE_SHIFT)) < pgoff)
               return -EOVERFLOW;

	/* Too many mappings? */
	if (mm->map_count > sysctl_max_map_count)
		return -ENOMEM;

	/* Obtain the address to map to. we verify (or select) it and ensure
	 * that it represents a valid section of the address space.
	 */
	addr = get_unmapped_area(file, addr, len, pgoff, flags);
	if (addr & ~PAGE_MASK)
		return addr;

	/* Do simple checking here so the lower-level routines won't have
	 * to. we assume access permissions have been handled by the open
	 * of the memory object, so we don't do any here.
	 */
	vm_flags = calc_vm_prot_bits(prot) | calc_vm_flag_bits(flags) |
			mm->def_flags | VM_MAYREAD | VM_MAYWRITE | VM_MAYEXEC;

	if (flags & MAP_LOCKED)
		if (!can_do_mlock())
			return -EPERM;

	/* mlock MCL_FUTURE? */
	if (vm_flags & VM_LOCKED) {
		unsigned long locked, lock_limit;
		locked = len >> PAGE_SHIFT;
		locked += mm->locked_vm;
		lock_limit = rlimit(RLIMIT_MEMLOCK);
		lock_limit >>= PAGE_SHIFT;
		if (locked > lock_limit && !capable(CAP_IPC_LOCK))
			return -EAGAIN;
	}

	inode = file ? file->f_path.dentry->d_inode : NULL;

	if (file) {
		switch (flags & MAP_TYPE) {
		case MAP_SHARED:
			if ((prot&PROT_WRITE) && !(file->f_mode&FMODE_WRITE))
				return -EACCES;

			/*
			 * Make sure we don't allow writing to an append-only
			 * file..
			 */
			if (IS_APPEND(inode) && (file->f_mode & FMODE_WRITE))
				return -EACCES;

			/*
			 * Make sure there are no mandatory locks on the file.
			 */
			if (locks_verify_locked(inode))
				return -EAGAIN;

			vm_flags |= VM_SHARED | VM_MAYSHARE;
			if (!(file->f_mode & FMODE_WRITE))
				vm_flags &= ~(VM_MAYWRITE | VM_SHARED);

			/* fall through */
		case MAP_PRIVATE:
			if (!(file->f_mode & FMODE_READ))
				return -EACCES;
			if (file->f_path.mnt->mnt_flags & MNT_NOEXEC) {
				if (vm_flags & VM_EXEC)
					return -EPERM;
				vm_flags &= ~VM_MAYEXEC;
			}

			if (!file->f_op || !file->f_op->mmap)
				return -ENODEV;
			break;

		default:
			return -EINVAL;
		}
	} else {
		switch (flags & MAP_TYPE) {
		case MAP_SHARED:
			/*
			 * Ignore pgoff.
			 */
			pgoff = 0;
			vm_flags |= VM_SHARED | VM_MAYSHARE;
			break;
		case MAP_PRIVATE:
			/*
			 * Set pgoff according to addr for anon_vma.
			 */
			pgoff = addr >> PAGE_SHIFT;
			break;
		default:
			return -EINVAL;
		}
	}

	return mmap_region(file, addr, len, flags, vm_flags, pgoff);
}

SYSCALL_DEFINE6(mmap_pgoff, unsigned long, addr, unsigned long, len,
		unsigned long, prot, unsigned long, flags,
		unsigned long, fd, unsigned long, pgoff)
{
	struct file *file = NULL;
	unsigned long retval = -EBADF;

	if (!(flags & MAP_ANONYMOUS)) {
		audit_mmap_fd(fd, flags);
		if (unlikely(flags & MAP_HUGETLB))
			return -EINVAL;
		file = fget(fd);
		if (!file)
			goto out;
	} else if (flags & MAP_HUGETLB) {
		struct user_struct *user = NULL;
		/*
		 * VM_NORESERVE is used because the reservations will be
		 * taken when vm_ops->mmap() is called
		 * A dummy user value is used because we are not locking
		 * memory so no accounting is necessary
		 */
		file = hugetlb_file_setup(HUGETLB_ANON_FILE, addr, len,
						VM_NORESERVE, &user,
						HUGETLB_ANONHUGE_INODE);
		if (IS_ERR(file))
			return PTR_ERR(file);
	}

	flags &= ~(MAP_EXECUTABLE | MAP_DENYWRITE);

	retval = vm_mmap_pgoff(file, addr, len, prot, flags, pgoff);
	if (file)
		fput(file);
out:
	return retval;
}

#ifdef __ARCH_WANT_SYS_OLD_MMAP
struct mmap_arg_struct {
	unsigned long addr;
	unsigned long len;
	unsigned long prot;
	unsigned long flags;
	unsigned long fd;
	unsigned long offset;
};

SYSCALL_DEFINE1(old_mmap, struct mmap_arg_struct __user *, arg)
{
	struct mmap_arg_struct a;

	if (copy_from_user(&a, arg, sizeof(a)))
		return -EFAULT;
	if (a.offset & ~PAGE_MASK)
		return -EINVAL;

	return sys_mmap_pgoff(a.addr, a.len, a.prot, a.flags, a.fd,
			      a.offset >> PAGE_SHIFT);
}
#endif /* __ARCH_WANT_SYS_OLD_MMAP */

/*
 * Some shared mappigns will want the pages marked read-only
 * to track write events. If so, we'll downgrade vm_page_prot
 * to the private version (using protection_map[] without the
 * VM_SHARED bit).
 */
int vma_wants_writenotify(struct vm_area_struct *vma)
{
	vm_flags_t vm_flags = vma->vm_flags;

	/* If it was private or non-writable, the write bit is already clear */
	if ((vm_flags & (VM_WRITE|VM_SHARED)) != ((VM_WRITE|VM_SHARED)))
		return 0;

	/* The backer wishes to know when pages are first written to? */
	if (vma->vm_ops && vma->vm_ops->page_mkwrite)
		return 1;

	/* The open routine did something to the protections already? */
	if (pgprot_val(vma->vm_page_prot) !=
	    pgprot_val(vm_get_page_prot(vm_flags)))
		return 0;

	/* Specialty mapping? */
	if (vm_flags & VM_PFNMAP)
		return 0;

	/* Can the mapping track the dirty pages? */
	return vma->vm_file && vma->vm_file->f_mapping &&
		mapping_cap_account_dirty(vma->vm_file->f_mapping);
}

/*
 * We account for memory if it's a private writeable mapping,
 * not hugepages and VM_NORESERVE wasn't set.
 */
static inline int accountable_mapping(struct file *file, vm_flags_t vm_flags)
{
	/*
	 * hugetlb has its own accounting separate from the core VM
	 * VM_HUGETLB may not be set yet so we cannot check for that flag.
	 */
	if (file && is_file_hugepages(file))
		return 0;

	return (vm_flags & (VM_NORESERVE | VM_SHARED | VM_WRITE)) == VM_WRITE;
}

unsigned long mmap_region(struct file *file, unsigned long addr,
			  unsigned long len, unsigned long flags,
			  vm_flags_t vm_flags, unsigned long pgoff)
{
	struct mm_struct *mm = current->mm;
	struct vm_area_struct *vma, *prev;
	int correct_wcount = 0;
	int error;
	struct rb_node **rb_link, *rb_parent;
	unsigned long charged = 0;
	struct inode *inode =  file ? file->f_path.dentry->d_inode : NULL;

	/* Clear old maps */
	error = -ENOMEM;
munmap_back:
	if (find_vma_links(mm, addr, addr + len, &prev, &rb_link, &rb_parent)) {
		if (do_munmap(mm, addr, len))
			return -ENOMEM;
		goto munmap_back;
	}

	/* Check against address space limit. */
	if (!may_expand_vm(mm, len >> PAGE_SHIFT))
		return -ENOMEM;

	/*
	 * Set 'VM_NORESERVE' if we should not account for the
	 * memory use of this mapping.
	 */
	if ((flags & MAP_NORESERVE)) {
		/* We honor MAP_NORESERVE if allowed to overcommit */
		if (sysctl_overcommit_memory != OVERCOMMIT_NEVER)
			vm_flags |= VM_NORESERVE;

		/* hugetlb applies strict overcommit unless MAP_NORESERVE */
		if (file && is_file_hugepages(file))
			vm_flags |= VM_NORESERVE;
	}

	/*
	 * Private writable mapping: check memory availability
	 */
	if (accountable_mapping(file, vm_flags)) {
		charged = len >> PAGE_SHIFT;
		if (security_vm_enough_memory_mm(mm, charged))
			return -ENOMEM;
		vm_flags |= VM_ACCOUNT;
	}

	/*
	 * Can we just expand an old mapping?
	 */
	vma = vma_merge(mm, prev, addr, addr + len, vm_flags, NULL, file, pgoff, NULL);
	if (vma)
		goto out;

	/*
	 * Determine the object being mapped and call the appropriate
	 * specific mapper. the address has already been validated, but
	 * not unmapped, but the maps are removed from the list.
	 */
	vma = kmem_cache_zalloc(vm_area_cachep, GFP_KERNEL);
	if (!vma) {
		error = -ENOMEM;
		goto unacct_error;
	}

	vma->vm_mm = mm;
	vma->vm_start = addr;
	vma->vm_end = addr + len;
	vma->vm_flags = vm_flags;
	vma->vm_page_prot = vm_get_page_prot(vm_flags);
	vma->vm_pgoff = pgoff;
	INIT_LIST_HEAD(&vma->anon_vma_chain);

	error = -EINVAL;	/* when rejecting VM_GROWSDOWN|VM_GROWSUP */

	if (file) {
		if (vm_flags & (VM_GROWSDOWN|VM_GROWSUP))
			goto free_vma;
		if (vm_flags & VM_DENYWRITE) {
			error = deny_write_access(file);
			if (error)
				goto free_vma;
			correct_wcount = 1;
		}
		vma->vm_file = get_file(file);
		error = file->f_op->mmap(file, vma);
		if (error)
			goto unmap_and_free_vma;

		/* Can addr have changed??
		 *
		 * Answer: Yes, several device drivers can do it in their
		 *         f_op->mmap method. -DaveM
		 */
		addr = vma->vm_start;
		pgoff = vma->vm_pgoff;
		vm_flags = vma->vm_flags;
	} else if (vm_flags & VM_SHARED) {
		if (unlikely(vm_flags & (VM_GROWSDOWN|VM_GROWSUP)))
			goto free_vma;
		error = shmem_zero_setup(vma);
		if (error)
			goto free_vma;
	}

	if (vma_wants_writenotify(vma)) {
		pgprot_t pprot = vma->vm_page_prot;

		/* Can vma->vm_page_prot have changed??
		 *
		 * Answer: Yes, drivers may have changed it in their
		 *         f_op->mmap method.
		 *
		 * Ensures that vmas marked as uncached stay that way.
		 */
		vma->vm_page_prot = vm_get_page_prot(vm_flags & ~VM_SHARED);
		if (pgprot_val(pprot) == pgprot_val(pgprot_noncached(pprot)))
			vma->vm_page_prot = pgprot_noncached(vma->vm_page_prot);
	}

	vma_link(mm, vma, prev, rb_link, rb_parent);
	file = vma->vm_file;

	/* Once vma denies write, undo our temporary denial count */
	if (correct_wcount)
		atomic_inc(&inode->i_writecount);
out:
	perf_event_mmap(vma);

	vm_stat_account(mm, vm_flags, file, len >> PAGE_SHIFT);
	if (vm_flags & VM_LOCKED) {
		if (!mlock_vma_pages_range(vma, addr, addr + len))
			mm->locked_vm += (len >> PAGE_SHIFT);
	} else if ((flags & MAP_POPULATE) && !(flags & MAP_NONBLOCK))
		make_pages_present(addr, addr + len);

	if (file)
		uprobe_mmap(vma);

	return addr;

unmap_and_free_vma:
	if (correct_wcount)
		atomic_inc(&inode->i_writecount);
	vma_fput(vma);
	vma->vm_file = NULL;

	/* Undo any partial mapping done by a device driver. */
	unmap_region(mm, vma, prev, vma->vm_start, vma->vm_end);
	charged = 0;
free_vma:
	kmem_cache_free(vm_area_cachep, vma);
unacct_error:
	if (charged)
		vm_unacct_memory(charged);
	return error;
}

/* Get an address range which is currently unmapped.
 * For shmat() with addr=0.
 *
 * Ugly calling convention alert:
 * Return value with the low bits set means error value,
 * ie
 *	if (ret & ~PAGE_MASK)
 *		error = ret;
 *
 * This function "knows" that -ENOMEM has the bits set.
 */
#ifndef HAVE_ARCH_UNMAPPED_AREA
unsigned long
arch_get_unmapped_area(struct file *filp, unsigned long addr,
		unsigned long len, unsigned long pgoff, unsigned long flags)
{
	struct mm_struct *mm = current->mm;
	struct vm_area_struct *vma;
	unsigned long start_addr;

	if (len > TASK_SIZE)
		return -ENOMEM;

	if (flags & MAP_FIXED)
		return addr;

	if (addr) {
		addr = PAGE_ALIGN(addr);
		vma = find_vma(mm, addr);
		if (TASK_SIZE - len >= addr &&
		    (!vma || addr + len <= vma->vm_start))
			return addr;
	}
	if (len > mm->cached_hole_size) {
	        start_addr = addr = mm->free_area_cache;
	} else {
	        start_addr = addr = TASK_UNMAPPED_BASE;
	        mm->cached_hole_size = 0;
	}

full_search:
	for (vma = find_vma(mm, addr); ; vma = vma->vm_next) {
		/* At this point:  (!vma || addr < vma->vm_end). */
		if (TASK_SIZE - len < addr) {
			/*
			 * Start a new search - just in case we missed
			 * some holes.
			 */
			if (start_addr != TASK_UNMAPPED_BASE) {
				addr = TASK_UNMAPPED_BASE;
			        start_addr = addr;
				mm->cached_hole_size = 0;
				goto full_search;
			}
			return -ENOMEM;
		}
		if (!vma || addr + len <= vma->vm_start) {
			/*
			 * Remember the place where we stopped the search:
			 */
			mm->free_area_cache = addr + len;
			return addr;
		}
		if (addr + mm->cached_hole_size < vma->vm_start)
		        mm->cached_hole_size = vma->vm_start - addr;
		addr = vma->vm_end;
	}
}
#endif	

void arch_unmap_area(struct mm_struct *mm, unsigned long addr)
{
	/*
	 * Is this a new hole at the lowest possible address?
	 */
	if (addr >= TASK_UNMAPPED_BASE && addr < mm->free_area_cache)
		mm->free_area_cache = addr;
}

/*
 * This mmap-allocator allocates new areas top-down from below the
 * stack's low limit (the base):
 */
#ifndef HAVE_ARCH_UNMAPPED_AREA_TOPDOWN
unsigned long
arch_get_unmapped_area_topdown(struct file *filp, const unsigned long addr0,
			  const unsigned long len, const unsigned long pgoff,
			  const unsigned long flags)
{
	struct vm_area_struct *vma;
	struct mm_struct *mm = current->mm;
	unsigned long addr = addr0, start_addr;

	/* requested length too big for entire address space */
	if (len > TASK_SIZE)
		return -ENOMEM;

	if (flags & MAP_FIXED)
		return addr;

	/* requesting a specific address */
	if (addr) {
		addr = PAGE_ALIGN(addr);
		vma = find_vma(mm, addr);
		if (TASK_SIZE - len >= addr &&
				(!vma || addr + len <= vma->vm_start))
			return addr;
	}

	/* check if free_area_cache is useful for us */
	if (len <= mm->cached_hole_size) {
 	        mm->cached_hole_size = 0;
 		mm->free_area_cache = mm->mmap_base;
 	}

try_again:
	/* either no address requested or can't fit in requested address hole */
	start_addr = addr = mm->free_area_cache;

	if (addr < len)
		goto fail;

	addr -= len;
	do {
		/*
		 * Lookup failure means no vma is above this address,
		 * else if new region fits below vma->vm_start,
		 * return with success:
		 */
		vma = find_vma(mm, addr);
		if (!vma || addr+len <= vma->vm_start)
			/* remember the address as a hint for next time */
			return (mm->free_area_cache = addr);

 		/* remember the largest hole we saw so far */
 		if (addr + mm->cached_hole_size < vma->vm_start)
 		        mm->cached_hole_size = vma->vm_start - addr;

		/* try just below the current vma->vm_start */
		addr = vma->vm_start-len;
	} while (len < vma->vm_start);

fail:
	/*
	 * if hint left us with no space for the requested
	 * mapping then try again:
	 *
	 * Note: this is different with the case of bottomup
	 * which does the fully line-search, but we use find_vma
	 * here that causes some holes skipped.
	 */
	if (start_addr != mm->mmap_base) {
		mm->free_area_cache = mm->mmap_base;
		mm->cached_hole_size = 0;
		goto try_again;
	}

	/*
	 * A failed mmap() very likely causes application failure,
	 * so fall back to the bottom-up function here. This scenario
	 * can happen with large stack limits and large mmap()
	 * allocations.
	 */
	mm->cached_hole_size = ~0UL;
  	mm->free_area_cache = TASK_UNMAPPED_BASE;
	addr = arch_get_unmapped_area(filp, addr0, len, pgoff, flags);
	/*
	 * Restore the topdown base:
	 */
	mm->free_area_cache = mm->mmap_base;
	mm->cached_hole_size = ~0UL;

	return addr;
}
#endif

void arch_unmap_area_topdown(struct mm_struct *mm, unsigned long addr)
{
	/*
	 * Is this a new hole at the highest possible address?
	 */
	if (addr > mm->free_area_cache)
		mm->free_area_cache = addr;

	/* dont allow allocations above current base */
	if (mm->free_area_cache > mm->mmap_base)
		mm->free_area_cache = mm->mmap_base;
}

unsigned long
get_unmapped_area(struct file *file, unsigned long addr, unsigned long len,
		unsigned long pgoff, unsigned long flags)
{
	unsigned long (*get_area)(struct file *, unsigned long,
				  unsigned long, unsigned long, unsigned long);

	unsigned long error = arch_mmap_check(addr, len, flags);
	if (error)
		return error;

	/* Careful about overflows.. */
	if (len > TASK_SIZE)
		return -ENOMEM;

	get_area = current->mm->get_unmapped_area;
	if (file && file->f_op && file->f_op->get_unmapped_area)
		get_area = file->f_op->get_unmapped_area;
	addr = get_area(file, addr, len, pgoff, flags);
	if (IS_ERR_VALUE(addr))
		return addr;

	if (addr > TASK_SIZE - len)
		return -ENOMEM;
	if (addr & ~PAGE_MASK)
		return -EINVAL;

	addr = arch_rebalance_pgtables(addr, len);
	error = security_mmap_addr(addr);
	return error ? error : addr;
}

EXPORT_SYMBOL(get_unmapped_area);

/* Look up the first VMA which satisfies  addr < vm_end,  NULL if none. */
struct vm_area_struct *find_vma(struct mm_struct *mm, unsigned long addr)
{
	struct vm_area_struct *vma = NULL;

	if (WARN_ON_ONCE(!mm))		/* Remove this in linux-3.6 */
		return NULL;

	/* Check the cache first. */
	/* (Cache hit rate is typically around 35%.) */
	vma = mm->mmap_cache;
	if (!(vma && vma->vm_end > addr && vma->vm_start <= addr)) {
		struct rb_node *rb_node;

		rb_node = mm->mm_rb.rb_node;
		vma = NULL;

		while (rb_node) {
			struct vm_area_struct *vma_tmp;

			vma_tmp = rb_entry(rb_node,
					   struct vm_area_struct, vm_rb);

			if (vma_tmp->vm_end > addr) {
				vma = vma_tmp;
				if (vma_tmp->vm_start <= addr)
					break;
				rb_node = rb_node->rb_left;
			} else
				rb_node = rb_node->rb_right;
		}
		if (vma)
			mm->mmap_cache = vma;
	}
	return vma;
}

EXPORT_SYMBOL(find_vma);

/*
 * Same as find_vma, but also return a pointer to the previous VMA in *pprev.
 */
struct vm_area_struct *
find_vma_prev(struct mm_struct *mm, unsigned long addr,
			struct vm_area_struct **pprev)
{
	struct vm_area_struct *vma;

	vma = find_vma(mm, addr);
	if (vma) {
		*pprev = vma->vm_prev;
	} else {
		struct rb_node *rb_node = mm->mm_rb.rb_node;
		*pprev = NULL;
		while (rb_node) {
			*pprev = rb_entry(rb_node, struct vm_area_struct, vm_rb);
			rb_node = rb_node->rb_right;
		}
	}
	return vma;
}

/*
 * Verify that the stack growth is acceptable and
 * update accounting. This is shared with both the
 * grow-up and grow-down cases.
 */
static int acct_stack_growth(struct vm_area_struct *vma, unsigned long size, unsigned long grow)
{
	struct mm_struct *mm = vma->vm_mm;
	struct rlimit *rlim = current->signal->rlim;
	unsigned long new_start;

	/* address space limit tests */
	if (!may_expand_vm(mm, grow))
		return -ENOMEM;

	/* Stack limit test */
	if (size > ACCESS_ONCE(rlim[RLIMIT_STACK].rlim_cur))
		return -ENOMEM;

	/* mlock limit tests */
	if (vma->vm_flags & VM_LOCKED) {
		unsigned long locked;
		unsigned long limit;
		locked = mm->locked_vm + grow;
		limit = ACCESS_ONCE(rlim[RLIMIT_MEMLOCK].rlim_cur);
		limit >>= PAGE_SHIFT;
		if (locked > limit && !capable(CAP_IPC_LOCK))
			return -ENOMEM;
	}

	/* Check to ensure the stack will not grow into a hugetlb-only region */
	new_start = (vma->vm_flags & VM_GROWSUP) ? vma->vm_start :
			vma->vm_end - size;
	if (is_hugepage_only_range(vma->vm_mm, new_start, size))
		return -EFAULT;

	/*
	 * Overcommit..  This must be the final test, as it will
	 * update security statistics.
	 */
	if (security_vm_enough_memory_mm(mm, grow))
		return -ENOMEM;

	/* Ok, everything looks good - let it rip */
	if (vma->vm_flags & VM_LOCKED)
		mm->locked_vm += grow;
	vm_stat_account(mm, vma->vm_flags, vma->vm_file, grow);
	return 0;
}

#if defined(CONFIG_STACK_GROWSUP) || defined(CONFIG_IA64)
/*
 * PA-RISC uses this for its stack; IA64 for its Register Backing Store.
 * vma is the last one with address > vma->vm_end.  Have to extend vma.
 */
int expand_upwards(struct vm_area_struct *vma, unsigned long address)
{
	int error;

	if (!(vma->vm_flags & VM_GROWSUP))
		return -EFAULT;

	/*
	 * We must make sure the anon_vma is allocated
	 * so that the anon_vma locking is not a noop.
	 */
	if (unlikely(anon_vma_prepare(vma)))
		return -ENOMEM;
	vma_lock_anon_vma(vma);

	/*
	 * vma->vm_start/vm_end cannot change under us because the caller
	 * is required to hold the mmap_sem in read mode.  We need the
	 * anon_vma lock to serialize against concurrent expand_stacks.
	 * Also guard against wrapping around to address 0.
	 */
	if (address < PAGE_ALIGN(address+4))
		address = PAGE_ALIGN(address+4);
	else {
		vma_unlock_anon_vma(vma);
		return -ENOMEM;
	}
	error = 0;

	/* Somebody else might have raced and expanded it already */
	if (address > vma->vm_end) {
		unsigned long size, grow;

		size = address - vma->vm_start;
		grow = (address - vma->vm_end) >> PAGE_SHIFT;

		error = -ENOMEM;
		if (vma->vm_pgoff + (size >> PAGE_SHIFT) >= vma->vm_pgoff) {
			error = acct_stack_growth(vma, size, grow);
			if (!error) {
				anon_vma_interval_tree_pre_update_vma(vma);
				vma->vm_end = address;
				anon_vma_interval_tree_post_update_vma(vma);
				perf_event_mmap(vma);
			}
		}
	}
	vma_unlock_anon_vma(vma);
	khugepaged_enter_vma_merge(vma);
	validate_mm(vma->vm_mm);
	return error;
}
#endif /* CONFIG_STACK_GROWSUP || CONFIG_IA64 */

/*
 * vma is the first one with address < vma->vm_start.  Have to extend vma.
 */
int expand_downwards(struct vm_area_struct *vma,
				   unsigned long address)
{
	int error;

	/*
	 * We must make sure the anon_vma is allocated
	 * so that the anon_vma locking is not a noop.
	 */
	if (unlikely(anon_vma_prepare(vma)))
		return -ENOMEM;

	address &= PAGE_MASK;
	error = security_mmap_addr(address);
	if (error)
		return error;

	vma_lock_anon_vma(vma);

	/*
	 * vma->vm_start/vm_end cannot change under us because the caller
	 * is required to hold the mmap_sem in read mode.  We need the
	 * anon_vma lock to serialize against concurrent expand_stacks.
	 */

	/* Somebody else might have raced and expanded it already */
	if (address < vma->vm_start) {
		unsigned long size, grow;

		size = vma->vm_end - address;
		grow = (vma->vm_start - address) >> PAGE_SHIFT;

		error = -ENOMEM;
		if (grow <= vma->vm_pgoff) {
			error = acct_stack_growth(vma, size, grow);
			if (!error) {
				anon_vma_interval_tree_pre_update_vma(vma);
				vma->vm_start = address;
				vma->vm_pgoff -= grow;
				anon_vma_interval_tree_post_update_vma(vma);
				perf_event_mmap(vma);
			}
		}
	}
	vma_unlock_anon_vma(vma);
	khugepaged_enter_vma_merge(vma);
	validate_mm(vma->vm_mm);
	return error;
}

#ifdef CONFIG_STACK_GROWSUP
int expand_stack(struct vm_area_struct *vma, unsigned long address)
{
	return expand_upwards(vma, address);
}

struct vm_area_struct *
find_extend_vma(struct mm_struct *mm, unsigned long addr)
{
	struct vm_area_struct *vma, *prev;

	addr &= PAGE_MASK;
	vma = find_vma_prev(mm, addr, &prev);
	if (vma && (vma->vm_start <= addr))
		return vma;
	if (!prev || expand_stack(prev, addr))
		return NULL;
	if (prev->vm_flags & VM_LOCKED) {
		mlock_vma_pages_range(prev, addr, prev->vm_end);
	}
	return prev;
}
#else
int expand_stack(struct vm_area_struct *vma, unsigned long address)
{
	return expand_downwards(vma, address);
}

struct vm_area_struct *
find_extend_vma(struct mm_struct * mm, unsigned long addr)
{
	struct vm_area_struct * vma;
	unsigned long start;

	addr &= PAGE_MASK;
	vma = find_vma(mm,addr);
	if (!vma)
		return NULL;
	if (vma->vm_start <= addr)
		return vma;
	if (!(vma->vm_flags & VM_GROWSDOWN))
		return NULL;
	start = vma->vm_start;
	if (expand_stack(vma, addr))
		return NULL;
	if (vma->vm_flags & VM_LOCKED) {
		mlock_vma_pages_range(vma, addr, start);
	}
	return vma;
}
#endif

/*
 * Ok - we have the memory areas we should free on the vma list,
 * so release them, and do the vma updates.
 *
 * Called with the mm semaphore held.
 */
static void remove_vma_list(struct mm_struct *mm, struct vm_area_struct *vma)
{
	unsigned long nr_accounted = 0;

	/* Update high watermark before we lower total_vm */
	update_hiwater_vm(mm);
	do {
		long nrpages = vma_pages(vma);

		if (vma->vm_flags & VM_ACCOUNT)
			nr_accounted += nrpages;
		vm_stat_account(mm, vma->vm_flags, vma->vm_file, -nrpages);
		vma = remove_vma(vma);
	} while (vma);
	vm_unacct_memory(nr_accounted);
	validate_mm(mm);
}

/*
 * Get rid of page table information in the indicated region.
 *
 * Called with the mm semaphore held.
 */
static void unmap_region(struct mm_struct *mm,
		struct vm_area_struct *vma, struct vm_area_struct *prev,
		unsigned long start, unsigned long end)
{
	struct vm_area_struct *next = prev? prev->vm_next: mm->mmap;
	struct mmu_gather tlb;

	lru_add_drain();
	tlb_gather_mmu(&tlb, mm, 0);
	update_hiwater_rss(mm);
	unmap_vmas(&tlb, vma, start, end);
	free_pgtables(&tlb, vma, prev ? prev->vm_end : FIRST_USER_ADDRESS,
				 next ? next->vm_start : 0);
	tlb_finish_mmu(&tlb, start, end);
}

/*
 * Create a list of vma's touched by the unmap, removing them from the mm's
 * vma list as we go..
 */
static void
detach_vmas_to_be_unmapped(struct mm_struct *mm, struct vm_area_struct *vma,
	struct vm_area_struct *prev, unsigned long end)
{
	struct vm_area_struct **insertion_point;
	struct vm_area_struct *tail_vma = NULL;
	unsigned long addr;

	insertion_point = (prev ? &prev->vm_next : &mm->mmap);
	vma->vm_prev = NULL;
	do {
		rb_erase(&vma->vm_rb, &mm->mm_rb);
		mm->map_count--;
		tail_vma = vma;
		vma = vma->vm_next;
	} while (vma && vma->vm_start < end);
	*insertion_point = vma;
	if (vma)
		vma->vm_prev = prev;
	tail_vma->vm_next = NULL;
	if (mm->unmap_area == arch_unmap_area)
		addr = prev ? prev->vm_end : mm->mmap_base;
	else
		addr = vma ?  vma->vm_start : mm->mmap_base;
	mm->unmap_area(mm, addr);
	mm->mmap_cache = NULL;		/* Kill the cache. */
}

/*
 * __split_vma() bypasses sysctl_max_map_count checking.  We use this on the
 * munmap path where it doesn't make sense to fail.
 */
static int __split_vma(struct mm_struct * mm, struct vm_area_struct * vma,
	      unsigned long addr, int new_below)
{
	struct mempolicy *pol;
	struct vm_area_struct *new;
	int err = -ENOMEM;

	if (is_vm_hugetlb_page(vma) && (addr &
					~(huge_page_mask(hstate_vma(vma)))))
		return -EINVAL;

	new = kmem_cache_alloc(vm_area_cachep, GFP_KERNEL);
	if (!new)
		goto out_err;

	/* most fields are the same, copy all, and then fixup */
	*new = *vma;

	INIT_LIST_HEAD(&new->anon_vma_chain);

	if (new_below)
		new->vm_end = addr;
	else {
		new->vm_start = addr;
		new->vm_pgoff += ((addr - vma->vm_start) >> PAGE_SHIFT);
	}

	pol = mpol_dup(vma_policy(vma));
	if (IS_ERR(pol)) {
		err = PTR_ERR(pol);
		goto out_free_vma;
	}
	vma_set_policy(new, pol);

	if (anon_vma_clone(new, vma))
		goto out_free_mpol;

<<<<<<< HEAD
	if (new->vm_file)
		get_file(new->vm_file);
	if (new->vm_prfile)
		get_file(new->vm_prfile);
=======
	if (new->vm_file) {
		vma_get_file(new);
		if (vma->vm_flags & VM_EXECUTABLE)
			added_exe_file_vma(mm);
	}
>>>>>>> be308d4a

	if (new->vm_ops && new->vm_ops->open)
		new->vm_ops->open(new);

	if (new_below)
		err = vma_adjust(vma, addr, vma->vm_end, vma->vm_pgoff +
			((addr - new->vm_start) >> PAGE_SHIFT), new);
	else
		err = vma_adjust(vma, vma->vm_start, addr, vma->vm_pgoff, new);

	/* Success. */
	if (!err)
		return 0;

	/* Clean everything up if vma_adjust failed. */
	if (new->vm_ops && new->vm_ops->close)
		new->vm_ops->close(new);
<<<<<<< HEAD
	if (new->vm_file)
		fput(new->vm_file);
	if (new->vm_prfile)
		fput(new->vm_prfile);
=======
	if (new->vm_file) {
		if (vma->vm_flags & VM_EXECUTABLE)
			removed_exe_file_vma(mm);
		vma_fput(new);
	}
>>>>>>> be308d4a
	unlink_anon_vmas(new);
 out_free_mpol:
	mpol_put(pol);
 out_free_vma:
	kmem_cache_free(vm_area_cachep, new);
 out_err:
	return err;
}

/*
 * Split a vma into two pieces at address 'addr', a new vma is allocated
 * either for the first part or the tail.
 */
int split_vma(struct mm_struct *mm, struct vm_area_struct *vma,
	      unsigned long addr, int new_below)
{
	if (mm->map_count >= sysctl_max_map_count)
		return -ENOMEM;

	return __split_vma(mm, vma, addr, new_below);
}

/* Munmap is split into 2 main parts -- this part which finds
 * what needs doing, and the areas themselves, which do the
 * work.  This now handles partial unmappings.
 * Jeremy Fitzhardinge <jeremy@goop.org>
 */
int do_munmap(struct mm_struct *mm, unsigned long start, size_t len)
{
	unsigned long end;
	struct vm_area_struct *vma, *prev, *last;

	if ((start & ~PAGE_MASK) || start > TASK_SIZE || len > TASK_SIZE-start)
		return -EINVAL;

	if ((len = PAGE_ALIGN(len)) == 0)
		return -EINVAL;

	/* Find the first overlapping VMA */
	vma = find_vma(mm, start);
	if (!vma)
		return 0;
	prev = vma->vm_prev;
	/* we have  start < vma->vm_end  */

	/* if it doesn't overlap, we have nothing.. */
	end = start + len;
	if (vma->vm_start >= end)
		return 0;

	/*
	 * If we need to split any vma, do it now to save pain later.
	 *
	 * Note: mremap's move_vma VM_ACCOUNT handling assumes a partially
	 * unmapped vm_area_struct will remain in use: so lower split_vma
	 * places tmp vma above, and higher split_vma places tmp vma below.
	 */
	if (start > vma->vm_start) {
		int error;

		/*
		 * Make sure that map_count on return from munmap() will
		 * not exceed its limit; but let map_count go just above
		 * its limit temporarily, to help free resources as expected.
		 */
		if (end < vma->vm_end && mm->map_count >= sysctl_max_map_count)
			return -ENOMEM;

		error = __split_vma(mm, vma, start, 0);
		if (error)
			return error;
		prev = vma;
	}

	/* Does it split the last one? */
	last = find_vma(mm, end);
	if (last && end > last->vm_start) {
		int error = __split_vma(mm, last, end, 1);
		if (error)
			return error;
	}
	vma = prev? prev->vm_next: mm->mmap;

	/*
	 * unlock any mlock()ed ranges before detaching vmas
	 */
	if (mm->locked_vm) {
		struct vm_area_struct *tmp = vma;
		while (tmp && tmp->vm_start < end) {
			if (tmp->vm_flags & VM_LOCKED) {
				mm->locked_vm -= vma_pages(tmp);
				munlock_vma_pages_all(tmp);
			}
			tmp = tmp->vm_next;
		}
	}

	/*
	 * Remove the vma's, and unmap the actual pages
	 */
	detach_vmas_to_be_unmapped(mm, vma, prev, end);
	unmap_region(mm, vma, prev, start, end);

	/* Fix up all other VM information */
	remove_vma_list(mm, vma);

	return 0;
}

int vm_munmap(unsigned long start, size_t len)
{
	int ret;
	struct mm_struct *mm = current->mm;

	down_write(&mm->mmap_sem);
	ret = do_munmap(mm, start, len);
	up_write(&mm->mmap_sem);
	return ret;
}
EXPORT_SYMBOL(vm_munmap);

SYSCALL_DEFINE2(munmap, unsigned long, addr, size_t, len)
{
	profile_munmap(addr);
	return vm_munmap(addr, len);
}

static inline void verify_mm_writelocked(struct mm_struct *mm)
{
#ifdef CONFIG_DEBUG_VM
	if (unlikely(down_read_trylock(&mm->mmap_sem))) {
		WARN_ON(1);
		up_read(&mm->mmap_sem);
	}
#endif
}

/*
 *  this is really a simplified "do_mmap".  it only handles
 *  anonymous maps.  eventually we may be able to do some
 *  brk-specific accounting here.
 */
static unsigned long do_brk(unsigned long addr, unsigned long len)
{
	struct mm_struct * mm = current->mm;
	struct vm_area_struct * vma, * prev;
	unsigned long flags;
	struct rb_node ** rb_link, * rb_parent;
	pgoff_t pgoff = addr >> PAGE_SHIFT;
	int error;

	len = PAGE_ALIGN(len);
	if (!len)
		return addr;

	flags = VM_DATA_DEFAULT_FLAGS | VM_ACCOUNT | mm->def_flags;

	error = get_unmapped_area(NULL, addr, len, 0, MAP_FIXED);
	if (error & ~PAGE_MASK)
		return error;

	/*
	 * mlock MCL_FUTURE?
	 */
	if (mm->def_flags & VM_LOCKED) {
		unsigned long locked, lock_limit;
		locked = len >> PAGE_SHIFT;
		locked += mm->locked_vm;
		lock_limit = rlimit(RLIMIT_MEMLOCK);
		lock_limit >>= PAGE_SHIFT;
		if (locked > lock_limit && !capable(CAP_IPC_LOCK))
			return -EAGAIN;
	}

	/*
	 * mm->mmap_sem is required to protect against another thread
	 * changing the mappings in case we sleep.
	 */
	verify_mm_writelocked(mm);

	/*
	 * Clear old maps.  this also does some error checking for us
	 */
 munmap_back:
	if (find_vma_links(mm, addr, addr + len, &prev, &rb_link, &rb_parent)) {
		if (do_munmap(mm, addr, len))
			return -ENOMEM;
		goto munmap_back;
	}

	/* Check against address space limits *after* clearing old maps... */
	if (!may_expand_vm(mm, len >> PAGE_SHIFT))
		return -ENOMEM;

	if (mm->map_count > sysctl_max_map_count)
		return -ENOMEM;

	if (security_vm_enough_memory_mm(mm, len >> PAGE_SHIFT))
		return -ENOMEM;

	/* Can we just expand an old private anonymous mapping? */
	vma = vma_merge(mm, prev, addr, addr + len, flags,
					NULL, NULL, pgoff, NULL);
	if (vma)
		goto out;

	/*
	 * create a vma struct for an anonymous mapping
	 */
	vma = kmem_cache_zalloc(vm_area_cachep, GFP_KERNEL);
	if (!vma) {
		vm_unacct_memory(len >> PAGE_SHIFT);
		return -ENOMEM;
	}

	INIT_LIST_HEAD(&vma->anon_vma_chain);
	vma->vm_mm = mm;
	vma->vm_start = addr;
	vma->vm_end = addr + len;
	vma->vm_pgoff = pgoff;
	vma->vm_flags = flags;
	vma->vm_page_prot = vm_get_page_prot(flags);
	vma_link(mm, vma, prev, rb_link, rb_parent);
out:
	perf_event_mmap(vma);
	mm->total_vm += len >> PAGE_SHIFT;
	if (flags & VM_LOCKED) {
		if (!mlock_vma_pages_range(vma, addr, addr + len))
			mm->locked_vm += (len >> PAGE_SHIFT);
	}
	return addr;
}

unsigned long vm_brk(unsigned long addr, unsigned long len)
{
	struct mm_struct *mm = current->mm;
	unsigned long ret;

	down_write(&mm->mmap_sem);
	ret = do_brk(addr, len);
	up_write(&mm->mmap_sem);
	return ret;
}
EXPORT_SYMBOL(vm_brk);

/* Release all mmaps. */
void exit_mmap(struct mm_struct *mm)
{
	struct mmu_gather tlb;
	struct vm_area_struct *vma;
	unsigned long nr_accounted = 0;

	/* mm's last user has gone, and its about to be pulled down */
	mmu_notifier_release(mm);

	if (mm->locked_vm) {
		vma = mm->mmap;
		while (vma) {
			if (vma->vm_flags & VM_LOCKED)
				munlock_vma_pages_all(vma);
			vma = vma->vm_next;
		}
	}

	arch_exit_mmap(mm);

	vma = mm->mmap;
	if (!vma)	/* Can happen if dup_mmap() received an OOM */
		return;

	lru_add_drain();
	flush_cache_mm(mm);
	tlb_gather_mmu(&tlb, mm, 1);
	/* update_hiwater_rss(mm) here? but nobody should be looking */
	/* Use -1 here to ensure all VMAs in the mm are unmapped */
	unmap_vmas(&tlb, vma, 0, -1);

	free_pgtables(&tlb, vma, FIRST_USER_ADDRESS, 0);
	tlb_finish_mmu(&tlb, 0, -1);

	/*
	 * Walk the list again, actually closing and freeing it,
	 * with preemption enabled, without holding any MM locks.
	 */
	while (vma) {
		if (vma->vm_flags & VM_ACCOUNT)
			nr_accounted += vma_pages(vma);
		vma = remove_vma(vma);
	}
	vm_unacct_memory(nr_accounted);

	WARN_ON(mm->nr_ptes > (FIRST_USER_ADDRESS+PMD_SIZE-1)>>PMD_SHIFT);
}

/* Insert vm structure into process list sorted by address
 * and into the inode's i_mmap tree.  If vm_file is non-NULL
 * then i_mmap_mutex is taken here.
 */
int insert_vm_struct(struct mm_struct *mm, struct vm_area_struct *vma)
{
	struct vm_area_struct *prev;
	struct rb_node **rb_link, *rb_parent;

	/*
	 * The vm_pgoff of a purely anonymous vma should be irrelevant
	 * until its first write fault, when page's anon_vma and index
	 * are set.  But now set the vm_pgoff it will almost certainly
	 * end up with (unless mremap moves it elsewhere before that
	 * first wfault), so /proc/pid/maps tells a consistent story.
	 *
	 * By setting it to reflect the virtual start address of the
	 * vma, merges and splits can happen in a seamless way, just
	 * using the existing file pgoff checks and manipulations.
	 * Similarly in do_mmap_pgoff and in do_brk.
	 */
	if (!vma->vm_file) {
		BUG_ON(vma->anon_vma);
		vma->vm_pgoff = vma->vm_start >> PAGE_SHIFT;
	}
	if (find_vma_links(mm, vma->vm_start, vma->vm_end,
			   &prev, &rb_link, &rb_parent))
		return -ENOMEM;
	if ((vma->vm_flags & VM_ACCOUNT) &&
	     security_vm_enough_memory_mm(mm, vma_pages(vma)))
		return -ENOMEM;

	vma_link(mm, vma, prev, rb_link, rb_parent);
	return 0;
}

/*
 * Copy the vma structure to a new location in the same mm,
 * prior to moving page table entries, to effect an mremap move.
 */
struct vm_area_struct *copy_vma(struct vm_area_struct **vmap,
	unsigned long addr, unsigned long len, pgoff_t pgoff,
	bool *need_rmap_locks)
{
	struct vm_area_struct *vma = *vmap;
	unsigned long vma_start = vma->vm_start;
	struct mm_struct *mm = vma->vm_mm;
	struct vm_area_struct *new_vma, *prev;
	struct rb_node **rb_link, *rb_parent;
	struct mempolicy *pol;
	bool faulted_in_anon_vma = true;

	/*
	 * If anonymous vma has not yet been faulted, update new pgoff
	 * to match new location, to increase its chance of merging.
	 */
	if (unlikely(!vma->vm_file && !vma->anon_vma)) {
		pgoff = addr >> PAGE_SHIFT;
		faulted_in_anon_vma = false;
	}

	if (find_vma_links(mm, addr, addr + len, &prev, &rb_link, &rb_parent))
		return NULL;	/* should never get here */
	new_vma = vma_merge(mm, prev, addr, addr + len, vma->vm_flags,
			vma->anon_vma, vma->vm_file, pgoff, vma_policy(vma));
	if (new_vma) {
		/*
		 * Source vma may have been merged into new_vma
		 */
		if (unlikely(vma_start >= new_vma->vm_start &&
			     vma_start < new_vma->vm_end)) {
			/*
			 * The only way we can get a vma_merge with
			 * self during an mremap is if the vma hasn't
			 * been faulted in yet and we were allowed to
			 * reset the dst vma->vm_pgoff to the
			 * destination address of the mremap to allow
			 * the merge to happen. mremap must change the
			 * vm_pgoff linearity between src and dst vmas
			 * (in turn preventing a vma_merge) to be
			 * safe. It is only safe to keep the vm_pgoff
			 * linear if there are no pages mapped yet.
			 */
			VM_BUG_ON(faulted_in_anon_vma);
			*vmap = vma = new_vma;
		}
		*need_rmap_locks = (new_vma->vm_pgoff <= vma->vm_pgoff);
	} else {
		new_vma = kmem_cache_alloc(vm_area_cachep, GFP_KERNEL);
		if (new_vma) {
			*new_vma = *vma;
			new_vma->vm_start = addr;
			new_vma->vm_end = addr + len;
			new_vma->vm_pgoff = pgoff;
			pol = mpol_dup(vma_policy(vma));
			if (IS_ERR(pol))
				goto out_free_vma;
			vma_set_policy(new_vma, pol);
			INIT_LIST_HEAD(&new_vma->anon_vma_chain);
			if (anon_vma_clone(new_vma, vma))
				goto out_free_mempol;
<<<<<<< HEAD
			if (new_vma->vm_file)
				get_file(new_vma->vm_file);
			if (new_vma->vm_prfile)
				get_file(new_vma->vm_prfile);
=======
			vma_set_policy(new_vma, pol);
			new_vma->vm_start = addr;
			new_vma->vm_end = addr + len;
			new_vma->vm_pgoff = pgoff;
			if (new_vma->vm_file) {
				vma_get_file(new_vma);

				if (vma->vm_flags & VM_EXECUTABLE)
					added_exe_file_vma(mm);
			}
>>>>>>> be308d4a
			if (new_vma->vm_ops && new_vma->vm_ops->open)
				new_vma->vm_ops->open(new_vma);
			vma_link(mm, new_vma, prev, rb_link, rb_parent);
			*need_rmap_locks = false;
		}
	}
	return new_vma;

 out_free_mempol:
	mpol_put(pol);
 out_free_vma:
	kmem_cache_free(vm_area_cachep, new_vma);
	return NULL;
}

/*
 * Return true if the calling process may expand its vm space by the passed
 * number of pages
 */
int may_expand_vm(struct mm_struct *mm, unsigned long npages)
{
	unsigned long cur = mm->total_vm;	/* pages */
	unsigned long lim;

	lim = rlimit(RLIMIT_AS) >> PAGE_SHIFT;

	if (cur + npages > lim)
		return 0;
	return 1;
}


static int special_mapping_fault(struct vm_area_struct *vma,
				struct vm_fault *vmf)
{
	pgoff_t pgoff;
	struct page **pages;

	/*
	 * special mappings have no vm_file, and in that case, the mm
	 * uses vm_pgoff internally. So we have to subtract it from here.
	 * We are allowed to do this because we are the mm; do not copy
	 * this code into drivers!
	 */
	pgoff = vmf->pgoff - vma->vm_pgoff;

	for (pages = vma->vm_private_data; pgoff && *pages; ++pages)
		pgoff--;

	if (*pages) {
		struct page *page = *pages;
		get_page(page);
		vmf->page = page;
		return 0;
	}

	return VM_FAULT_SIGBUS;
}

/*
 * Having a close hook prevents vma merging regardless of flags.
 */
static void special_mapping_close(struct vm_area_struct *vma)
{
}

static const struct vm_operations_struct special_mapping_vmops = {
	.close = special_mapping_close,
	.fault = special_mapping_fault,
};

/*
 * Called with mm->mmap_sem held for writing.
 * Insert a new vma covering the given region, with the given flags.
 * Its pages are supplied by the given array of struct page *.
 * The array can be shorter than len >> PAGE_SHIFT if it's null-terminated.
 * The region past the last page supplied will always produce SIGBUS.
 * The array pointer and the pages it points to are assumed to stay alive
 * for as long as this mapping might exist.
 */
int install_special_mapping(struct mm_struct *mm,
			    unsigned long addr, unsigned long len,
			    unsigned long vm_flags, struct page **pages)
{
	int ret;
	struct vm_area_struct *vma;

	vma = kmem_cache_zalloc(vm_area_cachep, GFP_KERNEL);
	if (unlikely(vma == NULL))
		return -ENOMEM;

	INIT_LIST_HEAD(&vma->anon_vma_chain);
	vma->vm_mm = mm;
	vma->vm_start = addr;
	vma->vm_end = addr + len;

	vma->vm_flags = vm_flags | mm->def_flags | VM_DONTEXPAND;
	vma->vm_page_prot = vm_get_page_prot(vma->vm_flags);

	vma->vm_ops = &special_mapping_vmops;
	vma->vm_private_data = pages;

	ret = insert_vm_struct(mm, vma);
	if (ret)
		goto out;

	mm->total_vm += len >> PAGE_SHIFT;

	perf_event_mmap(vma);

	return 0;

out:
	kmem_cache_free(vm_area_cachep, vma);
	return ret;
}

static DEFINE_MUTEX(mm_all_locks_mutex);

static void vm_lock_anon_vma(struct mm_struct *mm, struct anon_vma *anon_vma)
{
	if (!test_bit(0, (unsigned long *) &anon_vma->root->rb_root.rb_node)) {
		/*
		 * The LSB of head.next can't change from under us
		 * because we hold the mm_all_locks_mutex.
		 */
		mutex_lock_nest_lock(&anon_vma->root->mutex, &mm->mmap_sem);
		/*
		 * We can safely modify head.next after taking the
		 * anon_vma->root->mutex. If some other vma in this mm shares
		 * the same anon_vma we won't take it again.
		 *
		 * No need of atomic instructions here, head.next
		 * can't change from under us thanks to the
		 * anon_vma->root->mutex.
		 */
		if (__test_and_set_bit(0, (unsigned long *)
				       &anon_vma->root->rb_root.rb_node))
			BUG();
	}
}

static void vm_lock_mapping(struct mm_struct *mm, struct address_space *mapping)
{
	if (!test_bit(AS_MM_ALL_LOCKS, &mapping->flags)) {
		/*
		 * AS_MM_ALL_LOCKS can't change from under us because
		 * we hold the mm_all_locks_mutex.
		 *
		 * Operations on ->flags have to be atomic because
		 * even if AS_MM_ALL_LOCKS is stable thanks to the
		 * mm_all_locks_mutex, there may be other cpus
		 * changing other bitflags in parallel to us.
		 */
		if (test_and_set_bit(AS_MM_ALL_LOCKS, &mapping->flags))
			BUG();
		mutex_lock_nest_lock(&mapping->i_mmap_mutex, &mm->mmap_sem);
	}
}

/*
 * This operation locks against the VM for all pte/vma/mm related
 * operations that could ever happen on a certain mm. This includes
 * vmtruncate, try_to_unmap, and all page faults.
 *
 * The caller must take the mmap_sem in write mode before calling
 * mm_take_all_locks(). The caller isn't allowed to release the
 * mmap_sem until mm_drop_all_locks() returns.
 *
 * mmap_sem in write mode is required in order to block all operations
 * that could modify pagetables and free pages without need of
 * altering the vma layout (for example populate_range() with
 * nonlinear vmas). It's also needed in write mode to avoid new
 * anon_vmas to be associated with existing vmas.
 *
 * A single task can't take more than one mm_take_all_locks() in a row
 * or it would deadlock.
 *
 * The LSB in anon_vma->rb_root.rb_node and the AS_MM_ALL_LOCKS bitflag in
 * mapping->flags avoid to take the same lock twice, if more than one
 * vma in this mm is backed by the same anon_vma or address_space.
 *
 * We can take all the locks in random order because the VM code
 * taking i_mmap_mutex or anon_vma->mutex outside the mmap_sem never
 * takes more than one of them in a row. Secondly we're protected
 * against a concurrent mm_take_all_locks() by the mm_all_locks_mutex.
 *
 * mm_take_all_locks() and mm_drop_all_locks are expensive operations
 * that may have to take thousand of locks.
 *
 * mm_take_all_locks() can fail if it's interrupted by signals.
 */
int mm_take_all_locks(struct mm_struct *mm)
{
	struct vm_area_struct *vma;
	struct anon_vma_chain *avc;

	BUG_ON(down_read_trylock(&mm->mmap_sem));

	mutex_lock(&mm_all_locks_mutex);

	for (vma = mm->mmap; vma; vma = vma->vm_next) {
		if (signal_pending(current))
			goto out_unlock;
		if (vma->vm_file && vma->vm_file->f_mapping)
			vm_lock_mapping(mm, vma->vm_file->f_mapping);
	}

	for (vma = mm->mmap; vma; vma = vma->vm_next) {
		if (signal_pending(current))
			goto out_unlock;
		if (vma->anon_vma)
			list_for_each_entry(avc, &vma->anon_vma_chain, same_vma)
				vm_lock_anon_vma(mm, avc->anon_vma);
	}

	return 0;

out_unlock:
	mm_drop_all_locks(mm);
	return -EINTR;
}

static void vm_unlock_anon_vma(struct anon_vma *anon_vma)
{
	if (test_bit(0, (unsigned long *) &anon_vma->root->rb_root.rb_node)) {
		/*
		 * The LSB of head.next can't change to 0 from under
		 * us because we hold the mm_all_locks_mutex.
		 *
		 * We must however clear the bitflag before unlocking
		 * the vma so the users using the anon_vma->rb_root will
		 * never see our bitflag.
		 *
		 * No need of atomic instructions here, head.next
		 * can't change from under us until we release the
		 * anon_vma->root->mutex.
		 */
		if (!__test_and_clear_bit(0, (unsigned long *)
					  &anon_vma->root->rb_root.rb_node))
			BUG();
		anon_vma_unlock(anon_vma);
	}
}

static void vm_unlock_mapping(struct address_space *mapping)
{
	if (test_bit(AS_MM_ALL_LOCKS, &mapping->flags)) {
		/*
		 * AS_MM_ALL_LOCKS can't change to 0 from under us
		 * because we hold the mm_all_locks_mutex.
		 */
		mutex_unlock(&mapping->i_mmap_mutex);
		if (!test_and_clear_bit(AS_MM_ALL_LOCKS,
					&mapping->flags))
			BUG();
	}
}

/*
 * The mmap_sem cannot be released by the caller until
 * mm_drop_all_locks() returns.
 */
void mm_drop_all_locks(struct mm_struct *mm)
{
	struct vm_area_struct *vma;
	struct anon_vma_chain *avc;

	BUG_ON(down_read_trylock(&mm->mmap_sem));
	BUG_ON(!mutex_is_locked(&mm_all_locks_mutex));

	for (vma = mm->mmap; vma; vma = vma->vm_next) {
		if (vma->anon_vma)
			list_for_each_entry(avc, &vma->anon_vma_chain, same_vma)
				vm_unlock_anon_vma(avc->anon_vma);
		if (vma->vm_file && vma->vm_file->f_mapping)
			vm_unlock_mapping(vma->vm_file->f_mapping);
	}

	mutex_unlock(&mm_all_locks_mutex);
}

/*
 * initialise the VMA slab
 */
void __init mmap_init(void)
{
	int ret;

	ret = percpu_counter_init(&vm_committed_as, 0);
	VM_BUG_ON(ret);
}<|MERGE_RESOLUTION|>--- conflicted
+++ resolved
@@ -225,18 +225,8 @@
 	might_sleep();
 	if (vma->vm_ops && vma->vm_ops->close)
 		vma->vm_ops->close(vma);
-<<<<<<< HEAD
 	if (vma->vm_file)
-		fput(vma->vm_file);
-	if (vma->vm_prfile)
-		fput(vma->vm_prfile);
-=======
-	if (vma->vm_file) {
 		vma_fput(vma);
-		if (vma->vm_flags & VM_EXECUTABLE)
-			removed_exe_file_vma(vma->vm_mm);
-	}
->>>>>>> be308d4a
 	mpol_put(vma_policy(vma));
 	kmem_cache_free(vm_area_cachep, vma);
 	return next;
@@ -676,15 +666,7 @@
 	if (remove_next) {
 		if (file) {
 			uprobe_munmap(next, next->vm_start, next->vm_end);
-<<<<<<< HEAD
-			fput(file);
-			if (vma->vm_prfile)
-				fput(vma->vm_prfile);
-=======
 			vma_fput(vma);
-			if (next->vm_flags & VM_EXECUTABLE)
-				removed_exe_file_vma(mm);
->>>>>>> be308d4a
 		}
 		if (next->anon_vma)
 			anon_vma_merge(vma, next);
@@ -2035,18 +2017,8 @@
 	if (anon_vma_clone(new, vma))
 		goto out_free_mpol;
 
-<<<<<<< HEAD
 	if (new->vm_file)
-		get_file(new->vm_file);
-	if (new->vm_prfile)
-		get_file(new->vm_prfile);
-=======
-	if (new->vm_file) {
 		vma_get_file(new);
-		if (vma->vm_flags & VM_EXECUTABLE)
-			added_exe_file_vma(mm);
-	}
->>>>>>> be308d4a
 
 	if (new->vm_ops && new->vm_ops->open)
 		new->vm_ops->open(new);
@@ -2064,18 +2036,8 @@
 	/* Clean everything up if vma_adjust failed. */
 	if (new->vm_ops && new->vm_ops->close)
 		new->vm_ops->close(new);
-<<<<<<< HEAD
 	if (new->vm_file)
-		fput(new->vm_file);
-	if (new->vm_prfile)
-		fput(new->vm_prfile);
-=======
-	if (new->vm_file) {
-		if (vma->vm_flags & VM_EXECUTABLE)
-			removed_exe_file_vma(mm);
 		vma_fput(new);
-	}
->>>>>>> be308d4a
 	unlink_anon_vmas(new);
  out_free_mpol:
 	mpol_put(pol);
@@ -2471,23 +2433,8 @@
 			INIT_LIST_HEAD(&new_vma->anon_vma_chain);
 			if (anon_vma_clone(new_vma, vma))
 				goto out_free_mempol;
-<<<<<<< HEAD
 			if (new_vma->vm_file)
-				get_file(new_vma->vm_file);
-			if (new_vma->vm_prfile)
-				get_file(new_vma->vm_prfile);
-=======
-			vma_set_policy(new_vma, pol);
-			new_vma->vm_start = addr;
-			new_vma->vm_end = addr + len;
-			new_vma->vm_pgoff = pgoff;
-			if (new_vma->vm_file) {
 				vma_get_file(new_vma);
-
-				if (vma->vm_flags & VM_EXECUTABLE)
-					added_exe_file_vma(mm);
-			}
->>>>>>> be308d4a
 			if (new_vma->vm_ops && new_vma->vm_ops->open)
 				new_vma->vm_ops->open(new_vma);
 			vma_link(mm, new_vma, prev, rb_link, rb_parent);
