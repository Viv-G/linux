/*
 * SLUB: A slab allocator that limits cache line use instead of queuing
 * objects in per cpu and per node lists.
 *
 * The allocator synchronizes using per slab locks or atomic operatios
 * and only uses a centralized lock to manage a pool of partial slabs.
 *
 * (C) 2007 SGI, Christoph Lameter
 * (C) 2011 Linux Foundation, Christoph Lameter
 */

#include <linux/mm.h>
#include <linux/swap.h> /* struct reclaim_state */
#include <linux/module.h>
#include <linux/bit_spinlock.h>
#include <linux/interrupt.h>
#include <linux/bitops.h>
#include <linux/slab.h>
#include "slab.h"
#include <linux/proc_fs.h>
#include <linux/notifier.h>
#include <linux/seq_file.h>
#include <linux/kasan.h>
#include <linux/kmemcheck.h>
#include <linux/cpu.h>
#include <linux/cpuset.h>
#include <linux/mempolicy.h>
#include <linux/ctype.h>
#include <linux/debugobjects.h>
#include <linux/kallsyms.h>
#include <linux/memory.h>
#include <linux/math64.h>
#include <linux/fault-inject.h>
#include <linux/stacktrace.h>
#include <linux/prefetch.h>
#include <linux/memcontrol.h>

#include <trace/events/kmem.h>

#include "internal.h"

/*
 * Lock order:
 *   1. slab_mutex (Global Mutex)
 *   2. node->list_lock
 *   3. slab_lock(page) (Only on some arches and for debugging)
 *
 *   slab_mutex
 *
 *   The role of the slab_mutex is to protect the list of all the slabs
 *   and to synchronize major metadata changes to slab cache structures.
 *
 *   The slab_lock is only used for debugging and on arches that do not
 *   have the ability to do a cmpxchg_double. It only protects the second
 *   double word in the page struct. Meaning
 *	A. page->freelist	-> List of object free in a page
 *	B. page->counters	-> Counters of objects
 *	C. page->frozen		-> frozen state
 *
 *   If a slab is frozen then it is exempt from list management. It is not
 *   on any list. The processor that froze the slab is the one who can
 *   perform list operations on the page. Other processors may put objects
 *   onto the freelist but the processor that froze the slab is the only
 *   one that can retrieve the objects from the page's freelist.
 *
 *   The list_lock protects the partial and full list on each node and
 *   the partial slab counter. If taken then no new slabs may be added or
 *   removed from the lists nor make the number of partial slabs be modified.
 *   (Note that the total number of slabs is an atomic value that may be
 *   modified without taking the list lock).
 *
 *   The list_lock is a centralized lock and thus we avoid taking it as
 *   much as possible. As long as SLUB does not have to handle partial
 *   slabs, operations can continue without any centralized lock. F.e.
 *   allocating a long series of objects that fill up slabs does not require
 *   the list lock.
 *   Interrupts are disabled during allocation and deallocation in order to
 *   make the slab allocator safe to use in the context of an irq. In addition
 *   interrupts are disabled to ensure that the processor does not change
 *   while handling per_cpu slabs, due to kernel preemption.
 *
 * SLUB assigns one slab for allocation to each processor.
 * Allocations only occur from these slabs called cpu slabs.
 *
 * Slabs with free elements are kept on a partial list and during regular
 * operations no list for full slabs is used. If an object in a full slab is
 * freed then the slab will show up again on the partial lists.
 * We track full slabs for debugging purposes though because otherwise we
 * cannot scan all objects.
 *
 * Slabs are freed when they become empty. Teardown and setup is
 * minimal so we rely on the page allocators per cpu caches for
 * fast frees and allocs.
 *
 * Overloading of page flags that are otherwise used for LRU management.
 *
 * PageActive 		The slab is frozen and exempt from list processing.
 * 			This means that the slab is dedicated to a purpose
 * 			such as satisfying allocations for a specific
 * 			processor. Objects may be freed in the slab while
 * 			it is frozen but slab_free will then skip the usual
 * 			list operations. It is up to the processor holding
 * 			the slab to integrate the slab into the slab lists
 * 			when the slab is no longer needed.
 *
 * 			One use of this flag is to mark slabs that are
 * 			used for allocations. Then such a slab becomes a cpu
 * 			slab. The cpu slab may be equipped with an additional
 * 			freelist that allows lockless access to
 * 			free objects in addition to the regular freelist
 * 			that requires the slab lock.
 *
 * PageError		Slab requires special handling due to debug
 * 			options set. This moves	slab handling out of
 * 			the fast path and disables lockless freelists.
 */

static inline int kmem_cache_debug(struct kmem_cache *s)
{
#ifdef CONFIG_SLUB_DEBUG
	return unlikely(s->flags & SLAB_DEBUG_FLAGS);
#else
	return 0;
#endif
}

void *fixup_red_left(struct kmem_cache *s, void *p)
{
	if (kmem_cache_debug(s) && s->flags & SLAB_RED_ZONE)
		p += s->red_left_pad;

	return p;
}

static inline bool kmem_cache_has_cpu_partial(struct kmem_cache *s)
{
#ifdef CONFIG_SLUB_CPU_PARTIAL
	return !kmem_cache_debug(s);
#else
	return false;
#endif
}

/*
 * Issues still to be resolved:
 *
 * - Support PAGE_ALLOC_DEBUG. Should be easy to do.
 *
 * - Variable sizing of the per node arrays
 */

/* Enable to test recovery from slab corruption on boot */
#undef SLUB_RESILIENCY_TEST

/* Enable to log cmpxchg failures */
#undef SLUB_DEBUG_CMPXCHG

/*
 * Mininum number of partial slabs. These will be left on the partial
 * lists even if they are empty. kmem_cache_shrink may reclaim them.
 */
#define MIN_PARTIAL 5

/*
 * Maximum number of desirable partial slabs.
 * The existence of more partial slabs makes kmem_cache_shrink
 * sort the partial list by the number of objects in use.
 */
#define MAX_PARTIAL 10

#define DEBUG_DEFAULT_FLAGS (SLAB_CONSISTENCY_CHECKS | SLAB_RED_ZONE | \
				SLAB_POISON | SLAB_STORE_USER)

/*
 * These debug flags cannot use CMPXCHG because there might be consistency
 * issues when checking or reading debug information
 */
#define SLAB_NO_CMPXCHG (SLAB_CONSISTENCY_CHECKS | SLAB_STORE_USER | \
				SLAB_TRACE)


/*
 * Debugging flags that require metadata to be stored in the slab.  These get
 * disabled when slub_debug=O is used and a cache's min order increases with
 * metadata.
 */
#define DEBUG_METADATA_FLAGS (SLAB_RED_ZONE | SLAB_POISON | SLAB_STORE_USER)

#define OO_SHIFT	16
#define OO_MASK		((1 << OO_SHIFT) - 1)
#define MAX_OBJS_PER_PAGE	32767 /* since page.objects is u15 */

/* Internal SLUB flags */
#define __OBJECT_POISON		0x80000000UL /* Poison object */
#define __CMPXCHG_DOUBLE	0x40000000UL /* Use cmpxchg_double */

/*
 * Tracking user of a slab.
 */
#define TRACK_ADDRS_COUNT 16
struct track {
	unsigned long addr;	/* Called from address */
#ifdef CONFIG_STACKTRACE
	unsigned long addrs[TRACK_ADDRS_COUNT];	/* Called from address */
#endif
	int cpu;		/* Was running on cpu */
	int pid;		/* Pid context */
	unsigned long when;	/* When did the operation occur */
};

enum track_item { TRACK_ALLOC, TRACK_FREE };

#ifdef CONFIG_SYSFS
static int sysfs_slab_add(struct kmem_cache *);
static int sysfs_slab_alias(struct kmem_cache *, const char *);
static void memcg_propagate_slab_attrs(struct kmem_cache *s);
#else
static inline int sysfs_slab_add(struct kmem_cache *s) { return 0; }
static inline int sysfs_slab_alias(struct kmem_cache *s, const char *p)
							{ return 0; }
static inline void memcg_propagate_slab_attrs(struct kmem_cache *s) { }
#endif

static inline void stat(const struct kmem_cache *s, enum stat_item si)
{
#ifdef CONFIG_SLUB_STATS
	/*
	 * The rmw is racy on a preemptible kernel but this is acceptable, so
	 * avoid this_cpu_add()'s irq-disable overhead.
	 */
	raw_cpu_inc(s->cpu_slab->stat[si]);
#endif
}

/********************************************************************
 * 			Core slab cache functions
 *******************************************************************/

static inline void *get_freepointer(struct kmem_cache *s, void *object)
{
	return *(void **)(object + s->offset);
}

static void prefetch_freepointer(const struct kmem_cache *s, void *object)
{
	prefetch(object + s->offset);
}

static inline void *get_freepointer_safe(struct kmem_cache *s, void *object)
{
	void *p;

	if (!debug_pagealloc_enabled())
		return get_freepointer(s, object);

	probe_kernel_read(&p, (void **)(object + s->offset), sizeof(p));
	return p;
}

static inline void set_freepointer(struct kmem_cache *s, void *object, void *fp)
{
	*(void **)(object + s->offset) = fp;
}

/* Loop over all objects in a slab */
#define for_each_object(__p, __s, __addr, __objects) \
	for (__p = fixup_red_left(__s, __addr); \
		__p < (__addr) + (__objects) * (__s)->size; \
		__p += (__s)->size)

#define for_each_object_idx(__p, __idx, __s, __addr, __objects) \
	for (__p = fixup_red_left(__s, __addr), __idx = 1; \
		__idx <= __objects; \
		__p += (__s)->size, __idx++)

/* Determine object index from a given position */
static inline int slab_index(void *p, struct kmem_cache *s, void *addr)
{
	return (p - addr) / s->size;
}

static inline int order_objects(int order, unsigned long size, int reserved)
{
	return ((PAGE_SIZE << order) - reserved) / size;
}

static inline struct kmem_cache_order_objects oo_make(int order,
		unsigned long size, int reserved)
{
	struct kmem_cache_order_objects x = {
		(order << OO_SHIFT) + order_objects(order, size, reserved)
	};

	return x;
}

static inline int oo_order(struct kmem_cache_order_objects x)
{
	return x.x >> OO_SHIFT;
}

static inline int oo_objects(struct kmem_cache_order_objects x)
{
	return x.x & OO_MASK;
}

/*
 * Per slab locking using the pagelock
 */
static __always_inline void slab_lock(struct page *page)
{
	VM_BUG_ON_PAGE(PageTail(page), page);
	bit_spin_lock(PG_locked, &page->flags);
}

static __always_inline void slab_unlock(struct page *page)
{
	VM_BUG_ON_PAGE(PageTail(page), page);
	__bit_spin_unlock(PG_locked, &page->flags);
}

static inline void set_page_slub_counters(struct page *page, unsigned long counters_new)
{
	struct page tmp;
	tmp.counters = counters_new;
	/*
	 * page->counters can cover frozen/inuse/objects as well
	 * as page->_refcount.  If we assign to ->counters directly
	 * we run the risk of losing updates to page->_refcount, so
	 * be careful and only assign to the fields we need.
	 */
	page->frozen  = tmp.frozen;
	page->inuse   = tmp.inuse;
	page->objects = tmp.objects;
}

/* Interrupts must be disabled (for the fallback code to work right) */
static inline bool __cmpxchg_double_slab(struct kmem_cache *s, struct page *page,
		void *freelist_old, unsigned long counters_old,
		void *freelist_new, unsigned long counters_new,
		const char *n)
{
	VM_BUG_ON(!irqs_disabled());
#if defined(CONFIG_HAVE_CMPXCHG_DOUBLE) && \
    defined(CONFIG_HAVE_ALIGNED_STRUCT_PAGE)
	if (s->flags & __CMPXCHG_DOUBLE) {
		if (cmpxchg_double(&page->freelist, &page->counters,
				   freelist_old, counters_old,
				   freelist_new, counters_new))
			return true;
	} else
#endif
	{
		slab_lock(page);
		if (page->freelist == freelist_old &&
					page->counters == counters_old) {
			page->freelist = freelist_new;
			set_page_slub_counters(page, counters_new);
			slab_unlock(page);
			return true;
		}
		slab_unlock(page);
	}

	cpu_relax();
	stat(s, CMPXCHG_DOUBLE_FAIL);

#ifdef SLUB_DEBUG_CMPXCHG
	pr_info("%s %s: cmpxchg double redo ", n, s->name);
#endif

	return false;
}

static inline bool cmpxchg_double_slab(struct kmem_cache *s, struct page *page,
		void *freelist_old, unsigned long counters_old,
		void *freelist_new, unsigned long counters_new,
		const char *n)
{
#if defined(CONFIG_HAVE_CMPXCHG_DOUBLE) && \
    defined(CONFIG_HAVE_ALIGNED_STRUCT_PAGE)
	if (s->flags & __CMPXCHG_DOUBLE) {
		if (cmpxchg_double(&page->freelist, &page->counters,
				   freelist_old, counters_old,
				   freelist_new, counters_new))
			return true;
	} else
#endif
	{
		unsigned long flags;

		local_irq_save(flags);
		slab_lock(page);
		if (page->freelist == freelist_old &&
					page->counters == counters_old) {
			page->freelist = freelist_new;
			set_page_slub_counters(page, counters_new);
			slab_unlock(page);
			local_irq_restore(flags);
			return true;
		}
		slab_unlock(page);
		local_irq_restore(flags);
	}

	cpu_relax();
	stat(s, CMPXCHG_DOUBLE_FAIL);

#ifdef SLUB_DEBUG_CMPXCHG
	pr_info("%s %s: cmpxchg double redo ", n, s->name);
#endif

	return false;
}

#ifdef CONFIG_SLUB_DEBUG
/*
 * Determine a map of object in use on a page.
 *
 * Node listlock must be held to guarantee that the page does
 * not vanish from under us.
 */
static void get_map(struct kmem_cache *s, struct page *page, unsigned long *map)
{
	void *p;
	void *addr = page_address(page);

	for (p = page->freelist; p; p = get_freepointer(s, p))
		set_bit(slab_index(p, s, addr), map);
}

static inline int size_from_object(struct kmem_cache *s)
{
	if (s->flags & SLAB_RED_ZONE)
		return s->size - s->red_left_pad;

	return s->size;
}

static inline void *restore_red_left(struct kmem_cache *s, void *p)
{
	if (s->flags & SLAB_RED_ZONE)
		p -= s->red_left_pad;

	return p;
}

/*
 * Debug settings:
 */
#if defined(CONFIG_SLUB_DEBUG_ON)
static int slub_debug = DEBUG_DEFAULT_FLAGS;
#else
static int slub_debug;
#endif

static char *slub_debug_slabs;
static int disable_higher_order_debug;

/*
 * slub is about to manipulate internal object metadata.  This memory lies
 * outside the range of the allocated object, so accessing it would normally
 * be reported by kasan as a bounds error.  metadata_access_enable() is used
 * to tell kasan that these accesses are OK.
 */
static inline void metadata_access_enable(void)
{
	kasan_disable_current();
}

static inline void metadata_access_disable(void)
{
	kasan_enable_current();
}

/*
 * Object debugging
 */

/* Verify that a pointer has an address that is valid within a slab page */
static inline int check_valid_pointer(struct kmem_cache *s,
				struct page *page, void *object)
{
	void *base;

	if (!object)
		return 1;

	base = page_address(page);
	object = restore_red_left(s, object);
	if (object < base || object >= base + page->objects * s->size ||
		(object - base) % s->size) {
		return 0;
	}

	return 1;
}

static void print_section(char *level, char *text, u8 *addr,
			  unsigned int length)
{
	metadata_access_enable();
	print_hex_dump(level, text, DUMP_PREFIX_ADDRESS, 16, 1, addr,
			length, 1);
	metadata_access_disable();
}

static struct track *get_track(struct kmem_cache *s, void *object,
	enum track_item alloc)
{
	struct track *p;

	if (s->offset)
		p = object + s->offset + sizeof(void *);
	else
		p = object + s->inuse;

	return p + alloc;
}

static void set_track(struct kmem_cache *s, void *object,
			enum track_item alloc, unsigned long addr)
{
	struct track *p = get_track(s, object, alloc);

	if (addr) {
#ifdef CONFIG_STACKTRACE
		struct stack_trace trace;
		int i;

		trace.nr_entries = 0;
		trace.max_entries = TRACK_ADDRS_COUNT;
		trace.entries = p->addrs;
		trace.skip = 3;
		metadata_access_enable();
		save_stack_trace(&trace);
		metadata_access_disable();

		/* See rant in lockdep.c */
		if (trace.nr_entries != 0 &&
		    trace.entries[trace.nr_entries - 1] == ULONG_MAX)
			trace.nr_entries--;

		for (i = trace.nr_entries; i < TRACK_ADDRS_COUNT; i++)
			p->addrs[i] = 0;
#endif
		p->addr = addr;
		p->cpu = smp_processor_id();
		p->pid = current->pid;
		p->when = jiffies;
	} else
		memset(p, 0, sizeof(struct track));
}

static void init_tracking(struct kmem_cache *s, void *object)
{
	if (!(s->flags & SLAB_STORE_USER))
		return;

	set_track(s, object, TRACK_FREE, 0UL);
	set_track(s, object, TRACK_ALLOC, 0UL);
}

static void print_track(const char *s, struct track *t)
{
	if (!t->addr)
		return;

	pr_err("INFO: %s in %pS age=%lu cpu=%u pid=%d\n",
	       s, (void *)t->addr, jiffies - t->when, t->cpu, t->pid);
#ifdef CONFIG_STACKTRACE
	{
		int i;
		for (i = 0; i < TRACK_ADDRS_COUNT; i++)
			if (t->addrs[i])
				pr_err("\t%pS\n", (void *)t->addrs[i]);
			else
				break;
	}
#endif
}

static void print_tracking(struct kmem_cache *s, void *object)
{
	if (!(s->flags & SLAB_STORE_USER))
		return;

	print_track("Allocated", get_track(s, object, TRACK_ALLOC));
	print_track("Freed", get_track(s, object, TRACK_FREE));
}

static void print_page_info(struct page *page)
{
	pr_err("INFO: Slab 0x%p objects=%u used=%u fp=0x%p flags=0x%04lx\n",
	       page, page->objects, page->inuse, page->freelist, page->flags);

}

static void slab_bug(struct kmem_cache *s, char *fmt, ...)
{
	struct va_format vaf;
	va_list args;

	va_start(args, fmt);
	vaf.fmt = fmt;
	vaf.va = &args;
	pr_err("=============================================================================\n");
	pr_err("BUG %s (%s): %pV\n", s->name, print_tainted(), &vaf);
	pr_err("-----------------------------------------------------------------------------\n\n");

	add_taint(TAINT_BAD_PAGE, LOCKDEP_NOW_UNRELIABLE);
	va_end(args);
}

static void slab_fix(struct kmem_cache *s, char *fmt, ...)
{
	struct va_format vaf;
	va_list args;

	va_start(args, fmt);
	vaf.fmt = fmt;
	vaf.va = &args;
	pr_err("FIX %s: %pV\n", s->name, &vaf);
	va_end(args);
}

static bool freelist_corrupted(struct kmem_cache *s, struct page *page,
			       void **freelist, void *nextfree)
{
	if ((s->flags & SLAB_CONSISTENCY_CHECKS) &&
	    !check_valid_pointer(s, page, nextfree) && freelist) {
		object_err(s, page, *freelist, "Freechain corrupt");
		*freelist = NULL;
		slab_fix(s, "Isolate corrupted freechain");
		return true;
	}

	return false;
}

static void print_trailer(struct kmem_cache *s, struct page *page, u8 *p)
{
	unsigned int off;	/* Offset of last byte */
	u8 *addr = page_address(page);

	print_tracking(s, p);

	print_page_info(page);

	pr_err("INFO: Object 0x%p @offset=%tu fp=0x%p\n\n",
	       p, p - addr, get_freepointer(s, p));

	if (s->flags & SLAB_RED_ZONE)
		print_section(KERN_ERR, "Redzone ", p - s->red_left_pad,
			      s->red_left_pad);
	else if (p > addr + 16)
		print_section(KERN_ERR, "Bytes b4 ", p - 16, 16);

	print_section(KERN_ERR, "Object ", p,
		      min_t(unsigned long, s->object_size, PAGE_SIZE));
	if (s->flags & SLAB_RED_ZONE)
		print_section(KERN_ERR, "Redzone ", p + s->object_size,
			s->inuse - s->object_size);

	if (s->offset)
		off = s->offset + sizeof(void *);
	else
		off = s->inuse;

	if (s->flags & SLAB_STORE_USER)
		off += 2 * sizeof(struct track);

	off += kasan_metadata_size(s);

	if (off != size_from_object(s))
		/* Beginning of the filler is the free pointer */
		print_section(KERN_ERR, "Padding ", p + off,
			      size_from_object(s) - off);

	dump_stack();
}

void object_err(struct kmem_cache *s, struct page *page,
			u8 *object, char *reason)
{
	slab_bug(s, "%s", reason);
	print_trailer(s, page, object);
}

static __printf(3, 4) void slab_err(struct kmem_cache *s, struct page *page,
			const char *fmt, ...)
{
	va_list args;
	char buf[100];

	va_start(args, fmt);
	vsnprintf(buf, sizeof(buf), fmt, args);
	va_end(args);
	slab_bug(s, "%s", buf);
	print_page_info(page);
	dump_stack();
}

static void init_object(struct kmem_cache *s, void *object, u8 val)
{
	u8 *p = object;

	if (s->flags & SLAB_RED_ZONE)
		memset(p - s->red_left_pad, val, s->red_left_pad);

	if (s->flags & __OBJECT_POISON) {
		memset(p, POISON_FREE, s->object_size - 1);
		p[s->object_size - 1] = POISON_END;
	}

	if (s->flags & SLAB_RED_ZONE)
		memset(p + s->object_size, val, s->inuse - s->object_size);
}

static void restore_bytes(struct kmem_cache *s, char *message, u8 data,
						void *from, void *to)
{
	slab_fix(s, "Restoring 0x%p-0x%p=0x%x\n", from, to - 1, data);
	memset(from, data, to - from);
}

static int check_bytes_and_report(struct kmem_cache *s, struct page *page,
			u8 *object, char *what,
			u8 *start, unsigned int value, unsigned int bytes)
{
	u8 *fault;
	u8 *end;

	metadata_access_enable();
	fault = memchr_inv(start, value, bytes);
	metadata_access_disable();
	if (!fault)
		return 1;

	end = start + bytes;
	while (end > fault && end[-1] == value)
		end--;

	slab_bug(s, "%s overwritten", what);
	pr_err("INFO: 0x%p-0x%p. First byte 0x%x instead of 0x%x\n",
					fault, end - 1, fault[0], value);
	print_trailer(s, page, object);

	restore_bytes(s, what, value, fault, end);
	return 0;
}

/*
 * Object layout:
 *
 * object address
 * 	Bytes of the object to be managed.
 * 	If the freepointer may overlay the object then the free
 * 	pointer is the first word of the object.
 *
 * 	Poisoning uses 0x6b (POISON_FREE) and the last byte is
 * 	0xa5 (POISON_END)
 *
 * object + s->object_size
 * 	Padding to reach word boundary. This is also used for Redzoning.
 * 	Padding is extended by another word if Redzoning is enabled and
 * 	object_size == inuse.
 *
 * 	We fill with 0xbb (RED_INACTIVE) for inactive objects and with
 * 	0xcc (RED_ACTIVE) for objects in use.
 *
 * object + s->inuse
 * 	Meta data starts here.
 *
 * 	A. Free pointer (if we cannot overwrite object on free)
 * 	B. Tracking data for SLAB_STORE_USER
 * 	C. Padding to reach required alignment boundary or at mininum
 * 		one word if debugging is on to be able to detect writes
 * 		before the word boundary.
 *
 *	Padding is done using 0x5a (POISON_INUSE)
 *
 * object + s->size
 * 	Nothing is used beyond s->size.
 *
 * If slabcaches are merged then the object_size and inuse boundaries are mostly
 * ignored. And therefore no slab options that rely on these boundaries
 * may be used with merged slabcaches.
 */

static int check_pad_bytes(struct kmem_cache *s, struct page *page, u8 *p)
{
	unsigned long off = s->inuse;	/* The end of info */

	if (s->offset)
		/* Freepointer is placed after the object. */
		off += sizeof(void *);

	if (s->flags & SLAB_STORE_USER)
		/* We also have user information there */
		off += 2 * sizeof(struct track);

	off += kasan_metadata_size(s);

	if (size_from_object(s) == off)
		return 1;

	return check_bytes_and_report(s, page, p, "Object padding",
			p + off, POISON_INUSE, size_from_object(s) - off);
}

/* Check the pad bytes at the end of a slab page */
static int slab_pad_check(struct kmem_cache *s, struct page *page)
{
	u8 *start;
	u8 *fault;
	u8 *end;
	int length;
	int remainder;

	if (!(s->flags & SLAB_POISON))
		return 1;

	start = page_address(page);
	length = (PAGE_SIZE << compound_order(page)) - s->reserved;
	end = start + length;
	remainder = length % s->size;
	if (!remainder)
		return 1;

	metadata_access_enable();
	fault = memchr_inv(end - remainder, POISON_INUSE, remainder);
	metadata_access_disable();
	if (!fault)
		return 1;
	while (end > fault && end[-1] == POISON_INUSE)
		end--;

	slab_err(s, page, "Padding overwritten. 0x%p-0x%p", fault, end - 1);
	print_section(KERN_ERR, "Padding ", end - remainder, remainder);

	restore_bytes(s, "slab padding", POISON_INUSE, end - remainder, end);
	return 0;
}

static int check_object(struct kmem_cache *s, struct page *page,
					void *object, u8 val)
{
	u8 *p = object;
	u8 *endobject = object + s->object_size;

	if (s->flags & SLAB_RED_ZONE) {
		if (!check_bytes_and_report(s, page, object, "Redzone",
			object - s->red_left_pad, val, s->red_left_pad))
			return 0;

		if (!check_bytes_and_report(s, page, object, "Redzone",
			endobject, val, s->inuse - s->object_size))
			return 0;
	} else {
		if ((s->flags & SLAB_POISON) && s->object_size < s->inuse) {
			check_bytes_and_report(s, page, p, "Alignment padding",
				endobject, POISON_INUSE,
				s->inuse - s->object_size);
		}
	}

	if (s->flags & SLAB_POISON) {
		if (val != SLUB_RED_ACTIVE && (s->flags & __OBJECT_POISON) &&
			(!check_bytes_and_report(s, page, p, "Poison", p,
					POISON_FREE, s->object_size - 1) ||
			 !check_bytes_and_report(s, page, p, "Poison",
				p + s->object_size - 1, POISON_END, 1)))
			return 0;
		/*
		 * check_pad_bytes cleans up on its own.
		 */
		check_pad_bytes(s, page, p);
	}

	if (!s->offset && val == SLUB_RED_ACTIVE)
		/*
		 * Object and freepointer overlap. Cannot check
		 * freepointer while object is allocated.
		 */
		return 1;

	/* Check free pointer validity */
	if (!check_valid_pointer(s, page, get_freepointer(s, p))) {
		object_err(s, page, p, "Freepointer corrupt");
		/*
		 * No choice but to zap it and thus lose the remainder
		 * of the free objects in this slab. May cause
		 * another error because the object count is now wrong.
		 */
		set_freepointer(s, p, NULL);
		return 0;
	}
	return 1;
}

static int check_slab(struct kmem_cache *s, struct page *page)
{
	int maxobj;

	VM_BUG_ON(!irqs_disabled());

	if (!PageSlab(page)) {
		slab_err(s, page, "Not a valid slab page");
		return 0;
	}

	maxobj = order_objects(compound_order(page), s->size, s->reserved);
	if (page->objects > maxobj) {
		slab_err(s, page, "objects %u > max %u",
			page->objects, maxobj);
		return 0;
	}
	if (page->inuse > page->objects) {
		slab_err(s, page, "inuse %u > max %u",
			page->inuse, page->objects);
		return 0;
	}
	/* Slab_pad_check fixes things up after itself */
	slab_pad_check(s, page);
	return 1;
}

/*
 * Determine if a certain object on a page is on the freelist. Must hold the
 * slab lock to guarantee that the chains are in a consistent state.
 */
static int on_freelist(struct kmem_cache *s, struct page *page, void *search)
{
	int nr = 0;
	void *fp;
	void *object = NULL;
	int max_objects;

	fp = page->freelist;
	while (fp && nr <= page->objects) {
		if (fp == search)
			return 1;
		if (!check_valid_pointer(s, page, fp)) {
			if (object) {
				object_err(s, page, object,
					"Freechain corrupt");
				set_freepointer(s, object, NULL);
			} else {
				slab_err(s, page, "Freepointer corrupt");
				page->freelist = NULL;
				page->inuse = page->objects;
				slab_fix(s, "Freelist cleared");
				return 0;
			}
			break;
		}
		object = fp;
		fp = get_freepointer(s, object);
		nr++;
	}

	max_objects = order_objects(compound_order(page), s->size, s->reserved);
	if (max_objects > MAX_OBJS_PER_PAGE)
		max_objects = MAX_OBJS_PER_PAGE;

	if (page->objects != max_objects) {
		slab_err(s, page, "Wrong number of objects. Found %d but should be %d",
			 page->objects, max_objects);
		page->objects = max_objects;
		slab_fix(s, "Number of objects adjusted.");
	}
	if (page->inuse != page->objects - nr) {
		slab_err(s, page, "Wrong object count. Counter is %d but counted were %d",
			 page->inuse, page->objects - nr);
		page->inuse = page->objects - nr;
		slab_fix(s, "Object count adjusted.");
	}
	return search == NULL;
}

static void trace(struct kmem_cache *s, struct page *page, void *object,
								int alloc)
{
	if (s->flags & SLAB_TRACE) {
		pr_info("TRACE %s %s 0x%p inuse=%d fp=0x%p\n",
			s->name,
			alloc ? "alloc" : "free",
			object, page->inuse,
			page->freelist);

		if (!alloc)
			print_section(KERN_INFO, "Object ", (void *)object,
					s->object_size);

		dump_stack();
	}
}

/*
 * Tracking of fully allocated slabs for debugging purposes.
 */
static void add_full(struct kmem_cache *s,
	struct kmem_cache_node *n, struct page *page)
{
	if (!(s->flags & SLAB_STORE_USER))
		return;

	lockdep_assert_held(&n->list_lock);
	list_add(&page->lru, &n->full);
}

static void remove_full(struct kmem_cache *s, struct kmem_cache_node *n, struct page *page)
{
	if (!(s->flags & SLAB_STORE_USER))
		return;

	lockdep_assert_held(&n->list_lock);
	list_del(&page->lru);
}

/* Tracking of the number of slabs for debugging purposes */
static inline unsigned long slabs_node(struct kmem_cache *s, int node)
{
	struct kmem_cache_node *n = get_node(s, node);

	return atomic_long_read(&n->nr_slabs);
}

static inline unsigned long node_nr_slabs(struct kmem_cache_node *n)
{
	return atomic_long_read(&n->nr_slabs);
}

static inline void inc_slabs_node(struct kmem_cache *s, int node, int objects)
{
	struct kmem_cache_node *n = get_node(s, node);

	/*
	 * May be called early in order to allocate a slab for the
	 * kmem_cache_node structure. Solve the chicken-egg
	 * dilemma by deferring the increment of the count during
	 * bootstrap (see early_kmem_cache_node_alloc).
	 */
	if (likely(n)) {
		atomic_long_inc(&n->nr_slabs);
		atomic_long_add(objects, &n->total_objects);
	}
}
static inline void dec_slabs_node(struct kmem_cache *s, int node, int objects)
{
	struct kmem_cache_node *n = get_node(s, node);

	atomic_long_dec(&n->nr_slabs);
	atomic_long_sub(objects, &n->total_objects);
}

/* Object debug checks for alloc/free paths */
static void setup_object_debug(struct kmem_cache *s, struct page *page,
								void *object)
{
	if (!(s->flags & (SLAB_STORE_USER|SLAB_RED_ZONE|__OBJECT_POISON)))
		return;

	init_object(s, object, SLUB_RED_INACTIVE);
	init_tracking(s, object);
}

static inline int alloc_consistency_checks(struct kmem_cache *s,
					struct page *page,
					void *object, unsigned long addr)
{
	if (!check_slab(s, page))
		return 0;

	if (!check_valid_pointer(s, page, object)) {
		object_err(s, page, object, "Freelist Pointer check fails");
		return 0;
	}

	if (!check_object(s, page, object, SLUB_RED_INACTIVE))
		return 0;

	return 1;
}

static noinline int alloc_debug_processing(struct kmem_cache *s,
					struct page *page,
					void *object, unsigned long addr)
{
	if (s->flags & SLAB_CONSISTENCY_CHECKS) {
		if (!alloc_consistency_checks(s, page, object, addr))
			goto bad;
	}

	/* Success perform special debug activities for allocs */
	if (s->flags & SLAB_STORE_USER)
		set_track(s, object, TRACK_ALLOC, addr);
	trace(s, page, object, 1);
	init_object(s, object, SLUB_RED_ACTIVE);
	return 1;

bad:
	if (PageSlab(page)) {
		/*
		 * If this is a slab page then lets do the best we can
		 * to avoid issues in the future. Marking all objects
		 * as used avoids touching the remaining objects.
		 */
		slab_fix(s, "Marking all objects used");
		page->inuse = page->objects;
		page->freelist = NULL;
	}
	return 0;
}

static inline int free_consistency_checks(struct kmem_cache *s,
		struct page *page, void *object, unsigned long addr)
{
	if (!check_valid_pointer(s, page, object)) {
		slab_err(s, page, "Invalid object pointer 0x%p", object);
		return 0;
	}

	if (on_freelist(s, page, object)) {
		object_err(s, page, object, "Object already free");
		return 0;
	}

	if (!check_object(s, page, object, SLUB_RED_ACTIVE))
		return 0;

	if (unlikely(s != page->slab_cache)) {
		if (!PageSlab(page)) {
			slab_err(s, page, "Attempt to free object(0x%p) outside of slab",
				 object);
		} else if (!page->slab_cache) {
			pr_err("SLUB <none>: no slab for object 0x%p.\n",
			       object);
			dump_stack();
		} else
			object_err(s, page, object,
					"page slab pointer corrupt.");
		return 0;
	}
	return 1;
}

/* Supports checking bulk free of a constructed freelist */
static noinline int free_debug_processing(
	struct kmem_cache *s, struct page *page,
	void *head, void *tail, int bulk_cnt,
	unsigned long addr)
{
	struct kmem_cache_node *n = get_node(s, page_to_nid(page));
	void *object = head;
	int cnt = 0;
	unsigned long uninitialized_var(flags);
	int ret = 0;

	spin_lock_irqsave(&n->list_lock, flags);
	slab_lock(page);

	if (s->flags & SLAB_CONSISTENCY_CHECKS) {
		if (!check_slab(s, page))
			goto out;
	}

next_object:
	cnt++;

	if (s->flags & SLAB_CONSISTENCY_CHECKS) {
		if (!free_consistency_checks(s, page, object, addr))
			goto out;
	}

	if (s->flags & SLAB_STORE_USER)
		set_track(s, object, TRACK_FREE, addr);
	trace(s, page, object, 0);
	/* Freepointer not overwritten by init_object(), SLAB_POISON moved it */
	init_object(s, object, SLUB_RED_INACTIVE);

	/* Reached end of constructed freelist yet? */
	if (object != tail) {
		object = get_freepointer(s, object);
		goto next_object;
	}
	ret = 1;

out:
	if (cnt != bulk_cnt)
		slab_err(s, page, "Bulk freelist count(%d) invalid(%d)\n",
			 bulk_cnt, cnt);

	slab_unlock(page);
	spin_unlock_irqrestore(&n->list_lock, flags);
	if (!ret)
		slab_fix(s, "Object at 0x%p not freed", object);
	return ret;
}

static int __init setup_slub_debug(char *str)
{
	slub_debug = DEBUG_DEFAULT_FLAGS;
	if (*str++ != '=' || !*str)
		/*
		 * No options specified. Switch on full debugging.
		 */
		goto out;

	if (*str == ',')
		/*
		 * No options but restriction on slabs. This means full
		 * debugging for slabs matching a pattern.
		 */
		goto check_slabs;

	slub_debug = 0;
	if (*str == '-')
		/*
		 * Switch off all debugging measures.
		 */
		goto out;

	/*
	 * Determine which debug features should be switched on
	 */
	for (; *str && *str != ','; str++) {
		switch (tolower(*str)) {
		case 'f':
			slub_debug |= SLAB_CONSISTENCY_CHECKS;
			break;
		case 'z':
			slub_debug |= SLAB_RED_ZONE;
			break;
		case 'p':
			slub_debug |= SLAB_POISON;
			break;
		case 'u':
			slub_debug |= SLAB_STORE_USER;
			break;
		case 't':
			slub_debug |= SLAB_TRACE;
			break;
		case 'a':
			slub_debug |= SLAB_FAILSLAB;
			break;
		case 'o':
			/*
			 * Avoid enabling debugging on caches if its minimum
			 * order would increase as a result.
			 */
			disable_higher_order_debug = 1;
			break;
		default:
			pr_err("slub_debug option '%c' unknown. skipped\n",
			       *str);
		}
	}

check_slabs:
	if (*str == ',')
		slub_debug_slabs = str + 1;
out:
	return 1;
}

__setup("slub_debug", setup_slub_debug);

unsigned long kmem_cache_flags(unsigned long object_size,
	unsigned long flags, const char *name,
	void (*ctor)(void *))
{
	/*
	 * Enable debugging if selected on the kernel commandline.
	 */
	if (slub_debug && (!slub_debug_slabs || (name &&
		!strncmp(slub_debug_slabs, name, strlen(slub_debug_slabs)))))
		flags |= slub_debug;

	return flags;
}
#else /* !CONFIG_SLUB_DEBUG */
static inline void setup_object_debug(struct kmem_cache *s,
			struct page *page, void *object) {}

static inline int alloc_debug_processing(struct kmem_cache *s,
	struct page *page, void *object, unsigned long addr) { return 0; }

static inline int free_debug_processing(
	struct kmem_cache *s, struct page *page,
	void *head, void *tail, int bulk_cnt,
	unsigned long addr) { return 0; }

static inline int slab_pad_check(struct kmem_cache *s, struct page *page)
			{ return 1; }
static inline int check_object(struct kmem_cache *s, struct page *page,
			void *object, u8 val) { return 1; }
static inline void add_full(struct kmem_cache *s, struct kmem_cache_node *n,
					struct page *page) {}
static inline void remove_full(struct kmem_cache *s, struct kmem_cache_node *n,
					struct page *page) {}
unsigned long kmem_cache_flags(unsigned long object_size,
	unsigned long flags, const char *name,
	void (*ctor)(void *))
{
	return flags;
}
#define slub_debug 0

#define disable_higher_order_debug 0

static inline unsigned long slabs_node(struct kmem_cache *s, int node)
							{ return 0; }
static inline unsigned long node_nr_slabs(struct kmem_cache_node *n)
							{ return 0; }
static inline void inc_slabs_node(struct kmem_cache *s, int node,
							int objects) {}
static inline void dec_slabs_node(struct kmem_cache *s, int node,
							int objects) {}

static bool freelist_corrupted(struct kmem_cache *s, struct page *page,
			       void **freelist, void *nextfree)
{
	return false;
}
#endif /* CONFIG_SLUB_DEBUG */

/*
 * Hooks for other subsystems that check memory allocations. In a typical
 * production configuration these hooks all should produce no code at all.
 */
static inline void kmalloc_large_node_hook(void *ptr, size_t size, gfp_t flags)
{
	kmemleak_alloc(ptr, size, 1, flags);
	kasan_kmalloc_large(ptr, size, flags);
}

static inline void kfree_hook(const void *x)
{
	kmemleak_free(x);
	kasan_kfree_large(x);
}

static inline void *slab_free_hook(struct kmem_cache *s, void *x)
{
	void *freeptr;

	kmemleak_free_recursive(x, s->flags);

	/*
	 * Trouble is that we may no longer disable interrupts in the fast path
	 * So in order to make the debug calls that expect irqs to be
	 * disabled we need to disable interrupts temporarily.
	 */
#if defined(CONFIG_KMEMCHECK) || defined(CONFIG_LOCKDEP)
	{
		unsigned long flags;

		local_irq_save(flags);
		kmemcheck_slab_free(s, x, s->object_size);
		debug_check_no_locks_freed(x, s->object_size);
		local_irq_restore(flags);
	}
#endif
	if (!(s->flags & SLAB_DEBUG_OBJECTS))
		debug_check_no_obj_freed(x, s->object_size);

	freeptr = get_freepointer(s, x);
	/*
	 * kasan_slab_free() may put x into memory quarantine, delaying its
	 * reuse. In this case the object's freelist pointer is changed.
	 */
	kasan_slab_free(s, x);
	return freeptr;
}

static inline void slab_free_freelist_hook(struct kmem_cache *s,
					   void *head, void *tail)
{
/*
 * Compiler cannot detect this function can be removed if slab_free_hook()
 * evaluates to nothing.  Thus, catch all relevant config debug options here.
 */
#if defined(CONFIG_KMEMCHECK) ||		\
	defined(CONFIG_LOCKDEP)	||		\
	defined(CONFIG_DEBUG_KMEMLEAK) ||	\
	defined(CONFIG_DEBUG_OBJECTS_FREE) ||	\
	defined(CONFIG_KASAN)

	void *object = head;
	void *tail_obj = tail ? : head;
	void *freeptr;

	do {
		freeptr = slab_free_hook(s, object);
	} while ((object != tail_obj) && (object = freeptr));
#endif
}

static void setup_object(struct kmem_cache *s, struct page *page,
				void *object)
{
	setup_object_debug(s, page, object);
	kasan_init_slab_obj(s, object);
	if (unlikely(s->ctor)) {
		kasan_unpoison_object_data(s, object);
		s->ctor(object);
		kasan_poison_object_data(s, object);
	}
}

/*
 * Slab allocation and freeing
 */
static inline struct page *alloc_slab_page(struct kmem_cache *s,
		gfp_t flags, int node, struct kmem_cache_order_objects oo)
{
	struct page *page;
	int order = oo_order(oo);

	flags |= __GFP_NOTRACK;

	if (node == NUMA_NO_NODE)
		page = alloc_pages(flags, order);
	else
		page = __alloc_pages_node(node, flags, order);

	if (page && memcg_charge_slab(page, flags, order, s)) {
		__free_pages(page, order);
		page = NULL;
	}

#ifdef CONFIG_AMLOGIC_SLAB_TRACE
	slab_trace_add_page(page, order, s, flags);
#endif
	return page;
}

#ifdef CONFIG_SLAB_FREELIST_RANDOM
/* Pre-initialize the random sequence cache */
static int init_cache_random_seq(struct kmem_cache *s)
{
	int err;
	unsigned long i, count = oo_objects(s->oo);

	/* Bailout if already initialised */
	if (s->random_seq)
		return 0;

	err = cache_random_seq_create(s, count, GFP_KERNEL);
	if (err) {
		pr_err("SLUB: Unable to initialize free list for %s\n",
			s->name);
		return err;
	}

	/* Transform to an offset on the set of pages */
	if (s->random_seq) {
		for (i = 0; i < count; i++)
			s->random_seq[i] *= s->size;
	}
	return 0;
}

/* Initialize each random sequence freelist per cache */
static void __init init_freelist_randomization(void)
{
	struct kmem_cache *s;

	mutex_lock(&slab_mutex);

	list_for_each_entry(s, &slab_caches, list)
		init_cache_random_seq(s);

	mutex_unlock(&slab_mutex);
}

/* Get the next entry on the pre-computed freelist randomized */
static void *next_freelist_entry(struct kmem_cache *s, struct page *page,
				unsigned long *pos, void *start,
				unsigned long page_limit,
				unsigned long freelist_count)
{
	unsigned int idx;

	/*
	 * If the target page allocation failed, the number of objects on the
	 * page might be smaller than the usual size defined by the cache.
	 */
	do {
		idx = s->random_seq[*pos];
		*pos += 1;
		if (*pos >= freelist_count)
			*pos = 0;
	} while (unlikely(idx >= page_limit));

	return (char *)start + idx;
}

/* Shuffle the single linked freelist based on a random pre-computed sequence */
static bool shuffle_freelist(struct kmem_cache *s, struct page *page)
{
	void *start;
	void *cur;
	void *next;
	unsigned long idx, pos, page_limit, freelist_count;

	if (page->objects < 2 || !s->random_seq)
		return false;

	freelist_count = oo_objects(s->oo);
	pos = get_random_int() % freelist_count;

	page_limit = page->objects * s->size;
	start = fixup_red_left(s, page_address(page));

	/* First entry is used as the base of the freelist */
	cur = next_freelist_entry(s, page, &pos, start, page_limit,
				freelist_count);
	page->freelist = cur;

	for (idx = 1; idx < page->objects; idx++) {
		setup_object(s, page, cur);
		next = next_freelist_entry(s, page, &pos, start, page_limit,
			freelist_count);
		set_freepointer(s, cur, next);
		cur = next;
	}
	setup_object(s, page, cur);
	set_freepointer(s, cur, NULL);

	return true;
}
#else
static inline int init_cache_random_seq(struct kmem_cache *s)
{
	return 0;
}
static inline void init_freelist_randomization(void) { }
static inline bool shuffle_freelist(struct kmem_cache *s, struct page *page)
{
	return false;
}
#endif /* CONFIG_SLAB_FREELIST_RANDOM */

static struct page *allocate_slab(struct kmem_cache *s, gfp_t flags, int node)
{
	struct page *page;
	struct kmem_cache_order_objects oo = s->oo;
	gfp_t alloc_gfp;
	void *start, *p;
	int idx, order;
	bool shuffle;

	flags &= gfp_allowed_mask;

	if (gfpflags_allow_blocking(flags))
		local_irq_enable();

	flags |= s->allocflags;

	/*
	 * Let the initial higher-order allocation fail under memory pressure
	 * so we fall-back to the minimum order allocation.
	 */
	alloc_gfp = (flags | __GFP_NOWARN | __GFP_NORETRY) & ~__GFP_NOFAIL;
	if ((alloc_gfp & __GFP_DIRECT_RECLAIM) && oo_order(oo) > oo_order(s->min))
		alloc_gfp = (alloc_gfp | __GFP_NOMEMALLOC) & ~(__GFP_RECLAIM|__GFP_NOFAIL);

	page = alloc_slab_page(s, alloc_gfp, node, oo);
	if (unlikely(!page)) {
		oo = s->min;
		alloc_gfp = flags;
		/*
		 * Allocation may have failed due to fragmentation.
		 * Try a lower order alloc if possible
		 */
		page = alloc_slab_page(s, alloc_gfp, node, oo);
		if (unlikely(!page))
			goto out;
		stat(s, ORDER_FALLBACK);
	}

	if (kmemcheck_enabled &&
	    !(s->flags & (SLAB_NOTRACK | DEBUG_DEFAULT_FLAGS))) {
		int pages = 1 << oo_order(oo);

		kmemcheck_alloc_shadow(page, oo_order(oo), alloc_gfp, node);

		/*
		 * Objects from caches that have a constructor don't get
		 * cleared when they're allocated, so we need to do it here.
		 */
		if (s->ctor)
			kmemcheck_mark_uninitialized_pages(page, pages);
		else
			kmemcheck_mark_unallocated_pages(page, pages);
	}

	page->objects = oo_objects(oo);

	order = compound_order(page);
	page->slab_cache = s;
	__SetPageSlab(page);
	if (page_is_pfmemalloc(page))
		SetPageSlabPfmemalloc(page);

	start = page_address(page);

	if (unlikely(s->flags & SLAB_POISON))
		memset(start, POISON_INUSE, PAGE_SIZE << order);

	kasan_poison_slab(page);

	shuffle = shuffle_freelist(s, page);

	if (!shuffle) {
		for_each_object_idx(p, idx, s, start, page->objects) {
			setup_object(s, page, p);
			if (likely(idx < page->objects))
				set_freepointer(s, p, p + s->size);
			else
				set_freepointer(s, p, NULL);
		}
		page->freelist = fixup_red_left(s, start);
	}

	page->inuse = page->objects;
	page->frozen = 1;

out:
	if (gfpflags_allow_blocking(flags))
		local_irq_disable();
	if (!page)
		return NULL;

	mod_zone_page_state(page_zone(page),
		(s->flags & SLAB_RECLAIM_ACCOUNT) ?
		NR_SLAB_RECLAIMABLE : NR_SLAB_UNRECLAIMABLE,
		1 << oo_order(oo));

	inc_slabs_node(s, page_to_nid(page), page->objects);

	return page;
}

static struct page *new_slab(struct kmem_cache *s, gfp_t flags, int node)
{
	if (unlikely(flags & GFP_SLAB_BUG_MASK)) {
		gfp_t invalid_mask = flags & GFP_SLAB_BUG_MASK;
		flags &= ~GFP_SLAB_BUG_MASK;
		pr_warn("Unexpected gfp: %#x (%pGg). Fixing up to gfp: %#x (%pGg). Fix your code!\n",
				invalid_mask, &invalid_mask, flags, &flags);
	}

	return allocate_slab(s,
		flags & (GFP_RECLAIM_MASK | GFP_CONSTRAINT_MASK), node);
}

static void __free_slab(struct kmem_cache *s, struct page *page)
{
	int order = compound_order(page);
	int pages = 1 << order;

	if (s->flags & SLAB_CONSISTENCY_CHECKS) {
		void *p;

		slab_pad_check(s, page);
		for_each_object(p, s, page_address(page),
						page->objects)
			check_object(s, page, p, SLUB_RED_INACTIVE);
	}

	kmemcheck_free_shadow(page, compound_order(page));

	mod_zone_page_state(page_zone(page),
		(s->flags & SLAB_RECLAIM_ACCOUNT) ?
		NR_SLAB_RECLAIMABLE : NR_SLAB_UNRECLAIMABLE,
		-pages);

	__ClearPageSlabPfmemalloc(page);
	__ClearPageSlab(page);

	page_mapcount_reset(page);
	if (current->reclaim_state)
		current->reclaim_state->reclaimed_slab += pages;
	memcg_uncharge_slab(page, order, s);
#ifdef CONFIG_AMLOGIC_SLAB_TRACE
	slab_trace_remove_page(page, order, s);
#endif
	__free_pages(page, order);
}

#define need_reserve_slab_rcu						\
	(sizeof(((struct page *)NULL)->lru) < sizeof(struct rcu_head))

static void rcu_free_slab(struct rcu_head *h)
{
	struct page *page;

	if (need_reserve_slab_rcu)
		page = virt_to_head_page(h);
	else
		page = container_of((struct list_head *)h, struct page, lru);

	__free_slab(page->slab_cache, page);
}

static void free_slab(struct kmem_cache *s, struct page *page)
{
	if (unlikely(s->flags & SLAB_DESTROY_BY_RCU)) {
		struct rcu_head *head;

		if (need_reserve_slab_rcu) {
			int order = compound_order(page);
			int offset = (PAGE_SIZE << order) - s->reserved;

			VM_BUG_ON(s->reserved != sizeof(*head));
			head = page_address(page) + offset;
		} else {
			head = &page->rcu_head;
		}

		call_rcu(head, rcu_free_slab);
	} else
		__free_slab(s, page);
}

static void discard_slab(struct kmem_cache *s, struct page *page)
{
	dec_slabs_node(s, page_to_nid(page), page->objects);
	free_slab(s, page);
}

/*
 * Management of partially allocated slabs.
 */
static inline void
__add_partial(struct kmem_cache_node *n, struct page *page, int tail)
{
	n->nr_partial++;
	if (tail == DEACTIVATE_TO_TAIL)
		list_add_tail(&page->lru, &n->partial);
	else
		list_add(&page->lru, &n->partial);
}

static inline void add_partial(struct kmem_cache_node *n,
				struct page *page, int tail)
{
	lockdep_assert_held(&n->list_lock);
	__add_partial(n, page, tail);
}

static inline void remove_partial(struct kmem_cache_node *n,
					struct page *page)
{
	lockdep_assert_held(&n->list_lock);
	list_del(&page->lru);
	n->nr_partial--;
}

/*
 * Remove slab from the partial list, freeze it and
 * return the pointer to the freelist.
 *
 * Returns a list of objects or NULL if it fails.
 */
static inline void *acquire_slab(struct kmem_cache *s,
		struct kmem_cache_node *n, struct page *page,
		int mode, int *objects)
{
	void *freelist;
	unsigned long counters;
	struct page new;

	lockdep_assert_held(&n->list_lock);

	/*
	 * Zap the freelist and set the frozen bit.
	 * The old freelist is the list of objects for the
	 * per cpu allocation list.
	 */
	freelist = page->freelist;
	counters = page->counters;
	new.counters = counters;
	*objects = new.objects - new.inuse;
	if (mode) {
		new.inuse = page->objects;
		new.freelist = NULL;
	} else {
		new.freelist = freelist;
	}

	VM_BUG_ON(new.frozen);
	new.frozen = 1;

	if (!__cmpxchg_double_slab(s, page,
			freelist, counters,
			new.freelist, new.counters,
			"acquire_slab"))
		return NULL;

	remove_partial(n, page);
	WARN_ON(!freelist);
	return freelist;
}

static void put_cpu_partial(struct kmem_cache *s, struct page *page, int drain);
static inline bool pfmemalloc_match(struct page *page, gfp_t gfpflags);

/*
 * Try to allocate a partial slab from a specific node.
 */
static void *get_partial_node(struct kmem_cache *s, struct kmem_cache_node *n,
				struct kmem_cache_cpu *c, gfp_t flags)
{
	struct page *page, *page2;
	void *object = NULL;
	unsigned int available = 0;
	int objects;

	/*
	 * Racy check. If we mistakenly see no partial slabs then we
	 * just allocate an empty slab. If we mistakenly try to get a
	 * partial slab and there is none available then get_partials()
	 * will return NULL.
	 */
	if (!n || !n->nr_partial)
		return NULL;

	spin_lock(&n->list_lock);
	list_for_each_entry_safe(page, page2, &n->partial, lru) {
		void *t;

		if (!pfmemalloc_match(page, flags))
			continue;

		t = acquire_slab(s, n, page, object == NULL, &objects);
		if (!t)
			break;

		available += objects;
		if (!object) {
			c->page = page;
			stat(s, ALLOC_FROM_PARTIAL);
			object = t;
		} else {
			put_cpu_partial(s, page, 0);
			stat(s, CPU_PARTIAL_NODE);
		}
		if (!kmem_cache_has_cpu_partial(s)
			|| available > s->cpu_partial / 2)
			break;

	}
	spin_unlock(&n->list_lock);
	return object;
}

/*
 * Get a page from somewhere. Search in increasing NUMA distances.
 */
static void *get_any_partial(struct kmem_cache *s, gfp_t flags,
		struct kmem_cache_cpu *c)
{
#ifdef CONFIG_NUMA
	struct zonelist *zonelist;
	struct zoneref *z;
	struct zone *zone;
	enum zone_type high_zoneidx = gfp_zone(flags);
	void *object;
	unsigned int cpuset_mems_cookie;

	/*
	 * The defrag ratio allows a configuration of the tradeoffs between
	 * inter node defragmentation and node local allocations. A lower
	 * defrag_ratio increases the tendency to do local allocations
	 * instead of attempting to obtain partial slabs from other nodes.
	 *
	 * If the defrag_ratio is set to 0 then kmalloc() always
	 * returns node local objects. If the ratio is higher then kmalloc()
	 * may return off node objects because partial slabs are obtained
	 * from other nodes and filled up.
	 *
	 * If /sys/kernel/slab/xx/remote_node_defrag_ratio is set to 100
	 * (which makes defrag_ratio = 1000) then every (well almost)
	 * allocation will first attempt to defrag slab caches on other nodes.
	 * This means scanning over all nodes to look for partial slabs which
	 * may be expensive if we do it every time we are trying to find a slab
	 * with available objects.
	 */
	if (!s->remote_node_defrag_ratio ||
			get_cycles() % 1024 > s->remote_node_defrag_ratio)
		return NULL;

	do {
		cpuset_mems_cookie = read_mems_allowed_begin();
		zonelist = node_zonelist(mempolicy_slab_node(), flags);
		for_each_zone_zonelist(zone, z, zonelist, high_zoneidx) {
			struct kmem_cache_node *n;

			n = get_node(s, zone_to_nid(zone));

			if (n && cpuset_zone_allowed(zone, flags) &&
					n->nr_partial > s->min_partial) {
				object = get_partial_node(s, n, c, flags);
				if (object) {
					/*
					 * Don't check read_mems_allowed_retry()
					 * here - if mems_allowed was updated in
					 * parallel, that was a harmless race
					 * between allocation and the cpuset
					 * update
					 */
					return object;
				}
			}
		}
	} while (read_mems_allowed_retry(cpuset_mems_cookie));
#endif
	return NULL;
}

/*
 * Get a partial page, lock it and return it.
 */
static void *get_partial(struct kmem_cache *s, gfp_t flags, int node,
		struct kmem_cache_cpu *c)
{
	void *object;
	int searchnode = node;

	if (node == NUMA_NO_NODE)
		searchnode = numa_mem_id();

	object = get_partial_node(s, get_node(s, searchnode), c, flags);
	if (object || node != NUMA_NO_NODE)
		return object;

	return get_any_partial(s, flags, c);
}

#ifdef CONFIG_PREEMPT
/*
 * Calculate the next globally unique transaction for disambiguiation
 * during cmpxchg. The transactions start with the cpu number and are then
 * incremented by CONFIG_NR_CPUS.
 */
#define TID_STEP  roundup_pow_of_two(CONFIG_NR_CPUS)
#else
/*
 * No preemption supported therefore also no need to check for
 * different cpus.
 */
#define TID_STEP 1
#endif

static inline unsigned long next_tid(unsigned long tid)
{
	return tid + TID_STEP;
}

static inline unsigned int tid_to_cpu(unsigned long tid)
{
	return tid % TID_STEP;
}

static inline unsigned long tid_to_event(unsigned long tid)
{
	return tid / TID_STEP;
}

static inline unsigned int init_tid(int cpu)
{
	return cpu;
}

static inline void note_cmpxchg_failure(const char *n,
		const struct kmem_cache *s, unsigned long tid)
{
#ifdef SLUB_DEBUG_CMPXCHG
	unsigned long actual_tid = __this_cpu_read(s->cpu_slab->tid);

	pr_info("%s %s: cmpxchg redo ", n, s->name);

#ifdef CONFIG_PREEMPT
	if (tid_to_cpu(tid) != tid_to_cpu(actual_tid))
		pr_warn("due to cpu change %d -> %d\n",
			tid_to_cpu(tid), tid_to_cpu(actual_tid));
	else
#endif
	if (tid_to_event(tid) != tid_to_event(actual_tid))
		pr_warn("due to cpu running other code. Event %ld->%ld\n",
			tid_to_event(tid), tid_to_event(actual_tid));
	else
		pr_warn("for unknown reason: actual=%lx was=%lx target=%lx\n",
			actual_tid, tid, next_tid(tid));
#endif
	stat(s, CMPXCHG_DOUBLE_CPU_FAIL);
}

static void init_kmem_cache_cpus(struct kmem_cache *s)
{
	int cpu;

	for_each_possible_cpu(cpu)
		per_cpu_ptr(s->cpu_slab, cpu)->tid = init_tid(cpu);
}

/*
 * Remove the cpu slab
 */
static void deactivate_slab(struct kmem_cache *s, struct page *page,
				void *freelist)
{
	enum slab_modes { M_NONE, M_PARTIAL, M_FULL, M_FREE };
	struct kmem_cache_node *n = get_node(s, page_to_nid(page));
	int lock = 0;
	enum slab_modes l = M_NONE, m = M_NONE;
	void *nextfree;
	int tail = DEACTIVATE_TO_HEAD;
	struct page new;
	struct page old;

	if (page->freelist) {
		stat(s, DEACTIVATE_REMOTE_FREES);
		tail = DEACTIVATE_TO_TAIL;
	}

	/*
	 * Stage one: Free all available per cpu objects back
	 * to the page freelist while it is still frozen. Leave the
	 * last one.
	 *
	 * There is no need to take the list->lock because the page
	 * is still frozen.
	 */
	while (freelist && (nextfree = get_freepointer(s, freelist))) {
		void *prior;
		unsigned long counters;

		/*
		 * If 'nextfree' is invalid, it is possible that the object at
		 * 'freelist' is already corrupted.  So isolate all objects
		 * starting at 'freelist'.
		 */
		if (freelist_corrupted(s, page, &freelist, nextfree))
			break;

		do {
			prior = page->freelist;
			counters = page->counters;
			set_freepointer(s, freelist, prior);
			new.counters = counters;
			new.inuse--;
			VM_BUG_ON(!new.frozen);

		} while (!__cmpxchg_double_slab(s, page,
			prior, counters,
			freelist, new.counters,
			"drain percpu freelist"));

		freelist = nextfree;
	}

	/*
	 * Stage two: Ensure that the page is unfrozen while the
	 * list presence reflects the actual number of objects
	 * during unfreeze.
	 *
	 * We setup the list membership and then perform a cmpxchg
	 * with the count. If there is a mismatch then the page
	 * is not unfrozen but the page is on the wrong list.
	 *
	 * Then we restart the process which may have to remove
	 * the page from the list that we just put it on again
	 * because the number of objects in the slab may have
	 * changed.
	 */
redo:

	old.freelist = page->freelist;
	old.counters = page->counters;
	VM_BUG_ON(!old.frozen);

	/* Determine target state of the slab */
	new.counters = old.counters;
	if (freelist) {
		new.inuse--;
		set_freepointer(s, freelist, old.freelist);
		new.freelist = freelist;
	} else
		new.freelist = old.freelist;

	new.frozen = 0;

	if (!new.inuse && n->nr_partial >= s->min_partial)
		m = M_FREE;
	else if (new.freelist) {
		m = M_PARTIAL;
		if (!lock) {
			lock = 1;
			/*
			 * Taking the spinlock removes the possiblity
			 * that acquire_slab() will see a slab page that
			 * is frozen
			 */
			spin_lock(&n->list_lock);
		}
	} else {
		m = M_FULL;
		if (kmem_cache_debug(s) && !lock) {
			lock = 1;
			/*
			 * This also ensures that the scanning of full
			 * slabs from diagnostic functions will not see
			 * any frozen slabs.
			 */
			spin_lock(&n->list_lock);
		}
	}

	if (l != m) {

		if (l == M_PARTIAL)

			remove_partial(n, page);

		else if (l == M_FULL)

			remove_full(s, n, page);

		if (m == M_PARTIAL) {

			add_partial(n, page, tail);
			stat(s, tail);

		} else if (m == M_FULL) {

			stat(s, DEACTIVATE_FULL);
			add_full(s, n, page);

		}
	}

	l = m;
	if (!__cmpxchg_double_slab(s, page,
				old.freelist, old.counters,
				new.freelist, new.counters,
				"unfreezing slab"))
		goto redo;

	if (lock)
		spin_unlock(&n->list_lock);

	if (m == M_FREE) {
		stat(s, DEACTIVATE_EMPTY);
		discard_slab(s, page);
		stat(s, FREE_SLAB);
	}
}

/*
 * Unfreeze all the cpu partial slabs.
 *
 * This function must be called with interrupts disabled
 * for the cpu using c (or some other guarantee must be there
 * to guarantee no concurrent accesses).
 */
static void unfreeze_partials(struct kmem_cache *s,
		struct kmem_cache_cpu *c)
{
#ifdef CONFIG_SLUB_CPU_PARTIAL
	struct kmem_cache_node *n = NULL, *n2 = NULL;
	struct page *page, *discard_page = NULL;

	while ((page = c->partial)) {
		struct page new;
		struct page old;

		c->partial = page->next;

		n2 = get_node(s, page_to_nid(page));
		if (n != n2) {
			if (n)
				spin_unlock(&n->list_lock);

			n = n2;
			spin_lock(&n->list_lock);
		}

		do {

			old.freelist = page->freelist;
			old.counters = page->counters;
			VM_BUG_ON(!old.frozen);

			new.counters = old.counters;
			new.freelist = old.freelist;

			new.frozen = 0;

		} while (!__cmpxchg_double_slab(s, page,
				old.freelist, old.counters,
				new.freelist, new.counters,
				"unfreezing slab"));

		if (unlikely(!new.inuse && n->nr_partial >= s->min_partial)) {
			page->next = discard_page;
			discard_page = page;
		} else {
			add_partial(n, page, DEACTIVATE_TO_TAIL);
			stat(s, FREE_ADD_PARTIAL);
		}
	}

	if (n)
		spin_unlock(&n->list_lock);

	while (discard_page) {
		page = discard_page;
		discard_page = discard_page->next;

		stat(s, DEACTIVATE_EMPTY);
		discard_slab(s, page);
		stat(s, FREE_SLAB);
	}
#endif
}

/*
 * Put a page that was just frozen (in __slab_free) into a partial page
 * slot if available. This is done without interrupts disabled and without
 * preemption disabled. The cmpxchg is racy and may put the partial page
 * onto a random cpus partial slot.
 *
 * If we did not find a slot then simply move all the partials to the
 * per node partial list.
 */
static void put_cpu_partial(struct kmem_cache *s, struct page *page, int drain)
{
#ifdef CONFIG_SLUB_CPU_PARTIAL
	struct page *oldpage;
	int pages;
	int pobjects;

	preempt_disable();
	do {
		pages = 0;
		pobjects = 0;
		oldpage = this_cpu_read(s->cpu_slab->partial);

		if (oldpage) {
			pobjects = oldpage->pobjects;
			pages = oldpage->pages;
			if (drain && pobjects > s->cpu_partial) {
				unsigned long flags;
				/*
				 * partial array is full. Move the existing
				 * set to the per node partial list.
				 */
				local_irq_save(flags);
				unfreeze_partials(s, this_cpu_ptr(s->cpu_slab));
				local_irq_restore(flags);
				oldpage = NULL;
				pobjects = 0;
				pages = 0;
				stat(s, CPU_PARTIAL_DRAIN);
			}
		}

		pages++;
		pobjects += page->objects - page->inuse;

		page->pages = pages;
		page->pobjects = pobjects;
		page->next = oldpage;

	} while (this_cpu_cmpxchg(s->cpu_slab->partial, oldpage, page)
								!= oldpage);
	if (unlikely(!s->cpu_partial)) {
		unsigned long flags;

		local_irq_save(flags);
		unfreeze_partials(s, this_cpu_ptr(s->cpu_slab));
		local_irq_restore(flags);
	}
	preempt_enable();
#endif
}

static inline void flush_slab(struct kmem_cache *s, struct kmem_cache_cpu *c)
{
	stat(s, CPUSLAB_FLUSH);
	deactivate_slab(s, c->page, c->freelist);

	c->tid = next_tid(c->tid);
	c->page = NULL;
	c->freelist = NULL;
}

/*
 * Flush cpu slab.
 *
 * Called from IPI handler with interrupts disabled.
 */
static inline void __flush_cpu_slab(struct kmem_cache *s, int cpu)
{
	struct kmem_cache_cpu *c = per_cpu_ptr(s->cpu_slab, cpu);

	if (likely(c)) {
		if (c->page)
			flush_slab(s, c);

		unfreeze_partials(s, c);
	}
}

static void flush_cpu_slab(void *d)
{
	struct kmem_cache *s = d;

	__flush_cpu_slab(s, smp_processor_id());
}

static bool has_cpu_slab(int cpu, void *info)
{
	struct kmem_cache *s = info;
	struct kmem_cache_cpu *c = per_cpu_ptr(s->cpu_slab, cpu);

	return c->page || c->partial;
}

static void flush_all(struct kmem_cache *s)
{
	on_each_cpu_cond(has_cpu_slab, flush_cpu_slab, s, 1, GFP_ATOMIC);
}

/*
 * Use the cpu notifier to insure that the cpu slabs are flushed when
 * necessary.
 */
static int slub_cpu_dead(unsigned int cpu)
{
	struct kmem_cache *s;
	unsigned long flags;

	mutex_lock(&slab_mutex);
	list_for_each_entry(s, &slab_caches, list) {
		local_irq_save(flags);
		__flush_cpu_slab(s, cpu);
		local_irq_restore(flags);
	}
	mutex_unlock(&slab_mutex);
	return 0;
}

/*
 * Check if the objects in a per cpu structure fit numa
 * locality expectations.
 */
static inline int node_match(struct page *page, int node)
{
#ifdef CONFIG_NUMA
	if (!page || (node != NUMA_NO_NODE && page_to_nid(page) != node))
		return 0;
#endif
	return 1;
}

#ifdef CONFIG_SLUB_DEBUG
static int count_free(struct page *page)
{
	return page->objects - page->inuse;
}

static inline unsigned long node_nr_objs(struct kmem_cache_node *n)
{
	return atomic_long_read(&n->total_objects);
}
#endif /* CONFIG_SLUB_DEBUG */

#if defined(CONFIG_SLUB_DEBUG) || defined(CONFIG_SYSFS)
static unsigned long count_partial(struct kmem_cache_node *n,
					int (*get_count)(struct page *))
{
	unsigned long flags;
	unsigned long x = 0;
	struct page *page;

	spin_lock_irqsave(&n->list_lock, flags);
	list_for_each_entry(page, &n->partial, lru)
		x += get_count(page);
	spin_unlock_irqrestore(&n->list_lock, flags);
	return x;
}
#endif /* CONFIG_SLUB_DEBUG || CONFIG_SYSFS */

static noinline void
slab_out_of_memory(struct kmem_cache *s, gfp_t gfpflags, int nid)
{
#ifdef CONFIG_SLUB_DEBUG
	static DEFINE_RATELIMIT_STATE(slub_oom_rs, DEFAULT_RATELIMIT_INTERVAL,
				      DEFAULT_RATELIMIT_BURST);
	int node;
	struct kmem_cache_node *n;

	if ((gfpflags & __GFP_NOWARN) || !__ratelimit(&slub_oom_rs))
		return;

	pr_warn("SLUB: Unable to allocate memory on node %d, gfp=%#x(%pGg)\n",
		nid, gfpflags, &gfpflags);
	pr_warn("  cache: %s, object size: %d, buffer size: %d, default order: %d, min order: %d\n",
		s->name, s->object_size, s->size, oo_order(s->oo),
		oo_order(s->min));

	if (oo_order(s->min) > get_order(s->object_size))
		pr_warn("  %s debugging increased min order, use slub_debug=O to disable.\n",
			s->name);

	for_each_kmem_cache_node(s, node, n) {
		unsigned long nr_slabs;
		unsigned long nr_objs;
		unsigned long nr_free;

		nr_free  = count_partial(n, count_free);
		nr_slabs = node_nr_slabs(n);
		nr_objs  = node_nr_objs(n);

		pr_warn("  node %d: slabs: %ld, objs: %ld, free: %ld\n",
			node, nr_slabs, nr_objs, nr_free);
	}
#endif
}

static inline void *new_slab_objects(struct kmem_cache *s, gfp_t flags,
			int node, struct kmem_cache_cpu **pc)
{
	void *freelist;
	struct kmem_cache_cpu *c = *pc;
	struct page *page;

	freelist = get_partial(s, flags, node, c);

	if (freelist)
		return freelist;

	page = new_slab(s, flags, node);
	if (page) {
		c = raw_cpu_ptr(s->cpu_slab);
		if (c->page)
			flush_slab(s, c);

		/*
		 * No other reference to the page yet so we can
		 * muck around with it freely without cmpxchg
		 */
		freelist = page->freelist;
		page->freelist = NULL;

		stat(s, ALLOC_SLAB);
		c->page = page;
		*pc = c;
	} else
		freelist = NULL;

	return freelist;
}

static inline bool pfmemalloc_match(struct page *page, gfp_t gfpflags)
{
	if (unlikely(PageSlabPfmemalloc(page)))
		return gfp_pfmemalloc_allowed(gfpflags);

	return true;
}

/*
 * Check the page->freelist of a page and either transfer the freelist to the
 * per cpu freelist or deactivate the page.
 *
 * The page is still frozen if the return value is not NULL.
 *
 * If this function returns NULL then the page has been unfrozen.
 *
 * This function must be called with interrupt disabled.
 */
static inline void *get_freelist(struct kmem_cache *s, struct page *page)
{
	struct page new;
	unsigned long counters;
	void *freelist;

	do {
		freelist = page->freelist;
		counters = page->counters;

		new.counters = counters;
		VM_BUG_ON(!new.frozen);

		new.inuse = page->objects;
		new.frozen = freelist != NULL;

	} while (!__cmpxchg_double_slab(s, page,
		freelist, counters,
		NULL, new.counters,
		"get_freelist"));

	return freelist;
}

/*
 * Slow path. The lockless freelist is empty or we need to perform
 * debugging duties.
 *
 * Processing is still very fast if new objects have been freed to the
 * regular freelist. In that case we simply take over the regular freelist
 * as the lockless freelist and zap the regular freelist.
 *
 * If that is not working then we fall back to the partial lists. We take the
 * first element of the freelist as the object to allocate now and move the
 * rest of the freelist to the lockless freelist.
 *
 * And if we were unable to get a new slab from the partial slab lists then
 * we need to allocate a new slab. This is the slowest path since it involves
 * a call to the page allocator and the setup of a new slab.
 *
 * Version of __slab_alloc to use when we know that interrupts are
 * already disabled (which is the case for bulk allocation).
 */
static void *___slab_alloc(struct kmem_cache *s, gfp_t gfpflags, int node,
			  unsigned long addr, struct kmem_cache_cpu *c)
{
	void *freelist;
	struct page *page;

	page = c->page;
	if (!page) {
		/*
		 * if the node is not online or has no normal memory, just
		 * ignore the node constraint
		 */
		if (unlikely(node != NUMA_NO_NODE &&
			     !node_state(node, N_NORMAL_MEMORY)))
			node = NUMA_NO_NODE;
		goto new_slab;
	}
redo:

	if (unlikely(!node_match(page, node))) {
		/*
		 * same as above but node_match() being false already
		 * implies node != NUMA_NO_NODE
		 */
		if (!node_state(node, N_NORMAL_MEMORY)) {
			node = NUMA_NO_NODE;
			goto redo;
		} else {
			stat(s, ALLOC_NODE_MISMATCH);
			deactivate_slab(s, page, c->freelist);
			c->page = NULL;
			c->freelist = NULL;
			c->tid = next_tid(c->tid);
			goto new_slab;
		}
	}

	/*
	 * By rights, we should be searching for a slab page that was
	 * PFMEMALLOC but right now, we are losing the pfmemalloc
	 * information when the page leaves the per-cpu allocator
	 */
	if (unlikely(!pfmemalloc_match(page, gfpflags))) {
		deactivate_slab(s, page, c->freelist);
		c->page = NULL;
		c->freelist = NULL;
		c->tid = next_tid(c->tid);
		goto new_slab;
	}

	/* must check again c->freelist in case of cpu migration or IRQ */
	freelist = c->freelist;
	if (freelist)
		goto load_freelist;

	freelist = get_freelist(s, page);

	if (!freelist) {
		c->page = NULL;
		c->tid = next_tid(c->tid);
		stat(s, DEACTIVATE_BYPASS);
		goto new_slab;
	}

	stat(s, ALLOC_REFILL);

load_freelist:
	/*
	 * freelist is pointing to the list of objects to be used.
	 * page is pointing to the page from which the objects are obtained.
	 * That page must be frozen for per cpu allocations to work.
	 */
	VM_BUG_ON(!c->page->frozen);
	c->freelist = get_freepointer(s, freelist);
	c->tid = next_tid(c->tid);
#ifdef CONFIG_AMLOGIC_SLAB_TRACE
	slab_trace_mark_object(freelist, addr, s);
#endif
	return freelist;

new_slab:

	if (c->partial) {
		page = c->page = c->partial;
		c->partial = page->next;
		stat(s, CPU_PARTIAL_ALLOC);
		c->freelist = NULL;
		c->tid = next_tid(c->tid);
		goto redo;
	}

	freelist = new_slab_objects(s, gfpflags, node, &c);

	if (unlikely(!freelist)) {
		slab_out_of_memory(s, gfpflags, node);
		return NULL;
	}

	page = c->page;
	if (likely(!kmem_cache_debug(s) && pfmemalloc_match(page, gfpflags)))
		goto load_freelist;

	/* Only entered in the debug case */
	if (kmem_cache_debug(s) &&
			!alloc_debug_processing(s, page, freelist, addr))
		goto new_slab;	/* Slab failed checks. Next slab needed */

	deactivate_slab(s, page, get_freepointer(s, freelist));
	c->page = NULL;
	c->freelist = NULL;
<<<<<<< HEAD
#ifdef CONFIG_AMLOGIC_SLAB_TRACE
	slab_trace_mark_object(freelist, addr, s);
#endif
=======
	c->tid = next_tid(c->tid);
>>>>>>> dadca36d
	return freelist;
}

/*
 * Another one that disabled interrupt and compensates for possible
 * cpu changes by refetching the per cpu area pointer.
 */
static void *__slab_alloc(struct kmem_cache *s, gfp_t gfpflags, int node,
			  unsigned long addr, struct kmem_cache_cpu *c)
{
	void *p;
	unsigned long flags;

	local_irq_save(flags);
#ifdef CONFIG_PREEMPT
	/*
	 * We may have been preempted and rescheduled on a different
	 * cpu before disabling interrupts. Need to reload cpu area
	 * pointer.
	 */
	c = this_cpu_ptr(s->cpu_slab);
#endif

	p = ___slab_alloc(s, gfpflags, node, addr, c);
	local_irq_restore(flags);
	return p;
}

/*
 * Inlined fastpath so that allocation functions (kmalloc, kmem_cache_alloc)
 * have the fastpath folded into their functions. So no function call
 * overhead for requests that can be satisfied on the fastpath.
 *
 * The fastpath works by first checking if the lockless freelist can be used.
 * If not then __slab_alloc is called for slow processing.
 *
 * Otherwise we can simply pick the next object from the lockless free list.
 */
static __always_inline void *slab_alloc_node(struct kmem_cache *s,
		gfp_t gfpflags, int node, unsigned long addr)
{
	void *object;
	struct kmem_cache_cpu *c;
	struct page *page;
	unsigned long tid;

	s = slab_pre_alloc_hook(s, gfpflags);
	if (!s)
		return NULL;
redo:
	/*
	 * Must read kmem_cache cpu data via this cpu ptr. Preemption is
	 * enabled. We may switch back and forth between cpus while
	 * reading from one cpu area. That does not matter as long
	 * as we end up on the original cpu again when doing the cmpxchg.
	 *
	 * We should guarantee that tid and kmem_cache are retrieved on
	 * the same cpu. It could be different if CONFIG_PREEMPT so we need
	 * to check if it is matched or not.
	 */
	do {
		tid = this_cpu_read(s->cpu_slab->tid);
		c = raw_cpu_ptr(s->cpu_slab);
	} while (IS_ENABLED(CONFIG_PREEMPT) &&
		 unlikely(tid != READ_ONCE(c->tid)));

	/*
	 * Irqless object alloc/free algorithm used here depends on sequence
	 * of fetching cpu_slab's data. tid should be fetched before anything
	 * on c to guarantee that object and page associated with previous tid
	 * won't be used with current tid. If we fetch tid first, object and
	 * page could be one associated with next tid and our alloc/free
	 * request will be failed. In this case, we will retry. So, no problem.
	 */
	barrier();

	/*
	 * The transaction ids are globally unique per cpu and per operation on
	 * a per cpu queue. Thus they can be guarantee that the cmpxchg_double
	 * occurs on the right processor and that there was no operation on the
	 * linked list in between.
	 */

	object = c->freelist;
	page = c->page;
	if (unlikely(!object || !node_match(page, node))) {
		object = __slab_alloc(s, gfpflags, node, addr, c);
		stat(s, ALLOC_SLOWPATH);
	} else {
		void *next_object = get_freepointer_safe(s, object);

		/*
		 * The cmpxchg will only match if there was no additional
		 * operation and if we are on the right processor.
		 *
		 * The cmpxchg does the following atomically (without lock
		 * semantics!)
		 * 1. Relocate first pointer to the current per cpu area.
		 * 2. Verify that tid and freelist have not been changed
		 * 3. If they were not changed replace tid and freelist
		 *
		 * Since this is without lock semantics the protection is only
		 * against code executing on this cpu *not* from access by
		 * other cpus.
		 */
		if (unlikely(!this_cpu_cmpxchg_double(
				s->cpu_slab->freelist, s->cpu_slab->tid,
				object, tid,
				next_object, next_tid(tid)))) {

			note_cmpxchg_failure("slab_alloc", s, tid);
			goto redo;
		}
		prefetch_freepointer(s, next_object);
		stat(s, ALLOC_FASTPATH);
	#ifdef CONFIG_AMLOGIC_SLAB_TRACE
		slab_trace_mark_object(object, addr, s);
	#endif
	}

	if (unlikely(gfpflags & __GFP_ZERO) && object)
		memset(object, 0, s->object_size);

	slab_post_alloc_hook(s, gfpflags, 1, &object);

	return object;
}

static __always_inline void *slab_alloc(struct kmem_cache *s,
		gfp_t gfpflags, unsigned long addr)
{
	return slab_alloc_node(s, gfpflags, NUMA_NO_NODE, addr);
}

void *kmem_cache_alloc(struct kmem_cache *s, gfp_t gfpflags)
{
	void *ret = slab_alloc(s, gfpflags, _RET_IP_);

	trace_kmem_cache_alloc(_RET_IP_, ret, s->object_size,
				s->size, gfpflags);

	return ret;
}
EXPORT_SYMBOL(kmem_cache_alloc);

#ifdef CONFIG_TRACING
void *kmem_cache_alloc_trace(struct kmem_cache *s, gfp_t gfpflags, size_t size)
{
	void *ret = slab_alloc(s, gfpflags, _RET_IP_);
	trace_kmalloc(_RET_IP_, ret, size, s->size, gfpflags);
	kasan_kmalloc(s, ret, size, gfpflags);
	return ret;
}
EXPORT_SYMBOL(kmem_cache_alloc_trace);
#endif

#ifdef CONFIG_NUMA
void *kmem_cache_alloc_node(struct kmem_cache *s, gfp_t gfpflags, int node)
{
	void *ret = slab_alloc_node(s, gfpflags, node, _RET_IP_);

	trace_kmem_cache_alloc_node(_RET_IP_, ret,
				    s->object_size, s->size, gfpflags, node);

	return ret;
}
EXPORT_SYMBOL(kmem_cache_alloc_node);

#ifdef CONFIG_TRACING
void *kmem_cache_alloc_node_trace(struct kmem_cache *s,
				    gfp_t gfpflags,
				    int node, size_t size)
{
	void *ret = slab_alloc_node(s, gfpflags, node, _RET_IP_);

	trace_kmalloc_node(_RET_IP_, ret,
			   size, s->size, gfpflags, node);

	kasan_kmalloc(s, ret, size, gfpflags);
	return ret;
}
EXPORT_SYMBOL(kmem_cache_alloc_node_trace);
#endif
#endif

/*
 * Slow path handling. This may still be called frequently since objects
 * have a longer lifetime than the cpu slabs in most processing loads.
 *
 * So we still attempt to reduce cache line usage. Just take the slab
 * lock and free the item. If there is no additional partial page
 * handling required then we can return immediately.
 */
static void __slab_free(struct kmem_cache *s, struct page *page,
			void *head, void *tail, int cnt,
			unsigned long addr)

{
	void *prior;
	int was_frozen;
	struct page new;
	unsigned long counters;
	struct kmem_cache_node *n = NULL;
	unsigned long uninitialized_var(flags);

	stat(s, FREE_SLOWPATH);

	if (kmem_cache_debug(s) &&
	    !free_debug_processing(s, page, head, tail, cnt, addr))
		return;

	do {
		if (unlikely(n)) {
			spin_unlock_irqrestore(&n->list_lock, flags);
			n = NULL;
		}
		prior = page->freelist;
		counters = page->counters;
		set_freepointer(s, tail, prior);
		new.counters = counters;
		was_frozen = new.frozen;
		new.inuse -= cnt;
		if ((!new.inuse || !prior) && !was_frozen) {

			if (kmem_cache_has_cpu_partial(s) && !prior) {

				/*
				 * Slab was on no list before and will be
				 * partially empty
				 * We can defer the list move and instead
				 * freeze it.
				 */
				new.frozen = 1;

			} else { /* Needs to be taken off a list */

				n = get_node(s, page_to_nid(page));
				/*
				 * Speculatively acquire the list_lock.
				 * If the cmpxchg does not succeed then we may
				 * drop the list_lock without any processing.
				 *
				 * Otherwise the list_lock will synchronize with
				 * other processors updating the list of slabs.
				 */
				spin_lock_irqsave(&n->list_lock, flags);

			}
		}

	} while (!cmpxchg_double_slab(s, page,
		prior, counters,
		head, new.counters,
		"__slab_free"));

	if (likely(!n)) {

		/*
		 * If we just froze the page then put it onto the
		 * per cpu partial list.
		 */
		if (new.frozen && !was_frozen) {
			put_cpu_partial(s, page, 1);
			stat(s, CPU_PARTIAL_FREE);
		}
		/*
		 * The list lock was not taken therefore no list
		 * activity can be necessary.
		 */
		if (was_frozen)
			stat(s, FREE_FROZEN);
		return;
	}

	if (unlikely(!new.inuse && n->nr_partial >= s->min_partial))
		goto slab_empty;

	/*
	 * Objects left in the slab. If it was not on the partial list before
	 * then add it.
	 */
	if (!kmem_cache_has_cpu_partial(s) && unlikely(!prior)) {
		if (kmem_cache_debug(s))
			remove_full(s, n, page);
		add_partial(n, page, DEACTIVATE_TO_TAIL);
		stat(s, FREE_ADD_PARTIAL);
	}
	spin_unlock_irqrestore(&n->list_lock, flags);
	return;

slab_empty:
	if (prior) {
		/*
		 * Slab on the partial list.
		 */
		remove_partial(n, page);
		stat(s, FREE_REMOVE_PARTIAL);
	} else {
		/* Slab must be on the full list */
		remove_full(s, n, page);
	}

	spin_unlock_irqrestore(&n->list_lock, flags);
	stat(s, FREE_SLAB);
	discard_slab(s, page);
}

/*
 * Fastpath with forced inlining to produce a kfree and kmem_cache_free that
 * can perform fastpath freeing without additional function calls.
 *
 * The fastpath is only possible if we are freeing to the current cpu slab
 * of this processor. This typically the case if we have just allocated
 * the item before.
 *
 * If fastpath is not possible then fall back to __slab_free where we deal
 * with all sorts of special processing.
 *
 * Bulk free of a freelist with several objects (all pointing to the
 * same page) possible by specifying head and tail ptr, plus objects
 * count (cnt). Bulk free indicated by tail pointer being set.
 */
static __always_inline void do_slab_free(struct kmem_cache *s,
				struct page *page, void *head, void *tail,
				int cnt, unsigned long addr)
{
	void *tail_obj = tail ? : head;
	struct kmem_cache_cpu *c;
	unsigned long tid;
redo:
	/*
	 * Determine the currently cpus per cpu slab.
	 * The cpu may change afterward. However that does not matter since
	 * data is retrieved via this pointer. If we are on the same cpu
	 * during the cmpxchg then the free will succeed.
	 */
	do {
		tid = this_cpu_read(s->cpu_slab->tid);
		c = raw_cpu_ptr(s->cpu_slab);
	} while (IS_ENABLED(CONFIG_PREEMPT) &&
		 unlikely(tid != READ_ONCE(c->tid)));

	/* Same with comment on barrier() in slab_alloc_node() */
	barrier();

#ifdef CONFIG_AMLOGIC_SLAB_TRACE
	slab_trace_remove_object(head, s);
#endif
	if (likely(page == c->page)) {
		void **freelist = READ_ONCE(c->freelist);

		set_freepointer(s, tail_obj, freelist);

		if (unlikely(!this_cpu_cmpxchg_double(
				s->cpu_slab->freelist, s->cpu_slab->tid,
				freelist, tid,
				head, next_tid(tid)))) {

			note_cmpxchg_failure("slab_free", s, tid);
			goto redo;
		}
		stat(s, FREE_FASTPATH);
	} else
		__slab_free(s, page, head, tail_obj, cnt, addr);

}

static __always_inline void slab_free(struct kmem_cache *s, struct page *page,
				      void *head, void *tail, int cnt,
				      unsigned long addr)
{
	slab_free_freelist_hook(s, head, tail);
	/*
	 * slab_free_freelist_hook() could have put the items into quarantine.
	 * If so, no need to free them.
	 */
	if (s->flags & SLAB_KASAN && !(s->flags & SLAB_DESTROY_BY_RCU))
		return;
	do_slab_free(s, page, head, tail, cnt, addr);
}

#ifdef CONFIG_KASAN
void ___cache_free(struct kmem_cache *cache, void *x, unsigned long addr)
{
	do_slab_free(cache, virt_to_head_page(x), x, NULL, 1, addr);
}
#endif

void kmem_cache_free(struct kmem_cache *s, void *x)
{
	s = cache_from_obj(s, x);
	if (!s)
		return;
	slab_free(s, virt_to_head_page(x), x, NULL, 1, _RET_IP_);
	trace_kmem_cache_free(_RET_IP_, x);
}
EXPORT_SYMBOL(kmem_cache_free);

struct detached_freelist {
	struct page *page;
	void *tail;
	void *freelist;
	int cnt;
	struct kmem_cache *s;
};

/*
 * This function progressively scans the array with free objects (with
 * a limited look ahead) and extract objects belonging to the same
 * page.  It builds a detached freelist directly within the given
 * page/objects.  This can happen without any need for
 * synchronization, because the objects are owned by running process.
 * The freelist is build up as a single linked list in the objects.
 * The idea is, that this detached freelist can then be bulk
 * transferred to the real freelist(s), but only requiring a single
 * synchronization primitive.  Look ahead in the array is limited due
 * to performance reasons.
 */
static inline
int build_detached_freelist(struct kmem_cache *s, size_t size,
			    void **p, struct detached_freelist *df)
{
	size_t first_skipped_index = 0;
	int lookahead = 3;
	void *object;
	struct page *page;

	/* Always re-init detached_freelist */
	df->page = NULL;

	do {
		object = p[--size];
		/* Do we need !ZERO_OR_NULL_PTR(object) here? (for kfree) */
	} while (!object && size);

	if (!object)
		return 0;

	page = virt_to_head_page(object);
	if (!s) {
		/* Handle kalloc'ed objects */
		if (unlikely(!PageSlab(page))) {
			BUG_ON(!PageCompound(page));
			kfree_hook(object);
		#ifdef CONFIG_AMLOGIC_SLAB_TRACE
			slab_trace_remove_page(page, compound_order(page), s);
		#endif
			__free_pages(page, compound_order(page));
			p[size] = NULL; /* mark object processed */
			return size;
		}
		/* Derive kmem_cache from object */
		df->s = page->slab_cache;
	} else {
		df->s = cache_from_obj(s, object); /* Support for memcg */
	}

	/* Start new detached freelist */
	df->page = page;
	set_freepointer(df->s, object, NULL);
	df->tail = object;
	df->freelist = object;
	p[size] = NULL; /* mark object processed */
	df->cnt = 1;

	while (size) {
		object = p[--size];
		if (!object)
			continue; /* Skip processed objects */

		/* df->page is always set at this point */
		if (df->page == virt_to_head_page(object)) {
			/* Opportunity build freelist */
			set_freepointer(df->s, object, df->freelist);
			df->freelist = object;
			df->cnt++;
			p[size] = NULL; /* mark object processed */

			continue;
		}

		/* Limit look ahead search */
		if (!--lookahead)
			break;

		if (!first_skipped_index)
			first_skipped_index = size + 1;
	}

	return first_skipped_index;
}

/* Note that interrupts must be enabled when calling this function. */
void kmem_cache_free_bulk(struct kmem_cache *s, size_t size, void **p)
{
	if (WARN_ON(!size))
		return;

	do {
		struct detached_freelist df;

		size = build_detached_freelist(s, size, p, &df);
		if (unlikely(!df.page))
			continue;

		slab_free(df.s, df.page, df.freelist, df.tail, df.cnt,_RET_IP_);
	} while (likely(size));
}
EXPORT_SYMBOL(kmem_cache_free_bulk);

/* Note that interrupts must be enabled when calling this function. */
int kmem_cache_alloc_bulk(struct kmem_cache *s, gfp_t flags, size_t size,
			  void **p)
{
	struct kmem_cache_cpu *c;
	int i;

	/* memcg and kmem_cache debug support */
	s = slab_pre_alloc_hook(s, flags);
	if (unlikely(!s))
		return false;
	/*
	 * Drain objects in the per cpu slab, while disabling local
	 * IRQs, which protects against PREEMPT and interrupts
	 * handlers invoking normal fastpath.
	 */
	local_irq_disable();
	c = this_cpu_ptr(s->cpu_slab);

	for (i = 0; i < size; i++) {
		void *object = c->freelist;

		if (unlikely(!object)) {
			/*
			 * We may have removed an object from c->freelist using
			 * the fastpath in the previous iteration; in that case,
			 * c->tid has not been bumped yet.
			 * Since ___slab_alloc() may reenable interrupts while
			 * allocating memory, we should bump c->tid now.
			 */
			c->tid = next_tid(c->tid);

			/*
			 * Invoking slow path likely have side-effect
			 * of re-populating per CPU c->freelist
			 */
			p[i] = ___slab_alloc(s, flags, NUMA_NO_NODE,
					    _RET_IP_, c);
			if (unlikely(!p[i]))
				goto error;

			c = this_cpu_ptr(s->cpu_slab);
			continue; /* goto for-loop */
		}
		c->freelist = get_freepointer(s, object);
		p[i] = object;
	}
	c->tid = next_tid(c->tid);
	local_irq_enable();

	/* Clear memory outside IRQ disabled fastpath loop */
	if (unlikely(flags & __GFP_ZERO)) {
		int j;

		for (j = 0; j < i; j++)
			memset(p[j], 0, s->object_size);
	}

	/* memcg and kmem_cache debug support */
	slab_post_alloc_hook(s, flags, size, p);
	return i;
error:
	local_irq_enable();
	slab_post_alloc_hook(s, flags, i, p);
	__kmem_cache_free_bulk(s, i, p);
	return 0;
}
EXPORT_SYMBOL(kmem_cache_alloc_bulk);


/*
 * Object placement in a slab is made very easy because we always start at
 * offset 0. If we tune the size of the object to the alignment then we can
 * get the required alignment by putting one properly sized object after
 * another.
 *
 * Notice that the allocation order determines the sizes of the per cpu
 * caches. Each processor has always one slab available for allocations.
 * Increasing the allocation order reduces the number of times that slabs
 * must be moved on and off the partial lists and is therefore a factor in
 * locking overhead.
 */

/*
 * Mininum / Maximum order of slab pages. This influences locking overhead
 * and slab fragmentation. A higher order reduces the number of partial slabs
 * and increases the number of allocations possible without having to
 * take the list_lock.
 */
static int slub_min_order;
static int slub_max_order = PAGE_ALLOC_COSTLY_ORDER;
static int slub_min_objects;

/*
 * Calculate the order of allocation given an slab object size.
 *
 * The order of allocation has significant impact on performance and other
 * system components. Generally order 0 allocations should be preferred since
 * order 0 does not cause fragmentation in the page allocator. Larger objects
 * be problematic to put into order 0 slabs because there may be too much
 * unused space left. We go to a higher order if more than 1/16th of the slab
 * would be wasted.
 *
 * In order to reach satisfactory performance we must ensure that a minimum
 * number of objects is in one slab. Otherwise we may generate too much
 * activity on the partial lists which requires taking the list_lock. This is
 * less a concern for large slabs though which are rarely used.
 *
 * slub_max_order specifies the order where we begin to stop considering the
 * number of objects in a slab as critical. If we reach slub_max_order then
 * we try to keep the page order as low as possible. So we accept more waste
 * of space in favor of a small page order.
 *
 * Higher order allocations also allow the placement of more objects in a
 * slab and thereby reduce object handling overhead. If the user has
 * requested a higher mininum order then we start with that one instead of
 * the smallest order which will fit the object.
 */
static inline int slab_order(int size, int min_objects,
				int max_order, int fract_leftover, int reserved)
{
	int order;
	int rem;
	int min_order = slub_min_order;

	if (order_objects(min_order, size, reserved) > MAX_OBJS_PER_PAGE)
		return get_order(size * MAX_OBJS_PER_PAGE) - 1;

	for (order = max(min_order, get_order(min_objects * size + reserved));
			order <= max_order; order++) {

		unsigned long slab_size = PAGE_SIZE << order;

		rem = (slab_size - reserved) % size;

		if (rem <= slab_size / fract_leftover)
			break;
	}

	return order;
}

static inline int calculate_order(int size, int reserved)
{
	int order;
	int min_objects;
	int fraction;
	int max_objects;

	/*
	 * Attempt to find best configuration for a slab. This
	 * works by first attempting to generate a layout with
	 * the best configuration and backing off gradually.
	 *
	 * First we increase the acceptable waste in a slab. Then
	 * we reduce the minimum objects required in a slab.
	 */
	min_objects = slub_min_objects;
	if (!min_objects)
		min_objects = 4 * (fls(nr_cpu_ids) + 1);
	max_objects = order_objects(slub_max_order, size, reserved);
	min_objects = min(min_objects, max_objects);

	while (min_objects > 1) {
		fraction = 16;
		while (fraction >= 4) {
			order = slab_order(size, min_objects,
					slub_max_order, fraction, reserved);
			if (order <= slub_max_order)
				return order;
			fraction /= 2;
		}
		min_objects--;
	}

	/*
	 * We were unable to place multiple objects in a slab. Now
	 * lets see if we can place a single object there.
	 */
	order = slab_order(size, 1, slub_max_order, 1, reserved);
	if (order <= slub_max_order)
		return order;

	/*
	 * Doh this slab cannot be placed using slub_max_order.
	 */
	order = slab_order(size, 1, MAX_ORDER, 1, reserved);
	if (order < MAX_ORDER)
		return order;
	return -ENOSYS;
}

static void
init_kmem_cache_node(struct kmem_cache_node *n)
{
	n->nr_partial = 0;
	spin_lock_init(&n->list_lock);
	INIT_LIST_HEAD(&n->partial);
#ifdef CONFIG_SLUB_DEBUG
	atomic_long_set(&n->nr_slabs, 0);
	atomic_long_set(&n->total_objects, 0);
	INIT_LIST_HEAD(&n->full);
#endif
}

static inline int alloc_kmem_cache_cpus(struct kmem_cache *s)
{
	BUILD_BUG_ON(PERCPU_DYNAMIC_EARLY_SIZE <
			KMALLOC_SHIFT_HIGH * sizeof(struct kmem_cache_cpu));

	/*
	 * Must align to double word boundary for the double cmpxchg
	 * instructions to work; see __pcpu_double_call_return_bool().
	 */
	s->cpu_slab = __alloc_percpu(sizeof(struct kmem_cache_cpu),
				     2 * sizeof(void *));

	if (!s->cpu_slab)
		return 0;

	init_kmem_cache_cpus(s);

	return 1;
}

static struct kmem_cache *kmem_cache_node;

/*
 * No kmalloc_node yet so do it by hand. We know that this is the first
 * slab on the node for this slabcache. There are no concurrent accesses
 * possible.
 *
 * Note that this function only works on the kmem_cache_node
 * when allocating for the kmem_cache_node. This is used for bootstrapping
 * memory on a fresh node that has no slab structures yet.
 */
static void early_kmem_cache_node_alloc(int node)
{
	struct page *page;
	struct kmem_cache_node *n;

	BUG_ON(kmem_cache_node->size < sizeof(struct kmem_cache_node));

	page = new_slab(kmem_cache_node, GFP_NOWAIT, node);

	BUG_ON(!page);
	if (page_to_nid(page) != node) {
		pr_err("SLUB: Unable to allocate memory from node %d\n", node);
		pr_err("SLUB: Allocating a useless per node structure in order to be able to continue\n");
	}

	n = page->freelist;
	BUG_ON(!n);
	page->freelist = get_freepointer(kmem_cache_node, n);
	page->inuse = 1;
	page->frozen = 0;
	kmem_cache_node->node[node] = n;
#ifdef CONFIG_SLUB_DEBUG
	init_object(kmem_cache_node, n, SLUB_RED_ACTIVE);
	init_tracking(kmem_cache_node, n);
#endif
	kasan_kmalloc(kmem_cache_node, n, sizeof(struct kmem_cache_node),
		      GFP_KERNEL);
	init_kmem_cache_node(n);
	inc_slabs_node(kmem_cache_node, node, page->objects);

	/*
	 * No locks need to be taken here as it has just been
	 * initialized and there is no concurrent access.
	 */
	__add_partial(n, page, DEACTIVATE_TO_HEAD);
}

static void free_kmem_cache_nodes(struct kmem_cache *s)
{
	int node;
	struct kmem_cache_node *n;

	for_each_kmem_cache_node(s, node, n) {
		kmem_cache_free(kmem_cache_node, n);
		s->node[node] = NULL;
	}
}

void __kmem_cache_release(struct kmem_cache *s)
{
	cache_random_seq_destroy(s);
	free_percpu(s->cpu_slab);
	free_kmem_cache_nodes(s);
}

static int init_kmem_cache_nodes(struct kmem_cache *s)
{
	int node;

	for_each_node_state(node, N_NORMAL_MEMORY) {
		struct kmem_cache_node *n;

		if (slab_state == DOWN) {
			early_kmem_cache_node_alloc(node);
			continue;
		}
		n = kmem_cache_alloc_node(kmem_cache_node,
						GFP_KERNEL, node);

		if (!n) {
			free_kmem_cache_nodes(s);
			return 0;
		}

		s->node[node] = n;
		init_kmem_cache_node(n);
	}
	return 1;
}

static void set_min_partial(struct kmem_cache *s, unsigned long min)
{
	if (min < MIN_PARTIAL)
		min = MIN_PARTIAL;
	else if (min > MAX_PARTIAL)
		min = MAX_PARTIAL;
	s->min_partial = min;
}

/*
 * calculate_sizes() determines the order and the distribution of data within
 * a slab object.
 */
static int calculate_sizes(struct kmem_cache *s, int forced_order)
{
	unsigned long flags = s->flags;
	size_t size = s->object_size;
	int order;

	/*
	 * Round up object size to the next word boundary. We can only
	 * place the free pointer at word boundaries and this determines
	 * the possible location of the free pointer.
	 */
	size = ALIGN(size, sizeof(void *));

#ifdef CONFIG_SLUB_DEBUG
	/*
	 * Determine if we can poison the object itself. If the user of
	 * the slab may touch the object after free or before allocation
	 * then we should never poison the object itself.
	 */
	if ((flags & SLAB_POISON) && !(flags & SLAB_DESTROY_BY_RCU) &&
			!s->ctor)
		s->flags |= __OBJECT_POISON;
	else
		s->flags &= ~__OBJECT_POISON;


	/*
	 * If we are Redzoning then check if there is some space between the
	 * end of the object and the free pointer. If not then add an
	 * additional word to have some bytes to store Redzone information.
	 */
	if ((flags & SLAB_RED_ZONE) && size == s->object_size)
		size += sizeof(void *);
#endif

	/*
	 * With that we have determined the number of bytes in actual use
	 * by the object. This is the potential offset to the free pointer.
	 */
	s->inuse = size;

	if (((flags & (SLAB_DESTROY_BY_RCU | SLAB_POISON)) ||
		s->ctor)) {
		/*
		 * Relocate free pointer after the object if it is not
		 * permitted to overwrite the first word of the object on
		 * kmem_cache_free.
		 *
		 * This is the case if we do RCU, have a constructor or
		 * destructor or are poisoning the objects.
		 */
		s->offset = size;
		size += sizeof(void *);
	}

#ifdef CONFIG_SLUB_DEBUG
	if (flags & SLAB_STORE_USER)
		/*
		 * Need to store information about allocs and frees after
		 * the object.
		 */
		size += 2 * sizeof(struct track);
#endif

	kasan_cache_create(s, &size, &s->flags);
#ifdef CONFIG_SLUB_DEBUG
	if (flags & SLAB_RED_ZONE) {
		/*
		 * Add some empty padding so that we can catch
		 * overwrites from earlier objects rather than let
		 * tracking information or the free pointer be
		 * corrupted if a user writes before the start
		 * of the object.
		 */
		size += sizeof(void *);

		s->red_left_pad = sizeof(void *);
		s->red_left_pad = ALIGN(s->red_left_pad, s->align);
		size += s->red_left_pad;
	}
#endif

	/*
	 * SLUB stores one object immediately after another beginning from
	 * offset 0. In order to align the objects we have to simply size
	 * each object to conform to the alignment.
	 */
	size = ALIGN(size, s->align);
	s->size = size;
	if (forced_order >= 0)
		order = forced_order;
	else
		order = calculate_order(size, s->reserved);

	if (order < 0)
		return 0;

	s->allocflags = 0;
	if (order)
		s->allocflags |= __GFP_COMP;

	if (s->flags & SLAB_CACHE_DMA)
		s->allocflags |= GFP_DMA;

	if (s->flags & SLAB_RECLAIM_ACCOUNT)
		s->allocflags |= __GFP_RECLAIMABLE;

	/*
	 * Determine the number of objects per slab
	 */
	s->oo = oo_make(order, size, s->reserved);
	s->min = oo_make(get_order(size), size, s->reserved);
	if (oo_objects(s->oo) > oo_objects(s->max))
		s->max = s->oo;

	return !!oo_objects(s->oo);
}

#ifdef CONFIG_AMLOGIC_SLAB_TRACE
int get_cache_max_order(struct kmem_cache *s)
{
	return oo_order(s->oo);
}
#endif

static int kmem_cache_open(struct kmem_cache *s, unsigned long flags)
{
	s->flags = kmem_cache_flags(s->size, flags, s->name, s->ctor);
	s->reserved = 0;

	if (need_reserve_slab_rcu && (s->flags & SLAB_DESTROY_BY_RCU))
		s->reserved = sizeof(struct rcu_head);

	if (!calculate_sizes(s, -1))
		goto error;
	if (disable_higher_order_debug) {
		/*
		 * Disable debugging flags that store metadata if the min slab
		 * order increased.
		 */
		if (get_order(s->size) > get_order(s->object_size)) {
			s->flags &= ~DEBUG_METADATA_FLAGS;
			s->offset = 0;
			if (!calculate_sizes(s, -1))
				goto error;
		}
	}

#if defined(CONFIG_HAVE_CMPXCHG_DOUBLE) && \
    defined(CONFIG_HAVE_ALIGNED_STRUCT_PAGE)
	if (system_has_cmpxchg_double() && (s->flags & SLAB_NO_CMPXCHG) == 0)
		/* Enable fast mode */
		s->flags |= __CMPXCHG_DOUBLE;
#endif

	/*
	 * The larger the object size is, the more pages we want on the partial
	 * list to avoid pounding the page allocator excessively.
	 */
	set_min_partial(s, ilog2(s->size) / 2);

	/*
	 * cpu_partial determined the maximum number of objects kept in the
	 * per cpu partial lists of a processor.
	 *
	 * Per cpu partial lists mainly contain slabs that just have one
	 * object freed. If they are used for allocation then they can be
	 * filled up again with minimal effort. The slab will never hit the
	 * per node partial lists and therefore no locking will be required.
	 *
	 * This setting also determines
	 *
	 * A) The number of objects from per cpu partial slabs dumped to the
	 *    per node list when we reach the limit.
	 * B) The number of objects in cpu partial slabs to extract from the
	 *    per node list when we run out of per cpu objects. We only fetch
	 *    50% to keep some capacity around for frees.
	 */
	if (!kmem_cache_has_cpu_partial(s))
		s->cpu_partial = 0;
	else if (s->size >= PAGE_SIZE)
		s->cpu_partial = 2;
	else if (s->size >= 1024)
		s->cpu_partial = 6;
	else if (s->size >= 256)
		s->cpu_partial = 13;
	else
		s->cpu_partial = 30;

#ifdef CONFIG_NUMA
	s->remote_node_defrag_ratio = 1000;
#endif

	/* Initialize the pre-computed randomized freelist if slab is up */
	if (slab_state >= UP) {
		if (init_cache_random_seq(s))
			goto error;
	}

	if (!init_kmem_cache_nodes(s))
		goto error;

	if (alloc_kmem_cache_cpus(s))
		return 0;

	free_kmem_cache_nodes(s);
error:
	if (flags & SLAB_PANIC)
		panic("Cannot create slab %s size=%lu realsize=%u order=%u offset=%u flags=%lx\n",
		      s->name, (unsigned long)s->size, s->size,
		      oo_order(s->oo), s->offset, flags);
	return -EINVAL;
}

static void list_slab_objects(struct kmem_cache *s, struct page *page,
							const char *text)
{
#ifdef CONFIG_SLUB_DEBUG
	void *addr = page_address(page);
	void *p;
	unsigned long *map = kzalloc(BITS_TO_LONGS(page->objects) *
				     sizeof(long), GFP_ATOMIC);
	if (!map)
		return;
	slab_err(s, page, text, s->name);
	slab_lock(page);

	get_map(s, page, map);
	for_each_object(p, s, addr, page->objects) {

		if (!test_bit(slab_index(p, s, addr), map)) {
			pr_err("INFO: Object 0x%p @offset=%tu\n", p, p - addr);
			print_tracking(s, p);
		}
	}
	slab_unlock(page);
	kfree(map);
#endif
}

/*
 * Attempt to free all partial slabs on a node.
 * This is called from __kmem_cache_shutdown(). We must take list_lock
 * because sysfs file might still access partial list after the shutdowning.
 */
static void free_partial(struct kmem_cache *s, struct kmem_cache_node *n)
{
	LIST_HEAD(discard);
	struct page *page, *h;

	BUG_ON(irqs_disabled());
	spin_lock_irq(&n->list_lock);
	list_for_each_entry_safe(page, h, &n->partial, lru) {
		if (!page->inuse) {
			remove_partial(n, page);
			list_add(&page->lru, &discard);
		} else {
			list_slab_objects(s, page,
			"Objects remaining in %s on __kmem_cache_shutdown()");
		}
	}
	spin_unlock_irq(&n->list_lock);

	list_for_each_entry_safe(page, h, &discard, lru)
		discard_slab(s, page);
}

/*
 * Release all resources used by a slab cache.
 */
int __kmem_cache_shutdown(struct kmem_cache *s)
{
	int node;
	struct kmem_cache_node *n;

	flush_all(s);
	/* Attempt to free all objects */
	for_each_kmem_cache_node(s, node, n) {
		free_partial(s, n);
		if (n->nr_partial || slabs_node(s, node))
			return 1;
	}
	return 0;
}

/********************************************************************
 *		Kmalloc subsystem
 *******************************************************************/

static int __init setup_slub_min_order(char *str)
{
	get_option(&str, &slub_min_order);

	return 1;
}

__setup("slub_min_order=", setup_slub_min_order);

static int __init setup_slub_max_order(char *str)
{
	get_option(&str, &slub_max_order);
	slub_max_order = min(slub_max_order, MAX_ORDER - 1);

	return 1;
}

__setup("slub_max_order=", setup_slub_max_order);

static int __init setup_slub_min_objects(char *str)
{
	get_option(&str, &slub_min_objects);

	return 1;
}

__setup("slub_min_objects=", setup_slub_min_objects);

#ifdef CONFIG_AMLOGIC_MEMORY_EXTEND
static void aml_slub_free_large(struct page *page, const void *obj)
{
	unsigned int nr_pages, i;

	if (page) {
		__ClearPageHead(page);
		ClearPageOwnerPriv1(page);
		nr_pages = page->index;
		pr_debug("%s, page:%p, pages:%d, obj:%p\n",
			__func__, page_address(page), nr_pages, obj);
		for (i = 0; i < nr_pages; i++)  {
			__free_pages(page, 0);
			page++;
		}
	}
}
#endif

void *__kmalloc(size_t size, gfp_t flags)
{
	struct kmem_cache *s;
	void *ret;

	if (unlikely(size > KMALLOC_MAX_CACHE_SIZE))
		return kmalloc_large(size, flags);

	s = kmalloc_slab(size, flags);

	if (unlikely(ZERO_OR_NULL_PTR(s)))
		return s;

	ret = slab_alloc(s, flags, _RET_IP_);

	trace_kmalloc(_RET_IP_, ret, size, s->size, flags);

	kasan_kmalloc(s, ret, size, flags);

	return ret;
}
EXPORT_SYMBOL(__kmalloc);

#ifdef CONFIG_NUMA
static void *kmalloc_large_node(size_t size, gfp_t flags, int node)
{
	struct page *page;
	void *ptr = NULL;

	flags |= __GFP_COMP | __GFP_NOTRACK;
	page = alloc_pages_node(node, flags, get_order(size));
	if (page)
		ptr = page_address(page);

	kmalloc_large_node_hook(ptr, size, flags);
	return ptr;
}

void *__kmalloc_node(size_t size, gfp_t flags, int node)
{
	struct kmem_cache *s;
	void *ret;

	if (unlikely(size > KMALLOC_MAX_CACHE_SIZE)) {
		ret = kmalloc_large_node(size, flags, node);

		trace_kmalloc_node(_RET_IP_, ret,
				   size, PAGE_SIZE << get_order(size),
				   flags, node);

		return ret;
	}

	s = kmalloc_slab(size, flags);

	if (unlikely(ZERO_OR_NULL_PTR(s)))
		return s;

	ret = slab_alloc_node(s, flags, node, _RET_IP_);

	trace_kmalloc_node(_RET_IP_, ret, size, s->size, flags, node);

	kasan_kmalloc(s, ret, size, flags);

	return ret;
}
EXPORT_SYMBOL(__kmalloc_node);
#endif

#ifdef CONFIG_HARDENED_USERCOPY
/*
 * Rejects objects that are incorrectly sized.
 *
 * Returns NULL if check passes, otherwise const char * to name of cache
 * to indicate an error.
 */
const char *__check_heap_object(const void *ptr, unsigned long n,
				struct page *page)
{
	struct kmem_cache *s;
	unsigned long offset;
	size_t object_size;

	/* Find object and usable object size. */
	s = page->slab_cache;
	object_size = slab_ksize(s);

	/* Reject impossible pointers. */
	if (ptr < page_address(page))
		return s->name;

	/* Find offset within object. */
	offset = (ptr - page_address(page)) % s->size;

	/* Adjust for redzone and reject if within the redzone. */
	if (kmem_cache_debug(s) && s->flags & SLAB_RED_ZONE) {
		if (offset < s->red_left_pad)
			return s->name;
		offset -= s->red_left_pad;
	}

	/* Allow address range falling entirely within object size. */
	if (offset <= object_size && n <= object_size - offset)
		return NULL;

	return s->name;
}
#endif /* CONFIG_HARDENED_USERCOPY */

static size_t __ksize(const void *object)
{
	struct page *page;

	if (unlikely(object == ZERO_SIZE_PTR))
		return 0;

	page = virt_to_head_page(object);

	if (unlikely(!PageSlab(page))) {
		WARN_ON(!PageCompound(page));
	#ifdef CONFIG_AMLOGIC_MEMORY_EXTEND
		if (unlikely(PageOwnerPriv1(page))) {
			pr_debug("%s, obj:%p, page:%p, index:%ld, size:%ld\n",
				__func__, object, page_address(page),
				page->index, PAGE_SIZE * page->index);
			return PAGE_SIZE * page->index;
		} else
			return PAGE_SIZE << compound_order(page);
	#else
		return PAGE_SIZE << compound_order(page);
	#endif
	}

	return slab_ksize(page->slab_cache);
}

size_t ksize(const void *object)
{
	size_t size = __ksize(object);
	/* We assume that ksize callers could use whole allocated area,
	 * so we need to unpoison this area.
	 */
	kasan_unpoison_shadow(object, size);
	return size;
}
EXPORT_SYMBOL(ksize);

void kfree(const void *x)
{
	struct page *page;
	void *object = (void *)x;

	trace_kfree(_RET_IP_, x);

	if (unlikely(ZERO_OR_NULL_PTR(x)))
		return;

	page = virt_to_head_page(x);
	if (unlikely(!PageSlab(page))) {
		BUG_ON(!PageCompound(page));
	#ifdef CONFIG_AMLOGIC_MEMORY_EXTEND
		kmemleak_free(x);
		if (unlikely(PageOwnerPriv1(page)))
			aml_slub_free_large(page, x);
		else {
			__free_pages(page, compound_order(page));
			kasan_kfree_large(x);
		}
		return;
	#else
		kfree_hook(x);
		__free_pages(page, compound_order(page));
		return;
	#endif /* CONFIG_AMLOGIC_MEMORY_EXTEND */
	}
	slab_free(page->slab_cache, page, object, NULL, 1, _RET_IP_);
}
EXPORT_SYMBOL(kfree);

#define SHRINK_PROMOTE_MAX 32

/*
 * kmem_cache_shrink discards empty slabs and promotes the slabs filled
 * up most to the head of the partial lists. New allocations will then
 * fill those up and thus they can be removed from the partial lists.
 *
 * The slabs with the least items are placed last. This results in them
 * being allocated from last increasing the chance that the last objects
 * are freed in them.
 */
int __kmem_cache_shrink(struct kmem_cache *s)
{
	int node;
	int i;
	struct kmem_cache_node *n;
	struct page *page;
	struct page *t;
	struct list_head discard;
	struct list_head promote[SHRINK_PROMOTE_MAX];
	unsigned long flags;
	int ret = 0;

	flush_all(s);
	for_each_kmem_cache_node(s, node, n) {
		INIT_LIST_HEAD(&discard);
		for (i = 0; i < SHRINK_PROMOTE_MAX; i++)
			INIT_LIST_HEAD(promote + i);

		spin_lock_irqsave(&n->list_lock, flags);

		/*
		 * Build lists of slabs to discard or promote.
		 *
		 * Note that concurrent frees may occur while we hold the
		 * list_lock. page->inuse here is the upper limit.
		 */
		list_for_each_entry_safe(page, t, &n->partial, lru) {
			int free = page->objects - page->inuse;

			/* Do not reread page->inuse */
			barrier();

			/* We do not keep full slabs on the list */
			BUG_ON(free <= 0);

			if (free == page->objects) {
				list_move(&page->lru, &discard);
				n->nr_partial--;
			} else if (free <= SHRINK_PROMOTE_MAX)
				list_move(&page->lru, promote + free - 1);
		}

		/*
		 * Promote the slabs filled up most to the head of the
		 * partial list.
		 */
		for (i = SHRINK_PROMOTE_MAX - 1; i >= 0; i--)
			list_splice(promote + i, &n->partial);

		spin_unlock_irqrestore(&n->list_lock, flags);

		/* Release empty slabs */
		list_for_each_entry_safe(page, t, &discard, lru)
			discard_slab(s, page);

		if (slabs_node(s, node))
			ret = 1;
	}

	return ret;
}

static int slab_mem_going_offline_callback(void *arg)
{
	struct kmem_cache *s;

	mutex_lock(&slab_mutex);
	list_for_each_entry(s, &slab_caches, list)
		__kmem_cache_shrink(s);
	mutex_unlock(&slab_mutex);

	return 0;
}

static void slab_mem_offline_callback(void *arg)
{
	struct kmem_cache_node *n;
	struct kmem_cache *s;
	struct memory_notify *marg = arg;
	int offline_node;

	offline_node = marg->status_change_nid_normal;

	/*
	 * If the node still has available memory. we need kmem_cache_node
	 * for it yet.
	 */
	if (offline_node < 0)
		return;

	mutex_lock(&slab_mutex);
	list_for_each_entry(s, &slab_caches, list) {
		n = get_node(s, offline_node);
		if (n) {
			/*
			 * if n->nr_slabs > 0, slabs still exist on the node
			 * that is going down. We were unable to free them,
			 * and offline_pages() function shouldn't call this
			 * callback. So, we must fail.
			 */
			BUG_ON(slabs_node(s, offline_node));

			s->node[offline_node] = NULL;
			kmem_cache_free(kmem_cache_node, n);
		}
	}
	mutex_unlock(&slab_mutex);
}

static int slab_mem_going_online_callback(void *arg)
{
	struct kmem_cache_node *n;
	struct kmem_cache *s;
	struct memory_notify *marg = arg;
	int nid = marg->status_change_nid_normal;
	int ret = 0;

	/*
	 * If the node's memory is already available, then kmem_cache_node is
	 * already created. Nothing to do.
	 */
	if (nid < 0)
		return 0;

	/*
	 * We are bringing a node online. No memory is available yet. We must
	 * allocate a kmem_cache_node structure in order to bring the node
	 * online.
	 */
	mutex_lock(&slab_mutex);
	list_for_each_entry(s, &slab_caches, list) {
		/*
		 * XXX: kmem_cache_alloc_node will fallback to other nodes
		 *      since memory is not yet available from the node that
		 *      is brought up.
		 */
		n = kmem_cache_alloc(kmem_cache_node, GFP_KERNEL);
		if (!n) {
			ret = -ENOMEM;
			goto out;
		}
		init_kmem_cache_node(n);
		s->node[nid] = n;
	}
out:
	mutex_unlock(&slab_mutex);
	return ret;
}

static int slab_memory_callback(struct notifier_block *self,
				unsigned long action, void *arg)
{
	int ret = 0;

	switch (action) {
	case MEM_GOING_ONLINE:
		ret = slab_mem_going_online_callback(arg);
		break;
	case MEM_GOING_OFFLINE:
		ret = slab_mem_going_offline_callback(arg);
		break;
	case MEM_OFFLINE:
	case MEM_CANCEL_ONLINE:
		slab_mem_offline_callback(arg);
		break;
	case MEM_ONLINE:
	case MEM_CANCEL_OFFLINE:
		break;
	}
	if (ret)
		ret = notifier_from_errno(ret);
	else
		ret = NOTIFY_OK;
	return ret;
}

static struct notifier_block slab_memory_callback_nb = {
	.notifier_call = slab_memory_callback,
	.priority = SLAB_CALLBACK_PRI,
};

/********************************************************************
 *			Basic setup of slabs
 *******************************************************************/

/*
 * Used for early kmem_cache structures that were allocated using
 * the page allocator. Allocate them properly then fix up the pointers
 * that may be pointing to the wrong kmem_cache structure.
 */

static struct kmem_cache * __init bootstrap(struct kmem_cache *static_cache)
{
	int node;
	struct kmem_cache *s = kmem_cache_zalloc(kmem_cache, GFP_NOWAIT);
	struct kmem_cache_node *n;

	memcpy(s, static_cache, kmem_cache->object_size);

	/*
	 * This runs very early, and only the boot processor is supposed to be
	 * up.  Even if it weren't true, IRQs are not up so we couldn't fire
	 * IPIs around.
	 */
	__flush_cpu_slab(s, smp_processor_id());
	for_each_kmem_cache_node(s, node, n) {
		struct page *p;

		list_for_each_entry(p, &n->partial, lru)
			p->slab_cache = s;

#ifdef CONFIG_SLUB_DEBUG
		list_for_each_entry(p, &n->full, lru)
			p->slab_cache = s;
#endif
	}
	slab_init_memcg_params(s);
	list_add(&s->list, &slab_caches);
	return s;
}

void __init kmem_cache_init(void)
{
	static __initdata struct kmem_cache boot_kmem_cache,
		boot_kmem_cache_node;

	if (debug_guardpage_minorder())
		slub_max_order = 0;

	kmem_cache_node = &boot_kmem_cache_node;
	kmem_cache = &boot_kmem_cache;

	create_boot_cache(kmem_cache_node, "kmem_cache_node",
		sizeof(struct kmem_cache_node), SLAB_HWCACHE_ALIGN);

	register_hotmemory_notifier(&slab_memory_callback_nb);

	/* Able to allocate the per node structures */
	slab_state = PARTIAL;

	create_boot_cache(kmem_cache, "kmem_cache",
			offsetof(struct kmem_cache, node) +
				nr_node_ids * sizeof(struct kmem_cache_node *),
		       SLAB_HWCACHE_ALIGN);

	kmem_cache = bootstrap(&boot_kmem_cache);

	/*
	 * Allocate kmem_cache_node properly from the kmem_cache slab.
	 * kmem_cache_node is separately allocated so no need to
	 * update any list pointers.
	 */
	kmem_cache_node = bootstrap(&boot_kmem_cache_node);

	/* Now we can use the kmem_cache to allocate kmalloc slabs */
	setup_kmalloc_cache_index_table();
	create_kmalloc_caches(0);
#ifdef CONFIG_AMLOGIC_SLAB_TRACE
	slab_trace_init();
#endif

	/* Setup random freelists for each cache */
	init_freelist_randomization();

	cpuhp_setup_state_nocalls(CPUHP_SLUB_DEAD, "slub:dead", NULL,
				  slub_cpu_dead);

	pr_info("SLUB: HWalign=%d, Order=%d-%d, MinObjects=%d, CPUs=%d, Nodes=%d\n",
		cache_line_size(),
		slub_min_order, slub_max_order, slub_min_objects,
		nr_cpu_ids, nr_node_ids);
}

void __init kmem_cache_init_late(void)
{
}

struct kmem_cache *
__kmem_cache_alias(const char *name, size_t size, size_t align,
		   unsigned long flags, void (*ctor)(void *))
{
	struct kmem_cache *s, *c;

	s = find_mergeable(size, align, flags, name, ctor);
	if (s) {
		s->refcount++;

		/*
		 * Adjust the object sizes so that we clear
		 * the complete object on kzalloc.
		 */
		s->object_size = max(s->object_size, (int)size);
		s->inuse = max_t(int, s->inuse, ALIGN(size, sizeof(void *)));

		for_each_memcg_cache(c, s) {
			c->object_size = s->object_size;
			c->inuse = max_t(int, c->inuse,
					 ALIGN(size, sizeof(void *)));
		}

		if (sysfs_slab_alias(s, name)) {
			s->refcount--;
			s = NULL;
		}
	}

	return s;
}

int __kmem_cache_create(struct kmem_cache *s, unsigned long flags)
{
	int err;

	err = kmem_cache_open(s, flags);
	if (err)
		return err;

	/* Mutex is not taken during early boot */
	if (slab_state <= UP)
		return 0;

	memcg_propagate_slab_attrs(s);
	err = sysfs_slab_add(s);
	if (err)
		__kmem_cache_release(s);

	return err;
}

void *__kmalloc_track_caller(size_t size, gfp_t gfpflags, unsigned long caller)
{
	struct kmem_cache *s;
	void *ret;

	if (unlikely(size > KMALLOC_MAX_CACHE_SIZE))
		return kmalloc_large(size, gfpflags);

	s = kmalloc_slab(size, gfpflags);

	if (unlikely(ZERO_OR_NULL_PTR(s)))
		return s;

	ret = slab_alloc(s, gfpflags, caller);

	/* Honor the call site pointer we received. */
	trace_kmalloc(caller, ret, size, s->size, gfpflags);

	return ret;
}

#ifdef CONFIG_NUMA
void *__kmalloc_node_track_caller(size_t size, gfp_t gfpflags,
					int node, unsigned long caller)
{
	struct kmem_cache *s;
	void *ret;

	if (unlikely(size > KMALLOC_MAX_CACHE_SIZE)) {
		ret = kmalloc_large_node(size, gfpflags, node);

		trace_kmalloc_node(caller, ret,
				   size, PAGE_SIZE << get_order(size),
				   gfpflags, node);

		return ret;
	}

	s = kmalloc_slab(size, gfpflags);

	if (unlikely(ZERO_OR_NULL_PTR(s)))
		return s;

	ret = slab_alloc_node(s, gfpflags, node, caller);

	/* Honor the call site pointer we received. */
	trace_kmalloc_node(caller, ret, size, s->size, gfpflags, node);

	return ret;
}
#endif

#ifdef CONFIG_SYSFS
static int count_inuse(struct page *page)
{
	return page->inuse;
}

static int count_total(struct page *page)
{
	return page->objects;
}
#endif

#ifdef CONFIG_SLUB_DEBUG
static int validate_slab(struct kmem_cache *s, struct page *page,
						unsigned long *map)
{
	void *p;
	void *addr = page_address(page);

	if (!check_slab(s, page) ||
			!on_freelist(s, page, NULL))
		return 0;

	/* Now we know that a valid freelist exists */
	bitmap_zero(map, page->objects);

	get_map(s, page, map);
	for_each_object(p, s, addr, page->objects) {
		if (test_bit(slab_index(p, s, addr), map))
			if (!check_object(s, page, p, SLUB_RED_INACTIVE))
				return 0;
	}

	for_each_object(p, s, addr, page->objects)
		if (!test_bit(slab_index(p, s, addr), map))
			if (!check_object(s, page, p, SLUB_RED_ACTIVE))
				return 0;
	return 1;
}

static void validate_slab_slab(struct kmem_cache *s, struct page *page,
						unsigned long *map)
{
	slab_lock(page);
	validate_slab(s, page, map);
	slab_unlock(page);
}

static int validate_slab_node(struct kmem_cache *s,
		struct kmem_cache_node *n, unsigned long *map)
{
	unsigned long count = 0;
	struct page *page;
	unsigned long flags;

	spin_lock_irqsave(&n->list_lock, flags);

	list_for_each_entry(page, &n->partial, lru) {
		validate_slab_slab(s, page, map);
		count++;
	}
	if (count != n->nr_partial)
		pr_err("SLUB %s: %ld partial slabs counted but counter=%ld\n",
		       s->name, count, n->nr_partial);

	if (!(s->flags & SLAB_STORE_USER))
		goto out;

	list_for_each_entry(page, &n->full, lru) {
		validate_slab_slab(s, page, map);
		count++;
	}
	if (count != atomic_long_read(&n->nr_slabs))
		pr_err("SLUB: %s %ld slabs counted but counter=%ld\n",
		       s->name, count, atomic_long_read(&n->nr_slabs));

out:
	spin_unlock_irqrestore(&n->list_lock, flags);
	return count;
}

static long validate_slab_cache(struct kmem_cache *s)
{
	int node;
	unsigned long count = 0;
	unsigned long *map = kmalloc(BITS_TO_LONGS(oo_objects(s->max)) *
				sizeof(unsigned long), GFP_KERNEL);
	struct kmem_cache_node *n;

	if (!map)
		return -ENOMEM;

	flush_all(s);
	for_each_kmem_cache_node(s, node, n)
		count += validate_slab_node(s, n, map);
	kfree(map);
	return count;
}
/*
 * Generate lists of code addresses where slabcache objects are allocated
 * and freed.
 */

struct location {
	unsigned long count;
	unsigned long addr;
	long long sum_time;
	long min_time;
	long max_time;
	long min_pid;
	long max_pid;
	DECLARE_BITMAP(cpus, NR_CPUS);
	nodemask_t nodes;
};

struct loc_track {
	unsigned long max;
	unsigned long count;
	struct location *loc;
};

static void free_loc_track(struct loc_track *t)
{
	if (t->max)
		free_pages((unsigned long)t->loc,
			get_order(sizeof(struct location) * t->max));
}

static int alloc_loc_track(struct loc_track *t, unsigned long max, gfp_t flags)
{
	struct location *l;
	int order;

	order = get_order(sizeof(struct location) * max);

	l = (void *)__get_free_pages(flags, order);
	if (!l)
		return 0;

	if (t->count) {
		memcpy(l, t->loc, sizeof(struct location) * t->count);
		free_loc_track(t);
	}
	t->max = max;
	t->loc = l;
	return 1;
}

static int add_location(struct loc_track *t, struct kmem_cache *s,
				const struct track *track)
{
	long start, end, pos;
	struct location *l;
	unsigned long caddr;
	unsigned long age = jiffies - track->when;

	start = -1;
	end = t->count;

	for ( ; ; ) {
		pos = start + (end - start + 1) / 2;

		/*
		 * There is nothing at "end". If we end up there
		 * we need to add something to before end.
		 */
		if (pos == end)
			break;

		caddr = t->loc[pos].addr;
		if (track->addr == caddr) {

			l = &t->loc[pos];
			l->count++;
			if (track->when) {
				l->sum_time += age;
				if (age < l->min_time)
					l->min_time = age;
				if (age > l->max_time)
					l->max_time = age;

				if (track->pid < l->min_pid)
					l->min_pid = track->pid;
				if (track->pid > l->max_pid)
					l->max_pid = track->pid;

				cpumask_set_cpu(track->cpu,
						to_cpumask(l->cpus));
			}
			node_set(page_to_nid(virt_to_page(track)), l->nodes);
			return 1;
		}

		if (track->addr < caddr)
			end = pos;
		else
			start = pos;
	}

	/*
	 * Not found. Insert new tracking element.
	 */
	if (t->count >= t->max && !alloc_loc_track(t, 2 * t->max, GFP_ATOMIC))
		return 0;

	l = t->loc + pos;
	if (pos < t->count)
		memmove(l + 1, l,
			(t->count - pos) * sizeof(struct location));
	t->count++;
	l->count = 1;
	l->addr = track->addr;
	l->sum_time = age;
	l->min_time = age;
	l->max_time = age;
	l->min_pid = track->pid;
	l->max_pid = track->pid;
	cpumask_clear(to_cpumask(l->cpus));
	cpumask_set_cpu(track->cpu, to_cpumask(l->cpus));
	nodes_clear(l->nodes);
	node_set(page_to_nid(virt_to_page(track)), l->nodes);
	return 1;
}

static void process_slab(struct loc_track *t, struct kmem_cache *s,
		struct page *page, enum track_item alloc,
		unsigned long *map)
{
	void *addr = page_address(page);
	void *p;

	bitmap_zero(map, page->objects);
	get_map(s, page, map);

	for_each_object(p, s, addr, page->objects)
		if (!test_bit(slab_index(p, s, addr), map))
			add_location(t, s, get_track(s, p, alloc));
}

static int list_locations(struct kmem_cache *s, char *buf,
					enum track_item alloc)
{
	int len = 0;
	unsigned long i;
	struct loc_track t = { 0, 0, NULL };
	int node;
	unsigned long *map = kmalloc(BITS_TO_LONGS(oo_objects(s->max)) *
				     sizeof(unsigned long), GFP_KERNEL);
	struct kmem_cache_node *n;

	if (!map || !alloc_loc_track(&t, PAGE_SIZE / sizeof(struct location),
				     GFP_TEMPORARY)) {
		kfree(map);
		return sprintf(buf, "Out of memory\n");
	}
	/* Push back cpu slabs */
	flush_all(s);

	for_each_kmem_cache_node(s, node, n) {
		unsigned long flags;
		struct page *page;

		if (!atomic_long_read(&n->nr_slabs))
			continue;

		spin_lock_irqsave(&n->list_lock, flags);
		list_for_each_entry(page, &n->partial, lru)
			process_slab(&t, s, page, alloc, map);
		list_for_each_entry(page, &n->full, lru)
			process_slab(&t, s, page, alloc, map);
		spin_unlock_irqrestore(&n->list_lock, flags);
	}

	for (i = 0; i < t.count; i++) {
		struct location *l = &t.loc[i];

		if (len > PAGE_SIZE - KSYM_SYMBOL_LEN - 100)
			break;
		len += sprintf(buf + len, "%7ld ", l->count);

		if (l->addr)
			len += sprintf(buf + len, "%pS", (void *)l->addr);
		else
			len += sprintf(buf + len, "<not-available>");

		if (l->sum_time != l->min_time) {
			len += sprintf(buf + len, " age=%ld/%ld/%ld",
				l->min_time,
				(long)div_u64(l->sum_time, l->count),
				l->max_time);
		} else
			len += sprintf(buf + len, " age=%ld",
				l->min_time);

		if (l->min_pid != l->max_pid)
			len += sprintf(buf + len, " pid=%ld-%ld",
				l->min_pid, l->max_pid);
		else
			len += sprintf(buf + len, " pid=%ld",
				l->min_pid);

		if (num_online_cpus() > 1 &&
				!cpumask_empty(to_cpumask(l->cpus)) &&
				len < PAGE_SIZE - 60)
			len += scnprintf(buf + len, PAGE_SIZE - len - 50,
					 " cpus=%*pbl",
					 cpumask_pr_args(to_cpumask(l->cpus)));

		if (nr_online_nodes > 1 && !nodes_empty(l->nodes) &&
				len < PAGE_SIZE - 60)
			len += scnprintf(buf + len, PAGE_SIZE - len - 50,
					 " nodes=%*pbl",
					 nodemask_pr_args(&l->nodes));

		len += sprintf(buf + len, "\n");
	}

	free_loc_track(&t);
	kfree(map);
	if (!t.count)
		len += sprintf(buf, "No data\n");
	return len;
}
#endif

#ifdef SLUB_RESILIENCY_TEST
static void __init resiliency_test(void)
{
	u8 *p;

	BUILD_BUG_ON(KMALLOC_MIN_SIZE > 16 || KMALLOC_SHIFT_HIGH < 10);

	pr_err("SLUB resiliency testing\n");
	pr_err("-----------------------\n");
	pr_err("A. Corruption after allocation\n");

	p = kzalloc(16, GFP_KERNEL);
	p[16] = 0x12;
	pr_err("\n1. kmalloc-16: Clobber Redzone/next pointer 0x12->0x%p\n\n",
	       p + 16);

	validate_slab_cache(kmalloc_caches[4]);

	/* Hmmm... The next two are dangerous */
	p = kzalloc(32, GFP_KERNEL);
	p[32 + sizeof(void *)] = 0x34;
	pr_err("\n2. kmalloc-32: Clobber next pointer/next slab 0x34 -> -0x%p\n",
	       p);
	pr_err("If allocated object is overwritten then not detectable\n\n");

	validate_slab_cache(kmalloc_caches[5]);
	p = kzalloc(64, GFP_KERNEL);
	p += 64 + (get_cycles() & 0xff) * sizeof(void *);
	*p = 0x56;
	pr_err("\n3. kmalloc-64: corrupting random byte 0x56->0x%p\n",
	       p);
	pr_err("If allocated object is overwritten then not detectable\n\n");
	validate_slab_cache(kmalloc_caches[6]);

	pr_err("\nB. Corruption after free\n");
	p = kzalloc(128, GFP_KERNEL);
	kfree(p);
	*p = 0x78;
	pr_err("1. kmalloc-128: Clobber first word 0x78->0x%p\n\n", p);
	validate_slab_cache(kmalloc_caches[7]);

	p = kzalloc(256, GFP_KERNEL);
	kfree(p);
	p[50] = 0x9a;
	pr_err("\n2. kmalloc-256: Clobber 50th byte 0x9a->0x%p\n\n", p);
	validate_slab_cache(kmalloc_caches[8]);

	p = kzalloc(512, GFP_KERNEL);
	kfree(p);
	p[512] = 0xab;
	pr_err("\n3. kmalloc-512: Clobber redzone 0xab->0x%p\n\n", p);
	validate_slab_cache(kmalloc_caches[9]);
}
#else
#ifdef CONFIG_SYSFS
static void resiliency_test(void) {};
#endif
#endif

#ifdef CONFIG_SYSFS
enum slab_stat_type {
	SL_ALL,			/* All slabs */
	SL_PARTIAL,		/* Only partially allocated slabs */
	SL_CPU,			/* Only slabs used for cpu caches */
	SL_OBJECTS,		/* Determine allocated objects not slabs */
	SL_TOTAL		/* Determine object capacity not slabs */
};

#define SO_ALL		(1 << SL_ALL)
#define SO_PARTIAL	(1 << SL_PARTIAL)
#define SO_CPU		(1 << SL_CPU)
#define SO_OBJECTS	(1 << SL_OBJECTS)
#define SO_TOTAL	(1 << SL_TOTAL)

static ssize_t show_slab_objects(struct kmem_cache *s,
			    char *buf, unsigned long flags)
{
	unsigned long total = 0;
	int node;
	int x;
	unsigned long *nodes;

	nodes = kzalloc(sizeof(unsigned long) * nr_node_ids, GFP_KERNEL);
	if (!nodes)
		return -ENOMEM;

	if (flags & SO_CPU) {
		int cpu;

		for_each_possible_cpu(cpu) {
			struct kmem_cache_cpu *c = per_cpu_ptr(s->cpu_slab,
							       cpu);
			int node;
			struct page *page;

			page = READ_ONCE(c->page);
			if (!page)
				continue;

			node = page_to_nid(page);
			if (flags & SO_TOTAL)
				x = page->objects;
			else if (flags & SO_OBJECTS)
				x = page->inuse;
			else
				x = 1;

			total += x;
			nodes[node] += x;

			page = READ_ONCE(c->partial);
			if (page) {
				node = page_to_nid(page);
				if (flags & SO_TOTAL)
					WARN_ON_ONCE(1);
				else if (flags & SO_OBJECTS)
					WARN_ON_ONCE(1);
				else
					x = page->pages;
				total += x;
				nodes[node] += x;
			}
		}
	}

	/*
	 * It is impossible to take "mem_hotplug_lock" here with "kernfs_mutex"
	 * already held which will conflict with an existing lock order:
	 *
	 * mem_hotplug_lock->slab_mutex->kernfs_mutex
	 *
	 * We don't really need mem_hotplug_lock (to hold off
	 * slab_mem_going_offline_callback) here because slab's memory hot
	 * unplug code doesn't destroy the kmem_cache->node[] data.
	 */

#ifdef CONFIG_SLUB_DEBUG
	if (flags & SO_ALL) {
		struct kmem_cache_node *n;

		for_each_kmem_cache_node(s, node, n) {

			if (flags & SO_TOTAL)
				x = atomic_long_read(&n->total_objects);
			else if (flags & SO_OBJECTS)
				x = atomic_long_read(&n->total_objects) -
					count_partial(n, count_free);
			else
				x = atomic_long_read(&n->nr_slabs);
			total += x;
			nodes[node] += x;
		}

	} else
#endif
	if (flags & SO_PARTIAL) {
		struct kmem_cache_node *n;

		for_each_kmem_cache_node(s, node, n) {
			if (flags & SO_TOTAL)
				x = count_partial(n, count_total);
			else if (flags & SO_OBJECTS)
				x = count_partial(n, count_inuse);
			else
				x = n->nr_partial;
			total += x;
			nodes[node] += x;
		}
	}
	x = sprintf(buf, "%lu", total);
#ifdef CONFIG_NUMA
	for (node = 0; node < nr_node_ids; node++)
		if (nodes[node])
			x += sprintf(buf + x, " N%d=%lu",
					node, nodes[node]);
#endif
	kfree(nodes);
	return x + sprintf(buf + x, "\n");
}

#ifdef CONFIG_SLUB_DEBUG
static int any_slab_objects(struct kmem_cache *s)
{
	int node;
	struct kmem_cache_node *n;

	for_each_kmem_cache_node(s, node, n)
		if (atomic_long_read(&n->total_objects))
			return 1;

	return 0;
}
#endif

#define to_slab_attr(n) container_of(n, struct slab_attribute, attr)
#define to_slab(n) container_of(n, struct kmem_cache, kobj)

struct slab_attribute {
	struct attribute attr;
	ssize_t (*show)(struct kmem_cache *s, char *buf);
	ssize_t (*store)(struct kmem_cache *s, const char *x, size_t count);
};

#define SLAB_ATTR_RO(_name) \
	static struct slab_attribute _name##_attr = \
	__ATTR(_name, 0400, _name##_show, NULL)

#define SLAB_ATTR(_name) \
	static struct slab_attribute _name##_attr =  \
	__ATTR(_name, 0600, _name##_show, _name##_store)

static ssize_t slab_size_show(struct kmem_cache *s, char *buf)
{
	return sprintf(buf, "%d\n", s->size);
}
SLAB_ATTR_RO(slab_size);

static ssize_t align_show(struct kmem_cache *s, char *buf)
{
	return sprintf(buf, "%d\n", s->align);
}
SLAB_ATTR_RO(align);

static ssize_t object_size_show(struct kmem_cache *s, char *buf)
{
	return sprintf(buf, "%d\n", s->object_size);
}
SLAB_ATTR_RO(object_size);

static ssize_t objs_per_slab_show(struct kmem_cache *s, char *buf)
{
	return sprintf(buf, "%d\n", oo_objects(s->oo));
}
SLAB_ATTR_RO(objs_per_slab);

static ssize_t order_store(struct kmem_cache *s,
				const char *buf, size_t length)
{
	unsigned long order;
	int err;

	err = kstrtoul(buf, 10, &order);
	if (err)
		return err;

	if (order > slub_max_order || order < slub_min_order)
		return -EINVAL;

	calculate_sizes(s, order);
	return length;
}

static ssize_t order_show(struct kmem_cache *s, char *buf)
{
	return sprintf(buf, "%d\n", oo_order(s->oo));
}
SLAB_ATTR(order);

static ssize_t min_partial_show(struct kmem_cache *s, char *buf)
{
	return sprintf(buf, "%lu\n", s->min_partial);
}

static ssize_t min_partial_store(struct kmem_cache *s, const char *buf,
				 size_t length)
{
	unsigned long min;
	int err;

	err = kstrtoul(buf, 10, &min);
	if (err)
		return err;

	set_min_partial(s, min);
	return length;
}
SLAB_ATTR(min_partial);

static ssize_t cpu_partial_show(struct kmem_cache *s, char *buf)
{
	return sprintf(buf, "%u\n", s->cpu_partial);
}

static ssize_t cpu_partial_store(struct kmem_cache *s, const char *buf,
				 size_t length)
{
	unsigned int objects;
	int err;

	err = kstrtouint(buf, 10, &objects);
	if (err)
		return err;
	if (objects && !kmem_cache_has_cpu_partial(s))
		return -EINVAL;

	s->cpu_partial = objects;
	flush_all(s);
	return length;
}
SLAB_ATTR(cpu_partial);

static ssize_t ctor_show(struct kmem_cache *s, char *buf)
{
	if (!s->ctor)
		return 0;
	return sprintf(buf, "%pS\n", s->ctor);
}
SLAB_ATTR_RO(ctor);

static ssize_t aliases_show(struct kmem_cache *s, char *buf)
{
	return sprintf(buf, "%d\n", s->refcount < 0 ? 0 : s->refcount - 1);
}
SLAB_ATTR_RO(aliases);

static ssize_t partial_show(struct kmem_cache *s, char *buf)
{
	return show_slab_objects(s, buf, SO_PARTIAL);
}
SLAB_ATTR_RO(partial);

static ssize_t cpu_slabs_show(struct kmem_cache *s, char *buf)
{
	return show_slab_objects(s, buf, SO_CPU);
}
SLAB_ATTR_RO(cpu_slabs);

static ssize_t objects_show(struct kmem_cache *s, char *buf)
{
	return show_slab_objects(s, buf, SO_ALL|SO_OBJECTS);
}
SLAB_ATTR_RO(objects);

static ssize_t objects_partial_show(struct kmem_cache *s, char *buf)
{
	return show_slab_objects(s, buf, SO_PARTIAL|SO_OBJECTS);
}
SLAB_ATTR_RO(objects_partial);

static ssize_t slabs_cpu_partial_show(struct kmem_cache *s, char *buf)
{
	int objects = 0;
	int pages = 0;
	int cpu;
	int len;

	for_each_online_cpu(cpu) {
		struct page *page = per_cpu_ptr(s->cpu_slab, cpu)->partial;

		if (page) {
			pages += page->pages;
			objects += page->pobjects;
		}
	}

	len = sprintf(buf, "%d(%d)", objects, pages);

#ifdef CONFIG_SMP
	for_each_online_cpu(cpu) {
		struct page *page = per_cpu_ptr(s->cpu_slab, cpu) ->partial;

		if (page && len < PAGE_SIZE - 20)
			len += sprintf(buf + len, " C%d=%d(%d)", cpu,
				page->pobjects, page->pages);
	}
#endif
	return len + sprintf(buf + len, "\n");
}
SLAB_ATTR_RO(slabs_cpu_partial);

static ssize_t reclaim_account_show(struct kmem_cache *s, char *buf)
{
	return sprintf(buf, "%d\n", !!(s->flags & SLAB_RECLAIM_ACCOUNT));
}

static ssize_t reclaim_account_store(struct kmem_cache *s,
				const char *buf, size_t length)
{
	s->flags &= ~SLAB_RECLAIM_ACCOUNT;
	if (buf[0] == '1')
		s->flags |= SLAB_RECLAIM_ACCOUNT;
	return length;
}
SLAB_ATTR(reclaim_account);

static ssize_t hwcache_align_show(struct kmem_cache *s, char *buf)
{
	return sprintf(buf, "%d\n", !!(s->flags & SLAB_HWCACHE_ALIGN));
}
SLAB_ATTR_RO(hwcache_align);

#ifdef CONFIG_ZONE_DMA
static ssize_t cache_dma_show(struct kmem_cache *s, char *buf)
{
	return sprintf(buf, "%d\n", !!(s->flags & SLAB_CACHE_DMA));
}
SLAB_ATTR_RO(cache_dma);
#endif

static ssize_t destroy_by_rcu_show(struct kmem_cache *s, char *buf)
{
	return sprintf(buf, "%d\n", !!(s->flags & SLAB_DESTROY_BY_RCU));
}
SLAB_ATTR_RO(destroy_by_rcu);

static ssize_t reserved_show(struct kmem_cache *s, char *buf)
{
	return sprintf(buf, "%d\n", s->reserved);
}
SLAB_ATTR_RO(reserved);

#ifdef CONFIG_SLUB_DEBUG
static ssize_t slabs_show(struct kmem_cache *s, char *buf)
{
	return show_slab_objects(s, buf, SO_ALL);
}
SLAB_ATTR_RO(slabs);

static ssize_t total_objects_show(struct kmem_cache *s, char *buf)
{
	return show_slab_objects(s, buf, SO_ALL|SO_TOTAL);
}
SLAB_ATTR_RO(total_objects);

static ssize_t sanity_checks_show(struct kmem_cache *s, char *buf)
{
	return sprintf(buf, "%d\n", !!(s->flags & SLAB_CONSISTENCY_CHECKS));
}

static ssize_t sanity_checks_store(struct kmem_cache *s,
				const char *buf, size_t length)
{
	s->flags &= ~SLAB_CONSISTENCY_CHECKS;
	if (buf[0] == '1') {
		s->flags &= ~__CMPXCHG_DOUBLE;
		s->flags |= SLAB_CONSISTENCY_CHECKS;
	}
	return length;
}
SLAB_ATTR(sanity_checks);

static ssize_t trace_show(struct kmem_cache *s, char *buf)
{
	return sprintf(buf, "%d\n", !!(s->flags & SLAB_TRACE));
}

static ssize_t trace_store(struct kmem_cache *s, const char *buf,
							size_t length)
{
	/*
	 * Tracing a merged cache is going to give confusing results
	 * as well as cause other issues like converting a mergeable
	 * cache into an umergeable one.
	 */
	if (s->refcount > 1)
		return -EINVAL;

	s->flags &= ~SLAB_TRACE;
	if (buf[0] == '1') {
		s->flags &= ~__CMPXCHG_DOUBLE;
		s->flags |= SLAB_TRACE;
	}
	return length;
}
SLAB_ATTR(trace);

static ssize_t red_zone_show(struct kmem_cache *s, char *buf)
{
	return sprintf(buf, "%d\n", !!(s->flags & SLAB_RED_ZONE));
}

static ssize_t red_zone_store(struct kmem_cache *s,
				const char *buf, size_t length)
{
	if (any_slab_objects(s))
		return -EBUSY;

	s->flags &= ~SLAB_RED_ZONE;
	if (buf[0] == '1') {
		s->flags |= SLAB_RED_ZONE;
	}
	calculate_sizes(s, -1);
	return length;
}
SLAB_ATTR(red_zone);

static ssize_t poison_show(struct kmem_cache *s, char *buf)
{
	return sprintf(buf, "%d\n", !!(s->flags & SLAB_POISON));
}

static ssize_t poison_store(struct kmem_cache *s,
				const char *buf, size_t length)
{
	if (any_slab_objects(s))
		return -EBUSY;

	s->flags &= ~SLAB_POISON;
	if (buf[0] == '1') {
		s->flags |= SLAB_POISON;
	}
	calculate_sizes(s, -1);
	return length;
}
SLAB_ATTR(poison);

static ssize_t store_user_show(struct kmem_cache *s, char *buf)
{
	return sprintf(buf, "%d\n", !!(s->flags & SLAB_STORE_USER));
}

static ssize_t store_user_store(struct kmem_cache *s,
				const char *buf, size_t length)
{
	if (any_slab_objects(s))
		return -EBUSY;

	s->flags &= ~SLAB_STORE_USER;
	if (buf[0] == '1') {
		s->flags &= ~__CMPXCHG_DOUBLE;
		s->flags |= SLAB_STORE_USER;
	}
	calculate_sizes(s, -1);
	return length;
}
SLAB_ATTR(store_user);

static ssize_t validate_show(struct kmem_cache *s, char *buf)
{
	return 0;
}

static ssize_t validate_store(struct kmem_cache *s,
			const char *buf, size_t length)
{
	int ret = -EINVAL;

	if (buf[0] == '1') {
		ret = validate_slab_cache(s);
		if (ret >= 0)
			ret = length;
	}
	return ret;
}
SLAB_ATTR(validate);

static ssize_t alloc_calls_show(struct kmem_cache *s, char *buf)
{
	if (!(s->flags & SLAB_STORE_USER))
		return -ENOSYS;
	return list_locations(s, buf, TRACK_ALLOC);
}
SLAB_ATTR_RO(alloc_calls);

static ssize_t free_calls_show(struct kmem_cache *s, char *buf)
{
	if (!(s->flags & SLAB_STORE_USER))
		return -ENOSYS;
	return list_locations(s, buf, TRACK_FREE);
}
SLAB_ATTR_RO(free_calls);
#endif /* CONFIG_SLUB_DEBUG */

#ifdef CONFIG_FAILSLAB
static ssize_t failslab_show(struct kmem_cache *s, char *buf)
{
	return sprintf(buf, "%d\n", !!(s->flags & SLAB_FAILSLAB));
}

static ssize_t failslab_store(struct kmem_cache *s, const char *buf,
							size_t length)
{
	if (s->refcount > 1)
		return -EINVAL;

	s->flags &= ~SLAB_FAILSLAB;
	if (buf[0] == '1')
		s->flags |= SLAB_FAILSLAB;
	return length;
}
SLAB_ATTR(failslab);
#endif

static ssize_t shrink_show(struct kmem_cache *s, char *buf)
{
	return 0;
}

static ssize_t shrink_store(struct kmem_cache *s,
			const char *buf, size_t length)
{
	if (buf[0] == '1')
		kmem_cache_shrink(s);
	else
		return -EINVAL;
	return length;
}
SLAB_ATTR(shrink);

#ifdef CONFIG_NUMA
static ssize_t remote_node_defrag_ratio_show(struct kmem_cache *s, char *buf)
{
	return sprintf(buf, "%d\n", s->remote_node_defrag_ratio / 10);
}

static ssize_t remote_node_defrag_ratio_store(struct kmem_cache *s,
				const char *buf, size_t length)
{
	unsigned long ratio;
	int err;

	err = kstrtoul(buf, 10, &ratio);
	if (err)
		return err;

	if (ratio <= 100)
		s->remote_node_defrag_ratio = ratio * 10;

	return length;
}
SLAB_ATTR(remote_node_defrag_ratio);
#endif

#ifdef CONFIG_SLUB_STATS
static int show_stat(struct kmem_cache *s, char *buf, enum stat_item si)
{
	unsigned long sum  = 0;
	int cpu;
	int len;
	int *data = kmalloc(nr_cpu_ids * sizeof(int), GFP_KERNEL);

	if (!data)
		return -ENOMEM;

	for_each_online_cpu(cpu) {
		unsigned x = per_cpu_ptr(s->cpu_slab, cpu)->stat[si];

		data[cpu] = x;
		sum += x;
	}

	len = sprintf(buf, "%lu", sum);

#ifdef CONFIG_SMP
	for_each_online_cpu(cpu) {
		if (data[cpu] && len < PAGE_SIZE - 20)
			len += sprintf(buf + len, " C%d=%u", cpu, data[cpu]);
	}
#endif
	kfree(data);
	return len + sprintf(buf + len, "\n");
}

static void clear_stat(struct kmem_cache *s, enum stat_item si)
{
	int cpu;

	for_each_online_cpu(cpu)
		per_cpu_ptr(s->cpu_slab, cpu)->stat[si] = 0;
}

#define STAT_ATTR(si, text) 					\
static ssize_t text##_show(struct kmem_cache *s, char *buf)	\
{								\
	return show_stat(s, buf, si);				\
}								\
static ssize_t text##_store(struct kmem_cache *s,		\
				const char *buf, size_t length)	\
{								\
	if (buf[0] != '0')					\
		return -EINVAL;					\
	clear_stat(s, si);					\
	return length;						\
}								\
SLAB_ATTR(text);						\

STAT_ATTR(ALLOC_FASTPATH, alloc_fastpath);
STAT_ATTR(ALLOC_SLOWPATH, alloc_slowpath);
STAT_ATTR(FREE_FASTPATH, free_fastpath);
STAT_ATTR(FREE_SLOWPATH, free_slowpath);
STAT_ATTR(FREE_FROZEN, free_frozen);
STAT_ATTR(FREE_ADD_PARTIAL, free_add_partial);
STAT_ATTR(FREE_REMOVE_PARTIAL, free_remove_partial);
STAT_ATTR(ALLOC_FROM_PARTIAL, alloc_from_partial);
STAT_ATTR(ALLOC_SLAB, alloc_slab);
STAT_ATTR(ALLOC_REFILL, alloc_refill);
STAT_ATTR(ALLOC_NODE_MISMATCH, alloc_node_mismatch);
STAT_ATTR(FREE_SLAB, free_slab);
STAT_ATTR(CPUSLAB_FLUSH, cpuslab_flush);
STAT_ATTR(DEACTIVATE_FULL, deactivate_full);
STAT_ATTR(DEACTIVATE_EMPTY, deactivate_empty);
STAT_ATTR(DEACTIVATE_TO_HEAD, deactivate_to_head);
STAT_ATTR(DEACTIVATE_TO_TAIL, deactivate_to_tail);
STAT_ATTR(DEACTIVATE_REMOTE_FREES, deactivate_remote_frees);
STAT_ATTR(DEACTIVATE_BYPASS, deactivate_bypass);
STAT_ATTR(ORDER_FALLBACK, order_fallback);
STAT_ATTR(CMPXCHG_DOUBLE_CPU_FAIL, cmpxchg_double_cpu_fail);
STAT_ATTR(CMPXCHG_DOUBLE_FAIL, cmpxchg_double_fail);
STAT_ATTR(CPU_PARTIAL_ALLOC, cpu_partial_alloc);
STAT_ATTR(CPU_PARTIAL_FREE, cpu_partial_free);
STAT_ATTR(CPU_PARTIAL_NODE, cpu_partial_node);
STAT_ATTR(CPU_PARTIAL_DRAIN, cpu_partial_drain);
#endif

static struct attribute *slab_attrs[] = {
	&slab_size_attr.attr,
	&object_size_attr.attr,
	&objs_per_slab_attr.attr,
	&order_attr.attr,
	&min_partial_attr.attr,
	&cpu_partial_attr.attr,
	&objects_attr.attr,
	&objects_partial_attr.attr,
	&partial_attr.attr,
	&cpu_slabs_attr.attr,
	&ctor_attr.attr,
	&aliases_attr.attr,
	&align_attr.attr,
	&hwcache_align_attr.attr,
	&reclaim_account_attr.attr,
	&destroy_by_rcu_attr.attr,
	&shrink_attr.attr,
	&reserved_attr.attr,
	&slabs_cpu_partial_attr.attr,
#ifdef CONFIG_SLUB_DEBUG
	&total_objects_attr.attr,
	&slabs_attr.attr,
	&sanity_checks_attr.attr,
	&trace_attr.attr,
	&red_zone_attr.attr,
	&poison_attr.attr,
	&store_user_attr.attr,
	&validate_attr.attr,
	&alloc_calls_attr.attr,
	&free_calls_attr.attr,
#endif
#ifdef CONFIG_ZONE_DMA
	&cache_dma_attr.attr,
#endif
#ifdef CONFIG_NUMA
	&remote_node_defrag_ratio_attr.attr,
#endif
#ifdef CONFIG_SLUB_STATS
	&alloc_fastpath_attr.attr,
	&alloc_slowpath_attr.attr,
	&free_fastpath_attr.attr,
	&free_slowpath_attr.attr,
	&free_frozen_attr.attr,
	&free_add_partial_attr.attr,
	&free_remove_partial_attr.attr,
	&alloc_from_partial_attr.attr,
	&alloc_slab_attr.attr,
	&alloc_refill_attr.attr,
	&alloc_node_mismatch_attr.attr,
	&free_slab_attr.attr,
	&cpuslab_flush_attr.attr,
	&deactivate_full_attr.attr,
	&deactivate_empty_attr.attr,
	&deactivate_to_head_attr.attr,
	&deactivate_to_tail_attr.attr,
	&deactivate_remote_frees_attr.attr,
	&deactivate_bypass_attr.attr,
	&order_fallback_attr.attr,
	&cmpxchg_double_fail_attr.attr,
	&cmpxchg_double_cpu_fail_attr.attr,
	&cpu_partial_alloc_attr.attr,
	&cpu_partial_free_attr.attr,
	&cpu_partial_node_attr.attr,
	&cpu_partial_drain_attr.attr,
#endif
#ifdef CONFIG_FAILSLAB
	&failslab_attr.attr,
#endif

	NULL
};

static struct attribute_group slab_attr_group = {
	.attrs = slab_attrs,
};

static ssize_t slab_attr_show(struct kobject *kobj,
				struct attribute *attr,
				char *buf)
{
	struct slab_attribute *attribute;
	struct kmem_cache *s;
	int err;

	attribute = to_slab_attr(attr);
	s = to_slab(kobj);

	if (!attribute->show)
		return -EIO;

	err = attribute->show(s, buf);

	return err;
}

static ssize_t slab_attr_store(struct kobject *kobj,
				struct attribute *attr,
				const char *buf, size_t len)
{
	struct slab_attribute *attribute;
	struct kmem_cache *s;
	int err;

	attribute = to_slab_attr(attr);
	s = to_slab(kobj);

	if (!attribute->store)
		return -EIO;

	err = attribute->store(s, buf, len);
#ifdef CONFIG_MEMCG
	if (slab_state >= FULL && err >= 0 && is_root_cache(s)) {
		struct kmem_cache *c;

		mutex_lock(&slab_mutex);
		if (s->max_attr_size < len)
			s->max_attr_size = len;

		/*
		 * This is a best effort propagation, so this function's return
		 * value will be determined by the parent cache only. This is
		 * basically because not all attributes will have a well
		 * defined semantics for rollbacks - most of the actions will
		 * have permanent effects.
		 *
		 * Returning the error value of any of the children that fail
		 * is not 100 % defined, in the sense that users seeing the
		 * error code won't be able to know anything about the state of
		 * the cache.
		 *
		 * Only returning the error code for the parent cache at least
		 * has well defined semantics. The cache being written to
		 * directly either failed or succeeded, in which case we loop
		 * through the descendants with best-effort propagation.
		 */
		for_each_memcg_cache(c, s)
			attribute->store(c, buf, len);
		mutex_unlock(&slab_mutex);
	}
#endif
	return err;
}

static void memcg_propagate_slab_attrs(struct kmem_cache *s)
{
#ifdef CONFIG_MEMCG
	int i;
	char *buffer = NULL;
	struct kmem_cache *root_cache;

	if (is_root_cache(s))
		return;

	root_cache = s->memcg_params.root_cache;

	/*
	 * This mean this cache had no attribute written. Therefore, no point
	 * in copying default values around
	 */
	if (!root_cache->max_attr_size)
		return;

	for (i = 0; i < ARRAY_SIZE(slab_attrs); i++) {
		char mbuf[64];
		char *buf;
		struct slab_attribute *attr = to_slab_attr(slab_attrs[i]);
		ssize_t len;

		if (!attr || !attr->store || !attr->show)
			continue;

		/*
		 * It is really bad that we have to allocate here, so we will
		 * do it only as a fallback. If we actually allocate, though,
		 * we can just use the allocated buffer until the end.
		 *
		 * Most of the slub attributes will tend to be very small in
		 * size, but sysfs allows buffers up to a page, so they can
		 * theoretically happen.
		 */
		if (buffer)
			buf = buffer;
		else if (root_cache->max_attr_size < ARRAY_SIZE(mbuf) &&
			 !IS_ENABLED(CONFIG_SLUB_STATS))
			buf = mbuf;
		else {
			buffer = (char *) get_zeroed_page(GFP_KERNEL);
			if (WARN_ON(!buffer))
				continue;
			buf = buffer;
		}

		len = attr->show(root_cache, buf);
		if (len > 0)
			attr->store(s, buf, len);
	}

	if (buffer)
		free_page((unsigned long)buffer);
#endif
}

static void kmem_cache_release(struct kobject *k)
{
	slab_kmem_cache_release(to_slab(k));
}

static const struct sysfs_ops slab_sysfs_ops = {
	.show = slab_attr_show,
	.store = slab_attr_store,
};

static struct kobj_type slab_ktype = {
	.sysfs_ops = &slab_sysfs_ops,
	.release = kmem_cache_release,
};

static int uevent_filter(struct kset *kset, struct kobject *kobj)
{
	struct kobj_type *ktype = get_ktype(kobj);

	if (ktype == &slab_ktype)
		return 1;
	return 0;
}

static const struct kset_uevent_ops slab_uevent_ops = {
	.filter = uevent_filter,
};

static struct kset *slab_kset;

static inline struct kset *cache_kset(struct kmem_cache *s)
{
#ifdef CONFIG_MEMCG
	if (!is_root_cache(s))
		return s->memcg_params.root_cache->memcg_kset;
#endif
	return slab_kset;
}

#define ID_STR_LENGTH 64

/* Create a unique string id for a slab cache:
 *
 * Format	:[flags-]size
 */
static char *create_unique_id(struct kmem_cache *s)
{
	char *name = kmalloc(ID_STR_LENGTH, GFP_KERNEL);
	char *p = name;

	BUG_ON(!name);

	*p++ = ':';
	/*
	 * First flags affecting slabcache operations. We will only
	 * get here for aliasable slabs so we do not need to support
	 * too many flags. The flags here must cover all flags that
	 * are matched during merging to guarantee that the id is
	 * unique.
	 */
	if (s->flags & SLAB_CACHE_DMA)
		*p++ = 'd';
	if (s->flags & SLAB_RECLAIM_ACCOUNT)
		*p++ = 'a';
	if (s->flags & SLAB_CONSISTENCY_CHECKS)
		*p++ = 'F';
	if (!(s->flags & SLAB_NOTRACK))
		*p++ = 't';
	if (s->flags & SLAB_ACCOUNT)
		*p++ = 'A';
	if (p != name + 1)
		*p++ = '-';
	p += sprintf(p, "%07d", s->size);

	BUG_ON(p > name + ID_STR_LENGTH - 1);
	return name;
}

static int sysfs_slab_add(struct kmem_cache *s)
{
	int err;
	const char *name;
	int unmergeable = slab_unmergeable(s);

	if (unmergeable) {
		/*
		 * Slabcache can never be merged so we can use the name proper.
		 * This is typically the case for debug situations. In that
		 * case we can catch duplicate names easily.
		 */
		sysfs_remove_link(&slab_kset->kobj, s->name);
		name = s->name;
	} else {
		/*
		 * Create a unique name for the slab as a target
		 * for the symlinks.
		 */
		name = create_unique_id(s);
	}

	s->kobj.kset = cache_kset(s);
	err = kobject_init_and_add(&s->kobj, &slab_ktype, NULL, "%s", name);
	if (err)
		goto out;

	err = sysfs_create_group(&s->kobj, &slab_attr_group);
	if (err)
		goto out_del_kobj;

#ifdef CONFIG_MEMCG
	if (is_root_cache(s)) {
		s->memcg_kset = kset_create_and_add("cgroup", NULL, &s->kobj);
		if (!s->memcg_kset) {
			err = -ENOMEM;
			goto out_del_kobj;
		}
	}
#endif

	kobject_uevent(&s->kobj, KOBJ_ADD);
	if (!unmergeable) {
		/* Setup first alias */
		sysfs_slab_alias(s, s->name);
	}
out:
	if (!unmergeable)
		kfree(name);
	return err;
out_del_kobj:
	kobject_del(&s->kobj);
	goto out;
}

void sysfs_slab_remove(struct kmem_cache *s)
{
	if (slab_state < FULL)
		/*
		 * Sysfs has not been setup yet so no need to remove the
		 * cache from sysfs.
		 */
		return;

#ifdef CONFIG_MEMCG
	kset_unregister(s->memcg_kset);
#endif
	kobject_uevent(&s->kobj, KOBJ_REMOVE);
	kobject_del(&s->kobj);
	kobject_put(&s->kobj);
}

/*
 * Need to buffer aliases during bootup until sysfs becomes
 * available lest we lose that information.
 */
struct saved_alias {
	struct kmem_cache *s;
	const char *name;
	struct saved_alias *next;
};

static struct saved_alias *alias_list;

static int sysfs_slab_alias(struct kmem_cache *s, const char *name)
{
	struct saved_alias *al;

	if (slab_state == FULL) {
		/*
		 * If we have a leftover link then remove it.
		 */
		sysfs_remove_link(&slab_kset->kobj, name);
		return sysfs_create_link(&slab_kset->kobj, &s->kobj, name);
	}

	al = kmalloc(sizeof(struct saved_alias), GFP_KERNEL);
	if (!al)
		return -ENOMEM;

	al->s = s;
	al->name = name;
	al->next = alias_list;
	alias_list = al;
	return 0;
}

static int __init slab_sysfs_init(void)
{
	struct kmem_cache *s;
	int err;

	mutex_lock(&slab_mutex);

	slab_kset = kset_create_and_add("slab", &slab_uevent_ops, kernel_kobj);
	if (!slab_kset) {
		mutex_unlock(&slab_mutex);
		pr_err("Cannot register slab subsystem.\n");
		return -ENOSYS;
	}

	slab_state = FULL;

	list_for_each_entry(s, &slab_caches, list) {
		err = sysfs_slab_add(s);
		if (err)
			pr_err("SLUB: Unable to add boot slab %s to sysfs\n",
			       s->name);
	}

	while (alias_list) {
		struct saved_alias *al = alias_list;

		alias_list = alias_list->next;
		err = sysfs_slab_alias(al->s, al->name);
		if (err)
			pr_err("SLUB: Unable to add boot slab alias %s to sysfs\n",
			       al->name);
		kfree(al);
	}

	mutex_unlock(&slab_mutex);
	resiliency_test();
	return 0;
}

__initcall(slab_sysfs_init);
#endif /* CONFIG_SYSFS */

/*
 * The /proc/slabinfo ABI
 */
#ifdef CONFIG_SLABINFO
void get_slabinfo(struct kmem_cache *s, struct slabinfo *sinfo)
{
	unsigned long nr_slabs = 0;
	unsigned long nr_objs = 0;
	unsigned long nr_free = 0;
	int node;
	struct kmem_cache_node *n;

	for_each_kmem_cache_node(s, node, n) {
		nr_slabs += node_nr_slabs(n);
		nr_objs += node_nr_objs(n);
		nr_free += count_partial(n, count_free);
	}

	sinfo->active_objs = nr_objs - nr_free;
	sinfo->num_objs = nr_objs;
	sinfo->active_slabs = nr_slabs;
	sinfo->num_slabs = nr_slabs;
	sinfo->objects_per_slab = oo_objects(s->oo);
	sinfo->cache_order = oo_order(s->oo);
}

void slabinfo_show_stats(struct seq_file *m, struct kmem_cache *s)
{
}

ssize_t slabinfo_write(struct file *file, const char __user *buffer,
		       size_t count, loff_t *ppos)
{
	return -EIO;
}
#endif /* CONFIG_SLABINFO */<|MERGE_RESOLUTION|>--- conflicted
+++ resolved
@@ -2640,13 +2640,10 @@
 	deactivate_slab(s, page, get_freepointer(s, freelist));
 	c->page = NULL;
 	c->freelist = NULL;
-<<<<<<< HEAD
 #ifdef CONFIG_AMLOGIC_SLAB_TRACE
 	slab_trace_mark_object(freelist, addr, s);
 #endif
-=======
 	c->tid = next_tid(c->tid);
->>>>>>> dadca36d
 	return freelist;
 }
 
