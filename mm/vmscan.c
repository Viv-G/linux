--- conflicted
+++ resolved
@@ -1692,13 +1692,9 @@
 	spin_unlock_irq(&zone->lru_lock);
 
 	free_hot_cold_page_list(&page_list, true);
-<<<<<<< HEAD
 #ifdef CONFIG_CMA
 	wakeup_wq(has_cma);
 #endif
-=======
-
->>>>>>> 21d7f14b
 	/*
 	 * If reclaim is isolating dirty pages under writeback, it implies
 	 * that the long-lived page allocation rate is exceeding the page
