/*
 * INET		An implementation of the TCP/IP protocol suite for the LINUX
 *		operating system.  INET is implemented using the  BSD Socket
 *		interface as the means of communication with the user level.
 *
 *		PF_INET protocol family socket handler.
 *
 * Authors:	Ross Biro
 *		Fred N. van Kempen, <waltje@uWalt.NL.Mugnet.ORG>
 *		Florian La Roche, <flla@stud.uni-sb.de>
 *		Alan Cox, <A.Cox@swansea.ac.uk>
 *
 * Changes (see also sock.c)
 *
 *		piggy,
 *		Karl Knutson	:	Socket protocol table
 *		A.N.Kuznetsov	:	Socket death error in accept().
 *		John Richardson :	Fix non blocking error in connect()
 *					so sockets that fail to connect
 *					don't return -EINPROGRESS.
 *		Alan Cox	:	Asynchronous I/O support
 *		Alan Cox	:	Keep correct socket pointer on sock
 *					structures
 *					when accept() ed
 *		Alan Cox	:	Semantics of SO_LINGER aren't state
 *					moved to close when you look carefully.
 *					With this fixed and the accept bug fixed
 *					some RPC stuff seems happier.
 *		Niibe Yutaka	:	4.4BSD style write async I/O
 *		Alan Cox,
 *		Tony Gale 	:	Fixed reuse semantics.
 *		Alan Cox	:	bind() shouldn't abort existing but dead
 *					sockets. Stops FTP netin:.. I hope.
 *		Alan Cox	:	bind() works correctly for RAW sockets.
 *					Note that FreeBSD at least was broken
 *					in this respect so be careful with
 *					compatibility tests...
 *		Alan Cox	:	routing cache support
 *		Alan Cox	:	memzero the socket structure for
 *					compactness.
 *		Matt Day	:	nonblock connect error handler
 *		Alan Cox	:	Allow large numbers of pending sockets
 *					(eg for big web sites), but only if
 *					specifically application requested.
 *		Alan Cox	:	New buffering throughout IP. Used
 *					dumbly.
 *		Alan Cox	:	New buffering now used smartly.
 *		Alan Cox	:	BSD rather than common sense
 *					interpretation of listen.
 *		Germano Caronni	:	Assorted small races.
 *		Alan Cox	:	sendmsg/recvmsg basic support.
 *		Alan Cox	:	Only sendmsg/recvmsg now supported.
 *		Alan Cox	:	Locked down bind (see security list).
 *		Alan Cox	:	Loosened bind a little.
 *		Mike McLagan	:	ADD/DEL DLCI Ioctls
 *	Willy Konynenberg	:	Transparent proxying support.
 *		David S. Miller	:	New socket lookup architecture.
 *					Some other random speedups.
 *		Cyrus Durgin	:	Cleaned up file for kmod hacks.
 *		Andi Kleen	:	Fix inet_stream_connect TCP race.
 *
 *		This program is free software; you can redistribute it and/or
 *		modify it under the terms of the GNU General Public License
 *		as published by the Free Software Foundation; either version
 *		2 of the License, or (at your option) any later version.
 */

#define pr_fmt(fmt) "IPv4: " fmt

#include <linux/err.h>
#include <linux/errno.h>
#include <linux/types.h>
#include <linux/socket.h>
#include <linux/in.h>
#include <linux/kernel.h>
#include <linux/module.h>
#include <linux/sched.h>
#include <linux/timer.h>
#include <linux/string.h>
#include <linux/sockios.h>
#include <linux/net.h>
#include <linux/capability.h>
#include <linux/fcntl.h>
#include <linux/mm.h>
#include <linux/interrupt.h>
#include <linux/stat.h>
#include <linux/init.h>
#include <linux/poll.h>
#include <linux/netfilter_ipv4.h>
#include <linux/random.h>
#include <linux/slab.h>

#include <asm/uaccess.h>

#include <linux/inet.h>
#include <linux/igmp.h>
#include <linux/inetdevice.h>
#include <linux/netdevice.h>
#include <net/checksum.h>
#include <net/ip.h>
#include <net/protocol.h>
#include <net/arp.h>
#include <net/route.h>
#include <net/ip_fib.h>
#include <net/inet_connection_sock.h>
#include <net/tcp.h>
#include <net/udp.h>
#include <net/udplite.h>
#include <net/ping.h>
#include <linux/skbuff.h>
#include <net/sock.h>
#include <net/raw.h>
#include <net/icmp.h>
#include <net/inet_common.h>
#include <net/xfrm.h>
#include <net/net_namespace.h>
#include <net/secure_seq.h>
#ifdef CONFIG_IP_MROUTE
#include <linux/mroute.h>
#endif

#ifdef CONFIG_ANDROID_PARANOID_NETWORK
#include <linux/android_aid.h>

static inline int current_has_network(void)
{
	return in_egroup_p(AID_INET) || capable(CAP_NET_RAW);
}
#else
static inline int current_has_network(void)
{
	return 1;
}
#endif

/* The inetsw table contains everything that inet_create needs to
 * build a new socket.
 */
static struct list_head inetsw[SOCK_MAX];
static DEFINE_SPINLOCK(inetsw_lock);

/* New destruction routine */

void inet_sock_destruct(struct sock *sk)
{
	struct inet_sock *inet = inet_sk(sk);

	__skb_queue_purge(&sk->sk_receive_queue);
	__skb_queue_purge(&sk->sk_error_queue);

	sk_mem_reclaim(sk);

	if (sk->sk_type == SOCK_STREAM && sk->sk_state != TCP_CLOSE) {
		pr_err("Attempt to release TCP socket in state %d %p\n",
		       sk->sk_state, sk);
		return;
	}
	if (!sock_flag(sk, SOCK_DEAD)) {
		pr_err("Attempt to release alive inet socket %p\n", sk);
		return;
	}

	WARN_ON(atomic_read(&sk->sk_rmem_alloc));
	WARN_ON(atomic_read(&sk->sk_wmem_alloc));
	WARN_ON(sk->sk_wmem_queued);
	WARN_ON(sk->sk_forward_alloc);

	kfree(rcu_dereference_protected(inet->inet_opt, 1));
	dst_release(rcu_dereference_check(sk->sk_dst_cache, 1));
	dst_release(sk->sk_rx_dst);
	sk_refcnt_debug_dec(sk);
}
EXPORT_SYMBOL(inet_sock_destruct);

/*
 *	The routines beyond this point handle the behaviour of an AF_INET
 *	socket object. Mostly it punts to the subprotocols of IP to do
 *	the work.
 */

/*
 *	Automatically bind an unbound socket.
 */

static int inet_autobind(struct sock *sk)
{
	struct inet_sock *inet;
	/* We may need to bind the socket. */
	lock_sock(sk);
	inet = inet_sk(sk);
	if (!inet->inet_num) {
		if (sk->sk_prot->get_port(sk, 0)) {
			release_sock(sk);
			return -EAGAIN;
		}
		inet->inet_sport = htons(inet->inet_num);
	}
	release_sock(sk);
	return 0;
}

/*
 *	Move a socket into listening state.
 */
int inet_listen(struct socket *sock, int backlog)
{
	struct sock *sk = sock->sk;
	unsigned char old_state;
	int err;

	lock_sock(sk);

	err = -EINVAL;
	if (sock->state != SS_UNCONNECTED || sock->type != SOCK_STREAM)
		goto out;

	old_state = sk->sk_state;
	if (!((1 << old_state) & (TCPF_CLOSE | TCPF_LISTEN)))
		goto out;

	/* Really, if the socket is already in listen state
	 * we can only allow the backlog to be adjusted.
	 */
	if (old_state != TCP_LISTEN) {
		/* Check special setups for testing purpose to enable TFO w/o
		 * requiring TCP_FASTOPEN sockopt.
		 * Note that only TCP sockets (SOCK_STREAM) will reach here.
		 * Also fastopenq may already been allocated because this
		 * socket was in TCP_LISTEN state previously but was
		 * shutdown() (rather than close()).
		 */
		if ((sysctl_tcp_fastopen & TFO_SERVER_ENABLE) != 0 &&
		    inet_csk(sk)->icsk_accept_queue.fastopenq == NULL) {
			if ((sysctl_tcp_fastopen & TFO_SERVER_WO_SOCKOPT1) != 0)
				err = fastopen_init_queue(sk, backlog);
			else if ((sysctl_tcp_fastopen &
				  TFO_SERVER_WO_SOCKOPT2) != 0)
				err = fastopen_init_queue(sk,
				    ((uint)sysctl_tcp_fastopen) >> 16);
			else
				err = 0;
			if (err)
				goto out;

			tcp_fastopen_init_key_once(true);
		}
		err = inet_csk_listen_start(sk, backlog);
		if (err)
			goto out;
	}
	sk->sk_max_ack_backlog = backlog;
	err = 0;

out:
	release_sock(sk);
	return err;
}
EXPORT_SYMBOL(inet_listen);

/*
 *	Create an inet socket.
 */

static int inet_create(struct net *net, struct socket *sock, int protocol,
		       int kern)
{
	struct sock *sk;
	struct inet_protosw *answer;
	struct inet_sock *inet;
	struct proto *answer_prot;
	unsigned char answer_flags;
	char answer_no_check;
	int try_loading_module = 0;
	int err;

<<<<<<< HEAD
	if (!current_has_network())
		return -EACCES;
=======
	if (protocol < 0 || protocol >= IPPROTO_MAX)
		return -EINVAL;
>>>>>>> af1d34c7

	sock->state = SS_UNCONNECTED;

	/* Look for the requested type/protocol pair. */
lookup_protocol:
	err = -ESOCKTNOSUPPORT;
	rcu_read_lock();
	list_for_each_entry_rcu(answer, &inetsw[sock->type], list) {

		err = 0;
		/* Check the non-wild match. */
		if (protocol == answer->protocol) {
			if (protocol != IPPROTO_IP)
				break;
		} else {
			/* Check for the two wild cases. */
			if (IPPROTO_IP == protocol) {
				protocol = answer->protocol;
				break;
			}
			if (IPPROTO_IP == answer->protocol)
				break;
		}
		err = -EPROTONOSUPPORT;
	}

	if (unlikely(err)) {
		if (try_loading_module < 2) {
			rcu_read_unlock();
			/*
			 * Be more specific, e.g. net-pf-2-proto-132-type-1
			 * (net-pf-PF_INET-proto-IPPROTO_SCTP-type-SOCK_STREAM)
			 */
			if (++try_loading_module == 1)
				request_module("net-pf-%d-proto-%d-type-%d",
					       PF_INET, protocol, sock->type);
			/*
			 * Fall back to generic, e.g. net-pf-2-proto-132
			 * (net-pf-PF_INET-proto-IPPROTO_SCTP)
			 */
			else
				request_module("net-pf-%d-proto-%d",
					       PF_INET, protocol);
			goto lookup_protocol;
		} else
			goto out_rcu_unlock;
	}

	err = -EPERM;
	if (sock->type == SOCK_RAW && !kern && !capable(CAP_NET_RAW))
		goto out_rcu_unlock;

	sock->ops = answer->ops;
	answer_prot = answer->prot;
	answer_no_check = answer->no_check;
	answer_flags = answer->flags;
	rcu_read_unlock();

	WARN_ON(answer_prot->slab == NULL);

	err = -ENOBUFS;
	sk = sk_alloc(net, PF_INET, GFP_KERNEL, answer_prot);
	if (sk == NULL)
		goto out;

	err = 0;
	sk->sk_no_check = answer_no_check;
	if (INET_PROTOSW_REUSE & answer_flags)
		sk->sk_reuse = SK_CAN_REUSE;

	inet = inet_sk(sk);
	inet->is_icsk = (INET_PROTOSW_ICSK & answer_flags) != 0;

	inet->nodefrag = 0;

	if (SOCK_RAW == sock->type) {
		inet->inet_num = protocol;
		if (IPPROTO_RAW == protocol)
			inet->hdrincl = 1;
	}

	if (net->ipv4.sysctl_ip_no_pmtu_disc)
		inet->pmtudisc = IP_PMTUDISC_DONT;
	else
		inet->pmtudisc = IP_PMTUDISC_WANT;

	inet->inet_id = 0;

	sock_init_data(sock, sk);

	sk->sk_destruct	   = inet_sock_destruct;
	sk->sk_protocol	   = protocol;
	sk->sk_backlog_rcv = sk->sk_prot->backlog_rcv;

	inet->uc_ttl	= -1;
	inet->mc_loop	= 1;
	inet->mc_ttl	= 1;
	inet->mc_all	= 1;
	inet->mc_index	= 0;
	inet->mc_list	= NULL;
	inet->rcv_tos	= 0;

	sk_refcnt_debug_inc(sk);

	if (inet->inet_num) {
		/* It assumes that any protocol which allows
		 * the user to assign a number at socket
		 * creation time automatically
		 * shares.
		 */
		inet->inet_sport = htons(inet->inet_num);
		/* Add to protocol hash chains. */
		sk->sk_prot->hash(sk);
	}

	if (sk->sk_prot->init) {
		err = sk->sk_prot->init(sk);
		if (err)
			sk_common_release(sk);
	}
out:
	return err;
out_rcu_unlock:
	rcu_read_unlock();
	goto out;
}


/*
 *	The peer socket should always be NULL (or else). When we call this
 *	function we are destroying the object and from then on nobody
 *	should refer to it.
 */
int inet_release(struct socket *sock)
{
	struct sock *sk = sock->sk;

	if (sk) {
		long timeout;

		sock_rps_reset_flow(sk);

		/* Applications forget to leave groups before exiting */
		ip_mc_drop_socket(sk);

		/* If linger is set, we don't return until the close
		 * is complete.  Otherwise we return immediately. The
		 * actually closing is done the same either way.
		 *
		 * If the close is due to the process exiting, we never
		 * linger..
		 */
		timeout = 0;
		if (sock_flag(sk, SOCK_LINGER) &&
		    !(current->flags & PF_EXITING))
			timeout = sk->sk_lingertime;
		sock->sk = NULL;
		sk->sk_prot->close(sk, timeout);
	}
	return 0;
}
EXPORT_SYMBOL(inet_release);

/* It is off by default, see below. */
int sysctl_ip_nonlocal_bind __read_mostly;
EXPORT_SYMBOL(sysctl_ip_nonlocal_bind);

int inet_bind(struct socket *sock, struct sockaddr *uaddr, int addr_len)
{
	struct sockaddr_in *addr = (struct sockaddr_in *)uaddr;
	struct sock *sk = sock->sk;
	struct inet_sock *inet = inet_sk(sk);
	struct net *net = sock_net(sk);
	unsigned short snum;
	int chk_addr_ret;
	int err;

	/* If the socket has its own bind function then use it. (RAW) */
	if (sk->sk_prot->bind) {
		err = sk->sk_prot->bind(sk, uaddr, addr_len);
		goto out;
	}
	err = -EINVAL;
	if (addr_len < sizeof(struct sockaddr_in))
		goto out;

	if (addr->sin_family != AF_INET) {
		/* Compatibility games : accept AF_UNSPEC (mapped to AF_INET)
		 * only if s_addr is INADDR_ANY.
		 */
		err = -EAFNOSUPPORT;
		if (addr->sin_family != AF_UNSPEC ||
		    addr->sin_addr.s_addr != htonl(INADDR_ANY))
			goto out;
	}

	chk_addr_ret = inet_addr_type(net, addr->sin_addr.s_addr);

	/* Not specified by any standard per-se, however it breaks too
	 * many applications when removed.  It is unfortunate since
	 * allowing applications to make a non-local bind solves
	 * several problems with systems using dynamic addressing.
	 * (ie. your servers still start up even if your ISDN link
	 *  is temporarily down)
	 */
	err = -EADDRNOTAVAIL;
	if (!sysctl_ip_nonlocal_bind &&
	    !(inet->freebind || inet->transparent) &&
	    addr->sin_addr.s_addr != htonl(INADDR_ANY) &&
	    chk_addr_ret != RTN_LOCAL &&
	    chk_addr_ret != RTN_MULTICAST &&
	    chk_addr_ret != RTN_BROADCAST)
		goto out;

	snum = ntohs(addr->sin_port);
	err = -EACCES;
	if (snum && snum < PROT_SOCK &&
	    !ns_capable(net->user_ns, CAP_NET_BIND_SERVICE))
		goto out;

	/*      We keep a pair of addresses. rcv_saddr is the one
	 *      used by hash lookups, and saddr is used for transmit.
	 *
	 *      In the BSD API these are the same except where it
	 *      would be illegal to use them (multicast/broadcast) in
	 *      which case the sending device address is used.
	 */
	lock_sock(sk);

	/* Check these errors (active socket, double bind). */
	err = -EINVAL;
	if (sk->sk_state != TCP_CLOSE || inet->inet_num)
		goto out_release_sock;

	inet->inet_rcv_saddr = inet->inet_saddr = addr->sin_addr.s_addr;
	if (chk_addr_ret == RTN_MULTICAST || chk_addr_ret == RTN_BROADCAST)
		inet->inet_saddr = 0;  /* Use device */

	/* Make sure we are allowed to bind here. */
	if (sk->sk_prot->get_port(sk, snum)) {
		inet->inet_saddr = inet->inet_rcv_saddr = 0;
		err = -EADDRINUSE;
		goto out_release_sock;
	}

	if (inet->inet_rcv_saddr)
		sk->sk_userlocks |= SOCK_BINDADDR_LOCK;
	if (snum)
		sk->sk_userlocks |= SOCK_BINDPORT_LOCK;
	inet->inet_sport = htons(inet->inet_num);
	inet->inet_daddr = 0;
	inet->inet_dport = 0;
	sk_dst_reset(sk);
	err = 0;
out_release_sock:
	release_sock(sk);
out:
	return err;
}
EXPORT_SYMBOL(inet_bind);

int inet_dgram_connect(struct socket *sock, struct sockaddr *uaddr,
		       int addr_len, int flags)
{
	struct sock *sk = sock->sk;

	if (addr_len < sizeof(uaddr->sa_family))
		return -EINVAL;
	if (uaddr->sa_family == AF_UNSPEC)
		return sk->sk_prot->disconnect(sk, flags);

	if (!inet_sk(sk)->inet_num && inet_autobind(sk))
		return -EAGAIN;
	return sk->sk_prot->connect(sk, uaddr, addr_len);
}
EXPORT_SYMBOL(inet_dgram_connect);

static long inet_wait_for_connect(struct sock *sk, long timeo, int writebias)
{
	DEFINE_WAIT(wait);

	prepare_to_wait(sk_sleep(sk), &wait, TASK_INTERRUPTIBLE);
	sk->sk_write_pending += writebias;

	/* Basic assumption: if someone sets sk->sk_err, he _must_
	 * change state of the socket from TCP_SYN_*.
	 * Connect() does not allow to get error notifications
	 * without closing the socket.
	 */
	while ((1 << sk->sk_state) & (TCPF_SYN_SENT | TCPF_SYN_RECV)) {
		release_sock(sk);
		timeo = schedule_timeout(timeo);
		lock_sock(sk);
		if (signal_pending(current) || !timeo)
			break;
		prepare_to_wait(sk_sleep(sk), &wait, TASK_INTERRUPTIBLE);
	}
	finish_wait(sk_sleep(sk), &wait);
	sk->sk_write_pending -= writebias;
	return timeo;
}

/*
 *	Connect to a remote host. There is regrettably still a little
 *	TCP 'magic' in here.
 */
int __inet_stream_connect(struct socket *sock, struct sockaddr *uaddr,
			  int addr_len, int flags)
{
	struct sock *sk = sock->sk;
	int err;
	long timeo;

	if (addr_len < sizeof(uaddr->sa_family))
		return -EINVAL;

	if (uaddr->sa_family == AF_UNSPEC) {
		err = sk->sk_prot->disconnect(sk, flags);
		sock->state = err ? SS_DISCONNECTING : SS_UNCONNECTED;
		goto out;
	}

	switch (sock->state) {
	default:
		err = -EINVAL;
		goto out;
	case SS_CONNECTED:
		err = -EISCONN;
		goto out;
	case SS_CONNECTING:
		err = -EALREADY;
		/* Fall out of switch with err, set for this state */
		break;
	case SS_UNCONNECTED:
		err = -EISCONN;
		if (sk->sk_state != TCP_CLOSE)
			goto out;

		err = sk->sk_prot->connect(sk, uaddr, addr_len);
		if (err < 0)
			goto out;

		sock->state = SS_CONNECTING;

		/* Just entered SS_CONNECTING state; the only
		 * difference is that return value in non-blocking
		 * case is EINPROGRESS, rather than EALREADY.
		 */
		err = -EINPROGRESS;
		break;
	}

	timeo = sock_sndtimeo(sk, flags & O_NONBLOCK);

	if ((1 << sk->sk_state) & (TCPF_SYN_SENT | TCPF_SYN_RECV)) {
		int writebias = (sk->sk_protocol == IPPROTO_TCP) &&
				tcp_sk(sk)->fastopen_req &&
				tcp_sk(sk)->fastopen_req->data ? 1 : 0;

		/* Error code is set above */
		if (!timeo || !inet_wait_for_connect(sk, timeo, writebias))
			goto out;

		err = sock_intr_errno(timeo);
		if (signal_pending(current))
			goto out;
	}

	/* Connection was closed by RST, timeout, ICMP error
	 * or another process disconnected us.
	 */
	if (sk->sk_state == TCP_CLOSE)
		goto sock_error;

	/* sk->sk_err may be not zero now, if RECVERR was ordered by user
	 * and error was received after socket entered established state.
	 * Hence, it is handled normally after connect() return successfully.
	 */

	sock->state = SS_CONNECTED;
	err = 0;
out:
	return err;

sock_error:
	err = sock_error(sk) ? : -ECONNABORTED;
	sock->state = SS_UNCONNECTED;
	if (sk->sk_prot->disconnect(sk, flags))
		sock->state = SS_DISCONNECTING;
	goto out;
}
EXPORT_SYMBOL(__inet_stream_connect);

int inet_stream_connect(struct socket *sock, struct sockaddr *uaddr,
			int addr_len, int flags)
{
	int err;

	lock_sock(sock->sk);
	err = __inet_stream_connect(sock, uaddr, addr_len, flags);
	release_sock(sock->sk);
	return err;
}
EXPORT_SYMBOL(inet_stream_connect);

/*
 *	Accept a pending connection. The TCP layer now gives BSD semantics.
 */

int inet_accept(struct socket *sock, struct socket *newsock, int flags)
{
	struct sock *sk1 = sock->sk;
	int err = -EINVAL;
	struct sock *sk2 = sk1->sk_prot->accept(sk1, flags, &err);

	if (!sk2)
		goto do_err;

	lock_sock(sk2);

	sock_rps_record_flow(sk2);
	WARN_ON(!((1 << sk2->sk_state) &
		  (TCPF_ESTABLISHED | TCPF_SYN_RECV |
		  TCPF_CLOSE_WAIT | TCPF_CLOSE)));

	sock_graft(sk2, newsock);

	newsock->state = SS_CONNECTED;
	err = 0;
	release_sock(sk2);
do_err:
	return err;
}
EXPORT_SYMBOL(inet_accept);


/*
 *	This does both peername and sockname.
 */
int inet_getname(struct socket *sock, struct sockaddr *uaddr,
			int *uaddr_len, int peer)
{
	struct sock *sk		= sock->sk;
	struct inet_sock *inet	= inet_sk(sk);
	DECLARE_SOCKADDR(struct sockaddr_in *, sin, uaddr);

	sin->sin_family = AF_INET;
	if (peer) {
		if (!inet->inet_dport ||
		    (((1 << sk->sk_state) & (TCPF_CLOSE | TCPF_SYN_SENT)) &&
		     peer == 1))
			return -ENOTCONN;
		sin->sin_port = inet->inet_dport;
		sin->sin_addr.s_addr = inet->inet_daddr;
	} else {
		__be32 addr = inet->inet_rcv_saddr;
		if (!addr)
			addr = inet->inet_saddr;
		sin->sin_port = inet->inet_sport;
		sin->sin_addr.s_addr = addr;
	}
	memset(sin->sin_zero, 0, sizeof(sin->sin_zero));
	*uaddr_len = sizeof(*sin);
	return 0;
}
EXPORT_SYMBOL(inet_getname);

int inet_sendmsg(struct kiocb *iocb, struct socket *sock, struct msghdr *msg,
		 size_t size)
{
	struct sock *sk = sock->sk;

	sock_rps_record_flow(sk);

	/* We may need to bind the socket. */
	if (!inet_sk(sk)->inet_num && !sk->sk_prot->no_autobind &&
	    inet_autobind(sk))
		return -EAGAIN;

	return sk->sk_prot->sendmsg(iocb, sk, msg, size);
}
EXPORT_SYMBOL(inet_sendmsg);

ssize_t inet_sendpage(struct socket *sock, struct page *page, int offset,
		      size_t size, int flags)
{
	struct sock *sk = sock->sk;

	sock_rps_record_flow(sk);

	/* We may need to bind the socket. */
	if (!inet_sk(sk)->inet_num && !sk->sk_prot->no_autobind &&
	    inet_autobind(sk))
		return -EAGAIN;

	if (sk->sk_prot->sendpage)
		return sk->sk_prot->sendpage(sk, page, offset, size, flags);
	return sock_no_sendpage(sock, page, offset, size, flags);
}
EXPORT_SYMBOL(inet_sendpage);

int inet_recvmsg(struct kiocb *iocb, struct socket *sock, struct msghdr *msg,
		 size_t size, int flags)
{
	struct sock *sk = sock->sk;
	int addr_len = 0;
	int err;

	sock_rps_record_flow(sk);

	err = sk->sk_prot->recvmsg(iocb, sk, msg, size, flags & MSG_DONTWAIT,
				   flags & ~MSG_DONTWAIT, &addr_len);
	if (err >= 0)
		msg->msg_namelen = addr_len;
	return err;
}
EXPORT_SYMBOL(inet_recvmsg);

int inet_shutdown(struct socket *sock, int how)
{
	struct sock *sk = sock->sk;
	int err = 0;

	/* This should really check to make sure
	 * the socket is a TCP socket. (WHY AC...)
	 */
	how++; /* maps 0->1 has the advantage of making bit 1 rcvs and
		       1->2 bit 2 snds.
		       2->3 */
	if ((how & ~SHUTDOWN_MASK) || !how)	/* MAXINT->0 */
		return -EINVAL;

	lock_sock(sk);
	if (sock->state == SS_CONNECTING) {
		if ((1 << sk->sk_state) &
		    (TCPF_SYN_SENT | TCPF_SYN_RECV | TCPF_CLOSE))
			sock->state = SS_DISCONNECTING;
		else
			sock->state = SS_CONNECTED;
	}

	switch (sk->sk_state) {
	case TCP_CLOSE:
		err = -ENOTCONN;
		/* Hack to wake up other listeners, who can poll for
		   POLLHUP, even on eg. unconnected UDP sockets -- RR */
	default:
		sk->sk_shutdown |= how;
		if (sk->sk_prot->shutdown)
			sk->sk_prot->shutdown(sk, how);
		break;

	/* Remaining two branches are temporary solution for missing
	 * close() in multithreaded environment. It is _not_ a good idea,
	 * but we have no choice until close() is repaired at VFS level.
	 */
	case TCP_LISTEN:
		if (!(how & RCV_SHUTDOWN))
			break;
		/* Fall through */
	case TCP_SYN_SENT:
		err = sk->sk_prot->disconnect(sk, O_NONBLOCK);
		sock->state = err ? SS_DISCONNECTING : SS_UNCONNECTED;
		break;
	}

	/* Wake up anyone sleeping in poll. */
	sk->sk_state_change(sk);
	release_sock(sk);
	return err;
}
EXPORT_SYMBOL(inet_shutdown);

/*
 *	ioctl() calls you can issue on an INET socket. Most of these are
 *	device configuration and stuff and very rarely used. Some ioctls
 *	pass on to the socket itself.
 *
 *	NOTE: I like the idea of a module for the config stuff. ie ifconfig
 *	loads the devconfigure module does its configuring and unloads it.
 *	There's a good 20K of config code hanging around the kernel.
 */

int inet_ioctl(struct socket *sock, unsigned int cmd, unsigned long arg)
{
	struct sock *sk = sock->sk;
	int err = 0;
	struct net *net = sock_net(sk);

	switch (cmd) {
	case SIOCGSTAMP:
		err = sock_get_timestamp(sk, (struct timeval __user *)arg);
		break;
	case SIOCGSTAMPNS:
		err = sock_get_timestampns(sk, (struct timespec __user *)arg);
		break;
	case SIOCADDRT:
	case SIOCDELRT:
	case SIOCRTMSG:
		err = ip_rt_ioctl(net, cmd, (void __user *)arg);
		break;
	case SIOCDARP:
	case SIOCGARP:
	case SIOCSARP:
		err = arp_ioctl(net, cmd, (void __user *)arg);
		break;
	case SIOCGIFADDR:
	case SIOCSIFADDR:
	case SIOCGIFBRDADDR:
	case SIOCSIFBRDADDR:
	case SIOCGIFNETMASK:
	case SIOCSIFNETMASK:
	case SIOCGIFDSTADDR:
	case SIOCSIFDSTADDR:
	case SIOCSIFPFLAGS:
	case SIOCGIFPFLAGS:
	case SIOCSIFFLAGS:
	case SIOCKILLADDR:
		err = devinet_ioctl(net, cmd, (void __user *)arg);
		break;
	default:
		if (sk->sk_prot->ioctl)
			err = sk->sk_prot->ioctl(sk, cmd, arg);
		else
			err = -ENOIOCTLCMD;
		break;
	}
	return err;
}
EXPORT_SYMBOL(inet_ioctl);

#ifdef CONFIG_COMPAT
static int inet_compat_ioctl(struct socket *sock, unsigned int cmd, unsigned long arg)
{
	struct sock *sk = sock->sk;
	int err = -ENOIOCTLCMD;

	if (sk->sk_prot->compat_ioctl)
		err = sk->sk_prot->compat_ioctl(sk, cmd, arg);

	return err;
}
#endif

const struct proto_ops inet_stream_ops = {
	.family		   = PF_INET,
	.owner		   = THIS_MODULE,
	.release	   = inet_release,
	.bind		   = inet_bind,
	.connect	   = inet_stream_connect,
	.socketpair	   = sock_no_socketpair,
	.accept		   = inet_accept,
	.getname	   = inet_getname,
	.poll		   = tcp_poll,
	.ioctl		   = inet_ioctl,
	.listen		   = inet_listen,
	.shutdown	   = inet_shutdown,
	.setsockopt	   = sock_common_setsockopt,
	.getsockopt	   = sock_common_getsockopt,
	.sendmsg	   = inet_sendmsg,
	.recvmsg	   = inet_recvmsg,
	.mmap		   = sock_no_mmap,
	.sendpage	   = inet_sendpage,
	.splice_read	   = tcp_splice_read,
#ifdef CONFIG_COMPAT
	.compat_setsockopt = compat_sock_common_setsockopt,
	.compat_getsockopt = compat_sock_common_getsockopt,
	.compat_ioctl	   = inet_compat_ioctl,
#endif
};
EXPORT_SYMBOL(inet_stream_ops);

const struct proto_ops inet_dgram_ops = {
	.family		   = PF_INET,
	.owner		   = THIS_MODULE,
	.release	   = inet_release,
	.bind		   = inet_bind,
	.connect	   = inet_dgram_connect,
	.socketpair	   = sock_no_socketpair,
	.accept		   = sock_no_accept,
	.getname	   = inet_getname,
	.poll		   = udp_poll,
	.ioctl		   = inet_ioctl,
	.listen		   = sock_no_listen,
	.shutdown	   = inet_shutdown,
	.setsockopt	   = sock_common_setsockopt,
	.getsockopt	   = sock_common_getsockopt,
	.sendmsg	   = inet_sendmsg,
	.recvmsg	   = inet_recvmsg,
	.mmap		   = sock_no_mmap,
	.sendpage	   = inet_sendpage,
#ifdef CONFIG_COMPAT
	.compat_setsockopt = compat_sock_common_setsockopt,
	.compat_getsockopt = compat_sock_common_getsockopt,
	.compat_ioctl	   = inet_compat_ioctl,
#endif
};
EXPORT_SYMBOL(inet_dgram_ops);

/*
 * For SOCK_RAW sockets; should be the same as inet_dgram_ops but without
 * udp_poll
 */
static const struct proto_ops inet_sockraw_ops = {
	.family		   = PF_INET,
	.owner		   = THIS_MODULE,
	.release	   = inet_release,
	.bind		   = inet_bind,
	.connect	   = inet_dgram_connect,
	.socketpair	   = sock_no_socketpair,
	.accept		   = sock_no_accept,
	.getname	   = inet_getname,
	.poll		   = datagram_poll,
	.ioctl		   = inet_ioctl,
	.listen		   = sock_no_listen,
	.shutdown	   = inet_shutdown,
	.setsockopt	   = sock_common_setsockopt,
	.getsockopt	   = sock_common_getsockopt,
	.sendmsg	   = inet_sendmsg,
	.recvmsg	   = inet_recvmsg,
	.mmap		   = sock_no_mmap,
	.sendpage	   = inet_sendpage,
#ifdef CONFIG_COMPAT
	.compat_setsockopt = compat_sock_common_setsockopt,
	.compat_getsockopt = compat_sock_common_getsockopt,
	.compat_ioctl	   = inet_compat_ioctl,
#endif
};

static const struct net_proto_family inet_family_ops = {
	.family = PF_INET,
	.create = inet_create,
	.owner	= THIS_MODULE,
};

/* Upon startup we insert all the elements in inetsw_array[] into
 * the linked list inetsw.
 */
static struct inet_protosw inetsw_array[] =
{
	{
		.type =       SOCK_STREAM,
		.protocol =   IPPROTO_TCP,
		.prot =       &tcp_prot,
		.ops =        &inet_stream_ops,
		.no_check =   0,
		.flags =      INET_PROTOSW_PERMANENT |
			      INET_PROTOSW_ICSK,
	},

	{
		.type =       SOCK_DGRAM,
		.protocol =   IPPROTO_UDP,
		.prot =       &udp_prot,
		.ops =        &inet_dgram_ops,
		.no_check =   UDP_CSUM_DEFAULT,
		.flags =      INET_PROTOSW_PERMANENT,
       },

       {
		.type =       SOCK_DGRAM,
		.protocol =   IPPROTO_ICMP,
		.prot =       &ping_prot,
		.ops =        &inet_dgram_ops,
		.no_check =   UDP_CSUM_DEFAULT,
		.flags =      INET_PROTOSW_REUSE,
       },

       {
	       .type =       SOCK_RAW,
	       .protocol =   IPPROTO_IP,	/* wild card */
	       .prot =       &raw_prot,
	       .ops =        &inet_sockraw_ops,
	       .no_check =   UDP_CSUM_DEFAULT,
	       .flags =      INET_PROTOSW_REUSE,
       }
};

#define INETSW_ARRAY_LEN ARRAY_SIZE(inetsw_array)

void inet_register_protosw(struct inet_protosw *p)
{
	struct list_head *lh;
	struct inet_protosw *answer;
	int protocol = p->protocol;
	struct list_head *last_perm;

	spin_lock_bh(&inetsw_lock);

	if (p->type >= SOCK_MAX)
		goto out_illegal;

	/* If we are trying to override a permanent protocol, bail. */
	answer = NULL;
	last_perm = &inetsw[p->type];
	list_for_each(lh, &inetsw[p->type]) {
		answer = list_entry(lh, struct inet_protosw, list);

		/* Check only the non-wild match. */
		if (INET_PROTOSW_PERMANENT & answer->flags) {
			if (protocol == answer->protocol)
				break;
			last_perm = lh;
		}

		answer = NULL;
	}
	if (answer)
		goto out_permanent;

	/* Add the new entry after the last permanent entry if any, so that
	 * the new entry does not override a permanent entry when matched with
	 * a wild-card protocol. But it is allowed to override any existing
	 * non-permanent entry.  This means that when we remove this entry, the
	 * system automatically returns to the old behavior.
	 */
	list_add_rcu(&p->list, last_perm);
out:
	spin_unlock_bh(&inetsw_lock);

	return;

out_permanent:
	pr_err("Attempt to override permanent protocol %d\n", protocol);
	goto out;

out_illegal:
	pr_err("Ignoring attempt to register invalid socket type %d\n",
	       p->type);
	goto out;
}
EXPORT_SYMBOL(inet_register_protosw);

void inet_unregister_protosw(struct inet_protosw *p)
{
	if (INET_PROTOSW_PERMANENT & p->flags) {
		pr_err("Attempt to unregister permanent protocol %d\n",
		       p->protocol);
	} else {
		spin_lock_bh(&inetsw_lock);
		list_del_rcu(&p->list);
		spin_unlock_bh(&inetsw_lock);

		synchronize_net();
	}
}
EXPORT_SYMBOL(inet_unregister_protosw);

/*
 *      Shall we try to damage output packets if routing dev changes?
 */

int sysctl_ip_dynaddr __read_mostly;

static int inet_sk_reselect_saddr(struct sock *sk)
{
	struct inet_sock *inet = inet_sk(sk);
	__be32 old_saddr = inet->inet_saddr;
	__be32 daddr = inet->inet_daddr;
	struct flowi4 *fl4;
	struct rtable *rt;
	__be32 new_saddr;
	struct ip_options_rcu *inet_opt;

	inet_opt = rcu_dereference_protected(inet->inet_opt,
					     sock_owned_by_user(sk));
	if (inet_opt && inet_opt->opt.srr)
		daddr = inet_opt->opt.faddr;

	/* Query new route. */
	fl4 = &inet->cork.fl.u.ip4;
	rt = ip_route_connect(fl4, daddr, 0, RT_CONN_FLAGS(sk),
			      sk->sk_bound_dev_if, sk->sk_protocol,
			      inet->inet_sport, inet->inet_dport, sk);
	if (IS_ERR(rt))
		return PTR_ERR(rt);

	sk_setup_caps(sk, &rt->dst);

	new_saddr = fl4->saddr;

	if (new_saddr == old_saddr)
		return 0;

	if (sysctl_ip_dynaddr > 1) {
		pr_info("%s(): shifting inet->saddr from %pI4 to %pI4\n",
			__func__, &old_saddr, &new_saddr);
	}

	inet->inet_saddr = inet->inet_rcv_saddr = new_saddr;

	/*
	 * XXX The only one ugly spot where we need to
	 * XXX really change the sockets identity after
	 * XXX it has entered the hashes. -DaveM
	 *
	 * Besides that, it does not check for connection
	 * uniqueness. Wait for troubles.
	 */
	__sk_prot_rehash(sk);
	return 0;
}

int inet_sk_rebuild_header(struct sock *sk)
{
	struct inet_sock *inet = inet_sk(sk);
	struct rtable *rt = (struct rtable *)__sk_dst_check(sk, 0);
	__be32 daddr;
	struct ip_options_rcu *inet_opt;
	struct flowi4 *fl4;
	int err;

	/* Route is OK, nothing to do. */
	if (rt)
		return 0;

	/* Reroute. */
	rcu_read_lock();
	inet_opt = rcu_dereference(inet->inet_opt);
	daddr = inet->inet_daddr;
	if (inet_opt && inet_opt->opt.srr)
		daddr = inet_opt->opt.faddr;
	rcu_read_unlock();
	fl4 = &inet->cork.fl.u.ip4;
	rt = ip_route_output_ports(sock_net(sk), fl4, sk, daddr, inet->inet_saddr,
				   inet->inet_dport, inet->inet_sport,
				   sk->sk_protocol, RT_CONN_FLAGS(sk),
				   sk->sk_bound_dev_if);
	if (!IS_ERR(rt)) {
		err = 0;
		sk_setup_caps(sk, &rt->dst);
	} else {
		err = PTR_ERR(rt);

		/* Routing failed... */
		sk->sk_route_caps = 0;
		/*
		 * Other protocols have to map its equivalent state to TCP_SYN_SENT.
		 * DCCP maps its DCCP_REQUESTING state to TCP_SYN_SENT. -acme
		 */
		if (!sysctl_ip_dynaddr ||
		    sk->sk_state != TCP_SYN_SENT ||
		    (sk->sk_userlocks & SOCK_BINDADDR_LOCK) ||
		    (err = inet_sk_reselect_saddr(sk)) != 0)
			sk->sk_err_soft = -err;
	}

	return err;
}
EXPORT_SYMBOL(inet_sk_rebuild_header);

static int inet_gso_send_check(struct sk_buff *skb)
{
	const struct net_offload *ops;
	const struct iphdr *iph;
	int proto;
	int ihl;
	int err = -EINVAL;

	if (unlikely(!pskb_may_pull(skb, sizeof(*iph))))
		goto out;

	iph = ip_hdr(skb);
	ihl = iph->ihl * 4;
	if (ihl < sizeof(*iph))
		goto out;

	proto = iph->protocol;

	/* Warning: after this point, iph might be no longer valid */
	if (unlikely(!pskb_may_pull(skb, ihl)))
		goto out;
	__skb_pull(skb, ihl);

	skb_reset_transport_header(skb);
	err = -EPROTONOSUPPORT;

	ops = rcu_dereference(inet_offloads[proto]);
	if (likely(ops && ops->callbacks.gso_send_check))
		err = ops->callbacks.gso_send_check(skb);

out:
	return err;
}

static struct sk_buff *inet_gso_segment(struct sk_buff *skb,
					netdev_features_t features)
{
	struct sk_buff *segs = ERR_PTR(-EINVAL);
	const struct net_offload *ops;
	unsigned int offset = 0;
	bool udpfrag, encap;
	struct iphdr *iph;
	int proto;
	int nhoff;
	int ihl;
	int id;

	if (unlikely(skb_shinfo(skb)->gso_type &
		     ~(SKB_GSO_TCPV4 |
		       SKB_GSO_UDP |
		       SKB_GSO_DODGY |
		       SKB_GSO_TCP_ECN |
		       SKB_GSO_GRE |
		       SKB_GSO_IPIP |
		       SKB_GSO_SIT |
		       SKB_GSO_TCPV6 |
		       SKB_GSO_UDP_TUNNEL |
		       SKB_GSO_MPLS |
		       0)))
		goto out;

	skb_reset_network_header(skb);
	nhoff = skb_network_header(skb) - skb_mac_header(skb);
	if (unlikely(!pskb_may_pull(skb, sizeof(*iph))))
		goto out;

	iph = ip_hdr(skb);
	ihl = iph->ihl * 4;
	if (ihl < sizeof(*iph))
		goto out;

	id = ntohs(iph->id);
	proto = iph->protocol;

	/* Warning: after this point, iph might be no longer valid */
	if (unlikely(!pskb_may_pull(skb, ihl)))
		goto out;
	__skb_pull(skb, ihl);

	encap = SKB_GSO_CB(skb)->encap_level > 0;
	if (encap)
		features &= skb->dev->hw_enc_features;
	SKB_GSO_CB(skb)->encap_level += ihl;

	skb_reset_transport_header(skb);

	segs = ERR_PTR(-EPROTONOSUPPORT);

	if (skb->encapsulation &&
	    skb_shinfo(skb)->gso_type & (SKB_GSO_SIT|SKB_GSO_IPIP))
		udpfrag = proto == IPPROTO_UDP && encap;
	else
		udpfrag = proto == IPPROTO_UDP && !skb->encapsulation;

	ops = rcu_dereference(inet_offloads[proto]);
	if (likely(ops && ops->callbacks.gso_segment))
		segs = ops->callbacks.gso_segment(skb, features);

	if (IS_ERR_OR_NULL(segs))
		goto out;

	skb = segs;
	do {
		iph = (struct iphdr *)(skb_mac_header(skb) + nhoff);
		if (udpfrag) {
			iph->id = htons(id);
			iph->frag_off = htons(offset >> 3);
			if (skb->next != NULL)
				iph->frag_off |= htons(IP_MF);
			offset += skb->len - nhoff - ihl;
		} else {
			iph->id = htons(id++);
		}
		iph->tot_len = htons(skb->len - nhoff);
		ip_send_check(iph);
		if (encap)
			skb_reset_inner_headers(skb);
		skb->network_header = (u8 *)iph - skb->head;
	} while ((skb = skb->next));

out:
	return segs;
}

static struct sk_buff **inet_gro_receive(struct sk_buff **head,
					 struct sk_buff *skb)
{
	const struct net_offload *ops;
	struct sk_buff **pp = NULL;
	struct sk_buff *p;
	const struct iphdr *iph;
	unsigned int hlen;
	unsigned int off;
	unsigned int id;
	int flush = 1;
	int proto;

	off = skb_gro_offset(skb);
	hlen = off + sizeof(*iph);
	iph = skb_gro_header_fast(skb, off);
	if (skb_gro_header_hard(skb, hlen)) {
		iph = skb_gro_header_slow(skb, hlen, off);
		if (unlikely(!iph))
			goto out;
	}

	proto = iph->protocol;

	rcu_read_lock();
	ops = rcu_dereference(inet_offloads[proto]);
	if (!ops || !ops->callbacks.gro_receive)
		goto out_unlock;

	if (*(u8 *)iph != 0x45)
		goto out_unlock;

	if (unlikely(ip_fast_csum((u8 *)iph, 5)))
		goto out_unlock;

	id = ntohl(*(__be32 *)&iph->id);
	flush = (u16)((ntohl(*(__be32 *)iph) ^ skb_gro_len(skb)) | (id & ~IP_DF));
	id >>= 16;

	for (p = *head; p; p = p->next) {
		struct iphdr *iph2;

		if (!NAPI_GRO_CB(p)->same_flow)
			continue;

		iph2 = (struct iphdr *)(p->data + off);
		/* The above works because, with the exception of the top
		 * (inner most) layer, we only aggregate pkts with the same
		 * hdr length so all the hdrs we'll need to verify will start
		 * at the same offset.
		 */
		if ((iph->protocol ^ iph2->protocol) |
		    ((__force u32)iph->saddr ^ (__force u32)iph2->saddr) |
		    ((__force u32)iph->daddr ^ (__force u32)iph2->daddr)) {
			NAPI_GRO_CB(p)->same_flow = 0;
			continue;
		}

		/* All fields must match except length and checksum. */
		NAPI_GRO_CB(p)->flush |=
			(iph->ttl ^ iph2->ttl) |
			(iph->tos ^ iph2->tos) |
			((iph->frag_off ^ iph2->frag_off) & htons(IP_DF));

		/* Save the IP ID check to be included later when we get to
		 * the transport layer so only the inner most IP ID is checked.
		 * This is because some GSO/TSO implementations do not
		 * correctly increment the IP ID for the outer hdrs.
		 */
		NAPI_GRO_CB(p)->flush_id =
			    ((u16)(ntohs(iph2->id) + NAPI_GRO_CB(p)->count) ^ id);
		NAPI_GRO_CB(p)->flush |= flush;
	}

	NAPI_GRO_CB(skb)->flush |= flush;
	skb_set_network_header(skb, off);
	/* The above will be needed by the transport layer if there is one
	 * immediately following this IP hdr.
	 */

	skb_gro_pull(skb, sizeof(*iph));
	skb_set_transport_header(skb, skb_gro_offset(skb));

	pp = ops->callbacks.gro_receive(head, skb);

out_unlock:
	rcu_read_unlock();

out:
	NAPI_GRO_CB(skb)->flush |= flush;

	return pp;
}

static int inet_gro_complete(struct sk_buff *skb, int nhoff)
{
	__be16 newlen = htons(skb->len - nhoff);
	struct iphdr *iph = (struct iphdr *)(skb->data + nhoff);
	const struct net_offload *ops;
	int proto = iph->protocol;
	int err = -ENOSYS;

	if (skb->encapsulation)
		skb_set_inner_network_header(skb, nhoff);

	csum_replace2(&iph->check, iph->tot_len, newlen);
	iph->tot_len = newlen;

	rcu_read_lock();
	ops = rcu_dereference(inet_offloads[proto]);
	if (WARN_ON(!ops || !ops->callbacks.gro_complete))
		goto out_unlock;

	/* Only need to add sizeof(*iph) to get to the next hdr below
	 * because any hdr with option will have been flushed in
	 * inet_gro_receive().
	 */
	err = ops->callbacks.gro_complete(skb, nhoff + sizeof(*iph));

out_unlock:
	rcu_read_unlock();

	return err;
}

int inet_ctl_sock_create(struct sock **sk, unsigned short family,
			 unsigned short type, unsigned char protocol,
			 struct net *net)
{
	struct socket *sock;
	int rc = sock_create_kern(family, type, protocol, &sock);

	if (rc == 0) {
		*sk = sock->sk;
		(*sk)->sk_allocation = GFP_ATOMIC;
		/*
		 * Unhash it so that IP input processing does not even see it,
		 * we do not wish this socket to see incoming packets.
		 */
		(*sk)->sk_prot->unhash(*sk);

		sk_change_net(*sk, net);
	}
	return rc;
}
EXPORT_SYMBOL_GPL(inet_ctl_sock_create);

unsigned long snmp_fold_field(void __percpu *mib[], int offt)
{
	unsigned long res = 0;
	int i, j;

	for_each_possible_cpu(i) {
		for (j = 0; j < SNMP_ARRAY_SZ; j++)
			res += *(((unsigned long *) per_cpu_ptr(mib[j], i)) + offt);
	}
	return res;
}
EXPORT_SYMBOL_GPL(snmp_fold_field);

#if BITS_PER_LONG==32

u64 snmp_fold_field64(void __percpu *mib[], int offt, size_t syncp_offset)
{
	u64 res = 0;
	int cpu;

	for_each_possible_cpu(cpu) {
		void *bhptr;
		struct u64_stats_sync *syncp;
		u64 v;
		unsigned int start;

		bhptr = per_cpu_ptr(mib[0], cpu);
		syncp = (struct u64_stats_sync *)(bhptr + syncp_offset);
		do {
			start = u64_stats_fetch_begin_bh(syncp);
			v = *(((u64 *) bhptr) + offt);
		} while (u64_stats_fetch_retry_bh(syncp, start));

		res += v;
	}
	return res;
}
EXPORT_SYMBOL_GPL(snmp_fold_field64);
#endif

int snmp_mib_init(void __percpu *ptr[2], size_t mibsize, size_t align)
{
	BUG_ON(ptr == NULL);
	ptr[0] = __alloc_percpu(mibsize, align);
	if (!ptr[0])
		return -ENOMEM;

#if SNMP_ARRAY_SZ == 2
	ptr[1] = __alloc_percpu(mibsize, align);
	if (!ptr[1]) {
		free_percpu(ptr[0]);
		ptr[0] = NULL;
		return -ENOMEM;
	}
#endif
	return 0;
}
EXPORT_SYMBOL_GPL(snmp_mib_init);

#ifdef CONFIG_IP_MULTICAST
static const struct net_protocol igmp_protocol = {
	.handler =	igmp_rcv,
	.netns_ok =	1,
};
#endif

static const struct net_protocol tcp_protocol = {
	.early_demux	=	tcp_v4_early_demux,
	.handler	=	tcp_v4_rcv,
	.err_handler	=	tcp_v4_err,
	.no_policy	=	1,
	.netns_ok	=	1,
	.icmp_strict_tag_validation = 1,
};

static const struct net_protocol udp_protocol = {
	.early_demux =	udp_v4_early_demux,
	.handler =	udp_rcv,
	.err_handler =	udp_err,
	.no_policy =	1,
	.netns_ok =	1,
};

static const struct net_protocol icmp_protocol = {
	.handler =	icmp_rcv,
	.err_handler =	icmp_err,
	.no_policy =	1,
	.netns_ok =	1,
};

static __net_init int ipv4_mib_init_net(struct net *net)
{
	int i;

	if (snmp_mib_init((void __percpu **)net->mib.tcp_statistics,
			  sizeof(struct tcp_mib),
			  __alignof__(struct tcp_mib)) < 0)
		goto err_tcp_mib;
	if (snmp_mib_init((void __percpu **)net->mib.ip_statistics,
			  sizeof(struct ipstats_mib),
			  __alignof__(struct ipstats_mib)) < 0)
		goto err_ip_mib;

	for_each_possible_cpu(i) {
		struct ipstats_mib *af_inet_stats;
		af_inet_stats = per_cpu_ptr(net->mib.ip_statistics[0], i);
		u64_stats_init(&af_inet_stats->syncp);
#if SNMP_ARRAY_SZ == 2
		af_inet_stats = per_cpu_ptr(net->mib.ip_statistics[1], i);
		u64_stats_init(&af_inet_stats->syncp);
#endif
	}

	if (snmp_mib_init((void __percpu **)net->mib.net_statistics,
			  sizeof(struct linux_mib),
			  __alignof__(struct linux_mib)) < 0)
		goto err_net_mib;
	if (snmp_mib_init((void __percpu **)net->mib.udp_statistics,
			  sizeof(struct udp_mib),
			  __alignof__(struct udp_mib)) < 0)
		goto err_udp_mib;
	if (snmp_mib_init((void __percpu **)net->mib.udplite_statistics,
			  sizeof(struct udp_mib),
			  __alignof__(struct udp_mib)) < 0)
		goto err_udplite_mib;
	if (snmp_mib_init((void __percpu **)net->mib.icmp_statistics,
			  sizeof(struct icmp_mib),
			  __alignof__(struct icmp_mib)) < 0)
		goto err_icmp_mib;
	net->mib.icmpmsg_statistics = kzalloc(sizeof(struct icmpmsg_mib),
					      GFP_KERNEL);
	if (!net->mib.icmpmsg_statistics)
		goto err_icmpmsg_mib;

	tcp_mib_init(net);
	return 0;

err_icmpmsg_mib:
	snmp_mib_free((void __percpu **)net->mib.icmp_statistics);
err_icmp_mib:
	snmp_mib_free((void __percpu **)net->mib.udplite_statistics);
err_udplite_mib:
	snmp_mib_free((void __percpu **)net->mib.udp_statistics);
err_udp_mib:
	snmp_mib_free((void __percpu **)net->mib.net_statistics);
err_net_mib:
	snmp_mib_free((void __percpu **)net->mib.ip_statistics);
err_ip_mib:
	snmp_mib_free((void __percpu **)net->mib.tcp_statistics);
err_tcp_mib:
	return -ENOMEM;
}

static __net_exit void ipv4_mib_exit_net(struct net *net)
{
	kfree(net->mib.icmpmsg_statistics);
	snmp_mib_free((void __percpu **)net->mib.icmp_statistics);
	snmp_mib_free((void __percpu **)net->mib.udplite_statistics);
	snmp_mib_free((void __percpu **)net->mib.udp_statistics);
	snmp_mib_free((void __percpu **)net->mib.net_statistics);
	snmp_mib_free((void __percpu **)net->mib.ip_statistics);
	snmp_mib_free((void __percpu **)net->mib.tcp_statistics);
}

static __net_initdata struct pernet_operations ipv4_mib_ops = {
	.init = ipv4_mib_init_net,
	.exit = ipv4_mib_exit_net,
};

static int __init init_ipv4_mibs(void)
{
	return register_pernet_subsys(&ipv4_mib_ops);
}

static int ipv4_proc_init(void);

/*
 *	IP protocol layer initialiser
 */

static struct packet_offload ip_packet_offload __read_mostly = {
	.type = cpu_to_be16(ETH_P_IP),
	.callbacks = {
		.gso_send_check = inet_gso_send_check,
		.gso_segment = inet_gso_segment,
		.gro_receive = inet_gro_receive,
		.gro_complete = inet_gro_complete,
	},
};

static const struct net_offload ipip_offload = {
	.callbacks = {
		.gso_send_check = inet_gso_send_check,
		.gso_segment	= inet_gso_segment,
	},
};

static int __init ipv4_offload_init(void)
{
	/*
	 * Add offloads
	 */
	if (udpv4_offload_init() < 0)
		pr_crit("%s: Cannot add UDP protocol offload\n", __func__);
	if (tcpv4_offload_init() < 0)
		pr_crit("%s: Cannot add TCP protocol offload\n", __func__);

	dev_add_offload(&ip_packet_offload);
	inet_add_offload(&ipip_offload, IPPROTO_IPIP);
	return 0;
}

fs_initcall(ipv4_offload_init);

static struct packet_type ip_packet_type __read_mostly = {
	.type = cpu_to_be16(ETH_P_IP),
	.func = ip_rcv,
};

static int __init inet_init(void)
{
	struct inet_protosw *q;
	struct list_head *r;
	int rc = -EINVAL;

	BUILD_BUG_ON(sizeof(struct inet_skb_parm) > FIELD_SIZEOF(struct sk_buff, cb));

	sysctl_local_reserved_ports = kzalloc(65536 / 8, GFP_KERNEL);
	if (!sysctl_local_reserved_ports)
		goto out;

	rc = proto_register(&tcp_prot, 1);
	if (rc)
		goto out_free_reserved_ports;

	rc = proto_register(&udp_prot, 1);
	if (rc)
		goto out_unregister_tcp_proto;

	rc = proto_register(&raw_prot, 1);
	if (rc)
		goto out_unregister_udp_proto;

	rc = proto_register(&ping_prot, 1);
	if (rc)
		goto out_unregister_raw_proto;

	/*
	 *	Tell SOCKET that we are alive...
	 */

	(void)sock_register(&inet_family_ops);

#ifdef CONFIG_SYSCTL
	ip_static_sysctl_init();
#endif

	/*
	 *	Add all the base protocols.
	 */

	if (inet_add_protocol(&icmp_protocol, IPPROTO_ICMP) < 0)
		pr_crit("%s: Cannot add ICMP protocol\n", __func__);
	if (inet_add_protocol(&udp_protocol, IPPROTO_UDP) < 0)
		pr_crit("%s: Cannot add UDP protocol\n", __func__);
	if (inet_add_protocol(&tcp_protocol, IPPROTO_TCP) < 0)
		pr_crit("%s: Cannot add TCP protocol\n", __func__);
#ifdef CONFIG_IP_MULTICAST
	if (inet_add_protocol(&igmp_protocol, IPPROTO_IGMP) < 0)
		pr_crit("%s: Cannot add IGMP protocol\n", __func__);
#endif

	/* Register the socket-side information for inet_create. */
	for (r = &inetsw[0]; r < &inetsw[SOCK_MAX]; ++r)
		INIT_LIST_HEAD(r);

	for (q = inetsw_array; q < &inetsw_array[INETSW_ARRAY_LEN]; ++q)
		inet_register_protosw(q);

	/*
	 *	Set the ARP module up
	 */

	arp_init();

	/*
	 *	Set the IP module up
	 */

	ip_init();

	tcp_v4_init();

	/* Setup TCP slab cache for open requests. */
	tcp_init();

	/* Setup UDP memory threshold */
	udp_init();

	/* Add UDP-Lite (RFC 3828) */
	udplite4_register();

	ping_init();

	/*
	 *	Set the ICMP layer up
	 */

	if (icmp_init() < 0)
		panic("Failed to create the ICMP control socket.\n");

	/*
	 *	Initialise the multicast router
	 */
#if defined(CONFIG_IP_MROUTE)
	if (ip_mr_init())
		pr_crit("%s: Cannot init ipv4 mroute\n", __func__);
#endif
	/*
	 *	Initialise per-cpu ipv4 mibs
	 */

	if (init_ipv4_mibs())
		pr_crit("%s: Cannot init ipv4 mibs\n", __func__);

	ipv4_proc_init();

	ipfrag_init();

	dev_add_pack(&ip_packet_type);

	rc = 0;
out:
	return rc;
out_unregister_raw_proto:
	proto_unregister(&raw_prot);
out_unregister_udp_proto:
	proto_unregister(&udp_prot);
out_unregister_tcp_proto:
	proto_unregister(&tcp_prot);
out_free_reserved_ports:
	kfree(sysctl_local_reserved_ports);
	goto out;
}

fs_initcall(inet_init);

/* ------------------------------------------------------------------------ */

#ifdef CONFIG_PROC_FS
static int __init ipv4_proc_init(void)
{
	int rc = 0;

	if (raw_proc_init())
		goto out_raw;
	if (tcp4_proc_init())
		goto out_tcp;
	if (udp4_proc_init())
		goto out_udp;
	if (ping_proc_init())
		goto out_ping;
	if (ip_misc_proc_init())
		goto out_misc;
out:
	return rc;
out_misc:
	ping_proc_exit();
out_ping:
	udp4_proc_exit();
out_udp:
	tcp4_proc_exit();
out_tcp:
	raw_proc_exit();
out_raw:
	rc = -ENOMEM;
	goto out;
}

#else /* CONFIG_PROC_FS */
static int __init ipv4_proc_init(void)
{
	return 0;
}
#endif /* CONFIG_PROC_FS */

MODULE_ALIAS_NETPROTO(PF_INET);
<|MERGE_RESOLUTION|>--- conflicted
+++ resolved
@@ -273,13 +273,8 @@
 	int try_loading_module = 0;
 	int err;
 
-<<<<<<< HEAD
-	if (!current_has_network())
-		return -EACCES;
-=======
 	if (protocol < 0 || protocol >= IPPROTO_MAX)
 		return -EINVAL;
->>>>>>> af1d34c7
 
 	sock->state = SS_UNCONNECTED;
 
