--- conflicted
+++ resolved
@@ -274,16 +274,9 @@
 	int try_loading_module = 0;
 	int err;
 
-<<<<<<< HEAD
 	if (!current_has_network())
 		return -EACCES;
 
-	if (unlikely(!inet_ehash_secret))
-		if (sock->type != SOCK_RAW && sock->type != SOCK_DGRAM)
-			build_ehash_secret();
-
-=======
->>>>>>> 6ce4eac1
 	sock->state = SS_UNCONNECTED;
 
 	/* Look for the requested type/protocol pair. */
