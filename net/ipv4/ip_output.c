/*
 * INET		An implementation of the TCP/IP protocol suite for the LINUX
 *		operating system.  INET is implemented using the  BSD Socket
 *		interface as the means of communication with the user level.
 *
 *		The Internet Protocol (IP) output module.
 *
 * Authors:	Ross Biro
 *		Fred N. van Kempen, <waltje@uWalt.NL.Mugnet.ORG>
 *		Donald Becker, <becker@super.org>
 *		Alan Cox, <Alan.Cox@linux.org>
 *		Richard Underwood
 *		Stefan Becker, <stefanb@yello.ping.de>
 *		Jorge Cwik, <jorge@laser.satlink.net>
 *		Arnt Gulbrandsen, <agulbra@nvg.unit.no>
 *		Hirokazu Takahashi, <taka@valinux.co.jp>
 *
 *	See ip_input.c for original log
 *
 *	Fixes:
 *		Alan Cox	:	Missing nonblock feature in ip_build_xmit.
 *		Mike Kilburn	:	htons() missing in ip_build_xmit.
 *		Bradford Johnson:	Fix faulty handling of some frames when
 *					no route is found.
 *		Alexander Demenshin:	Missing sk/skb free in ip_queue_xmit
 *					(in case if packet not accepted by
 *					output firewall rules)
 *		Mike McLagan	:	Routing by source
 *		Alexey Kuznetsov:	use new route cache
 *		Andi Kleen:		Fix broken PMTU recovery and remove
 *					some redundant tests.
 *	Vitaly E. Lavrov	:	Transparent proxy revived after year coma.
 *		Andi Kleen	: 	Replace ip_reply with ip_send_reply.
 *		Andi Kleen	:	Split fast and slow ip_build_xmit path
 *					for decreased register pressure on x86
 *					and more readibility.
 *		Marc Boucher	:	When call_out_firewall returns FW_QUEUE,
 *					silently drop skb instead of failing with -EPERM.
 *		Detlev Wengorz	:	Copy protocol for fragments.
 *		Hirokazu Takahashi:	HW checksumming for outgoing UDP
 *					datagrams.
 *		Hirokazu Takahashi:	sendfile() on UDP works now.
 */

#include <asm/uaccess.h>
#include <linux/module.h>
#include <linux/types.h>
#include <linux/kernel.h>
#include <linux/mm.h>
#include <linux/string.h>
#include <linux/errno.h>
#include <linux/highmem.h>
#include <linux/slab.h>

#include <linux/socket.h>
#include <linux/sockios.h>
#include <linux/in.h>
#include <linux/inet.h>
#include <linux/netdevice.h>
#include <linux/etherdevice.h>
#include <linux/proc_fs.h>
#include <linux/stat.h>
#include <linux/init.h>

#include <net/snmp.h>
#include <net/ip.h>
#include <net/protocol.h>
#include <net/route.h>
#include <net/xfrm.h>
#include <linux/skbuff.h>
#include <net/sock.h>
#include <net/arp.h>
#include <net/icmp.h>
#include <net/checksum.h>
#include <net/inetpeer.h>
#include <linux/igmp.h>
#include <linux/netfilter_ipv4.h>
#include <linux/netfilter_bridge.h>
#include <linux/mroute.h>
#include <linux/netlink.h>
#include <linux/tcp.h>

int sysctl_ip_default_ttl __read_mostly = IPDEFTTL;
EXPORT_SYMBOL(sysctl_ip_default_ttl);

/* Generate a checksum for an outgoing IP datagram. */
__inline__ void ip_send_check(struct iphdr *iph)
{
	iph->check = 0;
	iph->check = ip_fast_csum((unsigned char *)iph, iph->ihl);
}
EXPORT_SYMBOL(ip_send_check);

int __ip_local_out(struct sk_buff *skb)
{
	struct iphdr *iph = ip_hdr(skb);

	iph->tot_len = htons(skb->len);
	ip_send_check(iph);
	return nf_hook(NFPROTO_IPV4, NF_INET_LOCAL_OUT, skb, NULL,
		       skb_dst(skb)->dev, dst_output);
}

int ip_local_out(struct sk_buff *skb)
{
	int err;

	err = __ip_local_out(skb);
	if (likely(err == 1))
		err = dst_output(skb);

	return err;
}
EXPORT_SYMBOL_GPL(ip_local_out);

static inline int ip_select_ttl(struct inet_sock *inet, struct dst_entry *dst)
{
	int ttl = inet->uc_ttl;

	if (ttl < 0)
		ttl = ip4_dst_hoplimit(dst);
	return ttl;
}

/*
 *		Add an ip header to a skbuff and send it out.
 *
 */
int ip_build_and_send_pkt(struct sk_buff *skb, struct sock *sk,
			  __be32 saddr, __be32 daddr, struct ip_options_rcu *opt)
{
	struct inet_sock *inet = inet_sk(sk);
	struct rtable *rt = skb_rtable(skb);
	struct iphdr *iph;

	/* Build the IP header. */
	skb_push(skb, sizeof(struct iphdr) + (opt ? opt->opt.optlen : 0));
	skb_reset_network_header(skb);
	iph = ip_hdr(skb);
	iph->version  = 4;
	iph->ihl      = 5;
	iph->tos      = inet->tos;
	if (ip_dont_fragment(sk, &rt->dst))
		iph->frag_off = htons(IP_DF);
	else
		iph->frag_off = 0;
	iph->ttl      = ip_select_ttl(inet, &rt->dst);
	iph->daddr    = (opt && opt->opt.srr ? opt->opt.faddr : daddr);
	iph->saddr    = saddr;
	iph->protocol = sk->sk_protocol;
	ip_select_ident(iph, &rt->dst, sk);

	if (opt && opt->opt.optlen) {
		iph->ihl += opt->opt.optlen>>2;
		ip_options_build(skb, &opt->opt, daddr, rt, 0);
	}

	skb->priority = sk->sk_priority;
	skb->mark = sk->sk_mark;

	/* Send it out. */
	return ip_local_out(skb);
}
EXPORT_SYMBOL_GPL(ip_build_and_send_pkt);

static inline int ip_finish_output2(struct sk_buff *skb)
{
	struct dst_entry *dst = skb_dst(skb);
	struct rtable *rt = (struct rtable *)dst;
	struct net_device *dev = dst->dev;
	unsigned int hh_len = LL_RESERVED_SPACE(dev);
	struct neighbour *neigh;
	u32 nexthop;

	if (rt->rt_type == RTN_MULTICAST) {
		IP_UPD_PO_STATS(dev_net(dev), IPSTATS_MIB_OUTMCAST, skb->len);
	} else if (rt->rt_type == RTN_BROADCAST)
		IP_UPD_PO_STATS(dev_net(dev), IPSTATS_MIB_OUTBCAST, skb->len);

	/* Be paranoid, rather than too clever. */
	if (unlikely(skb_headroom(skb) < hh_len && dev->header_ops)) {
		struct sk_buff *skb2;

		skb2 = skb_realloc_headroom(skb, LL_RESERVED_SPACE(dev));
		if (skb2 == NULL) {
			kfree_skb(skb);
			return -ENOMEM;
		}
		if (skb->sk)
			skb_set_owner_w(skb2, skb->sk);
		consume_skb(skb);
		skb = skb2;
	}

	rcu_read_lock_bh();
	nexthop = rt->rt_gateway ? rt->rt_gateway : ip_hdr(skb)->daddr;
	neigh = __ipv4_neigh_lookup_noref(dev, nexthop);
	if (unlikely(!neigh))
		neigh = __neigh_create(&arp_tbl, &nexthop, dev, false);
	if (!IS_ERR(neigh)) {
		int res = dst_neigh_output(dst, neigh, skb);

		rcu_read_unlock_bh();
		return res;
	}
	rcu_read_unlock_bh();

	net_dbg_ratelimited("%s: No header cache and no neighbour!\n",
			    __func__);
	kfree_skb(skb);
	return -EINVAL;
}

static inline int ip_skb_dst_mtu(struct sk_buff *skb)
{
	struct inet_sock *inet = skb->sk ? inet_sk(skb->sk) : NULL;

	return (inet && inet->pmtudisc == IP_PMTUDISC_PROBE) ?
	       skb_dst(skb)->dev->mtu : dst_mtu(skb_dst(skb));
}

static int ip_finish_output(struct sk_buff *skb)
{
#if defined(CONFIG_NETFILTER) && defined(CONFIG_XFRM)
	/* Policy lookup after SNAT yielded a new policy */
	if (skb_dst(skb)->xfrm != NULL) {
		IPCB(skb)->flags |= IPSKB_REROUTED;
		return dst_output(skb);
	}
#endif
	if (skb->len > ip_skb_dst_mtu(skb) && !skb_is_gso(skb))
		return ip_fragment(skb, ip_finish_output2);
	else
		return ip_finish_output2(skb);
}

int ip_mc_output(struct sk_buff *skb)
{
	struct sock *sk = skb->sk;
	struct rtable *rt = skb_rtable(skb);
	struct net_device *dev = rt->dst.dev;

	/*
	 *	If the indicated interface is up and running, send the packet.
	 */
	IP_UPD_PO_STATS(dev_net(dev), IPSTATS_MIB_OUT, skb->len);

	skb->dev = dev;
	skb->protocol = htons(ETH_P_IP);

	/*
	 *	Multicasts are looped back for other local users
	 */

	if (rt->rt_flags&RTCF_MULTICAST) {
		if (sk_mc_loop(sk)
#ifdef CONFIG_IP_MROUTE
		/* Small optimization: do not loopback not local frames,
		   which returned after forwarding; they will be  dropped
		   by ip_mr_input in any case.
		   Note, that local frames are looped back to be delivered
		   to local recipients.

		   This check is duplicated in ip_mr_input at the moment.
		 */
		    &&
		    ((rt->rt_flags & RTCF_LOCAL) ||
		     !(IPCB(skb)->flags & IPSKB_FORWARDED))
#endif
		   ) {
			struct sk_buff *newskb = skb_clone(skb, GFP_ATOMIC);
			if (newskb)
				NF_HOOK(NFPROTO_IPV4, NF_INET_POST_ROUTING,
					newskb, NULL, newskb->dev,
					dev_loopback_xmit);
		}

		/* Multicasts with ttl 0 must not go beyond the host */

		if (ip_hdr(skb)->ttl == 0) {
			kfree_skb(skb);
			return 0;
		}
	}

	if (rt->rt_flags&RTCF_BROADCAST) {
		struct sk_buff *newskb = skb_clone(skb, GFP_ATOMIC);
		if (newskb)
			NF_HOOK(NFPROTO_IPV4, NF_INET_POST_ROUTING, newskb,
				NULL, newskb->dev, dev_loopback_xmit);
	}

	return NF_HOOK_COND(NFPROTO_IPV4, NF_INET_POST_ROUTING, skb, NULL,
			    skb->dev, ip_finish_output,
			    !(IPCB(skb)->flags & IPSKB_REROUTED));
}

int ip_output(struct sk_buff *skb)
{
	struct net_device *dev = skb_dst(skb)->dev;

	IP_UPD_PO_STATS(dev_net(dev), IPSTATS_MIB_OUT, skb->len);

	skb->dev = dev;
	skb->protocol = htons(ETH_P_IP);

	return NF_HOOK_COND(NFPROTO_IPV4, NF_INET_POST_ROUTING, skb, NULL, dev,
			    ip_finish_output,
			    !(IPCB(skb)->flags & IPSKB_REROUTED));
}

/*
 * copy saddr and daddr, possibly using 64bit load/stores
 * Equivalent to :
 *   iph->saddr = fl4->saddr;
 *   iph->daddr = fl4->daddr;
 */
static void ip_copy_addrs(struct iphdr *iph, const struct flowi4 *fl4)
{
	BUILD_BUG_ON(offsetof(typeof(*fl4), daddr) !=
		     offsetof(typeof(*fl4), saddr) + sizeof(fl4->saddr));
	memcpy(&iph->saddr, &fl4->saddr,
	       sizeof(fl4->saddr) + sizeof(fl4->daddr));
}

int ip_queue_xmit(struct sk_buff *skb, struct flowi *fl)
{
	struct sock *sk = skb->sk;
	struct inet_sock *inet = inet_sk(sk);
	struct ip_options_rcu *inet_opt;
	struct flowi4 *fl4;
	struct rtable *rt;
	struct iphdr *iph;
	int res;

	/* Skip all of this if the packet is already routed,
	 * f.e. by something like SCTP.
	 */
	rcu_read_lock();
	inet_opt = rcu_dereference(inet->inet_opt);
	fl4 = &fl->u.ip4;
	rt = skb_rtable(skb);
	if (rt != NULL)
		goto packet_routed;

	/* Make sure we can route this packet. */
	rt = (struct rtable *)__sk_dst_check(sk, 0);
	if (rt == NULL) {
		__be32 daddr;

		/* Use correct destination address if we have options. */
		daddr = inet->inet_daddr;
		if (inet_opt && inet_opt->opt.srr)
			daddr = inet_opt->opt.faddr;

		/* If this fails, retransmit mechanism of transport layer will
		 * keep trying until route appears or the connection times
		 * itself out.
		 */
		rt = ip_route_output_ports(sock_net(sk), fl4, sk,
					   daddr, inet->inet_saddr,
					   inet->inet_dport,
					   inet->inet_sport,
					   sk->sk_protocol,
					   RT_CONN_FLAGS(sk),
					   sk->sk_bound_dev_if);
		if (IS_ERR(rt))
			goto no_route;
		sk_setup_caps(sk, &rt->dst);
	}
	skb_dst_set_noref(skb, &rt->dst);

packet_routed:
	if (inet_opt && inet_opt->opt.is_strictroute && rt->rt_gateway)
		goto no_route;

	/* OK, we know where to send it, allocate and build IP header. */
	skb_push(skb, sizeof(struct iphdr) + (inet_opt ? inet_opt->opt.optlen : 0));
	skb_reset_network_header(skb);
	iph = ip_hdr(skb);
	*((__be16 *)iph) = htons((4 << 12) | (5 << 8) | (inet->tos & 0xff));
	if (ip_dont_fragment(sk, &rt->dst) && !skb->local_df)
		iph->frag_off = htons(IP_DF);
	else
		iph->frag_off = 0;
	iph->ttl      = ip_select_ttl(inet, &rt->dst);
	iph->protocol = sk->sk_protocol;
	ip_copy_addrs(iph, fl4);

	/* Transport layer set skb->h.foo itself. */

	if (inet_opt && inet_opt->opt.optlen) {
		iph->ihl += inet_opt->opt.optlen >> 2;
		ip_options_build(skb, &inet_opt->opt, inet->inet_daddr, rt, 0);
	}

	ip_select_ident_more(iph, &rt->dst, sk,
			     (skb_shinfo(skb)->gso_segs ?: 1) - 1);

	skb->priority = sk->sk_priority;
	skb->mark = sk->sk_mark;

	res = ip_local_out(skb);
	rcu_read_unlock();
	return res;

no_route:
	rcu_read_unlock();
	IP_INC_STATS(sock_net(sk), IPSTATS_MIB_OUTNOROUTES);
	kfree_skb(skb);
	return -EHOSTUNREACH;
}
EXPORT_SYMBOL(ip_queue_xmit);


static void ip_copy_metadata(struct sk_buff *to, struct sk_buff *from)
{
	to->pkt_type = from->pkt_type;
	to->priority = from->priority;
	to->protocol = from->protocol;
	skb_dst_drop(to);
	skb_dst_copy(to, from);
	to->dev = from->dev;
	to->mark = from->mark;

	/* Copy the flags to each fragment. */
	IPCB(to)->flags = IPCB(from)->flags;

#ifdef CONFIG_NET_SCHED
	to->tc_index = from->tc_index;
#endif
	nf_copy(to, from);
#if defined(CONFIG_NETFILTER_XT_TARGET_TRACE) || \
    defined(CONFIG_NETFILTER_XT_TARGET_TRACE_MODULE)
	to->nf_trace = from->nf_trace;
#endif
#if defined(CONFIG_IP_VS) || defined(CONFIG_IP_VS_MODULE)
	to->ipvs_property = from->ipvs_property;
#endif
	skb_copy_secmark(to, from);
}

/*
 *	This IP datagram is too large to be sent in one piece.  Break it up into
 *	smaller pieces (each of size equal to IP header plus
 *	a block of the data of the original IP data part) that will yet fit in a
 *	single device frame, and queue such a frame for sending.
 */

int ip_fragment(struct sk_buff *skb, int (*output)(struct sk_buff *))
{
	struct iphdr *iph;
	int ptr;
	struct net_device *dev;
	struct sk_buff *skb2;
	unsigned int mtu, hlen, left, len, ll_rs;
	int offset;
	__be16 not_last_frag;
	struct rtable *rt = skb_rtable(skb);
	int err = 0;

	dev = rt->dst.dev;

	/*
	 *	Point into the IP datagram header.
	 */

	iph = ip_hdr(skb);

	if (unlikely((iph->frag_off & htons(IP_DF)) && !skb->local_df)) {
		IP_INC_STATS(dev_net(dev), IPSTATS_MIB_FRAGFAILS);
		icmp_send(skb, ICMP_DEST_UNREACH, ICMP_FRAG_NEEDED,
			  htonl(ip_skb_dst_mtu(skb)));
		kfree_skb(skb);
		return -EMSGSIZE;
	}

	/*
	 *	Setup starting values.
	 */

	hlen = iph->ihl * 4;
	mtu = dst_mtu(&rt->dst) - hlen;	/* Size of data space */
#ifdef CONFIG_BRIDGE_NETFILTER
	if (skb->nf_bridge)
		mtu -= nf_bridge_mtu_reduction(skb);
#endif
	IPCB(skb)->flags |= IPSKB_FRAG_COMPLETE;

	/* When frag_list is given, use it. First, check its validity:
	 * some transformers could create wrong frag_list or break existing
	 * one, it is not prohibited. In this case fall back to copying.
	 *
	 * LATER: this step can be merged to real generation of fragments,
	 * we can switch to copy when see the first bad fragment.
	 */
	if (skb_has_frag_list(skb)) {
		struct sk_buff *frag, *frag2;
		int first_len = skb_pagelen(skb);

		if (first_len - hlen > mtu ||
		    ((first_len - hlen) & 7) ||
		    ip_is_fragment(iph) ||
		    skb_cloned(skb))
			goto slow_path;

		skb_walk_frags(skb, frag) {
			/* Correct geometry. */
			if (frag->len > mtu ||
			    ((frag->len & 7) && frag->next) ||
			    skb_headroom(frag) < hlen)
				goto slow_path_clean;

			/* Partially cloned skb? */
			if (skb_shared(frag))
				goto slow_path_clean;

			BUG_ON(frag->sk);
			if (skb->sk) {
				frag->sk = skb->sk;
				frag->destructor = sock_wfree;
			}
			skb->truesize -= frag->truesize;
		}

		/* Everything is OK. Generate! */

		err = 0;
		offset = 0;
		frag = skb_shinfo(skb)->frag_list;
		skb_frag_list_init(skb);
		skb->data_len = first_len - skb_headlen(skb);
		skb->len = first_len;
		iph->tot_len = htons(first_len);
		iph->frag_off = htons(IP_MF);
		ip_send_check(iph);

		for (;;) {
			/* Prepare header of the next frame,
			 * before previous one went down. */
			if (frag) {
				frag->ip_summed = CHECKSUM_NONE;
				skb_reset_transport_header(frag);
				__skb_push(frag, hlen);
				skb_reset_network_header(frag);
				memcpy(skb_network_header(frag), iph, hlen);
				iph = ip_hdr(frag);
				iph->tot_len = htons(frag->len);
				ip_copy_metadata(frag, skb);
				if (offset == 0)
					ip_options_fragment(frag);
				offset += skb->len - hlen;
				iph->frag_off = htons(offset>>3);
				if (frag->next != NULL)
					iph->frag_off |= htons(IP_MF);
				/* Ready, complete checksum */
				ip_send_check(iph);
			}

			err = output(skb);

			if (!err)
				IP_INC_STATS(dev_net(dev), IPSTATS_MIB_FRAGCREATES);
			if (err || !frag)
				break;

			skb = frag;
			frag = skb->next;
			skb->next = NULL;
		}

		if (err == 0) {
			IP_INC_STATS(dev_net(dev), IPSTATS_MIB_FRAGOKS);
			return 0;
		}

		while (frag) {
			skb = frag->next;
			kfree_skb(frag);
			frag = skb;
		}
		IP_INC_STATS(dev_net(dev), IPSTATS_MIB_FRAGFAILS);
		return err;

slow_path_clean:
		skb_walk_frags(skb, frag2) {
			if (frag2 == frag)
				break;
			frag2->sk = NULL;
			frag2->destructor = NULL;
			skb->truesize += frag2->truesize;
		}
	}

slow_path:
	left = skb->len - hlen;		/* Space per frame */
	ptr = hlen;		/* Where to start from */

	/* for bridged IP traffic encapsulated inside f.e. a vlan header,
	 * we need to make room for the encapsulating header
	 */
	ll_rs = LL_RESERVED_SPACE_EXTRA(rt->dst.dev, nf_bridge_pad(skb));

	/*
	 *	Fragment the datagram.
	 */

	offset = (ntohs(iph->frag_off) & IP_OFFSET) << 3;
	not_last_frag = iph->frag_off & htons(IP_MF);

	/*
	 *	Keep copying data until we run out.
	 */

	while (left > 0) {
		len = left;
		/* IF: it doesn't fit, use 'mtu' - the data space left */
		if (len > mtu)
			len = mtu;
		/* IF: we are not sending up to and including the packet end
		   then align the next start on an eight byte boundary */
		if (len < left)	{
			len &= ~7;
		}
		/*
		 *	Allocate buffer.
		 */

		if ((skb2 = alloc_skb(len+hlen+ll_rs, GFP_ATOMIC)) == NULL) {
			NETDEBUG(KERN_INFO "IP: frag: no memory for new fragment!\n");
			err = -ENOMEM;
			goto fail;
		}

		/*
		 *	Set up data on packet
		 */

		ip_copy_metadata(skb2, skb);
		skb_reserve(skb2, ll_rs);
		skb_put(skb2, len + hlen);
		skb_reset_network_header(skb2);
		skb2->transport_header = skb2->network_header + hlen;

		/*
		 *	Charge the memory for the fragment to any owner
		 *	it might possess
		 */

		if (skb->sk)
			skb_set_owner_w(skb2, skb->sk);

		/*
		 *	Copy the packet header into the new buffer.
		 */

		skb_copy_from_linear_data(skb, skb_network_header(skb2), hlen);

		/*
		 *	Copy a block of the IP datagram.
		 */
		if (skb_copy_bits(skb, ptr, skb_transport_header(skb2), len))
			BUG();
		left -= len;

		/*
		 *	Fill in the new header fields.
		 */
		iph = ip_hdr(skb2);
		iph->frag_off = htons((offset >> 3));

		/* ANK: dirty, but effective trick. Upgrade options only if
		 * the segment to be fragmented was THE FIRST (otherwise,
		 * options are already fixed) and make it ONCE
		 * on the initial skb, so that all the following fragments
		 * will inherit fixed options.
		 */
		if (offset == 0)
			ip_options_fragment(skb);

		/*
		 *	Added AC : If we are fragmenting a fragment that's not the
		 *		   last fragment then keep MF on each bit
		 */
		if (left > 0 || not_last_frag)
			iph->frag_off |= htons(IP_MF);
		ptr += len;
		offset += len;

		/*
		 *	Put this fragment into the sending queue.
		 */
		iph->tot_len = htons(len + hlen);

		ip_send_check(iph);

		err = output(skb2);
		if (err)
			goto fail;

		IP_INC_STATS(dev_net(dev), IPSTATS_MIB_FRAGCREATES);
	}
	consume_skb(skb);
	IP_INC_STATS(dev_net(dev), IPSTATS_MIB_FRAGOKS);
	return err;

fail:
	kfree_skb(skb);
	IP_INC_STATS(dev_net(dev), IPSTATS_MIB_FRAGFAILS);
	return err;
}
EXPORT_SYMBOL(ip_fragment);

int
ip_generic_getfrag(void *from, char *to, int offset, int len, int odd, struct sk_buff *skb)
{
	struct iovec *iov = from;

	if (skb->ip_summed == CHECKSUM_PARTIAL) {
		if (memcpy_fromiovecend(to, iov, offset, len) < 0)
			return -EFAULT;
	} else {
		__wsum csum = 0;
		if (csum_partial_copy_fromiovecend(to, iov, offset, len, &csum) < 0)
			return -EFAULT;
		skb->csum = csum_block_add(skb->csum, csum, odd);
	}
	return 0;
}
EXPORT_SYMBOL(ip_generic_getfrag);

static inline __wsum
csum_page(struct page *page, int offset, int copy)
{
	char *kaddr;
	__wsum csum;
	kaddr = kmap(page);
	csum = csum_partial(kaddr + offset, copy, 0);
	kunmap(page);
	return csum;
}

static inline int ip_ufo_append_data(struct sock *sk,
			struct sk_buff_head *queue,
			int getfrag(void *from, char *to, int offset, int len,
			       int odd, struct sk_buff *skb),
			void *from, int length, int hh_len, int fragheaderlen,
			int transhdrlen, int maxfraglen, unsigned int flags)
{
	struct sk_buff *skb;
	int err;

	/* There is support for UDP fragmentation offload by network
	 * device, so create one single skb packet containing complete
	 * udp datagram
	 */
	if ((skb = skb_peek_tail(queue)) == NULL) {
		skb = sock_alloc_send_skb(sk,
			hh_len + fragheaderlen + transhdrlen + 20,
			(flags & MSG_DONTWAIT), &err);

		if (skb == NULL)
			return err;

		/* reserve space for Hardware header */
		skb_reserve(skb, hh_len);

		/* create space for UDP/IP header */
		skb_put(skb, fragheaderlen + transhdrlen);

		/* initialize network header pointer */
		skb_reset_network_header(skb);

		/* initialize protocol header pointer */
		skb->transport_header = skb->network_header + fragheaderlen;

		skb->ip_summed = CHECKSUM_PARTIAL;
		skb->csum = 0;

		/* specify the length of each IP datagram fragment */
		skb_shinfo(skb)->gso_size = maxfraglen - fragheaderlen;
		skb_shinfo(skb)->gso_type = SKB_GSO_UDP;
		__skb_queue_tail(queue, skb);
	}

	return skb_append_datato_frags(sk, skb, getfrag, from,
				       (length - transhdrlen));
}

static int __ip_append_data(struct sock *sk,
			    struct flowi4 *fl4,
			    struct sk_buff_head *queue,
			    struct inet_cork *cork,
			    int getfrag(void *from, char *to, int offset,
					int len, int odd, struct sk_buff *skb),
			    void *from, int length, int transhdrlen,
			    unsigned int flags)
{
	struct inet_sock *inet = inet_sk(sk);
	struct sk_buff *skb;

	struct ip_options *opt = cork->opt;
	int hh_len;
	int exthdrlen;
	int mtu;
	int copy;
	int err;
	int offset = 0;
	unsigned int maxfraglen, fragheaderlen;
	int csummode = CHECKSUM_NONE;
	struct rtable *rt = (struct rtable *)cork->dst;

	skb = skb_peek_tail(queue);

	exthdrlen = !skb ? rt->dst.header_len : 0;
	mtu = cork->fragsize;

	hh_len = LL_RESERVED_SPACE(rt->dst.dev);

	fragheaderlen = sizeof(struct iphdr) + (opt ? opt->optlen : 0);
	maxfraglen = ((mtu - fragheaderlen) & ~7) + fragheaderlen;

	if (cork->length + length > 0xFFFF - fragheaderlen) {
		ip_local_error(sk, EMSGSIZE, fl4->daddr, inet->inet_dport,
			       mtu-exthdrlen);
		return -EMSGSIZE;
	}

	/*
	 * transhdrlen > 0 means that this is the first fragment and we wish
	 * it won't be fragmented in the future.
	 */
	if (transhdrlen &&
	    length + fragheaderlen <= mtu &&
	    rt->dst.dev->features & NETIF_F_V4_CSUM &&
	    !exthdrlen)
		csummode = CHECKSUM_PARTIAL;

	cork->length += length;
	if (((length > mtu) || (skb && skb_is_gso(skb))) &&
	    (sk->sk_protocol == IPPROTO_UDP) &&
	    (rt->dst.dev->features & NETIF_F_UFO) && !rt->dst.header_len) {
		err = ip_ufo_append_data(sk, queue, getfrag, from, length,
					 hh_len, fragheaderlen, transhdrlen,
					 maxfraglen, flags);
		if (err)
			goto error;
		return 0;
	}

	/* So, what's going on in the loop below?
	 *
	 * We use calculated fragment length to generate chained skb,
	 * each of segments is IP fragment ready for sending to network after
	 * adding appropriate IP header.
	 */

	if (!skb)
		goto alloc_new_skb;

	while (length > 0) {
		/* Check if the remaining data fits into current packet. */
		copy = mtu - skb->len;
		if (copy < length)
			copy = maxfraglen - skb->len;
		if (copy <= 0) {
			char *data;
			unsigned int datalen;
			unsigned int fraglen;
			unsigned int fraggap;
			unsigned int alloclen;
			struct sk_buff *skb_prev;
alloc_new_skb:
			skb_prev = skb;
			if (skb_prev)
				fraggap = skb_prev->len - maxfraglen;
			else
				fraggap = 0;

			/*
			 * If remaining data exceeds the mtu,
			 * we know we need more fragment(s).
			 */
			datalen = length + fraggap;
			if (datalen > mtu - fragheaderlen)
				datalen = maxfraglen - fragheaderlen;
			fraglen = datalen + fragheaderlen;

			if ((flags & MSG_MORE) &&
			    !(rt->dst.dev->features&NETIF_F_SG))
				alloclen = mtu;
			else
				alloclen = fraglen;

			alloclen += exthdrlen;

			/* The last fragment gets additional space at tail.
			 * Note, with MSG_MORE we overallocate on fragments,
			 * because we have no idea what fragment will be
			 * the last.
			 */
			if (datalen == length + fraggap)
				alloclen += rt->dst.trailer_len;

			if (transhdrlen) {
				skb = sock_alloc_send_skb(sk,
						alloclen + hh_len + 15,
						(flags & MSG_DONTWAIT), &err);
			} else {
				skb = NULL;
				if (atomic_read(&sk->sk_wmem_alloc) <=
				    2 * sk->sk_sndbuf)
					skb = sock_wmalloc(sk,
							   alloclen + hh_len + 15, 1,
							   sk->sk_allocation);
				if (unlikely(skb == NULL))
					err = -ENOBUFS;
				else
					/* only the initial fragment is
					   time stamped */
					cork->tx_flags = 0;
			}
			if (skb == NULL)
				goto error;

			/*
			 *	Fill in the control structures
			 */
			skb->ip_summed = csummode;
			skb->csum = 0;
			skb_reserve(skb, hh_len);
			skb_shinfo(skb)->tx_flags = cork->tx_flags;

			/*
			 *	Find where to start putting bytes.
			 */
			data = skb_put(skb, fraglen + exthdrlen);
			skb_set_network_header(skb, exthdrlen);
			skb->transport_header = (skb->network_header +
						 fragheaderlen);
			data += fragheaderlen + exthdrlen;

			if (fraggap) {
				skb->csum = skb_copy_and_csum_bits(
					skb_prev, maxfraglen,
					data + transhdrlen, fraggap, 0);
				skb_prev->csum = csum_sub(skb_prev->csum,
							  skb->csum);
				data += fraggap;
				pskb_trim_unique(skb_prev, maxfraglen);
			}

			copy = datalen - transhdrlen - fraggap;
			if (copy > 0 && getfrag(from, data + transhdrlen, offset, copy, fraggap, skb) < 0) {
				err = -EFAULT;
				kfree_skb(skb);
				goto error;
			}

			offset += copy;
			length -= datalen - fraggap;
			transhdrlen = 0;
			exthdrlen = 0;
			csummode = CHECKSUM_NONE;

			/*
			 * Put the packet on the pending queue.
			 */
			__skb_queue_tail(queue, skb);
			continue;
		}

		if (copy > length)
			copy = length;

		if (!(rt->dst.dev->features&NETIF_F_SG)) {
			unsigned int off;

			off = skb->len;
			if (getfrag(from, skb_put(skb, copy),
					offset, copy, off, skb) < 0) {
				__skb_trim(skb, off);
				err = -EFAULT;
				goto error;
			}
		} else {
			int i = skb_shinfo(skb)->nr_frags;
			skb_frag_t *frag = &skb_shinfo(skb)->frags[i-1];
			struct page *page = cork->page;
			int off = cork->off;
			unsigned int left;

			if (page && (left = PAGE_SIZE - off) > 0) {
				if (copy >= left)
					copy = left;
				if (page != skb_frag_page(frag)) {
					if (i == MAX_SKB_FRAGS) {
						err = -EMSGSIZE;
						goto error;
					}
					skb_fill_page_desc(skb, i, page, off, 0);
					skb_frag_ref(skb, i);
					frag = &skb_shinfo(skb)->frags[i];
				}
			} else if (i < MAX_SKB_FRAGS) {
				if (copy > PAGE_SIZE)
					copy = PAGE_SIZE;
				page = alloc_pages(sk->sk_allocation, 0);
				if (page == NULL)  {
					err = -ENOMEM;
					goto error;
				}
				cork->page = page;
				cork->off = 0;

				skb_fill_page_desc(skb, i, page, 0, 0);
				frag = &skb_shinfo(skb)->frags[i];
			} else {
				err = -EMSGSIZE;
				goto error;
			}
			if (getfrag(from, skb_frag_address(frag)+skb_frag_size(frag),
				    offset, copy, skb->len, skb) < 0) {
				err = -EFAULT;
				goto error;
			}
			cork->off += copy;
			skb_frag_size_add(frag, copy);
			skb->len += copy;
			skb->data_len += copy;
			skb->truesize += copy;
			atomic_add(copy, &sk->sk_wmem_alloc);
		}
		offset += copy;
		length -= copy;
	}

	return 0;

error:
	cork->length -= length;
	IP_INC_STATS(sock_net(sk), IPSTATS_MIB_OUTDISCARDS);
	return err;
}

static int ip_setup_cork(struct sock *sk, struct inet_cork *cork,
			 struct ipcm_cookie *ipc, struct rtable **rtp)
{
	struct inet_sock *inet = inet_sk(sk);
	struct ip_options_rcu *opt;
	struct rtable *rt;

	/*
	 * setup for corking.
	 */
	opt = ipc->opt;
	if (opt) {
		if (cork->opt == NULL) {
			cork->opt = kmalloc(sizeof(struct ip_options) + 40,
					    sk->sk_allocation);
			if (unlikely(cork->opt == NULL))
				return -ENOBUFS;
		}
		memcpy(cork->opt, &opt->opt, sizeof(struct ip_options) + opt->opt.optlen);
		cork->flags |= IPCORK_OPT;
		cork->addr = ipc->addr;
	}
	rt = *rtp;
	if (unlikely(!rt))
		return -EFAULT;
	/*
	 * We steal reference to this route, caller should not release it
	 */
	*rtp = NULL;
	cork->fragsize = inet->pmtudisc == IP_PMTUDISC_PROBE ?
			 rt->dst.dev->mtu : dst_mtu(&rt->dst);
	cork->dst = &rt->dst;
	cork->length = 0;
	cork->tx_flags = ipc->tx_flags;
	cork->page = NULL;
	cork->off = 0;

	return 0;
}

/*
 *	ip_append_data() and ip_append_page() can make one large IP datagram
 *	from many pieces of data. Each pieces will be holded on the socket
 *	until ip_push_pending_frames() is called. Each piece can be a page
 *	or non-page data.
 *
 *	Not only UDP, other transport protocols - e.g. raw sockets - can use
 *	this interface potentially.
 *
 *	LATER: length must be adjusted by pad at tail, when it is required.
 */
int ip_append_data(struct sock *sk, struct flowi4 *fl4,
		   int getfrag(void *from, char *to, int offset, int len,
			       int odd, struct sk_buff *skb),
		   void *from, int length, int transhdrlen,
		   struct ipcm_cookie *ipc, struct rtable **rtp,
		   unsigned int flags)
{
	struct inet_sock *inet = inet_sk(sk);
	int err;

	if (flags&MSG_PROBE)
		return 0;

	if (skb_queue_empty(&sk->sk_write_queue)) {
		err = ip_setup_cork(sk, &inet->cork.base, ipc, rtp);
		if (err)
			return err;
	} else {
		transhdrlen = 0;
	}

	return __ip_append_data(sk, fl4, &sk->sk_write_queue, &inet->cork.base, getfrag,
				from, length, transhdrlen, flags);
}

ssize_t	ip_append_page(struct sock *sk, struct flowi4 *fl4, struct page *page,
		       int offset, size_t size, int flags)
{
	struct inet_sock *inet = inet_sk(sk);
	struct sk_buff *skb;
	struct rtable *rt;
	struct ip_options *opt = NULL;
	struct inet_cork *cork;
	int hh_len;
	int mtu;
	int len;
	int err;
	unsigned int maxfraglen, fragheaderlen, fraggap;

	if (inet->hdrincl)
		return -EPERM;

	if (flags&MSG_PROBE)
		return 0;

	if (skb_queue_empty(&sk->sk_write_queue))
		return -EINVAL;

	cork = &inet->cork.base;
	rt = (struct rtable *)cork->dst;
	if (cork->flags & IPCORK_OPT)
		opt = cork->opt;

	if (!(rt->dst.dev->features&NETIF_F_SG))
		return -EOPNOTSUPP;

	hh_len = LL_RESERVED_SPACE(rt->dst.dev);
	mtu = cork->fragsize;

	fragheaderlen = sizeof(struct iphdr) + (opt ? opt->optlen : 0);
	maxfraglen = ((mtu - fragheaderlen) & ~7) + fragheaderlen;

	if (cork->length + size > 0xFFFF - fragheaderlen) {
		ip_local_error(sk, EMSGSIZE, fl4->daddr, inet->inet_dport, mtu);
		return -EMSGSIZE;
	}

	if ((skb = skb_peek_tail(&sk->sk_write_queue)) == NULL)
		return -EINVAL;

	cork->length += size;
	if ((size + skb->len > mtu) &&
	    (sk->sk_protocol == IPPROTO_UDP) &&
	    (rt->dst.dev->features & NETIF_F_UFO)) {
		skb_shinfo(skb)->gso_size = mtu - fragheaderlen;
		skb_shinfo(skb)->gso_type = SKB_GSO_UDP;
	}


	while (size > 0) {
		int i;

		if (skb_is_gso(skb))
			len = size;
		else {

			/* Check if the remaining data fits into current packet. */
			len = mtu - skb->len;
			if (len < size)
				len = maxfraglen - skb->len;
		}
		if (len <= 0) {
			struct sk_buff *skb_prev;
			int alloclen;

			skb_prev = skb;
			fraggap = skb_prev->len - maxfraglen;

			alloclen = fragheaderlen + hh_len + fraggap + 15;
			skb = sock_wmalloc(sk, alloclen, 1, sk->sk_allocation);
			if (unlikely(!skb)) {
				err = -ENOBUFS;
				goto error;
			}

			/*
			 *	Fill in the control structures
			 */
			skb->ip_summed = CHECKSUM_NONE;
			skb->csum = 0;
			skb_reserve(skb, hh_len);

			/*
			 *	Find where to start putting bytes.
			 */
			skb_put(skb, fragheaderlen + fraggap);
			skb_reset_network_header(skb);
			skb->transport_header = (skb->network_header +
						 fragheaderlen);
			if (fraggap) {
				skb->csum = skb_copy_and_csum_bits(skb_prev,
								   maxfraglen,
						    skb_transport_header(skb),
								   fraggap, 0);
				skb_prev->csum = csum_sub(skb_prev->csum,
							  skb->csum);
				pskb_trim_unique(skb_prev, maxfraglen);
			}

			/*
			 * Put the packet on the pending queue.
			 */
			__skb_queue_tail(&sk->sk_write_queue, skb);
			continue;
		}

		i = skb_shinfo(skb)->nr_frags;
		if (len > size)
			len = size;
		if (skb_can_coalesce(skb, i, page, offset)) {
			skb_frag_size_add(&skb_shinfo(skb)->frags[i-1], len);
		} else if (i < MAX_SKB_FRAGS) {
			get_page(page);
			skb_fill_page_desc(skb, i, page, offset, len);
		} else {
			err = -EMSGSIZE;
			goto error;
		}

		if (skb->ip_summed == CHECKSUM_NONE) {
			__wsum csum;
			csum = csum_page(page, offset, len);
			skb->csum = csum_block_add(skb->csum, csum, skb->len);
		}

		skb->len += len;
		skb->data_len += len;
		skb->truesize += len;
		atomic_add(len, &sk->sk_wmem_alloc);
		offset += len;
		size -= len;
	}
	return 0;

error:
	cork->length -= size;
	IP_INC_STATS(sock_net(sk), IPSTATS_MIB_OUTDISCARDS);
	return err;
}

static void ip_cork_release(struct inet_cork *cork)
{
	cork->flags &= ~IPCORK_OPT;
	kfree(cork->opt);
	cork->opt = NULL;
	dst_release(cork->dst);
	cork->dst = NULL;
}

/*
 *	Combined all pending IP fragments on the socket as one IP datagram
 *	and push them out.
 */
struct sk_buff *__ip_make_skb(struct sock *sk,
			      struct flowi4 *fl4,
			      struct sk_buff_head *queue,
			      struct inet_cork *cork)
{
	struct sk_buff *skb, *tmp_skb;
	struct sk_buff **tail_skb;
	struct inet_sock *inet = inet_sk(sk);
	struct net *net = sock_net(sk);
	struct ip_options *opt = NULL;
	struct rtable *rt = (struct rtable *)cork->dst;
	struct iphdr *iph;
	__be16 df = 0;
	__u8 ttl;

	if ((skb = __skb_dequeue(queue)) == NULL)
		goto out;
	tail_skb = &(skb_shinfo(skb)->frag_list);

	/* move skb->data to ip header from ext header */
	if (skb->data < skb_network_header(skb))
		__skb_pull(skb, skb_network_offset(skb));
	while ((tmp_skb = __skb_dequeue(queue)) != NULL) {
		__skb_pull(tmp_skb, skb_network_header_len(skb));
		*tail_skb = tmp_skb;
		tail_skb = &(tmp_skb->next);
		skb->len += tmp_skb->len;
		skb->data_len += tmp_skb->len;
		skb->truesize += tmp_skb->truesize;
		tmp_skb->destructor = NULL;
		tmp_skb->sk = NULL;
	}

	/* Unless user demanded real pmtu discovery (IP_PMTUDISC_DO), we allow
	 * to fragment the frame generated here. No matter, what transforms
	 * how transforms change size of the packet, it will come out.
	 */
	if (inet->pmtudisc < IP_PMTUDISC_DO)
		skb->local_df = 1;

	/* DF bit is set when we want to see DF on outgoing frames.
	 * If local_df is set too, we still allow to fragment this frame
	 * locally. */
	if (inet->pmtudisc >= IP_PMTUDISC_DO ||
	    (skb->len <= dst_mtu(&rt->dst) &&
	     ip_dont_fragment(sk, &rt->dst)))
		df = htons(IP_DF);

	if (cork->flags & IPCORK_OPT)
		opt = cork->opt;

	if (rt->rt_type == RTN_MULTICAST)
		ttl = inet->mc_ttl;
	else
		ttl = ip_select_ttl(inet, &rt->dst);

	iph = (struct iphdr *)skb->data;
	iph->version = 4;
	iph->ihl = 5;
	iph->tos = inet->tos;
	iph->frag_off = df;
	ip_select_ident(iph, &rt->dst, sk);
	iph->ttl = ttl;
	iph->protocol = sk->sk_protocol;
	ip_copy_addrs(iph, fl4);

	if (opt) {
		iph->ihl += opt->optlen>>2;
		ip_options_build(skb, opt, cork->addr, rt, 0);
	}

	skb->priority = sk->sk_priority;
	skb->mark = sk->sk_mark;
	/*
	 * Steal rt from cork.dst to avoid a pair of atomic_inc/atomic_dec
	 * on dst refcount
	 */
	cork->dst = NULL;
	skb_dst_set(skb, &rt->dst);

	if (iph->protocol == IPPROTO_ICMP)
		icmp_out_count(net, ((struct icmphdr *)
			skb_transport_header(skb))->type);

	ip_cork_release(cork);
out:
	return skb;
}

int ip_send_skb(struct net *net, struct sk_buff *skb)
{
	int err;

	err = ip_local_out(skb);
	if (err) {
		if (err > 0)
			err = net_xmit_errno(err);
		if (err)
			IP_INC_STATS(net, IPSTATS_MIB_OUTDISCARDS);
	}

	return err;
}

int ip_push_pending_frames(struct sock *sk, struct flowi4 *fl4)
{
	struct sk_buff *skb;

	skb = ip_finish_skb(sk, fl4);
	if (!skb)
		return 0;

	/* Netfilter gets whole the not fragmented skb. */
	return ip_send_skb(sock_net(sk), skb);
}

/*
 *	Throw away all pending data on the socket.
 */
static void __ip_flush_pending_frames(struct sock *sk,
				      struct sk_buff_head *queue,
				      struct inet_cork *cork)
{
	struct sk_buff *skb;

	while ((skb = __skb_dequeue_tail(queue)) != NULL)
		kfree_skb(skb);

	ip_cork_release(cork);
}

void ip_flush_pending_frames(struct sock *sk)
{
	__ip_flush_pending_frames(sk, &sk->sk_write_queue, &inet_sk(sk)->cork.base);
}

struct sk_buff *ip_make_skb(struct sock *sk,
			    struct flowi4 *fl4,
			    int getfrag(void *from, char *to, int offset,
					int len, int odd, struct sk_buff *skb),
			    void *from, int length, int transhdrlen,
			    struct ipcm_cookie *ipc, struct rtable **rtp,
			    unsigned int flags)
{
	struct inet_cork cork;
	struct sk_buff_head queue;
	int err;

	if (flags & MSG_PROBE)
		return NULL;

	__skb_queue_head_init(&queue);

	cork.flags = 0;
	cork.addr = 0;
	cork.opt = NULL;
	err = ip_setup_cork(sk, &cork, ipc, rtp);
	if (err)
		return ERR_PTR(err);

	err = __ip_append_data(sk, fl4, &queue, &cork, getfrag,
			       from, length, transhdrlen, flags);
	if (err) {
		__ip_flush_pending_frames(sk, &queue, &cork);
		return ERR_PTR(err);
	}

	return __ip_make_skb(sk, fl4, &queue, &cork);
}

/*
 *	Fetch data from kernel space and fill in checksum if needed.
 */
static int ip_reply_glue_bits(void *dptr, char *to, int offset,
			      int len, int odd, struct sk_buff *skb)
{
	__wsum csum;

	csum = csum_partial_copy_nocheck(dptr+offset, to, len, 0);
	skb->csum = csum_block_add(skb->csum, csum, odd);
	return 0;
}

/*
 *	Generic function to send a packet as reply to another packet.
 *	Used to send some TCP resets/acks so far.
 *
 *	Use a fake percpu inet socket to avoid false sharing and contention.
 */
static DEFINE_PER_CPU(struct inet_sock, unicast_sock) = {
	.sk = {
		.__sk_common = {
			.skc_refcnt = ATOMIC_INIT(1),
		},
		.sk_wmem_alloc	= ATOMIC_INIT(1),
		.sk_allocation	= GFP_ATOMIC,
		.sk_flags	= (1UL << SOCK_USE_WRITE_QUEUE),
	},
	.pmtudisc	= IP_PMTUDISC_WANT,
	.uc_ttl		= -1,
};

void ip_send_unicast_reply(struct net *net, struct sk_buff *skb, __be32 daddr,
			   __be32 saddr, const struct ip_reply_arg *arg,
			   unsigned int len)
{
	struct ip_options_data replyopts;
	struct ipcm_cookie ipc;
	struct flowi4 fl4;
	struct rtable *rt = skb_rtable(skb);
	struct sk_buff *nskb;
	struct sock *sk;
	struct inet_sock *inet;

	if (ip_options_echo(&replyopts.opt.opt, skb))
		return;

	ipc.addr = daddr;
	ipc.opt = NULL;
	ipc.tx_flags = 0;

	if (replyopts.opt.opt.optlen) {
		ipc.opt = &replyopts.opt;

		if (replyopts.opt.opt.srr)
			daddr = replyopts.opt.opt.faddr;
	}

	flowi4_init_output(&fl4, arg->bound_dev_if, 0,
			   RT_TOS(arg->tos),
			   RT_SCOPE_UNIVERSE, ip_hdr(skb)->protocol,
			   ip_reply_arg_flowi_flags(arg),
			   daddr, saddr,
			   tcp_hdr(skb)->source, tcp_hdr(skb)->dest);
	security_skb_classify_flow(skb, flowi4_to_flowi(&fl4));
	rt = ip_route_output_key(net, &fl4);
	if (IS_ERR(rt))
		return;

	inet = &get_cpu_var(unicast_sock);

	inet->tos = arg->tos;
	sk = &inet->sk;
	sk->sk_priority = skb->priority;
	sk->sk_protocol = ip_hdr(skb)->protocol;
	sk->sk_bound_dev_if = arg->bound_dev_if;
	sock_net_set(sk, net);
	__skb_queue_head_init(&sk->sk_write_queue);
	sk->sk_sndbuf = sysctl_wmem_default;
	ip_append_data(sk, &fl4, ip_reply_glue_bits, arg->iov->iov_base, len, 0,
		       &ipc, &rt, MSG_DONTWAIT);
	nskb = skb_peek(&sk->sk_write_queue);
	if (nskb) {
		if (arg->csumoffset >= 0)
			*((__sum16 *)skb_transport_header(nskb) +
			  arg->csumoffset) = csum_fold(csum_add(nskb->csum,
								arg->csum));
		nskb->ip_summed = CHECKSUM_NONE;
<<<<<<< HEAD
=======
		skb_orphan(nskb);
>>>>>>> 991d9bf9
		skb_set_queue_mapping(nskb, skb_get_queue_mapping(skb));
		ip_push_pending_frames(sk, &fl4);
	}

	put_cpu_var(unicast_sock);

	ip_rt_put(rt);
}

void __init ip_init(void)
{
	ip_rt_init();
	inet_initpeers();

#if defined(CONFIG_IP_MULTICAST) && defined(CONFIG_PROC_FS)
	igmp_mc_proc_init();
#endif
}<|MERGE_RESOLUTION|>--- conflicted
+++ resolved
@@ -1535,10 +1535,7 @@
 			  arg->csumoffset) = csum_fold(csum_add(nskb->csum,
 								arg->csum));
 		nskb->ip_summed = CHECKSUM_NONE;
-<<<<<<< HEAD
-=======
 		skb_orphan(nskb);
->>>>>>> 991d9bf9
 		skb_set_queue_mapping(nskb, skb_get_queue_mapping(skb));
 		ip_push_pending_frames(sk, &fl4);
 	}
