--- conflicted
+++ resolved
@@ -33,6 +33,7 @@
 #include <linux/netdevice.h>
 #include <net/snmp.h>
 #include <net/ip.h>
+#include <net/ipv6.h>
 #include <net/icmp.h>
 #include <net/protocol.h>
 #include <linux/skbuff.h>
@@ -45,18 +46,8 @@
 #include <net/inet_common.h>
 #include <net/checksum.h>
 
-#if IS_ENABLED(CONFIG_IPV6)
-#include <linux/in6.h>
-#include <linux/icmpv6.h>
-#include <net/addrconf.h>
-#include <net/ipv6.h>
-#include <net/transp_v6.h>
-#endif
-
-
-struct ping_table ping_table;
-struct pingv6_ops pingv6_ops;
-EXPORT_SYMBOL_GPL(pingv6_ops);
+
+static struct ping_table ping_table;
 
 static u16 ping_port_rover;
 
@@ -67,7 +58,6 @@
 	pr_debug("hash(%d) = %d\n", num, res);
 	return res;
 }
-EXPORT_SYMBOL_GPL(ping_hash);
 
 static inline struct hlist_nulls_head *ping_hashslot(struct ping_table *table,
 					     struct net *net, unsigned int num)
@@ -75,7 +65,7 @@
 	return &table->hash[ping_hashfn(net, num, PING_HTABLE_MASK)];
 }
 
-int ping_get_port(struct sock *sk, unsigned short ident)
+static int ping_v4_get_port(struct sock *sk, unsigned short ident)
 {
 	struct hlist_nulls_node *node;
 	struct hlist_nulls_head *hlist;
@@ -113,10 +103,6 @@
 		ping_portaddr_for_each_entry(sk2, node, hlist) {
 			isk2 = inet_sk(sk2);
 
-			/* BUG? Why is this reuse and not reuseaddr? ping.c
-			 * doesn't turn off SO_REUSEADDR, and it doesn't expect
-			 * that other ping processes can steal its packets.
-			 */
 			if ((isk2->inet_num == ident) &&
 			    (sk2 != sk) &&
 			    (!sk2->sk_reuse || !sk->sk_reuse))
@@ -139,24 +125,19 @@
 	write_unlock_bh(&ping_table.lock);
 	return 1;
 }
-EXPORT_SYMBOL_GPL(ping_get_port);
-
-void ping_hash(struct sock *sk)
-{
-	pr_debug("ping_hash(sk->port=%u)\n", inet_sk(sk)->inet_num);
+
+static void ping_v4_hash(struct sock *sk)
+{
+	pr_debug("ping_v4_hash(sk->port=%u)\n", inet_sk(sk)->inet_num);
 	BUG(); /* "Please do not press this button again." */
 }
 
-void ping_unhash(struct sock *sk)
+static void ping_v4_unhash(struct sock *sk)
 {
 	struct inet_sock *isk = inet_sk(sk);
-<<<<<<< HEAD
-	pr_debug("ping_unhash(isk=%p,isk->num=%u)\n", isk, isk->inet_num);
-=======
 
 	pr_debug("ping_v4_unhash(isk=%p,isk->num=%u)\n", isk, isk->inet_num);
 	write_lock_bh(&ping_table.lock);
->>>>>>> a07ea939
 	if (sk_hashed(sk)) {
 		hlist_nulls_del(&sk->sk_nulls_node);
 		sk_nulls_node_init(&sk->sk_nulls_node);
@@ -167,61 +148,31 @@
 	}
 	write_unlock_bh(&ping_table.lock);
 }
-EXPORT_SYMBOL_GPL(ping_unhash);
-
-static struct sock *ping_lookup(struct net *net, struct sk_buff *skb, u16 ident)
+
+static struct sock *ping_v4_lookup(struct net *net, __be32 saddr, __be32 daddr,
+				   u16 ident, int dif)
 {
 	struct hlist_nulls_head *hslot = ping_hashslot(&ping_table, net, ident);
 	struct sock *sk = NULL;
 	struct inet_sock *isk;
 	struct hlist_nulls_node *hnode;
-	int dif = skb->dev->ifindex;
-
-	if (skb->protocol == htons(ETH_P_IP)) {
-		pr_debug("try to find: num = %d, daddr = %pI4, dif = %d\n",
-			 (int)ident, &ip_hdr(skb)->daddr, dif);
-#if IS_ENABLED(CONFIG_IPV6)
-	} else if (skb->protocol == htons(ETH_P_IPV6)) {
-		pr_debug("try to find: num = %d, daddr = %pI6c, dif = %d\n",
-			 (int)ident, &ipv6_hdr(skb)->daddr, dif);
-#endif
-	}
-
+
+	pr_debug("try to find: num = %d, daddr = %pI4, dif = %d\n",
+		 (int)ident, &daddr, dif);
 	read_lock_bh(&ping_table.lock);
 
 	ping_portaddr_for_each_entry(sk, hnode, hslot) {
 		isk = inet_sk(sk);
+
+		pr_debug("found: %p: num = %d, daddr = %pI4, dif = %d\n", sk,
+			 (int)isk->inet_num, &isk->inet_rcv_saddr,
+			 sk->sk_bound_dev_if);
 
 		pr_debug("iterate\n");
 		if (isk->inet_num != ident)
 			continue;
-
-		if (skb->protocol == htons(ETH_P_IP) &&
-		    sk->sk_family == AF_INET) {
-			pr_debug("found: %p: num=%d, daddr=%pI4, dif=%d\n", sk,
-				 (int) isk->inet_num, &isk->inet_rcv_saddr,
-				 sk->sk_bound_dev_if);
-
-			if (isk->inet_rcv_saddr &&
-			    isk->inet_rcv_saddr != ip_hdr(skb)->daddr)
-				continue;
-#if IS_ENABLED(CONFIG_IPV6)
-		} else if (skb->protocol == htons(ETH_P_IPV6) &&
-			   sk->sk_family == AF_INET6) {
-			struct ipv6_pinfo *np = inet6_sk(sk);
-
-			pr_debug("found: %p: num=%d, daddr=%pI6c, dif=%d\n", sk,
-				 (int) isk->inet_num,
-				 &inet6_sk(sk)->rcv_saddr,
-				 sk->sk_bound_dev_if);
-
-			if (!ipv6_addr_any(&np->rcv_saddr) &&
-			    !ipv6_addr_equal(&np->rcv_saddr,
-					     &ipv6_hdr(skb)->daddr))
-				continue;
-#endif
-		}
-
+		if (isk->inet_rcv_saddr && isk->inet_rcv_saddr != daddr)
+			continue;
 		if (sk->sk_bound_dev_if && sk->sk_bound_dev_if != dif)
 			continue;
 
@@ -251,7 +202,7 @@
 }
 
 
-int ping_init_sock(struct sock *sk)
+static int ping_init_sock(struct sock *sk)
 {
 	struct net *net = sock_net(sk);
 	kgid_t group = current_egid();
@@ -283,9 +234,8 @@
 	put_group_info(group_info);
 	return ret;
 }
-EXPORT_SYMBOL_GPL(ping_init_sock);
-
-void ping_close(struct sock *sk, long timeout)
+
+static void ping_close(struct sock *sk, long timeout)
 {
 	pr_debug("ping_close(sk=%p,sk->num=%u)\n",
 		 inet_sk(sk), inet_sk(sk)->inet_num);
@@ -293,122 +243,36 @@
 
 	sk_common_release(sk);
 }
-EXPORT_SYMBOL_GPL(ping_close);
-
-/* Checks the bind address and possibly modifies sk->sk_bound_dev_if. */
-int ping_check_bind_addr(struct sock *sk, struct inet_sock *isk,
-			 struct sockaddr *uaddr, int addr_len) {
-	struct net *net = sock_net(sk);
-	if (sk->sk_family == AF_INET) {
-		struct sockaddr_in *addr = (struct sockaddr_in *) uaddr;
-		int chk_addr_ret;
-
-		if (addr_len < sizeof(*addr))
-			return -EINVAL;
-
-		pr_debug("ping_check_bind_addr(sk=%p,addr=%pI4,port=%d)\n",
-			 sk, &addr->sin_addr.s_addr, ntohs(addr->sin_port));
-
-		chk_addr_ret = inet_addr_type(net, addr->sin_addr.s_addr);
-
-		if (addr->sin_addr.s_addr == htonl(INADDR_ANY))
-			chk_addr_ret = RTN_LOCAL;
-
-		if ((sysctl_ip_nonlocal_bind == 0 &&
-		    isk->freebind == 0 && isk->transparent == 0 &&
-		     chk_addr_ret != RTN_LOCAL) ||
-		    chk_addr_ret == RTN_MULTICAST ||
-		    chk_addr_ret == RTN_BROADCAST)
-			return -EADDRNOTAVAIL;
-
-#if IS_ENABLED(CONFIG_IPV6)
-	} else if (sk->sk_family == AF_INET6) {
-		struct sockaddr_in6 *addr = (struct sockaddr_in6 *) uaddr;
-		int addr_type, scoped, has_addr;
-		struct net_device *dev = NULL;
-
-		if (addr_len < sizeof(*addr))
-			return -EINVAL;
-
-		pr_debug("ping_check_bind_addr(sk=%p,addr=%pI6c,port=%d)\n",
-			 sk, addr->sin6_addr.s6_addr, ntohs(addr->sin6_port));
-
-		addr_type = ipv6_addr_type(&addr->sin6_addr);
-		scoped = __ipv6_addr_needs_scope_id(addr_type);
-		if ((addr_type != IPV6_ADDR_ANY &&
-		     !(addr_type & IPV6_ADDR_UNICAST)) ||
-		    (scoped && !addr->sin6_scope_id))
-			return -EINVAL;
-
-		rcu_read_lock();
-		if (addr->sin6_scope_id) {
-			dev = dev_get_by_index_rcu(net, addr->sin6_scope_id);
-			if (!dev) {
-				rcu_read_unlock();
-				return -ENODEV;
-			}
-		}
-		has_addr = pingv6_ops.ipv6_chk_addr(net, &addr->sin6_addr, dev,
-						    scoped);
-		rcu_read_unlock();
-
-		if (!(isk->freebind || isk->transparent || has_addr ||
-		      addr_type == IPV6_ADDR_ANY))
-			return -EADDRNOTAVAIL;
-
-		if (scoped)
-			sk->sk_bound_dev_if = addr->sin6_scope_id;
-#endif
-	} else {
-		return -EAFNOSUPPORT;
-	}
-	return 0;
-}
-
-void ping_set_saddr(struct sock *sk, struct sockaddr *saddr)
-{
-	if (saddr->sa_family == AF_INET) {
-		struct inet_sock *isk = inet_sk(sk);
-		struct sockaddr_in *addr = (struct sockaddr_in *) saddr;
-		isk->inet_rcv_saddr = isk->inet_saddr = addr->sin_addr.s_addr;
-#if IS_ENABLED(CONFIG_IPV6)
-	} else if (saddr->sa_family == AF_INET6) {
-		struct sockaddr_in6 *addr = (struct sockaddr_in6 *) saddr;
-		struct ipv6_pinfo *np = inet6_sk(sk);
-		np->rcv_saddr = np->saddr = addr->sin6_addr;
-#endif
-	}
-}
-
-void ping_clear_saddr(struct sock *sk, int dif)
-{
-	sk->sk_bound_dev_if = dif;
-	if (sk->sk_family == AF_INET) {
-		struct inet_sock *isk = inet_sk(sk);
-		isk->inet_rcv_saddr = isk->inet_saddr = 0;
-#if IS_ENABLED(CONFIG_IPV6)
-	} else if (sk->sk_family == AF_INET6) {
-		struct ipv6_pinfo *np = inet6_sk(sk);
-		memset(&np->rcv_saddr, 0, sizeof(np->rcv_saddr));
-		memset(&np->saddr, 0, sizeof(np->saddr));
-#endif
-	}
-}
+
 /*
  * We need our own bind because there are no privileged id's == local ports.
  * Moreover, we don't allow binding to multi- and broadcast addresses.
  */
 
-int ping_bind(struct sock *sk, struct sockaddr *uaddr, int addr_len)
-{
+static int ping_bind(struct sock *sk, struct sockaddr *uaddr, int addr_len)
+{
+	struct sockaddr_in *addr = (struct sockaddr_in *)uaddr;
 	struct inet_sock *isk = inet_sk(sk);
 	unsigned short snum;
+	int chk_addr_ret;
 	int err;
-	int dif = sk->sk_bound_dev_if;
-
-	err = ping_check_bind_addr(sk, isk, uaddr, addr_len);
-	if (err)
-		return err;
+
+	if (addr_len < sizeof(struct sockaddr_in))
+		return -EINVAL;
+
+	pr_debug("ping_v4_bind(sk=%p,sa_addr=%08x,sa_port=%d)\n",
+		 sk, addr->sin_addr.s_addr, ntohs(addr->sin_port));
+
+	chk_addr_ret = inet_addr_type(sock_net(sk), addr->sin_addr.s_addr);
+	if (addr->sin_addr.s_addr == htonl(INADDR_ANY))
+		chk_addr_ret = RTN_LOCAL;
+
+	if ((sysctl_ip_nonlocal_bind == 0 &&
+	    isk->freebind == 0 && isk->transparent == 0 &&
+	     chk_addr_ret != RTN_LOCAL) ||
+	    chk_addr_ret == RTN_MULTICAST ||
+	    chk_addr_ret == RTN_BROADCAST)
+		return -EADDRNOTAVAIL;
 
 	lock_sock(sk);
 
@@ -417,50 +281,42 @@
 		goto out;
 
 	err = -EADDRINUSE;
-	ping_set_saddr(sk, uaddr);
-	snum = ntohs(((struct sockaddr_in *)uaddr)->sin_port);
-	if (ping_get_port(sk, snum) != 0) {
-		ping_clear_saddr(sk, dif);
+	isk->inet_rcv_saddr = isk->inet_saddr = addr->sin_addr.s_addr;
+	snum = ntohs(addr->sin_port);
+	if (ping_v4_get_port(sk, snum) != 0) {
+		isk->inet_saddr = isk->inet_rcv_saddr = 0;
 		goto out;
 	}
 
-	pr_debug("after bind(): num = %d, dif = %d\n",
+	pr_debug("after bind(): num = %d, daddr = %pI4, dif = %d\n",
 		 (int)isk->inet_num,
+		 &isk->inet_rcv_saddr,
 		 (int)sk->sk_bound_dev_if);
 
 	err = 0;
-	if ((sk->sk_family == AF_INET && isk->inet_rcv_saddr) ||
-	    (sk->sk_family == AF_INET6 &&
-	     !ipv6_addr_any(&inet6_sk(sk)->rcv_saddr)))
+	if (isk->inet_rcv_saddr)
 		sk->sk_userlocks |= SOCK_BINDADDR_LOCK;
-
 	if (snum)
 		sk->sk_userlocks |= SOCK_BINDPORT_LOCK;
 	isk->inet_sport = htons(isk->inet_num);
 	isk->inet_daddr = 0;
 	isk->inet_dport = 0;
-
-#if IS_ENABLED(CONFIG_IPV6)
-	if (sk->sk_family == AF_INET6)
-		memset(&inet6_sk(sk)->daddr, 0, sizeof(inet6_sk(sk)->daddr));
-#endif
-
 	sk_dst_reset(sk);
 out:
 	release_sock(sk);
 	pr_debug("ping_v4_bind -> %d\n", err);
 	return err;
 }
-EXPORT_SYMBOL_GPL(ping_bind);
 
 /*
  * Is this a supported type of ICMP message?
  */
 
-static inline int ping_supported(int family, int type, int code)
-{
-	return (family == AF_INET && type == ICMP_ECHO && code == 0) ||
-	       (family == AF_INET6 && type == ICMPV6_ECHO_REQUEST && code == 0);
+static inline int ping_supported(int type, int code)
+{
+	if (type == ICMP_ECHO && code == 0)
+		return 1;
+	return 0;
 }
 
 /*
@@ -468,42 +324,30 @@
  * sort of error condition.
  */
 
-void ping_err(struct sk_buff *skb, int offset, u32 info)
-{
-	int family;
-	struct icmphdr *icmph;
+static int ping_queue_rcv_skb(struct sock *sk, struct sk_buff *skb);
+
+void ping_err(struct sk_buff *skb, u32 info)
+{
+	struct iphdr *iph = (struct iphdr *)skb->data;
+	struct icmphdr *icmph = (struct icmphdr *)(skb->data+(iph->ihl<<2));
 	struct inet_sock *inet_sock;
-	int type;
-	int code;
+	int type = icmp_hdr(skb)->type;
+	int code = icmp_hdr(skb)->code;
 	struct net *net = dev_net(skb->dev);
 	struct sock *sk;
 	int harderr;
 	int err;
 
-	if (skb->protocol == htons(ETH_P_IP)) {
-		family = AF_INET;
-		type = icmp_hdr(skb)->type;
-		code = icmp_hdr(skb)->code;
-		icmph = (struct icmphdr *)(skb->data + offset);
-	} else if (skb->protocol == htons(ETH_P_IPV6)) {
-		family = AF_INET6;
-		type = icmp6_hdr(skb)->icmp6_type;
-		code = icmp6_hdr(skb)->icmp6_code;
-		icmph = (struct icmphdr *) (skb->data + offset);
-	} else {
-		BUG();
-	}
-
 	/* We assume the packet has already been checked by icmp_unreach */
 
-	if (!ping_supported(family, icmph->type, icmph->code))
+	if (!ping_supported(icmph->type, icmph->code))
 		return;
 
-	pr_debug("ping_err(proto=0x%x,type=%d,code=%d,id=%04x,seq=%04x)\n",
-		 skb->protocol, type, code, ntohs(icmph->un.echo.id),
-		 ntohs(icmph->un.echo.sequence));
-
-	sk = ping_lookup(net, skb, ntohs(icmph->un.echo.id));
+	pr_debug("ping_err(type=%04x,code=%04x,id=%04x,seq=%04x)\n", type,
+		 code, ntohs(icmph->un.echo.id), ntohs(icmph->un.echo.sequence));
+
+	sk = ping_v4_lookup(net, iph->daddr, iph->saddr,
+			    ntohs(icmph->un.echo.id), skb->dev->ifindex);
 	if (sk == NULL) {
 		pr_debug("no socket, dropping\n");
 		return;	/* No socket for error */
@@ -514,83 +358,72 @@
 	harderr = 0;
 	inet_sock = inet_sk(sk);
 
-	if (skb->protocol == htons(ETH_P_IP)) {
-		switch (type) {
-		default:
-		case ICMP_TIME_EXCEEDED:
-			err = EHOSTUNREACH;
-			break;
-		case ICMP_SOURCE_QUENCH:
-			/* This is not a real error but ping wants to see it.
-			 * Report it with some fake errno.
-			 */
-			err = EREMOTEIO;
-			break;
-		case ICMP_PARAMETERPROB:
-			err = EPROTO;
-			harderr = 1;
-			break;
-		case ICMP_DEST_UNREACH:
-			if (code == ICMP_FRAG_NEEDED) { /* Path MTU discovery */
-				ipv4_sk_update_pmtu(skb, sk, info);
-				if (inet_sock->pmtudisc != IP_PMTUDISC_DONT) {
-					err = EMSGSIZE;
-					harderr = 1;
-					break;
-				}
-				goto out;
+	switch (type) {
+	default:
+	case ICMP_TIME_EXCEEDED:
+		err = EHOSTUNREACH;
+		break;
+	case ICMP_SOURCE_QUENCH:
+		/* This is not a real error but ping wants to see it.
+		 * Report it with some fake errno. */
+		err = EREMOTEIO;
+		break;
+	case ICMP_PARAMETERPROB:
+		err = EPROTO;
+		harderr = 1;
+		break;
+	case ICMP_DEST_UNREACH:
+		if (code == ICMP_FRAG_NEEDED) { /* Path MTU discovery */
+			ipv4_sk_update_pmtu(skb, sk, info);
+			if (inet_sock->pmtudisc != IP_PMTUDISC_DONT) {
+				err = EMSGSIZE;
+				harderr = 1;
+				break;
 			}
-			err = EHOSTUNREACH;
-			if (code <= NR_ICMP_UNREACH) {
-				harderr = icmp_err_convert[code].fatal;
-				err = icmp_err_convert[code].errno;
-			}
-			break;
-		case ICMP_REDIRECT:
-			/* See ICMP_SOURCE_QUENCH */
-			ipv4_sk_redirect(skb, sk);
-			err = EREMOTEIO;
-			break;
+			goto out;
 		}
-#if IS_ENABLED(CONFIG_IPV6)
-	} else if (skb->protocol == htons(ETH_P_IPV6)) {
-		harderr = pingv6_ops.icmpv6_err_convert(type, code, &err);
-#endif
+		err = EHOSTUNREACH;
+		if (code <= NR_ICMP_UNREACH) {
+			harderr = icmp_err_convert[code].fatal;
+			err = icmp_err_convert[code].errno;
+		}
+		break;
+	case ICMP_REDIRECT:
+		/* See ICMP_SOURCE_QUENCH */
+		ipv4_sk_redirect(skb, sk);
+		err = EREMOTEIO;
+		break;
 	}
 
 	/*
 	 *      RFC1122: OK.  Passes ICMP errors back to application, as per
 	 *	4.1.3.3.
 	 */
-	if ((family == AF_INET && !inet_sock->recverr) ||
-	    (family == AF_INET6 && !inet6_sk(sk)->recverr)) {
+	if (!inet_sock->recverr) {
 		if (!harderr || sk->sk_state != TCP_ESTABLISHED)
 			goto out;
 	} else {
-		if (family == AF_INET) {
-			ip_icmp_error(sk, skb, err, 0 /* no remote port */,
-				      info, (u8 *)icmph);
-#if IS_ENABLED(CONFIG_IPV6)
-		} else if (family == AF_INET6) {
-			pingv6_ops.ipv6_icmp_error(sk, skb, err, 0,
-						   info, (u8 *)icmph);
-#endif
-		}
+		ip_icmp_error(sk, skb, err, 0 /* no remote port */,
+			 info, (u8 *)icmph);
 	}
 	sk->sk_err = err;
 	sk->sk_error_report(sk);
 out:
 	sock_put(sk);
 }
-EXPORT_SYMBOL_GPL(ping_err);
 
 /*
- *	Copy and checksum an ICMP Echo packet from user space into a buffer
- *	starting from the payload.
+ *	Copy and checksum an ICMP Echo packet from user space into a buffer.
  */
 
-int ping_getfrag(void *from, char *to,
-		 int offset, int fraglen, int odd, struct sk_buff *skb)
+struct pingfakehdr {
+	struct icmphdr icmph;
+	struct iovec *iov;
+	__wsum wcheck;
+};
+
+static int ping_getfrag(void *from, char *to,
+			int offset, int fraglen, int odd, struct sk_buff *skb)
 {
 	struct pingfakehdr *pfh = (struct pingfakehdr *)from;
 
@@ -601,33 +434,20 @@
 			    pfh->iov, 0, fraglen - sizeof(struct icmphdr),
 			    &pfh->wcheck))
 			return -EFAULT;
-	} else if (offset < sizeof(struct icmphdr)) {
-			BUG();
-	} else {
-		if (csum_partial_copy_fromiovecend
-				(to, pfh->iov, offset - sizeof(struct icmphdr),
-				 fraglen, &pfh->wcheck))
-			return -EFAULT;
-	}
-
-#if IS_ENABLED(CONFIG_IPV6)
-	/* For IPv6, checksum each skb as we go along, as expected by
-	 * icmpv6_push_pending_frames. For IPv4, accumulate the checksum in
-	 * wcheck, it will be finalized in ping_v4_push_pending_frames.
-	 */
-	if (pfh->family == AF_INET6) {
-		skb->csum = pfh->wcheck;
-		skb->ip_summed = CHECKSUM_NONE;
-		pfh->wcheck = 0;
-	}
-#endif
-
+
+		return 0;
+	}
+	if (offset < sizeof(struct icmphdr))
+		BUG();
+	if (csum_partial_copy_fromiovecend
+			(to, pfh->iov, offset - sizeof(struct icmphdr),
+			 fraglen, &pfh->wcheck))
+		return -EFAULT;
 	return 0;
 }
-EXPORT_SYMBOL_GPL(ping_getfrag);
-
-static int ping_v4_push_pending_frames(struct sock *sk, struct pingfakehdr *pfh,
-				       struct flowi4 *fl4)
+
+static int ping_push_pending_frames(struct sock *sk, struct pingfakehdr *pfh,
+				    struct flowi4 *fl4)
 {
 	struct sk_buff *skb = skb_peek(&sk->sk_write_queue);
 
@@ -641,49 +461,8 @@
 	return ip_push_pending_frames(sk, fl4);
 }
 
-int ping_common_sendmsg(int family, struct msghdr *msg, size_t len,
-			void *user_icmph, size_t icmph_len) {
-	u8 type, code;
-
-	if (len > 0xFFFF)
-		return -EMSGSIZE;
-
-	/*
-	 *	Check the flags.
-	 */
-
-	/* Mirror BSD error message compatibility */
-	if (msg->msg_flags & MSG_OOB)
-		return -EOPNOTSUPP;
-
-	/*
-	 *	Fetch the ICMP header provided by the userland.
-	 *	iovec is modified! The ICMP header is consumed.
-	 */
-	if (memcpy_fromiovec(user_icmph, msg->msg_iov, icmph_len))
-		return -EFAULT;
-
-	if (family == AF_INET) {
-		type = ((struct icmphdr *) user_icmph)->type;
-		code = ((struct icmphdr *) user_icmph)->code;
-#if IS_ENABLED(CONFIG_IPV6)
-	} else if (family == AF_INET6) {
-		type = ((struct icmp6hdr *) user_icmph)->icmp6_type;
-		code = ((struct icmp6hdr *) user_icmph)->icmp6_code;
-#endif
-	} else {
-		BUG();
-	}
-
-	if (!ping_supported(family, type, code))
-		return -EINVAL;
-
-	return 0;
-}
-EXPORT_SYMBOL_GPL(ping_common_sendmsg);
-
-int ping_v4_sendmsg(struct kiocb *iocb, struct sock *sk, struct msghdr *msg,
-		    size_t len)
+static int ping_sendmsg(struct kiocb *iocb, struct sock *sk, struct msghdr *msg,
+			size_t len)
 {
 	struct net *net = sock_net(sk);
 	struct flowi4 fl4;
@@ -698,12 +477,30 @@
 	u8  tos;
 	int err;
 
-	pr_debug("ping_v4_sendmsg(sk=%p,sk->num=%u)\n", inet, inet->inet_num);
-
-	err = ping_common_sendmsg(AF_INET, msg, len, &user_icmph,
-				  sizeof(user_icmph));
-	if (err)
-		return err;
+	pr_debug("ping_sendmsg(sk=%p,sk->num=%u)\n", inet, inet->inet_num);
+
+
+	if (len > 0xFFFF)
+		return -EMSGSIZE;
+
+	/*
+	 *	Check the flags.
+	 */
+
+	/* Mirror BSD error message compatibility */
+	if (msg->msg_flags & MSG_OOB)
+		return -EOPNOTSUPP;
+
+	/*
+	 *	Fetch the ICMP header provided by the userland.
+	 *	iovec is modified!
+	 */
+
+	if (memcpy_fromiovec((u8 *)&user_icmph, msg->msg_iov,
+			     sizeof(struct icmphdr)))
+		return -EFAULT;
+	if (!ping_supported(user_icmph.type, user_icmph.code))
+		return -EINVAL;
 
 	/*
 	 *	Get and verify the address.
@@ -809,14 +606,13 @@
 	pfh.icmph.un.echo.sequence = user_icmph.un.echo.sequence;
 	pfh.iov = msg->msg_iov;
 	pfh.wcheck = 0;
-	pfh.family = AF_INET;
 
 	err = ip_append_data(sk, &fl4, ping_getfrag, &pfh, len,
 			0, &ipc, &rt, msg->msg_flags);
 	if (err)
 		ip_flush_pending_frames(sk);
 	else
-		err = ping_v4_push_pending_frames(sk, &pfh, &fl4);
+		err = ping_push_pending_frames(sk, &pfh, &fl4);
 	release_sock(sk);
 
 out:
@@ -837,11 +633,10 @@
 	goto out;
 }
 
-int ping_recvmsg(struct kiocb *iocb, struct sock *sk, struct msghdr *msg,
-		 size_t len, int noblock, int flags, int *addr_len)
+static int ping_recvmsg(struct kiocb *iocb, struct sock *sk, struct msghdr *msg,
+			size_t len, int noblock, int flags, int *addr_len)
 {
 	struct inet_sock *isk = inet_sk(sk);
-	int family = sk->sk_family;
 	struct sk_buff *skb;
 	int copied, err;
 
@@ -851,15 +646,8 @@
 	if (flags & MSG_OOB)
 		goto out;
 
-	if (flags & MSG_ERRQUEUE) {
-		if (family == AF_INET) {
-			return ip_recv_error(sk, msg, len, addr_len);
-#if IS_ENABLED(CONFIG_IPV6)
-		} else if (family == AF_INET6) {
-			return pingv6_ops.ipv6_recv_error(sk, msg, len, addr_len);
-#endif
-		}
-	}
+	if (flags & MSG_ERRQUEUE)
+		return ip_recv_error(sk, msg, len, addr_len);
 
 	skb = skb_recv_datagram(sk, flags, noblock, &err);
 	if (!skb)
@@ -878,48 +666,18 @@
 
 	sock_recv_timestamp(msg, sk, skb);
 
-	/* Copy the address and add cmsg data. */
-	if (family == AF_INET) {
+	/* Copy the address. */
+	if (msg->msg_name) {
 		struct sockaddr_in *sin = (struct sockaddr_in *)msg->msg_name;
 
-		if (sin) {
-			sin->sin_family = AF_INET;
-			sin->sin_port = 0 /* skb->h.uh->source */;
-			sin->sin_addr.s_addr = ip_hdr(skb)->saddr;
-			memset(sin->sin_zero, 0, sizeof(sin->sin_zero));
-			*addr_len = sizeof(*sin);
-		}
-
-		if (isk->cmsg_flags)
-			ip_cmsg_recv(msg, skb);
-
-#if IS_ENABLED(CONFIG_IPV6)
-	} else if (family == AF_INET6) {
-		struct ipv6_pinfo *np = inet6_sk(sk);
-		struct ipv6hdr *ip6 = ipv6_hdr(skb);
-		struct sockaddr_in6 *sin6 =
-			(struct sockaddr_in6 *)msg->msg_name;
-
-		if (sin6) {
-			sin6->sin6_family = AF_INET6;
-			sin6->sin6_port = 0;
-			sin6->sin6_addr = ip6->saddr;
-			sin6->sin6_flowinfo = 0;
-			if (np->sndflow)
-				sin6->sin6_flowinfo = ip6_flowinfo(ip6);
-			sin6->sin6_scope_id =
-				ipv6_iface_scope_id(&sin6->sin6_addr,
-						    IP6CB(skb)->iif);
-			*addr_len = sizeof(*sin6);
-		}
-
-		if (inet6_sk(sk)->rxopt.all)
-			pingv6_ops.ip6_datagram_recv_ctl(sk, msg, skb);
-#endif
-	} else {
-		BUG();
-	}
-
+		sin->sin_family = AF_INET;
+		sin->sin_port = 0 /* skb->h.uh->source */;
+		sin->sin_addr.s_addr = ip_hdr(skb)->saddr;
+		memset(sin->sin_zero, 0, sizeof(sin->sin_zero));
+		*addr_len = sizeof(*sin);
+	}
+	if (isk->cmsg_flags)
+		ip_cmsg_recv(msg, skb);
 	err = copied;
 
 done:
@@ -928,9 +686,8 @@
 	pr_debug("ping_recvmsg -> %d\n", err);
 	return err;
 }
-EXPORT_SYMBOL_GPL(ping_recvmsg);
-
-int ping_queue_rcv_skb(struct sock *sk, struct sk_buff *skb)
+
+static int ping_queue_rcv_skb(struct sock *sk, struct sk_buff *skb)
 {
 	pr_debug("ping_queue_rcv_skb(sk=%p,sk->num=%d,skb=%p)\n",
 		 inet_sk(sk), inet_sk(sk)->inet_num, skb);
@@ -941,7 +698,6 @@
 	}
 	return 0;
 }
-EXPORT_SYMBOL_GPL(ping_queue_rcv_skb);
 
 
 /*
@@ -952,7 +708,10 @@
 {
 	struct sock *sk;
 	struct net *net = dev_net(skb->dev);
+	struct iphdr *iph = ip_hdr(skb);
 	struct icmphdr *icmph = icmp_hdr(skb);
+	__be32 saddr = iph->saddr;
+	__be32 daddr = iph->daddr;
 
 	/* We assume the packet has already been checked by icmp_rcv */
 
@@ -962,7 +721,8 @@
 	/* Push ICMP header back */
 	skb_push(skb, skb->data - (u8 *)icmph);
 
-	sk = ping_lookup(net, skb, ntohs(icmph->un.echo.id));
+	sk = ping_v4_lookup(net, saddr, daddr, ntohs(icmph->un.echo.id),
+			    skb->dev->ifindex);
 	if (sk != NULL) {
 		struct sk_buff *skb2 = skb_clone(skb, GFP_ATOMIC);
 
@@ -976,7 +736,6 @@
 
 	/* We're called from icmp_rcv(). kfree_skb() is done there. */
 }
-EXPORT_SYMBOL_GPL(ping_rcv);
 
 struct proto ping_prot = {
 	.name =		"PING",
@@ -987,14 +746,14 @@
 	.disconnect =	udp_disconnect,
 	.setsockopt =	ip_setsockopt,
 	.getsockopt =	ip_getsockopt,
-	.sendmsg =	ping_v4_sendmsg,
+	.sendmsg =	ping_sendmsg,
 	.recvmsg =	ping_recvmsg,
 	.bind =		ping_bind,
 	.backlog_rcv =	ping_queue_rcv_skb,
 	.release_cb =	ip4_datagram_release_cb,
-	.hash =		ping_hash,
-	.unhash =	ping_unhash,
-	.get_port =	ping_get_port,
+	.hash =		ping_v4_hash,
+	.unhash =	ping_v4_unhash,
+	.get_port =	ping_v4_get_port,
 	.obj_size =	sizeof(struct inet_sock),
 };
 EXPORT_SYMBOL(ping_prot);
