--- conflicted
+++ resolved
@@ -1275,11 +1275,7 @@
 			fl6.flowi6_mark = skb->mark;
 	}
 
-<<<<<<< HEAD
-	fl6.flowi6_uid = sock_net_uid(dev_net(dev), NULL);
-=======
 	dsfield = INET_ECN_encapsulate(dsfield, ipv4_get_dsfield(iph));
->>>>>>> 4bd718db
 
 	if (iptunnel_handle_offloads(skb, SKB_GSO_IPXIP6))
 		return -1;
@@ -1366,11 +1362,7 @@
 			fl6.flowi6_mark = skb->mark;
 	}
 
-<<<<<<< HEAD
-	fl6.flowi6_uid = sock_net_uid(dev_net(dev), NULL);
-=======
 	dsfield = INET_ECN_encapsulate(dsfield, ipv6_get_dsfield(ipv6h));
->>>>>>> 4bd718db
 
 	if (iptunnel_handle_offloads(skb, SKB_GSO_IPXIP6))
 		return -1;
