--- conflicted
+++ resolved
@@ -49,10 +49,7 @@
 #include <linux/notifier.h>
 #include <net/net_namespace.h>
 #include <net/sock.h>
-<<<<<<< HEAD
-=======
 #include <net/inet_sock.h>
->>>>>>> 67f252c8
 
 struct idletimer_tg_attr {
 	struct attribute attr;
@@ -359,11 +356,7 @@
 		/* Stores the uid resposible for waking up the radio */
 		if (skb && (skb->sk)) {
 			timer->uid = from_kuid_munged(current_user_ns(),
-<<<<<<< HEAD
-						sock_i_uid(skb->sk));
-=======
 					sock_i_uid(skb_to_full_sk(skb)));
->>>>>>> 67f252c8
 		}
 
 		/* checks if there is a pending inactive notification*/
@@ -396,7 +389,6 @@
 	BUG_ON(!info->timer);
 
 	info->timer->active = true;
-<<<<<<< HEAD
 
 	if (time_before(info->timer->timer.expires, now)) {
 		schedule_work(&info->timer->work);
@@ -404,15 +396,6 @@
 			 info->label, info->timer->timer.expires, now);
 	}
 
-=======
-
-	if (time_before(info->timer->timer.expires, now)) {
-		schedule_work(&info->timer->work);
-		pr_debug("Starting timer %s (Expired, Jiffies): %lu, %lu\n",
-			 info->label, info->timer->timer.expires, now);
-	}
-
->>>>>>> 67f252c8
 	/* TODO: Avoid modifying timers on each packet */
 	reset_timer(info, skb);
 	return XT_CONTINUE;
@@ -474,10 +457,7 @@
 		del_timer_sync(&info->timer->timer);
 		sysfs_remove_file(idletimer_tg_kobj, &info->timer->attr.attr);
 		unregister_pm_notifier(&info->timer->pm_nb);
-<<<<<<< HEAD
-=======
 		cancel_work_sync(&info->timer->work);
->>>>>>> 67f252c8
 		kfree(info->timer->attr.attr.name);
 		kfree(info->timer);
 	} else {
