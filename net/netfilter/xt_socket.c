--- conflicted
+++ resolved
@@ -368,13 +368,8 @@
 
 	} else if (tproto == IPPROTO_ICMPV6) {
 		if (extract_icmp6_fields(skb, thoff, &tproto, &saddr, &daddr,
-<<<<<<< HEAD
-					 &sport, &dport))
+					 &sport, &dport, &ipv6_var))
 			return NULL;
-=======
-					 &sport, &dport, &ipv6_var))
-			return false;
->>>>>>> 1dcd9896
 	} else {
 		return NULL;
 	}
