/*
 * Transparent proxy support for Linux/iptables
 *
 * Copyright (C) 2007-2008 BalaBit IT Ltd.
 * Author: Krisztian Kovacs
 *
 * This program is free software; you can redistribute it and/or modify
 * it under the terms of the GNU General Public License version 2 as
 * published by the Free Software Foundation.
 *
 */
#define pr_fmt(fmt) KBUILD_MODNAME ": " fmt
#include <linux/module.h>
#include <linux/skbuff.h>
#include <linux/netfilter/x_tables.h>
#include <linux/netfilter_ipv4/ip_tables.h>
#include <net/tcp.h>
#include <net/udp.h>
#include <net/icmp.h>
#include <net/sock.h>
#include <net/inet_sock.h>
#include <net/netfilter/ipv4/nf_defrag_ipv4.h>

#if IS_ENABLED(CONFIG_IP6_NF_IPTABLES)
#define XT_SOCKET_HAVE_IPV6 1
#include <linux/netfilter_ipv6/ip6_tables.h>
#include <net/inet6_hashtables.h>
#include <net/netfilter/ipv6/nf_defrag_ipv6.h>
#endif

#include <linux/netfilter/xt_socket.h>

#if IS_ENABLED(CONFIG_NF_CONNTRACK)
#define XT_SOCKET_HAVE_CONNTRACK 1
#include <net/netfilter/nf_conntrack.h>
#endif

void
xt_socket_put_sk(struct sock *sk)
{
	if (sk->sk_state == TCP_TIME_WAIT)
		inet_twsk_put(inet_twsk(sk));
	else
		sock_put(sk);
}
EXPORT_SYMBOL(xt_socket_put_sk);

static int
extract_icmp4_fields(const struct sk_buff *skb,
		    u8 *protocol,
		    __be32 *raddr,
		    __be32 *laddr,
		    __be16 *rport,
		    __be16 *lport)
{
	unsigned int outside_hdrlen = ip_hdrlen(skb);
	struct iphdr *inside_iph, _inside_iph;
	struct icmphdr *icmph, _icmph;
	__be16 *ports, _ports[2];

	icmph = skb_header_pointer(skb, outside_hdrlen,
				   sizeof(_icmph), &_icmph);
	if (icmph == NULL)
		return 1;

	switch (icmph->type) {
	case ICMP_DEST_UNREACH:
	case ICMP_SOURCE_QUENCH:
	case ICMP_REDIRECT:
	case ICMP_TIME_EXCEEDED:
	case ICMP_PARAMETERPROB:
		break;
	default:
		return 1;
	}

	inside_iph = skb_header_pointer(skb, outside_hdrlen +
					sizeof(struct icmphdr),
					sizeof(_inside_iph), &_inside_iph);
	if (inside_iph == NULL)
		return 1;

	if (inside_iph->protocol != IPPROTO_TCP &&
	    inside_iph->protocol != IPPROTO_UDP)
		return 1;

	ports = skb_header_pointer(skb, outside_hdrlen +
				   sizeof(struct icmphdr) +
				   (inside_iph->ihl << 2),
				   sizeof(_ports), &_ports);
	if (ports == NULL)
		return 1;

	/* the inside IP packet is the one quoted from our side, thus
	 * its saddr is the local address */
	*protocol = inside_iph->protocol;
	*laddr = inside_iph->saddr;
	*lport = ports[0];
	*raddr = inside_iph->daddr;
	*rport = ports[1];

	return 0;
}

<<<<<<< HEAD
struct sock*
xt_socket_get4_sk(const struct sk_buff *skb, struct xt_action_param *par)
=======
/* "socket" match based redirection (no specific rule)
 * ===================================================
 *
 * There are connections with dynamic endpoints (e.g. FTP data
 * connection) that the user is unable to add explicit rules
 * for. These are taken care of by a generic "socket" rule. It is
 * assumed that the proxy application is trusted to open such
 * connections without explicit iptables rule (except of course the
 * generic 'socket' rule). In this case the following sockets are
 * matched in preference order:
 *
 *   - match: if there's a fully established connection matching the
 *     _packet_ tuple
 *
 *   - match: if there's a non-zero bound listener (possibly with a
 *     non-local address) We don't accept zero-bound listeners, since
 *     then local services could intercept traffic going through the
 *     box.
 */
static struct sock *
xt_socket_get_sock_v4(struct net *net, const u8 protocol,
		      const __be32 saddr, const __be32 daddr,
		      const __be16 sport, const __be16 dport,
		      const struct net_device *in)
{
	switch (protocol) {
	case IPPROTO_TCP:
		return __inet_lookup(net, &tcp_hashinfo,
				     saddr, sport, daddr, dport,
				     in->ifindex);
	case IPPROTO_UDP:
		return udp4_lib_lookup(net, saddr, sport, daddr, dport,
				       in->ifindex);
	}
	return NULL;
}

static bool
socket_match(const struct sk_buff *skb, struct xt_action_param *par,
	     const struct xt_socket_mtinfo1 *info)
>>>>>>> 4a10c2ac
{
	const struct iphdr *iph = ip_hdr(skb);
	struct udphdr _hdr, *hp = NULL;
	struct sock *sk = skb->sk;
	__be32 uninitialized_var(daddr), uninitialized_var(saddr);
	__be16 uninitialized_var(dport), uninitialized_var(sport);
	u8 uninitialized_var(protocol);
#ifdef XT_SOCKET_HAVE_CONNTRACK
	struct nf_conn const *ct;
	enum ip_conntrack_info ctinfo;
#endif

	if (iph->protocol == IPPROTO_UDP || iph->protocol == IPPROTO_TCP) {
		hp = skb_header_pointer(skb, ip_hdrlen(skb),
					sizeof(_hdr), &_hdr);
		if (hp == NULL)
			return NULL;

		protocol = iph->protocol;
		saddr = iph->saddr;
		sport = hp->source;
		daddr = iph->daddr;
		dport = hp->dest;

	} else if (iph->protocol == IPPROTO_ICMP) {
		if (extract_icmp4_fields(skb, &protocol, &saddr, &daddr,
					&sport, &dport))
			return NULL;
	} else {
		return NULL;
	}

#ifdef XT_SOCKET_HAVE_CONNTRACK
	/* Do the lookup with the original socket address in case this is a
	 * reply packet of an established SNAT-ted connection. */

	ct = nf_ct_get(skb, &ctinfo);
	if (ct && !nf_ct_is_untracked(ct) &&
	    ((iph->protocol != IPPROTO_ICMP &&
	      ctinfo == IP_CT_ESTABLISHED_REPLY) ||
	     (iph->protocol == IPPROTO_ICMP &&
	      ctinfo == IP_CT_RELATED_REPLY)) &&
	    (ct->status & IPS_SRC_NAT_DONE)) {

		daddr = ct->tuplehash[IP_CT_DIR_ORIGINAL].tuple.src.u3.ip;
		dport = (iph->protocol == IPPROTO_TCP) ?
			ct->tuplehash[IP_CT_DIR_ORIGINAL].tuple.src.u.tcp.port :
			ct->tuplehash[IP_CT_DIR_ORIGINAL].tuple.src.u.udp.port;
	}
#endif

<<<<<<< HEAD
	sk = nf_tproxy_get_sock_v4(dev_net(skb->dev), protocol,
				   saddr, daddr, sport, dport, par->in, NFT_LOOKUP_ANY);

	pr_debug("proto %hhu %pI4:%hu -> %pI4:%hu (orig %pI4:%hu) sock %p\n",
		 protocol, &saddr, ntohs(sport),
		 &daddr, ntohs(dport),
		 &iph->daddr, hp ? ntohs(hp->dest) : 0, sk);

	return sk;
}
EXPORT_SYMBOL(xt_socket_get4_sk);

static bool
socket_match(const struct sk_buff *skb, struct xt_action_param *par,
	     const struct xt_socket_mtinfo1 *info)
{
	struct sock *sk;

	sk = xt_socket_get4_sk(skb, par);
	if (sk != NULL) {
=======
	if (!sk)
		sk = xt_socket_get_sock_v4(dev_net(skb->dev), protocol,
					   saddr, daddr, sport, dport,
					   par->in);
	if (sk) {
>>>>>>> 4a10c2ac
		bool wildcard;
		bool transparent = true;

		/* Ignore sockets listening on INADDR_ANY,
		 * unless XT_SOCKET_NOWILDCARD is set
		 */
		wildcard = (!(info->flags & XT_SOCKET_NOWILDCARD) &&
			    sk->sk_state != TCP_TIME_WAIT &&
			    inet_sk(sk)->inet_rcv_saddr == 0);

		/* Ignore non-transparent sockets,
		   if XT_SOCKET_TRANSPARENT is used */
		if (info->flags & XT_SOCKET_TRANSPARENT)
			transparent = ((sk->sk_state != TCP_TIME_WAIT &&
					inet_sk(sk)->transparent) ||
				       (sk->sk_state == TCP_TIME_WAIT &&
					inet_twsk(sk)->tw_transparent));

		if (sk != skb->sk)
			xt_socket_put_sk(sk);

		if (wildcard || !transparent)
			sk = NULL;
	}

	return (sk != NULL);
}

static bool
socket_mt4_v0(const struct sk_buff *skb, struct xt_action_param *par)
{
	static struct xt_socket_mtinfo1 xt_info_v0 = {
		.flags = 0,
	};

	return socket_match(skb, par, &xt_info_v0);
}

static bool
socket_mt4_v1_v2(const struct sk_buff *skb, struct xt_action_param *par)
{
	return socket_match(skb, par, par->matchinfo);
}

#ifdef XT_SOCKET_HAVE_IPV6

static int
extract_icmp6_fields(const struct sk_buff *skb,
		     unsigned int outside_hdrlen,
		     int *protocol,
		     struct in6_addr **raddr,
		     struct in6_addr **laddr,
		     __be16 *rport,
		     __be16 *lport)
{
	struct ipv6hdr *inside_iph, _inside_iph;
	struct icmp6hdr *icmph, _icmph;
	__be16 *ports, _ports[2];
	u8 inside_nexthdr;
	__be16 inside_fragoff;
	int inside_hdrlen;

	icmph = skb_header_pointer(skb, outside_hdrlen,
				   sizeof(_icmph), &_icmph);
	if (icmph == NULL)
		return 1;

	if (icmph->icmp6_type & ICMPV6_INFOMSG_MASK)
		return 1;

	inside_iph = skb_header_pointer(skb, outside_hdrlen + sizeof(_icmph), sizeof(_inside_iph), &_inside_iph);
	if (inside_iph == NULL)
		return 1;
	inside_nexthdr = inside_iph->nexthdr;

	inside_hdrlen = ipv6_skip_exthdr(skb, outside_hdrlen + sizeof(_icmph) + sizeof(_inside_iph),
					 &inside_nexthdr, &inside_fragoff);
	if (inside_hdrlen < 0)
		return 1; /* hjm: Packet has no/incomplete transport layer headers. */

	if (inside_nexthdr != IPPROTO_TCP &&
	    inside_nexthdr != IPPROTO_UDP)
		return 1;

	ports = skb_header_pointer(skb, inside_hdrlen,
				   sizeof(_ports), &_ports);
	if (ports == NULL)
		return 1;

	/* the inside IP packet is the one quoted from our side, thus
	 * its saddr is the local address */
	*protocol = inside_nexthdr;
	*laddr = &inside_iph->saddr;
	*lport = ports[0];
	*raddr = &inside_iph->daddr;
	*rport = ports[1];

	return 0;
}

<<<<<<< HEAD
struct sock*
xt_socket_get6_sk(const struct sk_buff *skb, struct xt_action_param *par)
=======
static struct sock *
xt_socket_get_sock_v6(struct net *net, const u8 protocol,
		      const struct in6_addr *saddr, const struct in6_addr *daddr,
		      const __be16 sport, const __be16 dport,
		      const struct net_device *in)
{
	switch (protocol) {
	case IPPROTO_TCP:
		return inet6_lookup(net, &tcp_hashinfo,
				    saddr, sport, daddr, dport,
				    in->ifindex);
	case IPPROTO_UDP:
		return udp6_lib_lookup(net, saddr, sport, daddr, dport,
				       in->ifindex);
	}

	return NULL;
}

static bool
socket_mt6_v1_v2(const struct sk_buff *skb, struct xt_action_param *par)
>>>>>>> 4a10c2ac
{
	struct ipv6hdr *iph = ipv6_hdr(skb);
	struct udphdr _hdr, *hp = NULL;
	struct sock *sk = skb->sk;
	struct in6_addr *daddr = NULL, *saddr = NULL;
	__be16 uninitialized_var(dport), uninitialized_var(sport);
	int thoff = 0, uninitialized_var(tproto);

	tproto = ipv6_find_hdr(skb, &thoff, -1, NULL, NULL);
	if (tproto < 0) {
		pr_debug("unable to find transport header in IPv6 packet, dropping\n");
		return NF_DROP;
	}

	if (tproto == IPPROTO_UDP || tproto == IPPROTO_TCP) {
		hp = skb_header_pointer(skb, thoff,
					sizeof(_hdr), &_hdr);
		if (hp == NULL)
			return NULL;

		saddr = &iph->saddr;
		sport = hp->source;
		daddr = &iph->daddr;
		dport = hp->dest;

	} else if (tproto == IPPROTO_ICMPV6) {
		if (extract_icmp6_fields(skb, thoff, &tproto, &saddr, &daddr,
					 &sport, &dport))
			return NULL;
	} else {
		return NULL;
	}

<<<<<<< HEAD
	sk = nf_tproxy_get_sock_v6(dev_net(skb->dev), tproto,
				   saddr, daddr, sport, dport, par->in, NFT_LOOKUP_ANY);
	pr_debug("proto %hhd %pI6:%hu -> %pI6:%hu "
		 "(orig %pI6:%hu) sock %p\n",
		 tproto, saddr, ntohs(sport),
		 daddr, ntohs(dport),
		 &iph->daddr, hp ? ntohs(hp->dest) : 0, sk);
	return sk;
}
EXPORT_SYMBOL(xt_socket_get6_sk);

static bool
socket_mt6_v1(const struct sk_buff *skb, struct xt_action_param *par)
{
	struct sock *sk;
	const struct xt_socket_mtinfo1 *info;

	info = (struct xt_socket_mtinfo1 *) par->matchinfo;
	sk = xt_socket_get6_sk(skb, par);
	if (sk != NULL) {
=======
	if (!sk)
		sk = xt_socket_get_sock_v6(dev_net(skb->dev), tproto,
					   saddr, daddr, sport, dport,
					   par->in);
	if (sk) {
>>>>>>> 4a10c2ac
		bool wildcard;
		bool transparent = true;

		/* Ignore sockets listening on INADDR_ANY
		 * unless XT_SOCKET_NOWILDCARD is set
		 */
		wildcard = (!(info->flags & XT_SOCKET_NOWILDCARD) &&
			    sk->sk_state != TCP_TIME_WAIT &&
			    ipv6_addr_any(&inet6_sk(sk)->rcv_saddr));

		/* Ignore non-transparent sockets,
		   if XT_SOCKET_TRANSPARENT is used */
		if (info->flags & XT_SOCKET_TRANSPARENT)
			transparent = ((sk->sk_state != TCP_TIME_WAIT &&
					inet_sk(sk)->transparent) ||
				       (sk->sk_state == TCP_TIME_WAIT &&
					inet_twsk(sk)->tw_transparent));

		if (sk != skb->sk)
			xt_socket_put_sk(sk);

		if (wildcard || !transparent)
			sk = NULL;
	}

	return (sk != NULL);
}
#endif

static int socket_mt_v1_check(const struct xt_mtchk_param *par)
{
	const struct xt_socket_mtinfo1 *info = (struct xt_socket_mtinfo1 *) par->matchinfo;

	if (info->flags & ~XT_SOCKET_FLAGS_V1) {
		pr_info("unknown flags 0x%x\n", info->flags & ~XT_SOCKET_FLAGS_V1);
		return -EINVAL;
	}
	return 0;
}

static int socket_mt_v2_check(const struct xt_mtchk_param *par)
{
	const struct xt_socket_mtinfo2 *info = (struct xt_socket_mtinfo2 *) par->matchinfo;

	if (info->flags & ~XT_SOCKET_FLAGS_V2) {
		pr_info("unknown flags 0x%x\n", info->flags & ~XT_SOCKET_FLAGS_V2);
		return -EINVAL;
	}
	return 0;
}

static struct xt_match socket_mt_reg[] __read_mostly = {
	{
		.name		= "socket",
		.revision	= 0,
		.family		= NFPROTO_IPV4,
		.match		= socket_mt4_v0,
		.hooks		= (1 << NF_INET_PRE_ROUTING) |
				  (1 << NF_INET_LOCAL_IN),
		.me		= THIS_MODULE,
	},
	{
		.name		= "socket",
		.revision	= 1,
		.family		= NFPROTO_IPV4,
		.match		= socket_mt4_v1_v2,
		.checkentry	= socket_mt_v1_check,
		.matchsize	= sizeof(struct xt_socket_mtinfo1),
		.hooks		= (1 << NF_INET_PRE_ROUTING) |
				  (1 << NF_INET_LOCAL_IN),
		.me		= THIS_MODULE,
	},
#ifdef XT_SOCKET_HAVE_IPV6
	{
		.name		= "socket",
		.revision	= 1,
		.family		= NFPROTO_IPV6,
		.match		= socket_mt6_v1_v2,
		.checkentry	= socket_mt_v1_check,
		.matchsize	= sizeof(struct xt_socket_mtinfo1),
		.hooks		= (1 << NF_INET_PRE_ROUTING) |
				  (1 << NF_INET_LOCAL_IN),
		.me		= THIS_MODULE,
	},
#endif
	{
		.name		= "socket",
		.revision	= 2,
		.family		= NFPROTO_IPV4,
		.match		= socket_mt4_v1_v2,
		.checkentry	= socket_mt_v2_check,
		.matchsize	= sizeof(struct xt_socket_mtinfo1),
		.hooks		= (1 << NF_INET_PRE_ROUTING) |
				  (1 << NF_INET_LOCAL_IN),
		.me		= THIS_MODULE,
	},
#ifdef XT_SOCKET_HAVE_IPV6
	{
		.name		= "socket",
		.revision	= 2,
		.family		= NFPROTO_IPV6,
		.match		= socket_mt6_v1_v2,
		.checkentry	= socket_mt_v2_check,
		.matchsize	= sizeof(struct xt_socket_mtinfo1),
		.hooks		= (1 << NF_INET_PRE_ROUTING) |
				  (1 << NF_INET_LOCAL_IN),
		.me		= THIS_MODULE,
	},
#endif
};

static int __init socket_mt_init(void)
{
	nf_defrag_ipv4_enable();
#ifdef XT_SOCKET_HAVE_IPV6
	nf_defrag_ipv6_enable();
#endif

	return xt_register_matches(socket_mt_reg, ARRAY_SIZE(socket_mt_reg));
}

static void __exit socket_mt_exit(void)
{
	xt_unregister_matches(socket_mt_reg, ARRAY_SIZE(socket_mt_reg));
}

module_init(socket_mt_init);
module_exit(socket_mt_exit);

MODULE_LICENSE("GPL");
MODULE_AUTHOR("Krisztian Kovacs, Balazs Scheidler");
MODULE_DESCRIPTION("x_tables socket match module");
MODULE_ALIAS("ipt_socket");
MODULE_ALIAS("ip6t_socket");<|MERGE_RESOLUTION|>--- conflicted
+++ resolved
@@ -102,10 +102,6 @@
 	return 0;
 }
 
-<<<<<<< HEAD
-struct sock*
-xt_socket_get4_sk(const struct sk_buff *skb, struct xt_action_param *par)
-=======
 /* "socket" match based redirection (no specific rule)
  * ===================================================
  *
@@ -143,10 +139,10 @@
 	return NULL;
 }
 
-static bool
-socket_match(const struct sk_buff *skb, struct xt_action_param *par,
-	     const struct xt_socket_mtinfo1 *info)
->>>>>>> 4a10c2ac
+
+
+struct sock*
+xt_socket_get4_sk(const struct sk_buff *skb, struct xt_action_param *par)
 {
 	const struct iphdr *iph = ip_hdr(skb);
 	struct udphdr _hdr, *hp = NULL;
@@ -198,9 +194,10 @@
 	}
 #endif
 
-<<<<<<< HEAD
-	sk = nf_tproxy_get_sock_v4(dev_net(skb->dev), protocol,
-				   saddr, daddr, sport, dport, par->in, NFT_LOOKUP_ANY);
+	if (!sk)
+		sk = xt_socket_get_sock_v4(dev_net(skb->dev), protocol,
+					   saddr, daddr, sport, dport,
+					   par->in);
 
 	pr_debug("proto %hhu %pI4:%hu -> %pI4:%hu (orig %pI4:%hu) sock %p\n",
 		 protocol, &saddr, ntohs(sport),
@@ -218,14 +215,8 @@
 	struct sock *sk;
 
 	sk = xt_socket_get4_sk(skb, par);
-	if (sk != NULL) {
-=======
-	if (!sk)
-		sk = xt_socket_get_sock_v4(dev_net(skb->dev), protocol,
-					   saddr, daddr, sport, dport,
-					   par->in);
+
 	if (sk) {
->>>>>>> 4a10c2ac
 		bool wildcard;
 		bool transparent = true;
 
@@ -326,10 +317,6 @@
 	return 0;
 }
 
-<<<<<<< HEAD
-struct sock*
-xt_socket_get6_sk(const struct sk_buff *skb, struct xt_action_param *par)
-=======
 static struct sock *
 xt_socket_get_sock_v6(struct net *net, const u8 protocol,
 		      const struct in6_addr *saddr, const struct in6_addr *daddr,
@@ -349,9 +336,8 @@
 	return NULL;
 }
 
-static bool
-socket_mt6_v1_v2(const struct sk_buff *skb, struct xt_action_param *par)
->>>>>>> 4a10c2ac
+struct sock*
+xt_socket_get6_sk(const struct sk_buff *skb, struct xt_action_param *par)
 {
 	struct ipv6hdr *iph = ipv6_hdr(skb);
 	struct udphdr _hdr, *hp = NULL;
@@ -385,9 +371,11 @@
 		return NULL;
 	}
 
-<<<<<<< HEAD
-	sk = nf_tproxy_get_sock_v6(dev_net(skb->dev), tproto,
-				   saddr, daddr, sport, dport, par->in, NFT_LOOKUP_ANY);
+	if (!sk)
+		sk = xt_socket_get_sock_v6(dev_net(skb->dev), tproto,
+					   saddr, daddr, sport, dport,
+					   par->in);
+
 	pr_debug("proto %hhd %pI6:%hu -> %pI6:%hu "
 		 "(orig %pI6:%hu) sock %p\n",
 		 tproto, saddr, ntohs(sport),
@@ -398,21 +386,16 @@
 EXPORT_SYMBOL(xt_socket_get6_sk);
 
 static bool
-socket_mt6_v1(const struct sk_buff *skb, struct xt_action_param *par)
+socket_mt6_v1_v2(const struct sk_buff *skb, struct xt_action_param *par)
 {
 	struct sock *sk;
 	const struct xt_socket_mtinfo1 *info;
 
 	info = (struct xt_socket_mtinfo1 *) par->matchinfo;
+
 	sk = xt_socket_get6_sk(skb, par);
-	if (sk != NULL) {
-=======
-	if (!sk)
-		sk = xt_socket_get_sock_v6(dev_net(skb->dev), tproto,
-					   saddr, daddr, sport, dport,
-					   par->in);
+
 	if (sk) {
->>>>>>> 4a10c2ac
 		bool wildcard;
 		bool transparent = true;
 
