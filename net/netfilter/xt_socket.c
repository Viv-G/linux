--- conflicted
+++ resolved
@@ -35,7 +35,6 @@
 #include <net/netfilter/nf_conntrack.h>
 #endif
 
-<<<<<<< HEAD
 void
 xt_socket_put_sk(struct sock *sk)
 {
@@ -46,8 +45,6 @@
 }
 EXPORT_SYMBOL(xt_socket_put_sk);
 
-=======
->>>>>>> 6ce4eac1
 static int
 extract_icmp4_fields(const struct sk_buff *skb,
 		    u8 *protocol,
