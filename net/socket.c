--- conflicted
+++ resolved
@@ -1965,11 +1965,7 @@
 	if (copy_from_user(kmsg, umsg, sizeof(struct msghdr)))
 		return -EFAULT;
 	if (kmsg->msg_namelen > sizeof(struct sockaddr_storage))
-<<<<<<< HEAD
-		return -EINVAL;
-=======
 		kmsg->msg_namelen = sizeof(struct sockaddr_storage);
->>>>>>> 425f051d
 	return 0;
 }
 
