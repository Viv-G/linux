--- conflicted
+++ resolved
@@ -533,11 +533,7 @@
 	return used;
 }
 
-<<<<<<< HEAD
-int sockfs_setattr(struct dentry *dentry, struct iattr *iattr)
-=======
 static int sockfs_setattr(struct dentry *dentry, struct iattr *iattr)
->>>>>>> 67f252c8
 {
 	int err = simple_setattr(dentry, iattr);
 
