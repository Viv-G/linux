/*
 * SME code for cfg80211
 * both driver SME event handling and the SME implementation
 * (for nl80211's connect() and wext)
 *
 * Copyright 2009	Johannes Berg <johannes@sipsolutions.net>
 * Copyright (C) 2009   Intel Corporation. All rights reserved.
 */

#include <linux/etherdevice.h>
#include <linux/if_arp.h>
#include <linux/slab.h>
#include <linux/workqueue.h>
#include <linux/wireless.h>
#include <linux/export.h>
#include <net/iw_handler.h>
#include <net/cfg80211.h>
#include <net/rtnetlink.h>
#include "nl80211.h"
#include "reg.h"
#include "rdev-ops.h"

/*
 * Software SME in cfg80211, using auth/assoc/deauth calls to the
 * driver. This is is for implementing nl80211's connect/disconnect
 * and wireless extensions (if configured.)
 */

struct cfg80211_conn {
	struct cfg80211_connect_params params;
	/* these are sub-states of the _CONNECTING sme_state */
	enum {
		CFG80211_CONN_SCANNING,
		CFG80211_CONN_SCAN_AGAIN,
		CFG80211_CONN_AUTHENTICATE_NEXT,
		CFG80211_CONN_AUTHENTICATING,
		CFG80211_CONN_AUTH_FAILED,
		CFG80211_CONN_ASSOCIATE_NEXT,
		CFG80211_CONN_ASSOCIATING,
		CFG80211_CONN_ASSOC_FAILED,
		CFG80211_CONN_DEAUTH,
		CFG80211_CONN_CONNECTED,
	} state;
	u8 bssid[ETH_ALEN], prev_bssid[ETH_ALEN];
	u8 *ie;
	size_t ie_len;
	bool auto_auth, prev_bssid_valid;
};

static void cfg80211_sme_free(struct wireless_dev *wdev)
{
	if (!wdev->conn)
		return;

	kfree(wdev->conn->ie);
	kfree(wdev->conn);
	wdev->conn = NULL;
}

static int cfg80211_conn_scan(struct wireless_dev *wdev)
{
	struct cfg80211_registered_device *rdev = wiphy_to_dev(wdev->wiphy);
	struct cfg80211_scan_request *request;
	int n_channels, err;

	ASSERT_RTNL();
	ASSERT_RDEV_LOCK(rdev);
	ASSERT_WDEV_LOCK(wdev);

	if (rdev->scan_req)
		return -EBUSY;

	if (wdev->conn->params.channel) {
		n_channels = 1;
	} else {
		enum ieee80211_band band;
		n_channels = 0;

		for (band = 0; band < IEEE80211_NUM_BANDS; band++) {
			if (!wdev->wiphy->bands[band])
				continue;
			n_channels += wdev->wiphy->bands[band]->n_channels;
		}
	}
	request = kzalloc(sizeof(*request) + sizeof(request->ssids[0]) +
			  sizeof(request->channels[0]) * n_channels,
			  GFP_KERNEL);
	if (!request)
		return -ENOMEM;

	if (wdev->conn->params.channel)
		request->channels[0] = wdev->conn->params.channel;
	else {
		int i = 0, j;
		enum ieee80211_band band;
		struct ieee80211_supported_band *bands;
		struct ieee80211_channel *channel;

		for (band = 0; band < IEEE80211_NUM_BANDS; band++) {
			bands = wdev->wiphy->bands[band];
			if (!bands)
				continue;
			for (j = 0; j < bands->n_channels; j++) {
				channel = &bands->channels[j];
				if (channel->flags & IEEE80211_CHAN_DISABLED)
					continue;
				request->channels[i++] = channel;
			}
			request->rates[band] = (1 << bands->n_bitrates) - 1;
		}
		n_channels = i;
	}
	request->n_channels = n_channels;
	request->ssids = (void *)&request->channels[n_channels];
	request->n_ssids = 1;

	memcpy(request->ssids[0].ssid, wdev->conn->params.ssid,
		wdev->conn->params.ssid_len);
	request->ssids[0].ssid_len = wdev->conn->params.ssid_len;

	request->wdev = wdev;
	request->wiphy = &rdev->wiphy;
	request->scan_start = jiffies;

	rdev->scan_req = request;

	err = rdev_scan(rdev, request);
	if (!err) {
		wdev->conn->state = CFG80211_CONN_SCANNING;
		nl80211_send_scan_start(rdev, wdev);
		dev_hold(wdev->netdev);
	} else {
		rdev->scan_req = NULL;
		kfree(request);
	}
	return err;
}

static int cfg80211_conn_do_work(struct wireless_dev *wdev)
{
	struct cfg80211_registered_device *rdev = wiphy_to_dev(wdev->wiphy);
	struct cfg80211_connect_params *params;
	struct cfg80211_assoc_request req = {};
	int err;

	ASSERT_WDEV_LOCK(wdev);

	if (!wdev->conn)
		return 0;

	params = &wdev->conn->params;

	switch (wdev->conn->state) {
	case CFG80211_CONN_SCANNING:
		/* didn't find it during scan ... */
		return -ENOENT;
	case CFG80211_CONN_SCAN_AGAIN:
		return cfg80211_conn_scan(wdev);
	case CFG80211_CONN_AUTHENTICATE_NEXT:
		BUG_ON(!rdev->ops->auth);
		wdev->conn->state = CFG80211_CONN_AUTHENTICATING;
		return cfg80211_mlme_auth(rdev, wdev->netdev,
					  params->channel, params->auth_type,
					  params->bssid,
					  params->ssid, params->ssid_len,
					  NULL, 0,
					  params->key, params->key_len,
					  params->key_idx, NULL, 0);
	case CFG80211_CONN_AUTH_FAILED:
		return -ENOTCONN;
	case CFG80211_CONN_ASSOCIATE_NEXT:
		BUG_ON(!rdev->ops->assoc);
		wdev->conn->state = CFG80211_CONN_ASSOCIATING;
		if (wdev->conn->prev_bssid_valid)
			req.prev_bssid = wdev->conn->prev_bssid;
		req.ie = params->ie;
		req.ie_len = params->ie_len;
		req.use_mfp = params->mfp != NL80211_MFP_NO;
		req.crypto = params->crypto;
		req.flags = params->flags;
		req.ht_capa = params->ht_capa;
		req.ht_capa_mask = params->ht_capa_mask;
		req.vht_capa = params->vht_capa;
		req.vht_capa_mask = params->vht_capa_mask;

		err = cfg80211_mlme_assoc(rdev, wdev->netdev, params->channel,
					  params->bssid, params->ssid,
					  params->ssid_len, &req);
		if (err)
			cfg80211_mlme_deauth(rdev, wdev->netdev, params->bssid,
					     NULL, 0,
					     WLAN_REASON_DEAUTH_LEAVING,
					     false);
		return err;
	case CFG80211_CONN_ASSOC_FAILED:
		cfg80211_mlme_deauth(rdev, wdev->netdev, params->bssid,
				     NULL, 0,
				     WLAN_REASON_DEAUTH_LEAVING, false);
		return -ENOTCONN;
	case CFG80211_CONN_DEAUTH:
		cfg80211_mlme_deauth(rdev, wdev->netdev, params->bssid,
				     NULL, 0,
				     WLAN_REASON_DEAUTH_LEAVING, false);
		/* free directly, disconnected event already sent */
		cfg80211_sme_free(wdev);
		return 0;
	default:
		return 0;
	}
}

void cfg80211_conn_work(struct work_struct *work)
{
	struct cfg80211_registered_device *rdev =
		container_of(work, struct cfg80211_registered_device, conn_work);
	struct wireless_dev *wdev;
	u8 bssid_buf[ETH_ALEN], *bssid = NULL;

	rtnl_lock();

	list_for_each_entry(wdev, &rdev->wdev_list, list) {
		if (!wdev->netdev)
			continue;

		wdev_lock(wdev);
		if (!netif_running(wdev->netdev)) {
			wdev_unlock(wdev);
			continue;
		}
		if (!wdev->conn ||
		    wdev->conn->state == CFG80211_CONN_CONNECTED) {
			wdev_unlock(wdev);
			continue;
		}
		if (wdev->conn->params.bssid) {
			memcpy(bssid_buf, wdev->conn->params.bssid, ETH_ALEN);
			bssid = bssid_buf;
		}
		if (cfg80211_conn_do_work(wdev)) {
			__cfg80211_connect_result(
					wdev->netdev, bssid,
					NULL, 0, NULL, 0,
					WLAN_STATUS_UNSPECIFIED_FAILURE,
					false, NULL);
			cfg80211_sme_free(wdev);
		}
		wdev_unlock(wdev);
	}

	rtnl_unlock();
}

/* Returned bss is reference counted and must be cleaned up appropriately. */
static struct cfg80211_bss *cfg80211_get_conn_bss(struct wireless_dev *wdev)
{
	struct cfg80211_registered_device *rdev = wiphy_to_dev(wdev->wiphy);
	struct cfg80211_bss *bss;
	u16 capa = WLAN_CAPABILITY_ESS;

	ASSERT_WDEV_LOCK(wdev);

	if (wdev->conn->params.privacy)
		capa |= WLAN_CAPABILITY_PRIVACY;

	bss = cfg80211_get_bss(wdev->wiphy, wdev->conn->params.channel,
			       wdev->conn->params.bssid,
			       wdev->conn->params.ssid,
			       wdev->conn->params.ssid_len,
			       WLAN_CAPABILITY_ESS | WLAN_CAPABILITY_PRIVACY,
			       capa);
	if (!bss)
		return NULL;

	memcpy(wdev->conn->bssid, bss->bssid, ETH_ALEN);
	wdev->conn->params.bssid = wdev->conn->bssid;
	wdev->conn->params.channel = bss->channel;
	wdev->conn->state = CFG80211_CONN_AUTHENTICATE_NEXT;
	schedule_work(&rdev->conn_work);

	return bss;
}

static void __cfg80211_sme_scan_done(struct net_device *dev)
{
	struct wireless_dev *wdev = dev->ieee80211_ptr;
	struct cfg80211_registered_device *rdev = wiphy_to_dev(wdev->wiphy);
	struct cfg80211_bss *bss;

	ASSERT_WDEV_LOCK(wdev);

	if (!wdev->conn)
		return;

	if (wdev->conn->state != CFG80211_CONN_SCANNING &&
	    wdev->conn->state != CFG80211_CONN_SCAN_AGAIN)
		return;

	bss = cfg80211_get_conn_bss(wdev);
	if (bss)
		cfg80211_put_bss(&rdev->wiphy, bss);
	else
		schedule_work(&rdev->conn_work);
}

void cfg80211_sme_scan_done(struct net_device *dev)
{
	struct wireless_dev *wdev = dev->ieee80211_ptr;

	wdev_lock(wdev);
	__cfg80211_sme_scan_done(dev);
	wdev_unlock(wdev);
}

void cfg80211_sme_rx_auth(struct wireless_dev *wdev, const u8 *buf, size_t len)
{
	struct wiphy *wiphy = wdev->wiphy;
	struct cfg80211_registered_device *rdev = wiphy_to_dev(wiphy);
	struct ieee80211_mgmt *mgmt = (struct ieee80211_mgmt *)buf;
	u16 status_code = le16_to_cpu(mgmt->u.auth.status_code);

	ASSERT_WDEV_LOCK(wdev);

	if (!wdev->conn || wdev->conn->state == CFG80211_CONN_CONNECTED)
		return;

	if (status_code == WLAN_STATUS_NOT_SUPPORTED_AUTH_ALG &&
	    wdev->conn->auto_auth &&
	    wdev->conn->params.auth_type != NL80211_AUTHTYPE_NETWORK_EAP) {
		/* select automatically between only open, shared, leap */
		switch (wdev->conn->params.auth_type) {
		case NL80211_AUTHTYPE_OPEN_SYSTEM:
			if (wdev->connect_keys)
				wdev->conn->params.auth_type =
					NL80211_AUTHTYPE_SHARED_KEY;
			else
				wdev->conn->params.auth_type =
					NL80211_AUTHTYPE_NETWORK_EAP;
			break;
		case NL80211_AUTHTYPE_SHARED_KEY:
			wdev->conn->params.auth_type =
				NL80211_AUTHTYPE_NETWORK_EAP;
			break;
		default:
			/* huh? */
			wdev->conn->params.auth_type =
				NL80211_AUTHTYPE_OPEN_SYSTEM;
			break;
		}
		wdev->conn->state = CFG80211_CONN_AUTHENTICATE_NEXT;
		schedule_work(&rdev->conn_work);
	} else if (status_code != WLAN_STATUS_SUCCESS) {
		__cfg80211_connect_result(wdev->netdev, mgmt->bssid,
					  NULL, 0, NULL, 0,
					  status_code, false, NULL);
	} else if (wdev->conn->state == CFG80211_CONN_AUTHENTICATING) {
		wdev->conn->state = CFG80211_CONN_ASSOCIATE_NEXT;
		schedule_work(&rdev->conn_work);
	}
}

bool cfg80211_sme_rx_assoc_resp(struct wireless_dev *wdev, u16 status)
{
	struct cfg80211_registered_device *rdev = wiphy_to_dev(wdev->wiphy);

	if (!wdev->conn)
		return false;

	if (status == WLAN_STATUS_SUCCESS) {
		wdev->conn->state = CFG80211_CONN_CONNECTED;
		return false;
	}

	if (wdev->conn->prev_bssid_valid) {
		/*
		 * Some stupid APs don't accept reassoc, so we
		 * need to fall back to trying regular assoc;
		 * return true so no event is sent to userspace.
		 */
		wdev->conn->prev_bssid_valid = false;
		wdev->conn->state = CFG80211_CONN_ASSOCIATE_NEXT;
		schedule_work(&rdev->conn_work);
		return true;
	}

	wdev->conn->state = CFG80211_CONN_ASSOC_FAILED;
	schedule_work(&rdev->conn_work);
	return false;
}

void cfg80211_sme_deauth(struct wireless_dev *wdev)
{
	cfg80211_sme_free(wdev);
}

void cfg80211_sme_auth_timeout(struct wireless_dev *wdev)
{
	struct cfg80211_registered_device *rdev = wiphy_to_dev(wdev->wiphy);

	if (!wdev->conn)
		return;

	wdev->conn->state = CFG80211_CONN_AUTH_FAILED;
	schedule_work(&rdev->conn_work);
}

void cfg80211_sme_disassoc(struct wireless_dev *wdev)
{
	struct cfg80211_registered_device *rdev = wiphy_to_dev(wdev->wiphy);

	if (!wdev->conn)
		return;

	wdev->conn->state = CFG80211_CONN_DEAUTH;
	schedule_work(&rdev->conn_work);
}

void cfg80211_sme_assoc_timeout(struct wireless_dev *wdev)
{
	struct cfg80211_registered_device *rdev = wiphy_to_dev(wdev->wiphy);

	if (!wdev->conn)
		return;

	wdev->conn->state = CFG80211_CONN_ASSOC_FAILED;
	schedule_work(&rdev->conn_work);
}

static int cfg80211_sme_connect(struct wireless_dev *wdev,
				struct cfg80211_connect_params *connect,
				const u8 *prev_bssid)
{
	struct cfg80211_registered_device *rdev = wiphy_to_dev(wdev->wiphy);
	struct cfg80211_bss *bss;
	int err;

	if (!rdev->ops->auth || !rdev->ops->assoc)
		return -EOPNOTSUPP;

	if (wdev->current_bss)
		return -EALREADY;

	if (WARN_ON(wdev->conn))
		return -EINPROGRESS;

	wdev->conn = kzalloc(sizeof(*wdev->conn), GFP_KERNEL);
	if (!wdev->conn)
		return -ENOMEM;

	/*
	 * Copy all parameters, and treat explicitly IEs, BSSID, SSID.
	 */
	memcpy(&wdev->conn->params, connect, sizeof(*connect));
	if (connect->bssid) {
		wdev->conn->params.bssid = wdev->conn->bssid;
		memcpy(wdev->conn->bssid, connect->bssid, ETH_ALEN);
	}

	if (connect->ie) {
		wdev->conn->ie = kmemdup(connect->ie, connect->ie_len,
					GFP_KERNEL);
		wdev->conn->params.ie = wdev->conn->ie;
		if (!wdev->conn->ie) {
			kfree(wdev->conn);
			wdev->conn = NULL;
			return -ENOMEM;
		}
	}

	if (connect->auth_type == NL80211_AUTHTYPE_AUTOMATIC) {
		wdev->conn->auto_auth = true;
		/* start with open system ... should mostly work */
		wdev->conn->params.auth_type =
			NL80211_AUTHTYPE_OPEN_SYSTEM;
	} else {
		wdev->conn->auto_auth = false;
	}

	wdev->conn->params.ssid = wdev->ssid;
	wdev->conn->params.ssid_len = connect->ssid_len;

	/* see if we have the bss already */
	bss = cfg80211_get_conn_bss(wdev);

	if (prev_bssid) {
		memcpy(wdev->conn->prev_bssid, prev_bssid, ETH_ALEN);
		wdev->conn->prev_bssid_valid = true;
	}

	/* we're good if we have a matching bss struct */
	if (bss) {
		wdev->conn->state = CFG80211_CONN_AUTHENTICATE_NEXT;
		err = cfg80211_conn_do_work(wdev);
		cfg80211_put_bss(wdev->wiphy, bss);
	} else {
		/* otherwise we'll need to scan for the AP first */
		err = cfg80211_conn_scan(wdev);

		/*
		 * If we can't scan right now, then we need to scan again
		 * after the current scan finished, since the parameters
		 * changed (unless we find a good AP anyway).
		 */
		if (err == -EBUSY) {
			err = 0;
			wdev->conn->state = CFG80211_CONN_SCAN_AGAIN;
		}
	}

	if (err)
		cfg80211_sme_free(wdev);

	return err;
}

static int cfg80211_sme_disconnect(struct wireless_dev *wdev, u16 reason)
{
	struct cfg80211_registered_device *rdev = wiphy_to_dev(wdev->wiphy);
	int err;

	if (!wdev->conn)
		return 0;

	if (!rdev->ops->deauth)
		return -EOPNOTSUPP;

	if (wdev->conn->state == CFG80211_CONN_SCANNING ||
	    wdev->conn->state == CFG80211_CONN_SCAN_AGAIN) {
		err = 0;
		goto out;
	}

	/* wdev->conn->params.bssid must be set if > SCANNING */
	err = cfg80211_mlme_deauth(rdev, wdev->netdev,
				   wdev->conn->params.bssid,
				   NULL, 0, reason, false);
 out:
	cfg80211_sme_free(wdev);
	return err;
}

/*
 * code shared for in-device and software SME
 */

static bool cfg80211_is_all_idle(void)
{
	struct cfg80211_registered_device *rdev;
	struct wireless_dev *wdev;
	bool is_all_idle = true;

	/*
	 * All devices must be idle as otherwise if you are actively
	 * scanning some new beacon hints could be learned and would
	 * count as new regulatory hints.
	 */
	list_for_each_entry(rdev, &cfg80211_rdev_list, list) {
		list_for_each_entry(wdev, &rdev->wdev_list, list) {
			wdev_lock(wdev);
			if (wdev->conn || wdev->current_bss)
				is_all_idle = false;
			wdev_unlock(wdev);
		}
	}

	return is_all_idle;
}

static void disconnect_work(struct work_struct *work)
{
	rtnl_lock();
	if (cfg80211_is_all_idle())
		regulatory_hint_disconnect();
	rtnl_unlock();
}

static DECLARE_WORK(cfg80211_disconnect_work, disconnect_work);


/*
 * API calls for drivers implementing connect/disconnect and
 * SME event handling
 */

/* This method must consume bss one way or another */
void __cfg80211_connect_result(struct net_device *dev, const u8 *bssid,
			       const u8 *req_ie, size_t req_ie_len,
			       const u8 *resp_ie, size_t resp_ie_len,
			       u16 status, bool wextev,
			       struct cfg80211_bss *bss)
{
	struct wireless_dev *wdev = dev->ieee80211_ptr;
	const u8 *country_ie;
#ifdef CONFIG_CFG80211_WEXT
	union iwreq_data wrqu;
#endif

	ASSERT_WDEV_LOCK(wdev);

	if (WARN_ON(wdev->iftype != NL80211_IFTYPE_STATION &&
		    wdev->iftype != NL80211_IFTYPE_P2P_CLIENT)) {
		cfg80211_put_bss(wdev->wiphy, bss);
		return;
	}

	nl80211_send_connect_result(wiphy_to_dev(wdev->wiphy), dev,
				    bssid, req_ie, req_ie_len,
				    resp_ie, resp_ie_len,
				    status, GFP_KERNEL);

#ifdef CONFIG_CFG80211_WEXT
	if (wextev) {
		if (req_ie && status == WLAN_STATUS_SUCCESS) {
			memset(&wrqu, 0, sizeof(wrqu));
			wrqu.data.length = req_ie_len;
			wireless_send_event(dev, IWEVASSOCREQIE, &wrqu, req_ie);
		}

		if (resp_ie && status == WLAN_STATUS_SUCCESS) {
			memset(&wrqu, 0, sizeof(wrqu));
			wrqu.data.length = resp_ie_len;
			wireless_send_event(dev, IWEVASSOCRESPIE, &wrqu, resp_ie);
		}

		memset(&wrqu, 0, sizeof(wrqu));
		wrqu.ap_addr.sa_family = ARPHRD_ETHER;
		if (bssid && status == WLAN_STATUS_SUCCESS) {
			memcpy(wrqu.ap_addr.sa_data, bssid, ETH_ALEN);
			memcpy(wdev->wext.prev_bssid, bssid, ETH_ALEN);
			wdev->wext.prev_bssid_valid = true;
		}
		wireless_send_event(dev, SIOCGIWAP, &wrqu, NULL);
	}
#endif

	if (wdev->current_bss) {
		cfg80211_unhold_bss(wdev->current_bss);
		cfg80211_put_bss(wdev->wiphy, &wdev->current_bss->pub);
		wdev->current_bss = NULL;
	}

	if (status != WLAN_STATUS_SUCCESS) {
		kfree(wdev->connect_keys);
		wdev->connect_keys = NULL;
		wdev->ssid_len = 0;
		if (bss) {
			cfg80211_unhold_bss(bss_from_pub(bss));
			cfg80211_put_bss(wdev->wiphy, bss);
		}
		return;
	}

	if (!bss) {
		WARN_ON_ONCE(!wiphy_to_dev(wdev->wiphy)->ops->connect);
		bss = cfg80211_get_bss(wdev->wiphy, NULL, bssid,
				       wdev->ssid, wdev->ssid_len,
				       WLAN_CAPABILITY_ESS,
				       WLAN_CAPABILITY_ESS);
		if (WARN_ON(!bss))
			return;
		cfg80211_hold_bss(bss_from_pub(bss));
	}

	wdev->current_bss = bss_from_pub(bss);

	cfg80211_upload_connect_keys(wdev);

	rcu_read_lock();
	country_ie = ieee80211_bss_get_ie(bss, WLAN_EID_COUNTRY);
	if (!country_ie) {
		rcu_read_unlock();
		return;
	}

	country_ie = kmemdup(country_ie, 2 + country_ie[1], GFP_ATOMIC);
	rcu_read_unlock();

	if (!country_ie)
		return;

	/*
	 * ieee80211_bss_get_ie() ensures we can access:
	 * - country_ie + 2, the start of the country ie data, and
	 * - and country_ie[1] which is the IE length
	 */
	regulatory_hint_11d(wdev->wiphy, bss->channel->band,
			    country_ie + 2, country_ie[1]);
	kfree(country_ie);
}

void cfg80211_connect_result(struct net_device *dev, const u8 *bssid,
			     const u8 *req_ie, size_t req_ie_len,
			     const u8 *resp_ie, size_t resp_ie_len,
			     u16 status, gfp_t gfp)
{
	struct wireless_dev *wdev = dev->ieee80211_ptr;
	struct cfg80211_registered_device *rdev = wiphy_to_dev(wdev->wiphy);
	struct cfg80211_event *ev;
	unsigned long flags;

	ev = kzalloc(sizeof(*ev) + req_ie_len + resp_ie_len, gfp);
	if (!ev)
		return;

	ev->type = EVENT_CONNECT_RESULT;
	if (bssid)
		memcpy(ev->cr.bssid, bssid, ETH_ALEN);
	if (req_ie_len) {
		ev->cr.req_ie = ((u8 *)ev) + sizeof(*ev);
		ev->cr.req_ie_len = req_ie_len;
		memcpy((void *)ev->cr.req_ie, req_ie, req_ie_len);
	}
	if (resp_ie_len) {
		ev->cr.resp_ie = ((u8 *)ev) + sizeof(*ev) + req_ie_len;
		ev->cr.resp_ie_len = resp_ie_len;
		memcpy((void *)ev->cr.resp_ie, resp_ie, resp_ie_len);
	}
	ev->cr.status = status;

	spin_lock_irqsave(&wdev->event_lock, flags);
	list_add_tail(&ev->list, &wdev->event_list);
	spin_unlock_irqrestore(&wdev->event_lock, flags);
	queue_work(cfg80211_wq, &rdev->event_work);
}
EXPORT_SYMBOL(cfg80211_connect_result);

/* Consumes bss object one way or another */
void __cfg80211_roamed(struct wireless_dev *wdev,
		       struct cfg80211_bss *bss,
		       const u8 *req_ie, size_t req_ie_len,
		       const u8 *resp_ie, size_t resp_ie_len)
{
#ifdef CONFIG_CFG80211_WEXT
	union iwreq_data wrqu;
#endif
	ASSERT_WDEV_LOCK(wdev);

	if (WARN_ON(wdev->iftype != NL80211_IFTYPE_STATION &&
		    wdev->iftype != NL80211_IFTYPE_P2P_CLIENT))
		goto out;

	if (WARN_ON(!wdev->current_bss))
		goto out;

	cfg80211_unhold_bss(wdev->current_bss);
	cfg80211_put_bss(wdev->wiphy, &wdev->current_bss->pub);
	wdev->current_bss = NULL;

	cfg80211_hold_bss(bss_from_pub(bss));
	wdev->current_bss = bss_from_pub(bss);

	nl80211_send_roamed(wiphy_to_dev(wdev->wiphy), wdev->netdev, bss->bssid,
			    req_ie, req_ie_len, resp_ie, resp_ie_len,
			    GFP_KERNEL);

#ifdef CONFIG_CFG80211_WEXT
	if (req_ie) {
		memset(&wrqu, 0, sizeof(wrqu));
		wrqu.data.length = req_ie_len;
		wireless_send_event(wdev->netdev, IWEVASSOCREQIE,
				    &wrqu, req_ie);
	}

	if (resp_ie) {
		memset(&wrqu, 0, sizeof(wrqu));
		wrqu.data.length = resp_ie_len;
		wireless_send_event(wdev->netdev, IWEVASSOCRESPIE,
				    &wrqu, resp_ie);
	}

	memset(&wrqu, 0, sizeof(wrqu));
	wrqu.ap_addr.sa_family = ARPHRD_ETHER;
	memcpy(wrqu.ap_addr.sa_data, bss->bssid, ETH_ALEN);
	memcpy(wdev->wext.prev_bssid, bss->bssid, ETH_ALEN);
	wdev->wext.prev_bssid_valid = true;
	wireless_send_event(wdev->netdev, SIOCGIWAP, &wrqu, NULL);
#endif

	return;
out:
	cfg80211_put_bss(wdev->wiphy, bss);
}

void cfg80211_roamed(struct net_device *dev,
		     struct ieee80211_channel *channel,
		     const u8 *bssid,
		     const u8 *req_ie, size_t req_ie_len,
		     const u8 *resp_ie, size_t resp_ie_len, gfp_t gfp)
{
	struct wireless_dev *wdev = dev->ieee80211_ptr;
	struct cfg80211_bss *bss;

	bss = cfg80211_get_bss(wdev->wiphy, channel, bssid, wdev->ssid,
			       wdev->ssid_len, WLAN_CAPABILITY_ESS,
			       WLAN_CAPABILITY_ESS);
	if (WARN_ON(!bss))
		return;

	cfg80211_roamed_bss(dev, bss, req_ie, req_ie_len, resp_ie,
			    resp_ie_len, gfp);
}
EXPORT_SYMBOL(cfg80211_roamed);

/* Consumes bss object one way or another */
void cfg80211_roamed_bss(struct net_device *dev,
			 struct cfg80211_bss *bss, const u8 *req_ie,
			 size_t req_ie_len, const u8 *resp_ie,
			 size_t resp_ie_len, gfp_t gfp)
{
	struct wireless_dev *wdev = dev->ieee80211_ptr;
	struct cfg80211_registered_device *rdev = wiphy_to_dev(wdev->wiphy);
	struct cfg80211_event *ev;
	unsigned long flags;

	if (WARN_ON(!bss))
		return;

	ev = kzalloc(sizeof(*ev) + req_ie_len + resp_ie_len, gfp);
	if (!ev) {
		cfg80211_put_bss(wdev->wiphy, bss);
		return;
	}

	ev->type = EVENT_ROAMED;
	ev->rm.req_ie = ((u8 *)ev) + sizeof(*ev);
	ev->rm.req_ie_len = req_ie_len;
	memcpy((void *)ev->rm.req_ie, req_ie, req_ie_len);
	ev->rm.resp_ie = ((u8 *)ev) + sizeof(*ev) + req_ie_len;
	ev->rm.resp_ie_len = resp_ie_len;
	memcpy((void *)ev->rm.resp_ie, resp_ie, resp_ie_len);
	ev->rm.bss = bss;

	spin_lock_irqsave(&wdev->event_lock, flags);
	list_add_tail(&ev->list, &wdev->event_list);
	spin_unlock_irqrestore(&wdev->event_lock, flags);
	queue_work(cfg80211_wq, &rdev->event_work);
}
EXPORT_SYMBOL(cfg80211_roamed_bss);

void __cfg80211_disconnected(struct net_device *dev, const u8 *ie,
			     size_t ie_len, u16 reason, bool from_ap)
{
	struct wireless_dev *wdev = dev->ieee80211_ptr;
	struct cfg80211_registered_device *rdev = wiphy_to_dev(wdev->wiphy);
	int i;
#ifdef CONFIG_CFG80211_WEXT
	union iwreq_data wrqu;
#endif

	ASSERT_WDEV_LOCK(wdev);

	if (WARN_ON(wdev->iftype != NL80211_IFTYPE_STATION &&
		    wdev->iftype != NL80211_IFTYPE_P2P_CLIENT))
		return;

<<<<<<< HEAD
#ifndef CONFIG_CFG80211_ALLOW_RECONNECT
	if (wdev->sme_state != CFG80211_SME_CONNECTED)
		return;
#endif

=======
>>>>>>> 4a10c2ac
	if (wdev->current_bss) {
		cfg80211_unhold_bss(wdev->current_bss);
		cfg80211_put_bss(wdev->wiphy, &wdev->current_bss->pub);
	}

	wdev->current_bss = NULL;
	wdev->ssid_len = 0;

	nl80211_send_disconnected(rdev, dev, reason, ie, ie_len, from_ap);

	/*
	 * Delete all the keys ... pairwise keys can't really
	 * exist any more anyway, but default keys might.
	 */
	if (rdev->ops->del_key)
		for (i = 0; i < 6; i++)
			rdev_del_key(rdev, dev, i, false, NULL);

#ifdef CONFIG_CFG80211_WEXT
	memset(&wrqu, 0, sizeof(wrqu));
	wrqu.ap_addr.sa_family = ARPHRD_ETHER;
	wireless_send_event(dev, SIOCGIWAP, &wrqu, NULL);
	wdev->wext.connect.ssid_len = 0;
#endif

	schedule_work(&cfg80211_disconnect_work);
}

void cfg80211_disconnected(struct net_device *dev, u16 reason,
			   u8 *ie, size_t ie_len, gfp_t gfp)
{
	struct wireless_dev *wdev = dev->ieee80211_ptr;
	struct cfg80211_registered_device *rdev = wiphy_to_dev(wdev->wiphy);
	struct cfg80211_event *ev;
	unsigned long flags;

	ev = kzalloc(sizeof(*ev) + ie_len, gfp);
	if (!ev)
		return;

	ev->type = EVENT_DISCONNECTED;
	ev->dc.ie = ((u8 *)ev) + sizeof(*ev);
	ev->dc.ie_len = ie_len;
	memcpy((void *)ev->dc.ie, ie, ie_len);
	ev->dc.reason = reason;

	spin_lock_irqsave(&wdev->event_lock, flags);
	list_add_tail(&ev->list, &wdev->event_list);
	spin_unlock_irqrestore(&wdev->event_lock, flags);
	queue_work(cfg80211_wq, &rdev->event_work);
}
EXPORT_SYMBOL(cfg80211_disconnected);

/*
 * API calls for nl80211/wext compatibility code
 */
int cfg80211_connect(struct cfg80211_registered_device *rdev,
		     struct net_device *dev,
		     struct cfg80211_connect_params *connect,
		     struct cfg80211_cached_keys *connkeys,
		     const u8 *prev_bssid)
{
	struct wireless_dev *wdev = dev->ieee80211_ptr;
	int err;

	ASSERT_WDEV_LOCK(wdev);

<<<<<<< HEAD
#ifndef CONFIG_CFG80211_ALLOW_RECONNECT
	if (wdev->sme_state != CFG80211_SME_IDLE)
		return -EALREADY;

=======
>>>>>>> 4a10c2ac
	if (WARN_ON(wdev->connect_keys)) {
#else
	if (wdev->connect_keys) {
#endif
		kfree(wdev->connect_keys);
		wdev->connect_keys = NULL;
	}

	cfg80211_oper_and_ht_capa(&connect->ht_capa_mask,
				  rdev->wiphy.ht_capa_mod_mask);

	if (connkeys && connkeys->def >= 0) {
		int idx;
		u32 cipher;

		idx = connkeys->def;
		cipher = connkeys->params[idx].cipher;
		/* If given a WEP key we may need it for shared key auth */
		if (cipher == WLAN_CIPHER_SUITE_WEP40 ||
		    cipher == WLAN_CIPHER_SUITE_WEP104) {
			connect->key_idx = idx;
			connect->key = connkeys->params[idx].key;
			connect->key_len = connkeys->params[idx].key_len;

			/*
			 * If ciphers are not set (e.g. when going through
			 * iwconfig), we have to set them appropriately here.
			 */
			if (connect->crypto.cipher_group == 0)
				connect->crypto.cipher_group = cipher;

			if (connect->crypto.n_ciphers_pairwise == 0) {
				connect->crypto.n_ciphers_pairwise = 1;
				connect->crypto.ciphers_pairwise[0] = cipher;
			}
		}
	}

	wdev->connect_keys = connkeys;
	memcpy(wdev->ssid, connect->ssid, connect->ssid_len);
	wdev->ssid_len = connect->ssid_len;

	if (!rdev->ops->connect)
		err = cfg80211_sme_connect(wdev, connect, prev_bssid);
	else
		err = rdev_connect(rdev, dev, connect);

	if (err) {
		wdev->connect_keys = NULL;
		wdev->ssid_len = 0;
		return err;
	}

	return 0;
}

int cfg80211_disconnect(struct cfg80211_registered_device *rdev,
			struct net_device *dev, u16 reason, bool wextev)
{
	struct wireless_dev *wdev = dev->ieee80211_ptr;
	int err = 0;

	ASSERT_WDEV_LOCK(wdev);

	kfree(wdev->connect_keys);
	wdev->connect_keys = NULL;

	if (wdev->conn)
		err = cfg80211_sme_disconnect(wdev, reason);
	else if (!rdev->ops->disconnect)
		cfg80211_mlme_down(rdev, dev);
	else if (wdev->current_bss)
		err = rdev_disconnect(rdev, dev, reason);

	return err;
}<|MERGE_RESOLUTION|>--- conflicted
+++ resolved
@@ -852,14 +852,6 @@
 		    wdev->iftype != NL80211_IFTYPE_P2P_CLIENT))
 		return;
 
-<<<<<<< HEAD
-#ifndef CONFIG_CFG80211_ALLOW_RECONNECT
-	if (wdev->sme_state != CFG80211_SME_CONNECTED)
-		return;
-#endif
-
-=======
->>>>>>> 4a10c2ac
 	if (wdev->current_bss) {
 		cfg80211_unhold_bss(wdev->current_bss);
 		cfg80211_put_bss(wdev->wiphy, &wdev->current_bss->pub);
@@ -927,17 +919,7 @@
 
 	ASSERT_WDEV_LOCK(wdev);
 
-<<<<<<< HEAD
-#ifndef CONFIG_CFG80211_ALLOW_RECONNECT
-	if (wdev->sme_state != CFG80211_SME_IDLE)
-		return -EALREADY;
-
-=======
->>>>>>> 4a10c2ac
-	if (WARN_ON(wdev->connect_keys)) {
-#else
 	if (wdev->connect_keys) {
-#endif
 		kfree(wdev->connect_keys);
 		wdev->connect_keys = NULL;
 	}
