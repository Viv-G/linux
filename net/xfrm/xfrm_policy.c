--- conflicted
+++ resolved
@@ -3164,14 +3164,6 @@
 	return dst;
 
 nopol:
-<<<<<<< HEAD
-=======
-	if ((!dst_orig->dev || !(dst_orig->dev->flags & IFF_LOOPBACK)) &&
-	    net->xfrm.policy_default[dir] == XFRM_USERPOLICY_BLOCK) {
-		err = -EPERM;
-		goto error;
-	}
->>>>>>> 18ed766f
 	if (!(flags & XFRM_LOOKUP_ICMP)) {
 		dst = dst_orig;
 		goto ok;
