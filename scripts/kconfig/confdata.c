--- conflicted
+++ resolved
@@ -1228,15 +1228,11 @@
 
 		sym_calc_value(csym);
 		if (mode == def_random)
-<<<<<<< HEAD
-			randomize_choice_values(csym);
-=======
 			has_changed = randomize_choice_values(csym);
 		else {
 			set_all_choice_values(csym);
 			has_changed = true;
 		}
->>>>>>> 4a10c2ac
 	}
 
 	return has_changed;
