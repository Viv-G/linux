--- conflicted
+++ resolved
@@ -121,7 +121,6 @@
 	fi
 
 	if [ -n "${CONFIG_VMLINUX_VALIDATION}" ]; then
-<<<<<<< HEAD
 		objtoolopt="${objtoolopt} --noinstr"
 	fi
 
@@ -130,12 +129,9 @@
 			objtoolcmd="check"
 		fi
 		objtoolopt="${objtoolopt} --vmlinux"
-=======
-		objtoolopt="check"
 		if [ -n "${CONFIG_CPU_UNRET_ENTRY}" ]; then
 			objtoolopt="${objtoolopt} --unret"
 		fi
->>>>>>> 50349345
 		if [ -z "${CONFIG_FRAME_POINTER}" ]; then
 			objtoolopt="${objtoolopt} --no-fp"
 		fi
