# SPDX-License-Identifier: GPL-2.0-only
menu "ASoC support for Amlogic platforms"
	depends on ARCH_MESON || (COMPILE_TEST && COMMON_CLK)

config SND_MESON_AIU_BUS
	tristate "Amlogic AIU bus support"
	select REGMAP_MMIO
	help
	  Select Y or M to add support for audio output interfaces
	  embedded in the Amlogic GX SoC families

config SND_MESON_AIU_FIFO
	tristate
	imply SND_MESON_AIU_BUS
	select MFD_SYSCON

config SND_MESON_AIU_I2S_FIFO
	tristate "Amlogic AIU I2S FIFO"
	select SND_MESON_AIU_FIFO
	help
	  Select Y or M to add support for i2s FIFO of the GXL family

config SND_MESON_AIU_SPDIF_FIFO
	tristate "Amlogic AIU SPDIF FIFO"
	select SND_MESON_AIU_FIFO
	help
	  Select Y or M to add support for spdif FIFO of the GXL family

config SND_MESON_AIU_I2S_ENCODER
	tristate "Amlogic AIU I2S Encoder"
	imply SND_MESON_AIU_I2S_FIFO
	imply SND_MESON_AIU_BUS
	select MFD_SYSCON
	help
	  Select Y or M to add support for i2s Encoder of the GXL family

config SND_MESON_AIU_SPDIF_ENCODER
	tristate "Amlogic AIU SPDIF Encoder"
	imply SND_MESON_AIU_SPDIF_FIFO
	imply SND_MESON_AIU_BUS
	select SND_PCM_IEC958
	select MFD_SYSCON
	help
	  Select Y or M to add support for spdif Encoder of the GXL family

config SND_MESON_AXG_FIFO
	tristate
	select REGMAP_MMIO
	imply COMMON_CLK_AXG_AUDIO
	imply RESET_MESON_AUDIO_ARB

config SND_MESON_AXG_FRDDR
	tristate "Amlogic AXG Playback FIFO support"
	select SND_MESON_AXG_FIFO
	help
	  Select Y or M to add support for the frontend playback interfaces
	  embedded in the Amlogic AXG SoC family

config SND_MESON_AXG_TODDR
	tristate "Amlogic AXG Capture FIFO support"
	select SND_MESON_AXG_FIFO
	help
	  Select Y or M to add support for the frontend capture interfaces
	  embedded in the Amlogic AXG SoC family

config SND_MESON_AXG_TDM_FORMATTER
	tristate
	select REGMAP_MMIO
	imply COMMON_CLK_AXG_AUDIO

config SND_MESON_AXG_TDM_INTERFACE
	tristate
	select SND_MESON_AXG_TDM_FORMATTER

config SND_MESON_AXG_TDMIN
	tristate "Amlogic AXG TDM Input Support"
	select SND_MESON_AXG_TDM_FORMATTER
	select SND_MESON_AXG_TDM_INTERFACE
	help
	  Select Y or M to add support for TDM input formatter embedded
	  in the Amlogic AXG SoC family

config SND_MESON_AXG_TDMOUT
	tristate "Amlogic AXG TDM Output Support"
	select SND_MESON_AXG_TDM_FORMATTER
	select SND_MESON_AXG_TDM_INTERFACE
	help
	  Select Y or M to add support for TDM output formatter embedded
	  in the Amlogic AXG SoC family

config SND_MESON_AXG_SOUND_CARD
	tristate "Amlogic AXG Sound Card Support"
	select SND_MESON_AXG_TDM_INTERFACE
	select SND_MESON_CARD_UTILS
	imply SND_MESON_AXG_FRDDR
	imply SND_MESON_AXG_TODDR
	imply SND_MESON_AXG_TDMIN
	imply SND_MESON_AXG_TDMOUT
	imply SND_MESON_AXG_SPDIFOUT
	imply SND_MESON_AXG_SPDIFIN
	imply SND_MESON_AXG_PDM
	imply SND_MESON_G12A_TOHDMITX if DRM_MESON_DW_HDMI
	imply SND_MESON_G12A_TOACODEC
	imply SND_SOC_MESON_T9015
	imply SND_SOC_SIMPLE_AMPLIFIER
	help
	  Select Y or M to add support for the AXG SoC sound card

config SND_MESON_AXG_SPDIFOUT
	tristate "Amlogic AXG SPDIF Output Support"
	select SND_PCM_IEC958
	imply SND_SOC_SPDIF
	imply COMMON_CLK_AXG_AUDIO
	help
	  Select Y or M to add support for SPDIF output serializer embedded
	  in the Amlogic AXG SoC family

config SND_MESON_AXG_SPDIFIN
	tristate "Amlogic AXG SPDIF Input Support"
	imply SND_SOC_SPDIF
	help
	  Select Y or M to add support for SPDIF input embedded
	  in the Amlogic AXG SoC family

config SND_MESON_AXG_PDM
	tristate "Amlogic AXG PDM Input Support"
	imply SND_SOC_DMIC
	imply COMMON_CLK_AXG_AUDIO
	help
	  Select Y or M to add support for PDM input embedded
	  in the Amlogic AXG SoC family

<<<<<<< HEAD
config SND_MESON_CARD_UTILS
       tristate

config SND_MESON_CODEC_GLUE
	tristate

config SND_MESON_GX_SOUND_CARD
	tristate "Amlogic GX Sound Card Support"
	select SND_MESON_CARD_UTILS
	imply SND_MESON_AIU_I2S_FIFO
	imply SND_MESON_AIU_SPDIF_FIFO
	imply SND_MESON_AIU_I2S_ENCODE
	imply SND_MESON_AIU_SPDIF_ENCODE
	help
	  Select Y or M to add support for the GXBB/GXL SoC sound card

config SND_MESON_G12A_TOACODEC
	tristate "Amlogic G12A To Internal DAC Control Support"
	select SND_MESON_CODEC_GLUE
	select REGMAP_MMIO
	imply SND_MESON_T9015
	help
	  Select Y or M to add support for the internal audio DAC on the
	  g12a SoC family

=======
config SND_MESON_CODEC_GLUE
	tristate

>>>>>>> 9153fc96
config SND_MESON_G12A_TOHDMITX
	tristate "Amlogic G12A To HDMI TX Control Support"
	select REGMAP_MMIO
	select SND_MESON_CODEC_GLUE
	imply SND_SOC_HDMI_CODEC
	help
	  Select Y or M to add support for HDMI audio on the g12a SoC
	  family

config SND_SOC_MESON_T9015
	tristate "Amlogic T9015 DAC"
	select REGMAP_MMIO
	help
	  Say Y or M if you want to add support for the internal DAC found
	  on GXL, G12 and SM1 SoC family.
endmenu<|MERGE_RESOLUTION|>--- conflicted
+++ resolved
@@ -130,37 +130,9 @@
 	  Select Y or M to add support for PDM input embedded
 	  in the Amlogic AXG SoC family
 
-<<<<<<< HEAD
-config SND_MESON_CARD_UTILS
-       tristate
-
 config SND_MESON_CODEC_GLUE
 	tristate
 
-config SND_MESON_GX_SOUND_CARD
-	tristate "Amlogic GX Sound Card Support"
-	select SND_MESON_CARD_UTILS
-	imply SND_MESON_AIU_I2S_FIFO
-	imply SND_MESON_AIU_SPDIF_FIFO
-	imply SND_MESON_AIU_I2S_ENCODE
-	imply SND_MESON_AIU_SPDIF_ENCODE
-	help
-	  Select Y or M to add support for the GXBB/GXL SoC sound card
-
-config SND_MESON_G12A_TOACODEC
-	tristate "Amlogic G12A To Internal DAC Control Support"
-	select SND_MESON_CODEC_GLUE
-	select REGMAP_MMIO
-	imply SND_MESON_T9015
-	help
-	  Select Y or M to add support for the internal audio DAC on the
-	  g12a SoC family
-
-=======
-config SND_MESON_CODEC_GLUE
-	tristate
-
->>>>>>> 9153fc96
 config SND_MESON_G12A_TOHDMITX
 	tristate "Amlogic G12A To HDMI TX Control Support"
 	select REGMAP_MMIO
