// SPDX-License-Identifier: GPL-2.0
//
// Copyright (c) 2019 BayLibre, SAS.
// Author: Jerome Brunet <jbrunet@baylibre.com>

#include <linux/bitfield.h>
#include <linux/clk.h>
#include <linux/module.h>
#include <sound/pcm_params.h>
#include <linux/regmap.h>
#include <sound/soc.h>
#include <sound/soc-dai.h>

#include <dt-bindings/sound/meson-g12a-tohdmitx.h>
#include "meson-codec-glue.h"

#define G12A_TOHDMITX_DRV_NAME "g12a-tohdmitx"

#define TOHDMITX_CTRL0			0x0
#define  CTRL0_ENABLE_SHIFT		31
#define  CTRL0_I2S_DAT_SEL_SHIFT	12
#define  CTRL0_I2S_DAT_SEL		(0x3 << CTRL0_I2S_DAT_SEL_SHIFT)
#define  CTRL0_I2S_LRCLK_SEL		GENMASK(9, 8)
#define  CTRL0_I2S_BLK_CAP_INV		BIT(7)
#define  CTRL0_I2S_BCLK_O_INV		BIT(6)
#define  CTRL0_I2S_BCLK_SEL		GENMASK(5, 4)
#define  CTRL0_SPDIF_CLK_CAP_INV	BIT(3)
#define  CTRL0_SPDIF_CLK_O_INV		BIT(2)
#define  CTRL0_SPDIF_SEL_SHIFT		1
#define  CTRL0_SPDIF_SEL		(0x1 << CTRL0_SPDIF_SEL_SHIFT)
#define  CTRL0_SPDIF_CLK_SEL		BIT(0)

static const char * const g12a_tohdmitx_i2s_mux_texts[] = {
	"I2S A", "I2S B", "I2S C",
};

static int g12a_tohdmitx_i2s_mux_put_enum(struct snd_kcontrol *kcontrol,
				   struct snd_ctl_elem_value *ucontrol)
{
	struct snd_soc_component *component =
		snd_soc_dapm_kcontrol_component(kcontrol);
	struct snd_soc_dapm_context *dapm =
		snd_soc_dapm_kcontrol_dapm(kcontrol);
	struct soc_enum *e = (struct soc_enum *)kcontrol->private_value;
	unsigned int mux, changed;

	if (ucontrol->value.enumerated.item[0] >= e->items)
		return -EINVAL;

	mux = snd_soc_enum_item_to_val(e, ucontrol->value.enumerated.item[0]);
	changed = snd_soc_component_test_bits(component, e->reg,
					      CTRL0_I2S_DAT_SEL,
					      FIELD_PREP(CTRL0_I2S_DAT_SEL,
							 mux));

	if (!changed)
		return 0;

	/* Force disconnect of the mux while updating */
	snd_soc_dapm_mux_update_power(dapm, kcontrol, 0, NULL, NULL);

	snd_soc_component_update_bits(component, e->reg,
				      CTRL0_I2S_DAT_SEL |
				      CTRL0_I2S_LRCLK_SEL |
				      CTRL0_I2S_BCLK_SEL,
				      FIELD_PREP(CTRL0_I2S_DAT_SEL, mux) |
				      FIELD_PREP(CTRL0_I2S_LRCLK_SEL, mux) |
				      FIELD_PREP(CTRL0_I2S_BCLK_SEL, mux));

	snd_soc_dapm_mux_update_power(dapm, kcontrol, mux, e, NULL);

	return 1;
}

static SOC_ENUM_SINGLE_DECL(g12a_tohdmitx_i2s_mux_enum, TOHDMITX_CTRL0,
			    CTRL0_I2S_DAT_SEL_SHIFT,
			    g12a_tohdmitx_i2s_mux_texts);

static const struct snd_kcontrol_new g12a_tohdmitx_i2s_mux =
	SOC_DAPM_ENUM_EXT("I2S Source", g12a_tohdmitx_i2s_mux_enum,
			  snd_soc_dapm_get_enum_double,
			  g12a_tohdmitx_i2s_mux_put_enum);

static const char * const g12a_tohdmitx_spdif_mux_texts[] = {
	"SPDIF A", "SPDIF B",
};

static int g12a_tohdmitx_spdif_mux_put_enum(struct snd_kcontrol *kcontrol,
					    struct snd_ctl_elem_value *ucontrol)
{
	struct snd_soc_component *component =
		snd_soc_dapm_kcontrol_component(kcontrol);
	struct snd_soc_dapm_context *dapm =
		snd_soc_dapm_kcontrol_dapm(kcontrol);
	struct soc_enum *e = (struct soc_enum *)kcontrol->private_value;
	unsigned int mux, changed;

	if (ucontrol->value.enumerated.item[0] >= e->items)
		return -EINVAL;

	mux = snd_soc_enum_item_to_val(e, ucontrol->value.enumerated.item[0]);
	changed = snd_soc_component_test_bits(component, TOHDMITX_CTRL0,
					      CTRL0_SPDIF_SEL,
					      FIELD_PREP(CTRL0_SPDIF_SEL, mux));

	if (!changed)
		return 0;

	/* Force disconnect of the mux while updating */
	snd_soc_dapm_mux_update_power(dapm, kcontrol, 0, NULL, NULL);

	snd_soc_component_update_bits(component, TOHDMITX_CTRL0,
				      CTRL0_SPDIF_SEL |
				      CTRL0_SPDIF_CLK_SEL,
				      FIELD_PREP(CTRL0_SPDIF_SEL, mux) |
				      FIELD_PREP(CTRL0_SPDIF_CLK_SEL, mux));

	snd_soc_dapm_mux_update_power(dapm, kcontrol, mux, e, NULL);

	return 1;
}

static SOC_ENUM_SINGLE_DECL(g12a_tohdmitx_spdif_mux_enum, TOHDMITX_CTRL0,
			    CTRL0_SPDIF_SEL_SHIFT,
			    g12a_tohdmitx_spdif_mux_texts);

static const struct snd_kcontrol_new g12a_tohdmitx_spdif_mux =
	SOC_DAPM_ENUM_EXT("SPDIF Source", g12a_tohdmitx_spdif_mux_enum,
			  snd_soc_dapm_get_enum_double,
			  g12a_tohdmitx_spdif_mux_put_enum);

static const struct snd_kcontrol_new g12a_tohdmitx_out_enable =
	SOC_DAPM_SINGLE_AUTODISABLE("Switch", TOHDMITX_CTRL0,
				    CTRL0_ENABLE_SHIFT, 1, 0);

static const struct snd_soc_dapm_widget g12a_tohdmitx_widgets[] = {
	SND_SOC_DAPM_MUX("I2S SRC", SND_SOC_NOPM, 0, 0,
			 &g12a_tohdmitx_i2s_mux),
	SND_SOC_DAPM_SWITCH("I2S OUT EN", SND_SOC_NOPM, 0, 0,
			    &g12a_tohdmitx_out_enable),
	SND_SOC_DAPM_MUX("SPDIF SRC", SND_SOC_NOPM, 0, 0,
			 &g12a_tohdmitx_spdif_mux),
	SND_SOC_DAPM_SWITCH("SPDIF OUT EN", SND_SOC_NOPM, 0, 0,
			    &g12a_tohdmitx_out_enable),
};

static const struct snd_soc_dai_ops g12a_tohdmitx_input_ops = {
	.hw_params	= meson_codec_glue_input_hw_params,
	.set_fmt	= meson_codec_glue_input_set_fmt,
};

static const struct snd_soc_dai_ops g12a_tohdmitx_output_ops = {
	.startup	= meson_codec_glue_output_startup,
};

<<<<<<< HEAD
static int g12a_tohdmitx_input_probe(struct snd_soc_dai *dai)
{
	struct meson_codec_glue_input *data;

	data = kzalloc(sizeof(*data), GFP_KERNEL);
	if (!data)
		return -ENOMEM;

	meson_codec_glue_input_set_data(dai, data);
	return 0;
}

static int g12a_tohdmitx_input_remove(struct snd_soc_dai *dai)
{
	struct meson_codec_glue_input *data =
		meson_codec_glue_input_get_data(dai);

	kfree(data);
	return 0;
}

=======
>>>>>>> 9153fc96
#define TOHDMITX_SPDIF_FORMATS					\
	(SNDRV_PCM_FMTBIT_S16_LE | SNDRV_PCM_FMTBIT_S20_3LE |	\
	 SNDRV_PCM_FMTBIT_S24_3LE | SNDRV_PCM_FMTBIT_S24_LE)

#define TOHDMITX_I2S_FORMATS					\
	(SNDRV_PCM_FMTBIT_S16_LE | SNDRV_PCM_FMTBIT_S20_3LE |	\
	 SNDRV_PCM_FMTBIT_S24_3LE | SNDRV_PCM_FMTBIT_S24_LE |	\
	 SNDRV_PCM_FMTBIT_S32_LE)

#define TOHDMITX_STREAM(xname, xsuffix, xfmt, xchmax)		\
{								\
	.stream_name	= xname " " xsuffix,			\
	.channels_min	= 1,					\
	.channels_max	= (xchmax),				\
	.rate_min       = 8000,					\
	.rate_max	= 192000,				\
	.formats	= (xfmt),				\
}

#define TOHDMITX_IN(xname, xid, xfmt, xchmax) {				\
	.name = xname,							\
	.id = (xid),							\
	.playback = TOHDMITX_STREAM(xname, "Playback", xfmt, xchmax),	\
	.ops = &g12a_tohdmitx_input_ops,				\
	.probe = meson_codec_glue_input_dai_probe,			\
	.remove = meson_codec_glue_input_dai_remove,			\
}

#define TOHDMITX_OUT(xname, xid, xfmt, xchmax) {			\
	.name = xname,							\
	.id = (xid),							\
	.capture = TOHDMITX_STREAM(xname, "Capture", xfmt, xchmax),	\
	.ops = &g12a_tohdmitx_output_ops,				\
}

static struct snd_soc_dai_driver g12a_tohdmitx_dai_drv[] = {
	TOHDMITX_IN("I2S IN A", TOHDMITX_I2S_IN_A,
		    TOHDMITX_I2S_FORMATS, 8),
	TOHDMITX_IN("I2S IN B", TOHDMITX_I2S_IN_B,
		    TOHDMITX_I2S_FORMATS, 8),
	TOHDMITX_IN("I2S IN C", TOHDMITX_I2S_IN_C,
		    TOHDMITX_I2S_FORMATS, 8),
	TOHDMITX_OUT("I2S OUT", TOHDMITX_I2S_OUT,
		     TOHDMITX_I2S_FORMATS, 8),
	TOHDMITX_IN("SPDIF IN A", TOHDMITX_SPDIF_IN_A,
		    TOHDMITX_SPDIF_FORMATS, 2),
	TOHDMITX_IN("SPDIF IN B", TOHDMITX_SPDIF_IN_B,
		    TOHDMITX_SPDIF_FORMATS, 2),
	TOHDMITX_OUT("SPDIF OUT", TOHDMITX_SPDIF_OUT,
		     TOHDMITX_SPDIF_FORMATS, 2),
};

static int g12a_tohdmi_component_probe(struct snd_soc_component *c)
{
	/* Initialize the static clock parameters */
	return snd_soc_component_write(c, TOHDMITX_CTRL0,
		     CTRL0_I2S_BLK_CAP_INV | CTRL0_SPDIF_CLK_CAP_INV);
}

static const struct snd_soc_dapm_route g12a_tohdmitx_routes[] = {
	{ "I2S SRC", "I2S A", "I2S IN A Playback" },
	{ "I2S SRC", "I2S B", "I2S IN B Playback" },
	{ "I2S SRC", "I2S C", "I2S IN C Playback" },
	{ "I2S OUT EN", "Switch", "I2S SRC" },
	{ "I2S OUT Capture", NULL, "I2S OUT EN" },
	{ "SPDIF SRC", "SPDIF A", "SPDIF IN A Playback" },
	{ "SPDIF SRC", "SPDIF B", "SPDIF IN B Playback" },
	{ "SPDIF OUT EN", "Switch", "SPDIF SRC" },
	{ "SPDIF OUT Capture", NULL, "SPDIF OUT EN" },
};

static const struct snd_soc_component_driver g12a_tohdmitx_component_drv = {
	.probe			= g12a_tohdmi_component_probe,
	.dapm_widgets		= g12a_tohdmitx_widgets,
	.num_dapm_widgets	= ARRAY_SIZE(g12a_tohdmitx_widgets),
	.dapm_routes		= g12a_tohdmitx_routes,
	.num_dapm_routes	= ARRAY_SIZE(g12a_tohdmitx_routes),
	.endianness		= 1,
	.non_legacy_dai_naming	= 1,
};

static const struct regmap_config g12a_tohdmitx_regmap_cfg = {
	.reg_bits	= 32,
	.val_bits	= 32,
	.reg_stride	= 4,
};

static const struct of_device_id g12a_tohdmitx_of_match[] = {
	{ .compatible = "amlogic,g12a-tohdmitx", },
	{}
};
MODULE_DEVICE_TABLE(of, g12a_tohdmitx_of_match);

static int g12a_tohdmitx_probe(struct platform_device *pdev)
{
	struct device *dev = &pdev->dev;
	void __iomem *regs;
	struct regmap *map;

	regs = devm_platform_ioremap_resource(pdev, 0);
	if (IS_ERR(regs))
		return PTR_ERR(regs);

	map = devm_regmap_init_mmio(dev, regs, &g12a_tohdmitx_regmap_cfg);
	if (IS_ERR(map)) {
		dev_err(dev, "failed to init regmap: %ld\n",
			PTR_ERR(map));
		return PTR_ERR(map);
	}

	return devm_snd_soc_register_component(dev,
			&g12a_tohdmitx_component_drv, g12a_tohdmitx_dai_drv,
			ARRAY_SIZE(g12a_tohdmitx_dai_drv));
}

static struct platform_driver g12a_tohdmitx_pdrv = {
	.driver = {
		.name = G12A_TOHDMITX_DRV_NAME,
		.of_match_table = g12a_tohdmitx_of_match,
	},
	.probe = g12a_tohdmitx_probe,
};
module_platform_driver(g12a_tohdmitx_pdrv);

MODULE_AUTHOR("Jerome Brunet <jbrunet@baylibre.com>");
MODULE_DESCRIPTION("Amlogic G12a To HDMI Tx Control Codec Driver");
MODULE_LICENSE("GPL v2");<|MERGE_RESOLUTION|>--- conflicted
+++ resolved
@@ -153,30 +153,6 @@
 	.startup	= meson_codec_glue_output_startup,
 };
 
-<<<<<<< HEAD
-static int g12a_tohdmitx_input_probe(struct snd_soc_dai *dai)
-{
-	struct meson_codec_glue_input *data;
-
-	data = kzalloc(sizeof(*data), GFP_KERNEL);
-	if (!data)
-		return -ENOMEM;
-
-	meson_codec_glue_input_set_data(dai, data);
-	return 0;
-}
-
-static int g12a_tohdmitx_input_remove(struct snd_soc_dai *dai)
-{
-	struct meson_codec_glue_input *data =
-		meson_codec_glue_input_get_data(dai);
-
-	kfree(data);
-	return 0;
-}
-
-=======
->>>>>>> 9153fc96
 #define TOHDMITX_SPDIF_FORMATS					\
 	(SNDRV_PCM_FMTBIT_S16_LE | SNDRV_PCM_FMTBIT_S20_3LE |	\
 	 SNDRV_PCM_FMTBIT_S24_3LE | SNDRV_PCM_FMTBIT_S24_LE)
