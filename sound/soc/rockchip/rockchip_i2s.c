// SPDX-License-Identifier: GPL-2.0-only
/* sound/soc/rockchip/rockchip_i2s.c
 *
 * ALSA SoC Audio Layer - Rockchip I2S Controller driver
 *
 * Copyright (c) 2014 Rockchip Electronics Co. Ltd.
 * Author: Jianqun <jay.xu@rock-chips.com>
 */

#include <linux/module.h>
#include <linux/mfd/syscon.h>
#include <linux/delay.h>
#include <linux/of_gpio.h>
#include <linux/of_device.h>
#include <linux/clk.h>
#include <linux/pm_runtime.h>
#include <linux/regmap.h>
#include <linux/spinlock.h>
#include <sound/pcm_params.h>
#include <sound/dmaengine_pcm.h>

#include "rockchip_i2s.h"

#define DRV_NAME "rockchip-i2s"

struct rk_i2s_pins {
	u32 reg_offset;
	u32 shift;
};

struct rk_i2s_dev {
	struct device *dev;

	struct clk *hclk;
	struct clk *mclk;

	struct snd_dmaengine_dai_dma_data capture_dma_data;
	struct snd_dmaengine_dai_dma_data playback_dma_data;

	struct regmap *regmap;
	struct regmap *grf;

	bool has_capture;
	bool has_playback;

/*
 * Used to indicate the tx/rx status.
 * I2S controller hopes to start the tx and rx together,
 * also to stop them when they are both try to stop.
*/
	bool tx_start;
	bool rx_start;
	bool is_master_mode;
	const struct rk_i2s_pins *pins;
	unsigned int bclk_ratio;
	spinlock_t lock; /* tx/rx lock */
	unsigned int clk_trcm;
};

static int i2s_runtime_suspend(struct device *dev)
{
	struct rk_i2s_dev *i2s = dev_get_drvdata(dev);

	regcache_cache_only(i2s->regmap, true);
	clk_disable_unprepare(i2s->mclk);

	return 0;
}

static int i2s_runtime_resume(struct device *dev)
{
	struct rk_i2s_dev *i2s = dev_get_drvdata(dev);
	int ret;

	ret = clk_prepare_enable(i2s->mclk);
	if (ret) {
		dev_err(i2s->dev, "clock enable failed %d\n", ret);
		return ret;
	}

	regcache_cache_only(i2s->regmap, false);
	regcache_mark_dirty(i2s->regmap);

	ret = regcache_sync(i2s->regmap);
	if (ret)
		clk_disable_unprepare(i2s->mclk);

	return ret;
}

static inline struct rk_i2s_dev *to_info(struct snd_soc_dai *dai)
{
	return snd_soc_dai_get_drvdata(dai);
}

static void rockchip_snd_txctrl(struct rk_i2s_dev *i2s, int on)
{
	unsigned int val = 0;
	int retry = 10;

	spin_lock(&i2s->lock);
	if (on) {
		regmap_update_bits(i2s->regmap, I2S_DMACR,
				   I2S_DMACR_TDE_ENABLE, I2S_DMACR_TDE_ENABLE);

		regmap_update_bits(i2s->regmap, I2S_XFER,
				   I2S_XFER_TXS_START | I2S_XFER_RXS_START,
				   I2S_XFER_TXS_START | I2S_XFER_RXS_START);

		i2s->tx_start = true;
	} else {
		i2s->tx_start = false;

		regmap_update_bits(i2s->regmap, I2S_DMACR,
				   I2S_DMACR_TDE_ENABLE, I2S_DMACR_TDE_DISABLE);

		if (!i2s->rx_start) {
			regmap_update_bits(i2s->regmap, I2S_XFER,
					   I2S_XFER_TXS_START |
					   I2S_XFER_RXS_START,
					   I2S_XFER_TXS_STOP |
					   I2S_XFER_RXS_STOP);

			udelay(150);
			regmap_update_bits(i2s->regmap, I2S_CLR,
					   I2S_CLR_TXC | I2S_CLR_RXC,
					   I2S_CLR_TXC | I2S_CLR_RXC);

			regmap_read(i2s->regmap, I2S_CLR, &val);

			/* Should wait for clear operation to finish */
			while (val) {
				regmap_read(i2s->regmap, I2S_CLR, &val);
				retry--;
				if (!retry) {
					dev_warn(i2s->dev, "fail to clear\n");
					break;
				}
			}
		}
	}
	spin_unlock(&i2s->lock);
}

static void rockchip_snd_rxctrl(struct rk_i2s_dev *i2s, int on)
{
	unsigned int val = 0;
	int retry = 10;

	spin_lock(&i2s->lock);
	if (on) {
		regmap_update_bits(i2s->regmap, I2S_DMACR,
				   I2S_DMACR_RDE_ENABLE, I2S_DMACR_RDE_ENABLE);

		regmap_update_bits(i2s->regmap, I2S_XFER,
				   I2S_XFER_TXS_START | I2S_XFER_RXS_START,
				   I2S_XFER_TXS_START | I2S_XFER_RXS_START);

		i2s->rx_start = true;
	} else {
		i2s->rx_start = false;

		regmap_update_bits(i2s->regmap, I2S_DMACR,
				   I2S_DMACR_RDE_ENABLE, I2S_DMACR_RDE_DISABLE);

		if (!i2s->tx_start) {
			regmap_update_bits(i2s->regmap, I2S_XFER,
					   I2S_XFER_TXS_START |
					   I2S_XFER_RXS_START,
					   I2S_XFER_TXS_STOP |
					   I2S_XFER_RXS_STOP);

			udelay(150);
			regmap_update_bits(i2s->regmap, I2S_CLR,
					   I2S_CLR_TXC | I2S_CLR_RXC,
					   I2S_CLR_TXC | I2S_CLR_RXC);

			regmap_read(i2s->regmap, I2S_CLR, &val);

			/* Should wait for clear operation to finish */
			while (val) {
				regmap_read(i2s->regmap, I2S_CLR, &val);
				retry--;
				if (!retry) {
					dev_warn(i2s->dev, "fail to clear\n");
					break;
				}
			}
		}
	}
	spin_unlock(&i2s->lock);
}

static int rockchip_i2s_set_fmt(struct snd_soc_dai *cpu_dai,
				unsigned int fmt)
{
	struct rk_i2s_dev *i2s = to_info(cpu_dai);
	unsigned int mask = 0, val = 0;
	int ret = 0;

	pm_runtime_get_sync(cpu_dai->dev);
	mask = I2S_CKR_MSS_MASK;
	switch (fmt & SND_SOC_DAIFMT_MASTER_MASK) {
	case SND_SOC_DAIFMT_CBS_CFS:
		/* Set source clock in Master mode */
		val = I2S_CKR_MSS_MASTER;
		i2s->is_master_mode = true;
		break;
	case SND_SOC_DAIFMT_CBM_CFM:
		val = I2S_CKR_MSS_SLAVE;
		i2s->is_master_mode = false;
		break;
	default:
		ret = -EINVAL;
		goto err_pm_put;
	}

	regmap_update_bits(i2s->regmap, I2S_CKR, mask, val);

	mask = I2S_CKR_CKP_MASK | I2S_CKR_TLP_MASK | I2S_CKR_RLP_MASK;
	switch (fmt & SND_SOC_DAIFMT_INV_MASK) {
	case SND_SOC_DAIFMT_NB_NF:
		val = I2S_CKR_CKP_NORMAL |
		      I2S_CKR_TLP_NORMAL |
		      I2S_CKR_RLP_NORMAL;
		break;
	case SND_SOC_DAIFMT_NB_IF:
		val = I2S_CKR_CKP_NORMAL |
		      I2S_CKR_TLP_INVERTED |
		      I2S_CKR_RLP_INVERTED;
		break;
	case SND_SOC_DAIFMT_IB_NF:
		val = I2S_CKR_CKP_INVERTED |
		      I2S_CKR_TLP_NORMAL |
		      I2S_CKR_RLP_NORMAL;
		break;
	case SND_SOC_DAIFMT_IB_IF:
		val = I2S_CKR_CKP_INVERTED |
		      I2S_CKR_TLP_INVERTED |
		      I2S_CKR_RLP_INVERTED;
		break;
	default:
		ret = -EINVAL;
		goto err_pm_put;
	}

	regmap_update_bits(i2s->regmap, I2S_CKR, mask, val);

	mask = I2S_TXCR_IBM_MASK | I2S_TXCR_TFS_MASK | I2S_TXCR_PBM_MASK;
	switch (fmt & SND_SOC_DAIFMT_FORMAT_MASK) {
	case SND_SOC_DAIFMT_RIGHT_J:
		val = I2S_TXCR_IBM_RSJM;
		break;
	case SND_SOC_DAIFMT_LEFT_J:
		val = I2S_TXCR_IBM_LSJM;
		break;
	case SND_SOC_DAIFMT_I2S:
		val = I2S_TXCR_IBM_NORMAL;
		break;
	case SND_SOC_DAIFMT_DSP_A: /* PCM delay 1 bit mode */
		val = I2S_TXCR_TFS_PCM | I2S_TXCR_PBM_MODE(1);
		break;
	case SND_SOC_DAIFMT_DSP_B: /* PCM no delay mode */
		val = I2S_TXCR_TFS_PCM;
		break;
	default:
		ret = -EINVAL;
		goto err_pm_put;
	}

	regmap_update_bits(i2s->regmap, I2S_TXCR, mask, val);

	mask = I2S_RXCR_IBM_MASK | I2S_RXCR_TFS_MASK | I2S_RXCR_PBM_MASK;
	switch (fmt & SND_SOC_DAIFMT_FORMAT_MASK) {
	case SND_SOC_DAIFMT_RIGHT_J:
		val = I2S_RXCR_IBM_RSJM;
		break;
	case SND_SOC_DAIFMT_LEFT_J:
		val = I2S_RXCR_IBM_LSJM;
		break;
	case SND_SOC_DAIFMT_I2S:
		val = I2S_RXCR_IBM_NORMAL;
		break;
	case SND_SOC_DAIFMT_DSP_A: /* PCM delay 1 bit mode */
		val = I2S_RXCR_TFS_PCM | I2S_RXCR_PBM_MODE(1);
		break;
	case SND_SOC_DAIFMT_DSP_B: /* PCM no delay mode */
		val = I2S_RXCR_TFS_PCM;
		break;
	default:
		ret = -EINVAL;
		goto err_pm_put;
	}

	regmap_update_bits(i2s->regmap, I2S_RXCR, mask, val);

err_pm_put:
	pm_runtime_put(cpu_dai->dev);

	return ret;
}

static int rockchip_i2s_hw_params(struct snd_pcm_substream *substream,
				  struct snd_pcm_hw_params *params,
				  struct snd_soc_dai *dai)
{
	struct rk_i2s_dev *i2s = to_info(dai);
	unsigned int val = 0;
	unsigned int mclk_rate, bclk_rate, div_bclk, div_lrck;

	if (i2s->is_master_mode) {
		mclk_rate = clk_get_rate(i2s->mclk);
		bclk_rate = i2s->bclk_ratio * params_rate(params);
		if (!bclk_rate)
			return -EINVAL;

		div_bclk = DIV_ROUND_CLOSEST(mclk_rate, bclk_rate);
		div_lrck = bclk_rate / params_rate(params);
		regmap_update_bits(i2s->regmap, I2S_CKR,
				   I2S_CKR_MDIV_MASK,
				   I2S_CKR_MDIV(div_bclk));

		regmap_update_bits(i2s->regmap, I2S_CKR,
				   I2S_CKR_TSD_MASK |
				   I2S_CKR_RSD_MASK,
				   I2S_CKR_TSD(div_lrck) |
				   I2S_CKR_RSD(div_lrck));
	}

	switch (params_format(params)) {
	case SNDRV_PCM_FORMAT_S8:
		val |= I2S_TXCR_VDW(8);
		break;
	case SNDRV_PCM_FORMAT_S16_LE:
		val |= I2S_TXCR_VDW(16);
		break;
	case SNDRV_PCM_FORMAT_S20_3LE:
		val |= I2S_TXCR_VDW(20);
		break;
	case SNDRV_PCM_FORMAT_S24_LE:
		val |= I2S_TXCR_VDW(24);
		break;
	case SNDRV_PCM_FORMAT_S32_LE:
		val |= I2S_TXCR_VDW(32);
		break;
	default:
		return -EINVAL;
	}

	switch (params_channels(params)) {
	case 8:
		val |= I2S_CHN_8;
		break;
	case 6:
		val |= I2S_CHN_6;
		break;
	case 4:
		val |= I2S_CHN_4;
		break;
	case 2:
		val |= I2S_CHN_2;
		break;
	default:
		dev_err(i2s->dev, "invalid channel: %d\n",
			params_channels(params));
		return -EINVAL;
	}

	if (substream->stream == SNDRV_PCM_STREAM_CAPTURE)
		regmap_update_bits(i2s->regmap, I2S_RXCR,
				   I2S_RXCR_VDW_MASK | I2S_RXCR_CSR_MASK,
				   val);
	else
		regmap_update_bits(i2s->regmap, I2S_TXCR,
				   I2S_TXCR_VDW_MASK | I2S_TXCR_CSR_MASK,
				   val);

	if (!IS_ERR(i2s->grf) && i2s->pins) {
		regmap_read(i2s->regmap, I2S_TXCR, &val);
		val &= I2S_TXCR_CSR_MASK;

		switch (val) {
		case I2S_CHN_4:
			val = I2S_IO_4CH_OUT_6CH_IN;
			break;
		case I2S_CHN_6:
			val = I2S_IO_6CH_OUT_4CH_IN;
			break;
		case I2S_CHN_8:
			val = I2S_IO_8CH_OUT_2CH_IN;
			break;
		default:
			val = I2S_IO_2CH_OUT_8CH_IN;
			break;
		}

		val <<= i2s->pins->shift;
		val |= (I2S_IO_DIRECTION_MASK << i2s->pins->shift) << 16;
		regmap_write(i2s->grf, i2s->pins->reg_offset, val);
	}

	regmap_update_bits(i2s->regmap, I2S_DMACR, I2S_DMACR_TDL_MASK,
			   I2S_DMACR_TDL(16));
	regmap_update_bits(i2s->regmap, I2S_DMACR, I2S_DMACR_RDL_MASK,
			   I2S_DMACR_RDL(16));

	return 0;
}

static int rockchip_i2s_trigger(struct snd_pcm_substream *substream,
				int cmd, struct snd_soc_dai *dai)
{
	struct rk_i2s_dev *i2s = to_info(dai);
	int ret = 0;

	switch (cmd) {
	case SNDRV_PCM_TRIGGER_START:
	case SNDRV_PCM_TRIGGER_RESUME:
	case SNDRV_PCM_TRIGGER_PAUSE_RELEASE:
		if (substream->stream == SNDRV_PCM_STREAM_CAPTURE)
			rockchip_snd_rxctrl(i2s, 1);
		else
			rockchip_snd_txctrl(i2s, 1);
		break;
	case SNDRV_PCM_TRIGGER_SUSPEND:
	case SNDRV_PCM_TRIGGER_STOP:
	case SNDRV_PCM_TRIGGER_PAUSE_PUSH:
		if (substream->stream == SNDRV_PCM_STREAM_CAPTURE)
			rockchip_snd_rxctrl(i2s, 0);
		else
			rockchip_snd_txctrl(i2s, 0);
		break;
	default:
		ret = -EINVAL;
		break;
	}

	return ret;
}

static int rockchip_i2s_set_bclk_ratio(struct snd_soc_dai *dai,
				       unsigned int ratio)
{
	struct rk_i2s_dev *i2s = to_info(dai);

	i2s->bclk_ratio = ratio;

	return 0;
}

static int rockchip_i2s_set_sysclk(struct snd_soc_dai *cpu_dai, int clk_id,
				   unsigned int freq, int dir)
{
	struct rk_i2s_dev *i2s = to_info(cpu_dai);
	int ret;

	if (freq == 0)
		return 0;

	ret = clk_set_rate(i2s->mclk, freq);
	if (ret)
		dev_err(i2s->dev, "Fail to set mclk %d\n", ret);

	return ret;
}

static int rockchip_i2s_dai_probe(struct snd_soc_dai *dai)
{
	struct rk_i2s_dev *i2s = snd_soc_dai_get_drvdata(dai);

	snd_soc_dai_init_dma_data(dai,
		i2s->has_playback ? &i2s->playback_dma_data : NULL,
		i2s->has_capture  ? &i2s->capture_dma_data  : NULL);

	return 0;
}

static const struct snd_soc_dai_ops rockchip_i2s_dai_ops = {
	.hw_params = rockchip_i2s_hw_params,
	.set_bclk_ratio	= rockchip_i2s_set_bclk_ratio,
	.set_sysclk = rockchip_i2s_set_sysclk,
	.set_fmt = rockchip_i2s_set_fmt,
	.trigger = rockchip_i2s_trigger,
};

static struct snd_soc_dai_driver rockchip_i2s_dai = {
	.probe = rockchip_i2s_dai_probe,
	.ops = &rockchip_i2s_dai_ops,
};

static const struct snd_soc_component_driver rockchip_i2s_component = {
	.name = DRV_NAME,
};

static bool rockchip_i2s_wr_reg(struct device *dev, unsigned int reg)
{
	switch (reg) {
	case I2S_TXCR:
	case I2S_RXCR:
	case I2S_CKR:
	case I2S_DMACR:
	case I2S_INTCR:
	case I2S_XFER:
	case I2S_CLR:
	case I2S_TXDR:
		return true;
	default:
		return false;
	}
}

static bool rockchip_i2s_rd_reg(struct device *dev, unsigned int reg)
{
	switch (reg) {
	case I2S_TXCR:
	case I2S_RXCR:
	case I2S_CKR:
	case I2S_DMACR:
	case I2S_INTCR:
	case I2S_XFER:
	case I2S_CLR:
	case I2S_TXDR:
	case I2S_RXDR:
	case I2S_FIFOLR:
	case I2S_INTSR:
		return true;
	default:
		return false;
	}
}

static bool rockchip_i2s_volatile_reg(struct device *dev, unsigned int reg)
{
	switch (reg) {
	case I2S_INTSR:
	case I2S_CLR:
	case I2S_FIFOLR:
	case I2S_TXDR:
	case I2S_RXDR:
		return true;
	default:
		return false;
	}
}

static bool rockchip_i2s_precious_reg(struct device *dev, unsigned int reg)
{
	switch (reg) {
	case I2S_RXDR:
		return true;
	default:
		return false;
	}
}

static const struct reg_default rockchip_i2s_reg_defaults[] = {
	{0x00, 0x0000000f},
	{0x04, 0x0000000f},
	{0x08, 0x00071f1f},
	{0x10, 0x001f0000},
	{0x14, 0x01f00000},
};

static const struct regmap_config rockchip_i2s_regmap_config = {
	.reg_bits = 32,
	.reg_stride = 4,
	.val_bits = 32,
	.max_register = I2S_RXDR,
	.reg_defaults = rockchip_i2s_reg_defaults,
	.num_reg_defaults = ARRAY_SIZE(rockchip_i2s_reg_defaults),
	.writeable_reg = rockchip_i2s_wr_reg,
	.readable_reg = rockchip_i2s_rd_reg,
	.volatile_reg = rockchip_i2s_volatile_reg,
	.precious_reg = rockchip_i2s_precious_reg,
	.cache_type = REGCACHE_FLAT,
};

static const struct rk_i2s_pins rk3399_i2s_pins = {
	.reg_offset = 0xe220,
	.shift = 11,
};

static const struct of_device_id rockchip_i2s_match[] __maybe_unused = {
#ifdef CONFIG_CPU_PX30
	{ .compatible = "rockchip,px30-i2s", },
#endif
#ifdef CONFIG_CPU_RK1808
	{ .compatible = "rockchip,rk1808-i2s", },
#endif
#ifdef CONFIG_CPU_RK3036
	{ .compatible = "rockchip,rk3036-i2s", },
#endif
	{ .compatible = "rockchip,rk3066-i2s", },
#ifdef CONFIG_CPU_RK312X
	{ .compatible = "rockchip,rk3128-i2s", },
#endif
#ifdef CONFIG_CPU_RK3188
	{ .compatible = "rockchip,rk3188-i2s", },
#endif
#ifdef CONFIG_CPU_RK322X
	{ .compatible = "rockchip,rk3228-i2s", },
#endif
#ifdef CONFIG_CPU_RK3288
	{ .compatible = "rockchip,rk3288-i2s", },
#endif
#ifdef CONFIG_CPU_RK3308
	{ .compatible = "rockchip,rk3308-i2s", },
#endif
#ifdef CONFIG_CPU_RK3328
	{ .compatible = "rockchip,rk3328-i2s", },
#endif
#ifdef CONFIG_CPU_RK3366
	{ .compatible = "rockchip,rk3366-i2s", },
#endif
#ifdef CONFIG_CPU_RK3368
	{ .compatible = "rockchip,rk3368-i2s", },
#endif
#ifdef CONFIG_CPU_RK3399
	{ .compatible = "rockchip,rk3399-i2s", .data = &rk3399_i2s_pins },
#endif
#ifdef CONFIG_CPU_RV1126
	{ .compatible = "rockchip,rv1126-i2s", },
#endif
	{},
};

static int rockchip_i2s_init_dai(struct rk_i2s_dev *i2s, struct resource *res,
				 struct snd_soc_dai_driver **dp)
{
	struct device_node *node = i2s->dev->of_node;
	struct snd_soc_dai_driver *dai;
	struct property *dma_names;
	const char *dma_name;
	unsigned int val;

	of_property_for_each_string(node, "dma-names", dma_names, dma_name) {
		if (!strcmp(dma_name, "tx"))
			i2s->has_playback = true;
		if (!strcmp(dma_name, "rx"))
			i2s->has_capture = true;
	}

	dai = devm_kmemdup(i2s->dev, &rockchip_i2s_dai,
			   sizeof(*dai), GFP_KERNEL);
	if (!dai)
		return -ENOMEM;

	if (i2s->has_playback) {
		dai->playback.stream_name = "Playback";
		dai->playback.channels_min = 2;
		dai->playback.channels_max = 8;
		dai->playback.rates = SNDRV_PCM_RATE_8000_192000;
		dai->playback.formats = SNDRV_PCM_FMTBIT_S8 |
					SNDRV_PCM_FMTBIT_S16_LE |
					SNDRV_PCM_FMTBIT_S20_3LE |
					SNDRV_PCM_FMTBIT_S24_LE |
					SNDRV_PCM_FMTBIT_S32_LE;

		i2s->playback_dma_data.addr = res->start + I2S_TXDR;
		i2s->playback_dma_data.addr_width = DMA_SLAVE_BUSWIDTH_4_BYTES;
		i2s->playback_dma_data.maxburst = 8;

		if (!of_property_read_u32(node, "rockchip,playback-channels", &val)) {
			if (val >= 2 && val <= 8)
				dai->playback.channels_max = val;
		}
	}

	if (i2s->has_capture) {
		dai->capture.stream_name = "Capture";
		dai->capture.channels_min = 2;
		dai->capture.channels_max = 8;
		dai->capture.rates = SNDRV_PCM_RATE_8000_192000;
		dai->capture.formats = SNDRV_PCM_FMTBIT_S8 |
				       SNDRV_PCM_FMTBIT_S16_LE |
				       SNDRV_PCM_FMTBIT_S20_3LE |
				       SNDRV_PCM_FMTBIT_S24_LE |
				       SNDRV_PCM_FMTBIT_S32_LE;

		i2s->capture_dma_data.addr = res->start + I2S_RXDR;
		i2s->capture_dma_data.addr_width = DMA_SLAVE_BUSWIDTH_4_BYTES;
		i2s->capture_dma_data.maxburst = 8;

		if (!of_property_read_u32(node, "rockchip,capture-channels", &val)) {
			if (val >= 2 && val <= 8)
				dai->capture.channels_max = val;
		}
	}

	i2s->clk_trcm = I2S_CKR_TRCM_TXRX;
	if (!of_property_read_u32(node, "rockchip,clk-trcm", &val)) {
		if (val >= 0 && val <= 2) {
			i2s->clk_trcm = val << I2S_CKR_TRCM_SHIFT;
			if (i2s->clk_trcm)
				dai->symmetric_rates = 1;
		}
	}

	regmap_update_bits(i2s->regmap, I2S_CKR,
			   I2S_CKR_TRCM_MASK, i2s->clk_trcm);

	if (dp)
		*dp = dai;

	return 0;
}

static int rockchip_i2s_probe(struct platform_device *pdev)
{
	struct device_node *node = pdev->dev.of_node;
	const struct of_device_id *of_id;
	struct rk_i2s_dev *i2s;
	struct snd_soc_dai_driver *dai;
	struct resource *res;
	void __iomem *regs;
	int ret;

	i2s = devm_kzalloc(&pdev->dev, sizeof(*i2s), GFP_KERNEL);
	if (!i2s)
		return -ENOMEM;

	spin_lock_init(&i2s->lock);
	i2s->dev = &pdev->dev;

	i2s->grf = syscon_regmap_lookup_by_phandle(node, "rockchip,grf");
	if (!IS_ERR(i2s->grf)) {
		of_id = of_match_device(rockchip_i2s_match, &pdev->dev);
		if (!of_id || !of_id->data)
			return -EINVAL;

		i2s->pins = of_id->data;
	}

<<<<<<< HEAD
	/* try to prepare related clocks */
	i2s->hclk = devm_clk_get(&pdev->dev, "i2s_hclk");
	if (IS_ERR(i2s->hclk)) {
		dev_err(&pdev->dev, "Can't retrieve i2s bus clock\n");
		return PTR_ERR(i2s->hclk);
	}
	ret = clk_prepare_enable(i2s->hclk);
	if (ret) {
		dev_err(i2s->dev, "hclock enable failed %d\n", ret);
		return ret;
	}

	i2s->mclk = devm_clk_get(&pdev->dev, "i2s_clk");
	if (IS_ERR(i2s->mclk)) {
		dev_err(&pdev->dev, "Can't retrieve i2s master clock\n");
		return PTR_ERR(i2s->mclk);
	}

	res = platform_get_resource(pdev, IORESOURCE_MEM, 0);
	regs = devm_ioremap_resource(&pdev->dev, res);
=======
	regs = devm_platform_get_and_ioremap_resource(pdev, 0, &res);
>>>>>>> a81422ef
	if (IS_ERR(regs))
		return PTR_ERR(regs);

	i2s->regmap = devm_regmap_init_mmio(&pdev->dev, regs,
					    &rockchip_i2s_regmap_config);
	if (IS_ERR(i2s->regmap)) {
		dev_err(&pdev->dev,
			"Failed to initialise managed register map\n");
		return PTR_ERR(i2s->regmap);
	}

	i2s->bclk_ratio = 64;

	dev_set_drvdata(&pdev->dev, i2s);

	i2s->mclk = devm_clk_get(&pdev->dev, "i2s_clk");
	if (IS_ERR(i2s->mclk)) {
		dev_err(&pdev->dev, "Can't retrieve i2s master clock\n");
		return PTR_ERR(i2s->mclk);
	}

	/* try to prepare related clocks */
	i2s->hclk = devm_clk_get(&pdev->dev, "i2s_hclk");
	if (IS_ERR(i2s->hclk)) {
		dev_err(&pdev->dev, "Can't retrieve i2s bus clock\n");
		return PTR_ERR(i2s->hclk);
	}
	ret = clk_prepare_enable(i2s->hclk);
	if (ret) {
		dev_err(i2s->dev, "hclock enable failed %d\n", ret);
		return ret;
	}

	pm_runtime_enable(&pdev->dev);
	if (!pm_runtime_enabled(&pdev->dev)) {
		ret = i2s_runtime_resume(&pdev->dev);
		if (ret)
			goto err_pm_disable;
	}

	ret = rockchip_i2s_init_dai(i2s, res, &dai);
	if (ret)
		goto err_pm_disable;

	ret = devm_snd_soc_register_component(&pdev->dev,
					      &rockchip_i2s_component,
					      dai, 1);

	if (ret) {
		dev_err(&pdev->dev, "Could not register DAI\n");
		goto err_suspend;
	}

	if (of_property_read_bool(node, "rockchip,no-dmaengine"))
		return 0;

	ret = devm_snd_dmaengine_pcm_register(&pdev->dev, NULL, 0);
	if (ret) {
		dev_err(&pdev->dev, "Could not register PCM\n");
		goto err_suspend;
	}

	return 0;

err_suspend:
	if (!pm_runtime_status_suspended(&pdev->dev))
		i2s_runtime_suspend(&pdev->dev);
err_pm_disable:
	pm_runtime_disable(&pdev->dev);

<<<<<<< HEAD
=======
	clk_disable_unprepare(i2s->hclk);

>>>>>>> a81422ef
	return ret;
}

static int rockchip_i2s_remove(struct platform_device *pdev)
{
	struct rk_i2s_dev *i2s = dev_get_drvdata(&pdev->dev);

	pm_runtime_disable(&pdev->dev);
	if (!pm_runtime_status_suspended(&pdev->dev))
		i2s_runtime_suspend(&pdev->dev);

	clk_disable_unprepare(i2s->hclk);

	return 0;
}

static const struct dev_pm_ops rockchip_i2s_pm_ops = {
	SET_RUNTIME_PM_OPS(i2s_runtime_suspend, i2s_runtime_resume,
			   NULL)
};

static struct platform_driver rockchip_i2s_driver = {
	.probe = rockchip_i2s_probe,
	.remove = rockchip_i2s_remove,
	.driver = {
		.name = DRV_NAME,
		.of_match_table = of_match_ptr(rockchip_i2s_match),
		.pm = &rockchip_i2s_pm_ops,
	},
};
module_platform_driver(rockchip_i2s_driver);

MODULE_DESCRIPTION("ROCKCHIP IIS ASoC Interface");
MODULE_AUTHOR("jianqun <jay.xu@rock-chips.com>");
MODULE_LICENSE("GPL v2");
MODULE_ALIAS("platform:" DRV_NAME);
MODULE_DEVICE_TABLE(of, rockchip_i2s_match);<|MERGE_RESOLUTION|>--- conflicted
+++ resolved
@@ -731,30 +731,7 @@
 		i2s->pins = of_id->data;
 	}
 
-<<<<<<< HEAD
-	/* try to prepare related clocks */
-	i2s->hclk = devm_clk_get(&pdev->dev, "i2s_hclk");
-	if (IS_ERR(i2s->hclk)) {
-		dev_err(&pdev->dev, "Can't retrieve i2s bus clock\n");
-		return PTR_ERR(i2s->hclk);
-	}
-	ret = clk_prepare_enable(i2s->hclk);
-	if (ret) {
-		dev_err(i2s->dev, "hclock enable failed %d\n", ret);
-		return ret;
-	}
-
-	i2s->mclk = devm_clk_get(&pdev->dev, "i2s_clk");
-	if (IS_ERR(i2s->mclk)) {
-		dev_err(&pdev->dev, "Can't retrieve i2s master clock\n");
-		return PTR_ERR(i2s->mclk);
-	}
-
-	res = platform_get_resource(pdev, IORESOURCE_MEM, 0);
-	regs = devm_ioremap_resource(&pdev->dev, res);
-=======
 	regs = devm_platform_get_and_ioremap_resource(pdev, 0, &res);
->>>>>>> a81422ef
 	if (IS_ERR(regs))
 		return PTR_ERR(regs);
 
@@ -825,11 +802,8 @@
 err_pm_disable:
 	pm_runtime_disable(&pdev->dev);
 
-<<<<<<< HEAD
-=======
 	clk_disable_unprepare(i2s->hclk);
 
->>>>>>> a81422ef
 	return ret;
 }
 
