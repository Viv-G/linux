--- conflicted
+++ resolved
@@ -298,18 +298,15 @@
 	if (ret < 0)
 		return ret;
 
-<<<<<<< HEAD
 	ret = snd_soc_dai_set_fmt(codec_dai, SND_SOC_DAIFMT_I2S
 			| SND_SOC_DAIFMT_NB_NF
 			| SND_SOC_DAIFMT_CBS_CFS);
-=======
 	/*
 	 *  We add 2 to the rclk_freq value in order to avoid too low clock
 	 *  frequency values due to the EPLL output frequency not being exact
 	 *  multiple of the audio sampling rate.
 	 */
 	rclk_freq = params_rate(params) * rfs + 2;
->>>>>>> d929572d
 
 	ret = snd_soc_dai_set_sysclk(codec_dai, 0, rclk, SND_SOC_CLOCK_IN);
 
