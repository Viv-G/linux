--- conflicted
+++ resolved
@@ -140,66 +140,7 @@
 	return 0;
 }
 
-<<<<<<< HEAD
-static void *countersThread(void *) {
-	prctl(PR_SET_NAME, (unsigned long)&"gatord-counters", 0, 0, 0);
-
-	gSessionData->hwmon.start();
-
-	int64_t monotonic_started = 0;
-	while (monotonic_started <= 0) {
-		usleep(10);
-
-		if (Collector::readInt64Driver("/dev/gator/started", &monotonic_started) == -1) {
-			logg->logError(__FILE__, __LINE__, "Error reading gator driver start time");
-			handleException();
-		}
-	}
-
-	uint64_t next_time = 0;
-	while (gSessionData->mSessionIsActive) {
-		struct timespec ts;
-#ifndef CLOCK_MONOTONIC_RAW
-		// Android doesn't have this defined but it was added in Linux 2.6.28
-#define CLOCK_MONOTONIC_RAW 4
-#endif
-		if (clock_gettime(CLOCK_MONOTONIC_RAW, &ts) != 0) {
-			logg->logError(__FILE__, __LINE__, "Failed to get uptime");
-			handleException();
-		}
-		const uint64_t curr_time = (NS_PER_S*ts.tv_sec + ts.tv_nsec) - monotonic_started;
-		// Sample ten times a second ignoring gSessionData->mSampleRate
-		next_time += NS_PER_S/10;//gSessionData->mSampleRate;
-		if (next_time < curr_time) {
-			logg->logMessage("Too slow, curr_time: %lli next_time: %lli", curr_time, next_time);
-			next_time = curr_time;
-		}
-
-		if (buffer->eventHeader(curr_time)) {
-			gSessionData->hwmon.read(buffer);
-			// Only check after writing all counters so that time and corresponding counters appear in the same frame
-			buffer->check(curr_time);
-		}
-
-		if (buffer->bytesAvailable() <= 0) {
-			logg->logMessage("One shot (counters)");
-			child->endSession();
-		}
-
-		usleep((next_time - curr_time)/NS_PER_US);
-	}
-
-	buffer->setDone();
-
-	return NULL;
-}
-
 static void *senderThread(void *) {
-	int length = 1;
-	char* data;
-=======
-static void *senderThread(void *) {
->>>>>>> 03925e64
 	char end_sequence[] = {RESPONSE_APC_DATA, 0, 0, 0, 0};
 
 	sem_post(&senderThreadStarted);
@@ -343,18 +284,11 @@
 		thread_creation_success = false;
 	}
 
-<<<<<<< HEAD
-	bool startcountersThread = gSessionData->hwmon.countersEnabled();
-	if (startcountersThread) {
-		if (pthread_create(&countersThreadID, NULL, countersThread, this)) {
-			thread_creation_success = false;
-=======
 	if (gSessionData->hwmon.countersEnabled()) {
 		userSpaceSource = new UserSpaceSource(&senderSem);
 		if (!userSpaceSource->prepare()) {
 			logg->logError(__FILE__, __LINE__, "Unable to prepare for capture");
 			handleException();
->>>>>>> 03925e64
 		}
 		userSpaceSource->start();
 	}
@@ -378,16 +312,11 @@
 	// Start profiling
 	primarySource->run();
 
-<<<<<<< HEAD
-	if (startcountersThread) {
-		pthread_join(countersThreadID, NULL);
-=======
 	if (externalSource != NULL) {
 		externalSource->join();
 	}
 	if (userSpaceSource != NULL) {
 		userSpaceSource->join();
->>>>>>> 03925e64
 	}
 
 	// Wait for the other threads to exit
