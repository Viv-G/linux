// SPDX-License-Identifier: GPL-2.0-or-later
/*
 * Copyright (C) 2015-2017 Josh Poimboeuf <jpoimboe@redhat.com>
 */

#include <string.h>
#include <stdlib.h>
#include <sys/mman.h>

#include <arch/elf.h>
#include <objtool/builtin.h>
#include <objtool/cfi.h>
#include <objtool/arch.h>
#include <objtool/check.h>
#include <objtool/special.h>
#include <objtool/warn.h>
#include <objtool/endianness.h>

#include <linux/objtool.h>
#include <linux/hashtable.h>
#include <linux/kernel.h>
#include <linux/static_call_types.h>

struct alternative {
	struct list_head list;
	struct instruction *insn;
	bool skip_orig;
};

static unsigned long nr_cfi, nr_cfi_reused, nr_cfi_cache;

static struct cfi_init_state initial_func_cfi;
static struct cfi_state init_cfi;
static struct cfi_state func_cfi;

struct instruction *find_insn(struct objtool_file *file,
			      struct section *sec, unsigned long offset)
{
	struct instruction *insn;

	hash_for_each_possible(file->insn_hash, insn, hash, sec_offset_hash(sec, offset)) {
		if (insn->sec == sec && insn->offset == offset)
			return insn;
	}

	return NULL;
}

static struct instruction *next_insn_same_sec(struct objtool_file *file,
					      struct instruction *insn)
{
	struct instruction *next = list_next_entry(insn, list);

	if (!next || &next->list == &file->insn_list || next->sec != insn->sec)
		return NULL;

	return next;
}

static struct instruction *next_insn_same_func(struct objtool_file *file,
					       struct instruction *insn)
{
	struct instruction *next = list_next_entry(insn, list);
	struct symbol *func = insn->func;

	if (!func)
		return NULL;

	if (&next->list != &file->insn_list && next->func == func)
		return next;

	/* Check if we're already in the subfunction: */
	if (func == func->cfunc)
		return NULL;

	/* Move to the subfunction: */
	return find_insn(file, func->cfunc->sec, func->cfunc->offset);
}

static struct instruction *prev_insn_same_sym(struct objtool_file *file,
					       struct instruction *insn)
{
	struct instruction *prev = list_prev_entry(insn, list);

	if (&prev->list != &file->insn_list && prev->func == insn->func)
		return prev;

	return NULL;
}

#define func_for_each_insn(file, func, insn)				\
	for (insn = find_insn(file, func->sec, func->offset);		\
	     insn;							\
	     insn = next_insn_same_func(file, insn))

#define sym_for_each_insn(file, sym, insn)				\
	for (insn = find_insn(file, sym->sec, sym->offset);		\
	     insn && &insn->list != &file->insn_list &&			\
		insn->sec == sym->sec &&				\
		insn->offset < sym->offset + sym->len;			\
	     insn = list_next_entry(insn, list))

#define sym_for_each_insn_continue_reverse(file, sym, insn)		\
	for (insn = list_prev_entry(insn, list);			\
	     &insn->list != &file->insn_list &&				\
		insn->sec == sym->sec && insn->offset >= sym->offset;	\
	     insn = list_prev_entry(insn, list))

#define sec_for_each_insn_from(file, insn)				\
	for (; insn; insn = next_insn_same_sec(file, insn))

#define sec_for_each_insn_continue(file, insn)				\
	for (insn = next_insn_same_sec(file, insn); insn;		\
	     insn = next_insn_same_sec(file, insn))

static bool is_jump_table_jump(struct instruction *insn)
{
	struct alt_group *alt_group = insn->alt_group;

	if (insn->jump_table)
		return true;

	/* Retpoline alternative for a jump table? */
	return alt_group && alt_group->orig_group &&
	       alt_group->orig_group->first_insn->jump_table;
}

static bool is_sibling_call(struct instruction *insn)
{
	/*
	 * Assume only ELF functions can make sibling calls.  This ensures
	 * sibling call detection consistency between vmlinux.o and individual
	 * objects.
	 */
	if (!insn->func)
		return false;

	/* An indirect jump is either a sibling call or a jump to a table. */
	if (insn->type == INSN_JUMP_DYNAMIC)
		return !is_jump_table_jump(insn);

	/* add_jump_destinations() sets insn->call_dest for sibling calls. */
	return (is_static_jump(insn) && insn->call_dest);
}

/*
 * This checks to see if the given function is a "noreturn" function.
 *
 * For global functions which are outside the scope of this object file, we
 * have to keep a manual list of them.
 *
 * For local functions, we have to detect them manually by simply looking for
 * the lack of a return instruction.
 */
static bool __dead_end_function(struct objtool_file *file, struct symbol *func,
				int recursion)
{
	int i;
	struct instruction *insn;
	bool empty = true;

	/*
	 * Unfortunately these have to be hard coded because the noreturn
	 * attribute isn't provided in ELF data.
	 */
	static const char * const global_noreturns[] = {
		"__stack_chk_fail",
		"panic",
		"do_exit",
		"do_task_dead",
		"__module_put_and_exit",
		"complete_and_exit",
		"__reiserfs_panic",
		"lbug_with_loc",
		"fortify_panic",
		"usercopy_abort",
		"machine_real_restart",
		"rewind_stack_do_exit",
		"kunit_try_catch_throw",
		"xen_start_kernel",
		"cpu_bringup_and_idle",
	};

	if (!func)
		return false;

	if (func->bind == STB_WEAK)
		return false;

	if (func->bind == STB_GLOBAL)
		for (i = 0; i < ARRAY_SIZE(global_noreturns); i++)
			if (!strcmp(func->name, global_noreturns[i]))
				return true;

	if (!func->len)
		return false;

	insn = find_insn(file, func->sec, func->offset);
	if (!insn->func)
		return false;

	func_for_each_insn(file, func, insn) {
		empty = false;

		if (insn->type == INSN_RETURN)
			return false;
	}

	if (empty)
		return false;

	/*
	 * A function can have a sibling call instead of a return.  In that
	 * case, the function's dead-end status depends on whether the target
	 * of the sibling call returns.
	 */
	func_for_each_insn(file, func, insn) {
		if (is_sibling_call(insn)) {
			struct instruction *dest = insn->jump_dest;

			if (!dest)
				/* sibling call to another file */
				return false;

			/* local sibling call */
			if (recursion == 5) {
				/*
				 * Infinite recursion: two functions have
				 * sibling calls to each other.  This is a very
				 * rare case.  It means they aren't dead ends.
				 */
				return false;
			}

			return __dead_end_function(file, dest->func, recursion+1);
		}
	}

	return true;
}

static bool dead_end_function(struct objtool_file *file, struct symbol *func)
{
	return __dead_end_function(file, func, 0);
}

static void init_cfi_state(struct cfi_state *cfi)
{
	int i;

	for (i = 0; i < CFI_NUM_REGS; i++) {
		cfi->regs[i].base = CFI_UNDEFINED;
		cfi->vals[i].base = CFI_UNDEFINED;
	}
	cfi->cfa.base = CFI_UNDEFINED;
	cfi->drap_reg = CFI_UNDEFINED;
	cfi->drap_offset = -1;
}

static void init_insn_state(struct insn_state *state, struct section *sec)
{
	memset(state, 0, sizeof(*state));
	init_cfi_state(&state->cfi);

	/*
	 * We need the full vmlinux for noinstr validation, otherwise we can
	 * not correctly determine insn->call_dest->sec (external symbols do
	 * not have a section).
	 */
	if (vmlinux && noinstr && sec)
		state->noinstr = sec->noinstr;
}

static struct cfi_state *cfi_alloc(void)
{
	struct cfi_state *cfi = calloc(sizeof(struct cfi_state), 1);
	if (!cfi) {
		WARN("calloc failed");
		exit(1);
	}
	nr_cfi++;
	return cfi;
}

static int cfi_bits;
static struct hlist_head *cfi_hash;

static inline bool cficmp(struct cfi_state *cfi1, struct cfi_state *cfi2)
{
	return memcmp((void *)cfi1 + sizeof(cfi1->hash),
		      (void *)cfi2 + sizeof(cfi2->hash),
		      sizeof(struct cfi_state) - sizeof(struct hlist_node));
}

static inline u32 cfi_key(struct cfi_state *cfi)
{
	return jhash((void *)cfi + sizeof(cfi->hash),
		     sizeof(*cfi) - sizeof(cfi->hash), 0);
}

static struct cfi_state *cfi_hash_find_or_add(struct cfi_state *cfi)
{
	struct hlist_head *head = &cfi_hash[hash_min(cfi_key(cfi), cfi_bits)];
	struct cfi_state *obj;

	hlist_for_each_entry(obj, head, hash) {
		if (!cficmp(cfi, obj)) {
			nr_cfi_cache++;
			return obj;
		}
	}

	obj = cfi_alloc();
	*obj = *cfi;
	hlist_add_head(&obj->hash, head);

	return obj;
}

static void cfi_hash_add(struct cfi_state *cfi)
{
	struct hlist_head *head = &cfi_hash[hash_min(cfi_key(cfi), cfi_bits)];

	hlist_add_head(&cfi->hash, head);
}

static void *cfi_hash_alloc(unsigned long size)
{
	cfi_bits = max(10, ilog2(size));
	cfi_hash = mmap(NULL, sizeof(struct hlist_head) << cfi_bits,
			PROT_READ|PROT_WRITE,
			MAP_PRIVATE|MAP_ANON, -1, 0);
	if (cfi_hash == (void *)-1L) {
		WARN("mmap fail cfi_hash");
		cfi_hash = NULL;
	}  else if (stats) {
		printf("cfi_bits: %d\n", cfi_bits);
	}

	return cfi_hash;
}

static unsigned long nr_insns;
static unsigned long nr_insns_visited;

/*
 * Call the arch-specific instruction decoder for all the instructions and add
 * them to the global instruction list.
 */
static int decode_instructions(struct objtool_file *file)
{
	struct section *sec;
	struct symbol *func;
	unsigned long offset;
	struct instruction *insn;
	int ret;

	for_each_sec(file, sec) {

		if (!(sec->sh.sh_flags & SHF_EXECINSTR))
			continue;

		if (strcmp(sec->name, ".altinstr_replacement") &&
		    strcmp(sec->name, ".altinstr_aux") &&
		    strncmp(sec->name, ".discard.", 9))
			sec->text = true;

		if (!strcmp(sec->name, ".noinstr.text") ||
		    !strcmp(sec->name, ".entry.text"))
			sec->noinstr = true;

		for (offset = 0; offset < sec->sh.sh_size; offset += insn->len) {
			insn = malloc(sizeof(*insn));
			if (!insn) {
				WARN("malloc failed");
				return -1;
			}
			memset(insn, 0, sizeof(*insn));
			INIT_LIST_HEAD(&insn->alts);
			INIT_LIST_HEAD(&insn->stack_ops);

			insn->sec = sec;
			insn->offset = offset;

<<<<<<< HEAD
			ret = arch_decode_instruction(file, sec, offset,
						      sec->len - offset,
=======
			ret = arch_decode_instruction(file->elf, sec, offset,
						      sec->sh.sh_size - offset,
>>>>>>> fe255fe6
						      &insn->len, &insn->type,
						      &insn->immediate,
						      &insn->stack_ops);
			if (ret)
				goto err;

			hash_add(file->insn_hash, &insn->hash, sec_offset_hash(sec, insn->offset));
			list_add_tail(&insn->list, &file->insn_list);
			nr_insns++;
		}

		list_for_each_entry(func, &sec->symbol_list, list) {
			if (func->type != STT_FUNC || func->alias != func)
				continue;

			if (!find_insn(file, sec, func->offset)) {
				WARN("%s(): can't find starting instruction",
				     func->name);
				return -1;
			}

			sym_for_each_insn(file, func, insn)
				insn->func = func;
		}
	}

	if (stats)
		printf("nr_insns: %lu\n", nr_insns);

	return 0;

err:
	free(insn);
	return ret;
}

/*
 * Read the pv_ops[] .data table to find the static initialized values.
 */
static int add_pv_ops(struct objtool_file *file, const char *symname)
{
	struct symbol *sym, *func;
	unsigned long off, end;
	struct reloc *rel;
	int idx;

	sym = find_symbol_by_name(file->elf, symname);
	if (!sym)
		return 0;

	off = sym->offset;
	end = off + sym->len;
	for (;;) {
		rel = find_reloc_by_dest_range(file->elf, sym->sec, off, end - off);
		if (!rel)
			break;

		func = rel->sym;
		if (func->type == STT_SECTION)
			func = find_symbol_by_offset(rel->sym->sec, rel->addend);

		idx = (rel->offset - sym->offset) / sizeof(unsigned long);

		objtool_pv_add(file, idx, func);

		off = rel->offset + 1;
		if (off > end)
			break;
	}

	return 0;
}

/*
 * Allocate and initialize file->pv_ops[].
 */
static int init_pv_ops(struct objtool_file *file)
{
	static const char *pv_ops_tables[] = {
		"pv_ops",
		"xen_cpu_ops",
		"xen_irq_ops",
		"xen_mmu_ops",
		NULL,
	};
	const char *pv_ops;
	struct symbol *sym;
	int idx, nr;

	if (!noinstr)
		return 0;

	file->pv_ops = NULL;

	sym = find_symbol_by_name(file->elf, "pv_ops");
	if (!sym)
		return 0;

	nr = sym->len / sizeof(unsigned long);
	file->pv_ops = calloc(sizeof(struct pv_state), nr);
	if (!file->pv_ops)
		return -1;

	for (idx = 0; idx < nr; idx++)
		INIT_LIST_HEAD(&file->pv_ops[idx].targets);

	for (idx = 0; (pv_ops = pv_ops_tables[idx]); idx++)
		add_pv_ops(file, pv_ops);

	return 0;
}

static struct instruction *find_last_insn(struct objtool_file *file,
					  struct section *sec)
{
	struct instruction *insn = NULL;
	unsigned int offset;
	unsigned int end = (sec->sh.sh_size > 10) ? sec->sh.sh_size - 10 : 0;

	for (offset = sec->sh.sh_size - 1; offset >= end && !insn; offset--)
		insn = find_insn(file, sec, offset);

	return insn;
}

/*
 * Mark "ud2" instructions and manually annotated dead ends.
 */
static int add_dead_ends(struct objtool_file *file)
{
	struct section *sec;
	struct reloc *reloc;
	struct instruction *insn;

	/*
	 * By default, "ud2" is a dead end unless otherwise annotated, because
	 * GCC 7 inserts it for certain divide-by-zero cases.
	 */
	for_each_insn(file, insn)
		if (insn->type == INSN_BUG)
			insn->dead_end = true;

	/*
	 * Check for manually annotated dead ends.
	 */
	sec = find_section_by_name(file->elf, ".rela.discard.unreachable");
	if (!sec)
		goto reachable;

	list_for_each_entry(reloc, &sec->reloc_list, list) {
		if (reloc->sym->type != STT_SECTION) {
			WARN("unexpected relocation symbol type in %s", sec->name);
			return -1;
		}
		insn = find_insn(file, reloc->sym->sec, reloc->addend);
		if (insn)
			insn = list_prev_entry(insn, list);
		else if (reloc->addend == reloc->sym->sec->sh.sh_size) {
			insn = find_last_insn(file, reloc->sym->sec);
			if (!insn) {
				WARN("can't find unreachable insn at %s+0x%x",
				     reloc->sym->sec->name, reloc->addend);
				return -1;
			}
		} else {
			WARN("can't find unreachable insn at %s+0x%x",
			     reloc->sym->sec->name, reloc->addend);
			return -1;
		}

		insn->dead_end = true;
	}

reachable:
	/*
	 * These manually annotated reachable checks are needed for GCC 4.4,
	 * where the Linux unreachable() macro isn't supported.  In that case
	 * GCC doesn't know the "ud2" is fatal, so it generates code as if it's
	 * not a dead end.
	 */
	sec = find_section_by_name(file->elf, ".rela.discard.reachable");
	if (!sec)
		return 0;

	list_for_each_entry(reloc, &sec->reloc_list, list) {
		if (reloc->sym->type != STT_SECTION) {
			WARN("unexpected relocation symbol type in %s", sec->name);
			return -1;
		}
		insn = find_insn(file, reloc->sym->sec, reloc->addend);
		if (insn)
			insn = list_prev_entry(insn, list);
		else if (reloc->addend == reloc->sym->sec->sh.sh_size) {
			insn = find_last_insn(file, reloc->sym->sec);
			if (!insn) {
				WARN("can't find reachable insn at %s+0x%x",
				     reloc->sym->sec->name, reloc->addend);
				return -1;
			}
		} else {
			WARN("can't find reachable insn at %s+0x%x",
			     reloc->sym->sec->name, reloc->addend);
			return -1;
		}

		insn->dead_end = false;
	}

	return 0;
}

static int create_static_call_sections(struct objtool_file *file)
{
	struct section *sec;
	struct static_call_site *site;
	struct instruction *insn;
	struct symbol *key_sym;
	char *key_name, *tmp;
	int idx;

	sec = find_section_by_name(file->elf, ".static_call_sites");
	if (sec) {
		INIT_LIST_HEAD(&file->static_call_list);
		WARN("file already has .static_call_sites section, skipping");
		return 0;
	}

	if (list_empty(&file->static_call_list))
		return 0;

	idx = 0;
	list_for_each_entry(insn, &file->static_call_list, call_node)
		idx++;

	sec = elf_create_section(file->elf, ".static_call_sites", SHF_WRITE,
				 sizeof(struct static_call_site), idx);
	if (!sec)
		return -1;

	idx = 0;
	list_for_each_entry(insn, &file->static_call_list, call_node) {

		site = (struct static_call_site *)sec->data->d_buf + idx;
		memset(site, 0, sizeof(struct static_call_site));

		/* populate reloc for 'addr' */
		if (elf_add_reloc_to_insn(file->elf, sec,
					  idx * sizeof(struct static_call_site),
					  R_X86_64_PC32,
					  insn->sec, insn->offset))
			return -1;

		/* find key symbol */
		key_name = strdup(insn->call_dest->name);
		if (!key_name) {
			perror("strdup");
			return -1;
		}
		if (strncmp(key_name, STATIC_CALL_TRAMP_PREFIX_STR,
			    STATIC_CALL_TRAMP_PREFIX_LEN)) {
			WARN("static_call: trampoline name malformed: %s", key_name);
			return -1;
		}
		tmp = key_name + STATIC_CALL_TRAMP_PREFIX_LEN - STATIC_CALL_KEY_PREFIX_LEN;
		memcpy(tmp, STATIC_CALL_KEY_PREFIX_STR, STATIC_CALL_KEY_PREFIX_LEN);

		key_sym = find_symbol_by_name(file->elf, tmp);
		if (!key_sym) {
			if (!module) {
				WARN("static_call: can't find static_call_key symbol: %s", tmp);
				return -1;
			}

			/*
			 * For modules(), the key might not be exported, which
			 * means the module can make static calls but isn't
			 * allowed to change them.
			 *
			 * In that case we temporarily set the key to be the
			 * trampoline address.  This is fixed up in
			 * static_call_add_module().
			 */
			key_sym = insn->call_dest;
		}
		free(key_name);

		/* populate reloc for 'key' */
		if (elf_add_reloc(file->elf, sec,
				  idx * sizeof(struct static_call_site) + 4,
				  R_X86_64_PC32, key_sym,
				  is_sibling_call(insn) * STATIC_CALL_SITE_TAIL))
			return -1;

		idx++;
	}

	return 0;
}

static int create_mcount_loc_sections(struct objtool_file *file)
{
	struct section *sec;
	unsigned long *loc;
	struct instruction *insn;
	int idx;

	sec = find_section_by_name(file->elf, "__mcount_loc");
	if (sec) {
		INIT_LIST_HEAD(&file->mcount_loc_list);
		WARN("file already has __mcount_loc section, skipping");
		return 0;
	}

	if (list_empty(&file->mcount_loc_list))
		return 0;

	idx = 0;
	list_for_each_entry(insn, &file->mcount_loc_list, mcount_loc_node)
		idx++;

	sec = elf_create_section(file->elf, "__mcount_loc", 0, sizeof(unsigned long), idx);
	if (!sec)
		return -1;

	idx = 0;
	list_for_each_entry(insn, &file->mcount_loc_list, mcount_loc_node) {

		loc = (unsigned long *)sec->data->d_buf + idx;
		memset(loc, 0, sizeof(unsigned long));

		if (elf_add_reloc_to_insn(file->elf, sec,
					  idx * sizeof(unsigned long),
					  R_X86_64_64,
					  insn->sec, insn->offset))
			return -1;

		idx++;
	}

	return 0;
}

/*
 * Warnings shouldn't be reported for ignored functions.
 */
static void add_ignores(struct objtool_file *file)
{
	struct instruction *insn;
	struct section *sec;
	struct symbol *func;
	struct reloc *reloc;

	sec = find_section_by_name(file->elf, ".rela.discard.func_stack_frame_non_standard");
	if (!sec)
		return;

	list_for_each_entry(reloc, &sec->reloc_list, list) {
		switch (reloc->sym->type) {
		case STT_FUNC:
			func = reloc->sym;
			break;

		case STT_SECTION:
			func = find_func_by_offset(reloc->sym->sec, reloc->addend);
			if (!func)
				continue;
			break;

		default:
			WARN("unexpected relocation symbol type in %s: %d", sec->name, reloc->sym->type);
			continue;
		}

		func_for_each_insn(file, func, insn)
			insn->ignore = true;
	}
}

/*
 * This is a whitelist of functions that is allowed to be called with AC set.
 * The list is meant to be minimal and only contains compiler instrumentation
 * ABI and a few functions used to implement *_{to,from}_user() functions.
 *
 * These functions must not directly change AC, but may PUSHF/POPF.
 */
static const char *uaccess_safe_builtin[] = {
	/* KASAN */
	"kasan_report",
	"kasan_check_range",
	/* KASAN out-of-line */
	"__asan_loadN_noabort",
	"__asan_load1_noabort",
	"__asan_load2_noabort",
	"__asan_load4_noabort",
	"__asan_load8_noabort",
	"__asan_load16_noabort",
	"__asan_storeN_noabort",
	"__asan_store1_noabort",
	"__asan_store2_noabort",
	"__asan_store4_noabort",
	"__asan_store8_noabort",
	"__asan_store16_noabort",
	"__kasan_check_read",
	"__kasan_check_write",
	/* KASAN in-line */
	"__asan_report_load_n_noabort",
	"__asan_report_load1_noabort",
	"__asan_report_load2_noabort",
	"__asan_report_load4_noabort",
	"__asan_report_load8_noabort",
	"__asan_report_load16_noabort",
	"__asan_report_store_n_noabort",
	"__asan_report_store1_noabort",
	"__asan_report_store2_noabort",
	"__asan_report_store4_noabort",
	"__asan_report_store8_noabort",
	"__asan_report_store16_noabort",
	/* KCSAN */
	"__kcsan_check_access",
	"kcsan_found_watchpoint",
	"kcsan_setup_watchpoint",
	"kcsan_check_scoped_accesses",
	"kcsan_disable_current",
	"kcsan_enable_current_nowarn",
	/* KCSAN/TSAN */
	"__tsan_func_entry",
	"__tsan_func_exit",
	"__tsan_read_range",
	"__tsan_write_range",
	"__tsan_read1",
	"__tsan_read2",
	"__tsan_read4",
	"__tsan_read8",
	"__tsan_read16",
	"__tsan_write1",
	"__tsan_write2",
	"__tsan_write4",
	"__tsan_write8",
	"__tsan_write16",
	"__tsan_read_write1",
	"__tsan_read_write2",
	"__tsan_read_write4",
	"__tsan_read_write8",
	"__tsan_read_write16",
	"__tsan_atomic8_load",
	"__tsan_atomic16_load",
	"__tsan_atomic32_load",
	"__tsan_atomic64_load",
	"__tsan_atomic8_store",
	"__tsan_atomic16_store",
	"__tsan_atomic32_store",
	"__tsan_atomic64_store",
	"__tsan_atomic8_exchange",
	"__tsan_atomic16_exchange",
	"__tsan_atomic32_exchange",
	"__tsan_atomic64_exchange",
	"__tsan_atomic8_fetch_add",
	"__tsan_atomic16_fetch_add",
	"__tsan_atomic32_fetch_add",
	"__tsan_atomic64_fetch_add",
	"__tsan_atomic8_fetch_sub",
	"__tsan_atomic16_fetch_sub",
	"__tsan_atomic32_fetch_sub",
	"__tsan_atomic64_fetch_sub",
	"__tsan_atomic8_fetch_and",
	"__tsan_atomic16_fetch_and",
	"__tsan_atomic32_fetch_and",
	"__tsan_atomic64_fetch_and",
	"__tsan_atomic8_fetch_or",
	"__tsan_atomic16_fetch_or",
	"__tsan_atomic32_fetch_or",
	"__tsan_atomic64_fetch_or",
	"__tsan_atomic8_fetch_xor",
	"__tsan_atomic16_fetch_xor",
	"__tsan_atomic32_fetch_xor",
	"__tsan_atomic64_fetch_xor",
	"__tsan_atomic8_fetch_nand",
	"__tsan_atomic16_fetch_nand",
	"__tsan_atomic32_fetch_nand",
	"__tsan_atomic64_fetch_nand",
	"__tsan_atomic8_compare_exchange_strong",
	"__tsan_atomic16_compare_exchange_strong",
	"__tsan_atomic32_compare_exchange_strong",
	"__tsan_atomic64_compare_exchange_strong",
	"__tsan_atomic8_compare_exchange_weak",
	"__tsan_atomic16_compare_exchange_weak",
	"__tsan_atomic32_compare_exchange_weak",
	"__tsan_atomic64_compare_exchange_weak",
	"__tsan_atomic8_compare_exchange_val",
	"__tsan_atomic16_compare_exchange_val",
	"__tsan_atomic32_compare_exchange_val",
	"__tsan_atomic64_compare_exchange_val",
	"__tsan_atomic_thread_fence",
	"__tsan_atomic_signal_fence",
	/* KCOV */
	"write_comp_data",
	"check_kcov_mode",
	"__sanitizer_cov_trace_pc",
	"__sanitizer_cov_trace_const_cmp1",
	"__sanitizer_cov_trace_const_cmp2",
	"__sanitizer_cov_trace_const_cmp4",
	"__sanitizer_cov_trace_const_cmp8",
	"__sanitizer_cov_trace_cmp1",
	"__sanitizer_cov_trace_cmp2",
	"__sanitizer_cov_trace_cmp4",
	"__sanitizer_cov_trace_cmp8",
	"__sanitizer_cov_trace_switch",
	/* UBSAN */
	"ubsan_type_mismatch_common",
	"__ubsan_handle_type_mismatch",
	"__ubsan_handle_type_mismatch_v1",
	"__ubsan_handle_shift_out_of_bounds",
	/* misc */
	"csum_partial_copy_generic",
	"copy_mc_fragile",
	"copy_mc_fragile_handle_tail",
	"copy_mc_enhanced_fast_string",
	"ftrace_likely_update", /* CONFIG_TRACE_BRANCH_PROFILING */
	NULL
};

static void add_uaccess_safe(struct objtool_file *file)
{
	struct symbol *func;
	const char **name;

	if (!uaccess)
		return;

	for (name = uaccess_safe_builtin; *name; name++) {
		func = find_symbol_by_name(file->elf, *name);
		if (!func)
			continue;

		func->uaccess_safe = true;
	}
}

/*
 * FIXME: For now, just ignore any alternatives which add retpolines.  This is
 * a temporary hack, as it doesn't allow ORC to unwind from inside a retpoline.
 * But it at least allows objtool to understand the control flow *around* the
 * retpoline.
 */
static int add_ignore_alternatives(struct objtool_file *file)
{
	struct section *sec;
	struct reloc *reloc;
	struct instruction *insn;

	sec = find_section_by_name(file->elf, ".rela.discard.ignore_alts");
	if (!sec)
		return 0;

	list_for_each_entry(reloc, &sec->reloc_list, list) {
		if (reloc->sym->type != STT_SECTION) {
			WARN("unexpected relocation symbol type in %s", sec->name);
			return -1;
		}

		insn = find_insn(file, reloc->sym->sec, reloc->addend);
		if (!insn) {
			WARN("bad .discard.ignore_alts entry");
			return -1;
		}

		insn->ignore_alts = true;
	}

	return 0;
}

__weak bool arch_is_retpoline(struct symbol *sym)
{
	return false;
}

#define NEGATIVE_RELOC	((void *)-1L)

static struct reloc *insn_reloc(struct objtool_file *file, struct instruction *insn)
{
	if (insn->reloc == NEGATIVE_RELOC)
		return NULL;

	if (!insn->reloc) {
		if (!file)
			return NULL;

		insn->reloc = find_reloc_by_dest_range(file->elf, insn->sec,
						       insn->offset, insn->len);
		if (!insn->reloc) {
			insn->reloc = NEGATIVE_RELOC;
			return NULL;
		}
	}

	return insn->reloc;
}

static void remove_insn_ops(struct instruction *insn)
{
	struct stack_op *op, *tmp;

	list_for_each_entry_safe(op, tmp, &insn->stack_ops, list) {
		list_del(&op->list);
		free(op);
	}
}

static void add_call_dest(struct objtool_file *file, struct instruction *insn,
			  struct symbol *dest, bool sibling)
{
	struct reloc *reloc = insn_reloc(file, insn);

	insn->call_dest = dest;
	if (!dest)
		return;

	if (insn->call_dest->static_call_tramp) {
		list_add_tail(&insn->call_node,
			      &file->static_call_list);
	}

	/*
	 * Many compilers cannot disable KCOV with a function attribute
	 * so they need a little help, NOP out any KCOV calls from noinstr
	 * text.
	 */
	if (insn->sec->noinstr &&
	    !strncmp(insn->call_dest->name, "__sanitizer_cov_", 16)) {
		if (reloc) {
			reloc->type = R_NONE;
			elf_write_reloc(file->elf, reloc);
		}

		elf_write_insn(file->elf, insn->sec,
			       insn->offset, insn->len,
			       sibling ? arch_ret_insn(insn->len)
			               : arch_nop_insn(insn->len));

		insn->type = sibling ? INSN_RETURN : INSN_NOP;
	}

	if (mcount && !strcmp(insn->call_dest->name, "__fentry__")) {
		if (sibling)
			WARN_FUNC("Tail call to __fentry__ !?!?", insn->sec, insn->offset);

		if (reloc) {
			reloc->type = R_NONE;
			elf_write_reloc(file->elf, reloc);
		}

		elf_write_insn(file->elf, insn->sec,
			       insn->offset, insn->len,
			       arch_nop_insn(insn->len));

		insn->type = INSN_NOP;

		list_add_tail(&insn->mcount_loc_node,
			      &file->mcount_loc_list);
	}

	/*
	 * Whatever stack impact regular CALLs have, should be undone
	 * by the RETURN of the called function.
	 *
	 * Annotated intra-function calls retain the stack_ops but
	 * are converted to JUMP, see read_intra_function_calls().
	 */
	remove_insn_ops(insn);
}

/*
 * Find the destination instructions for all jumps.
 */
static int add_jump_destinations(struct objtool_file *file)
{
	struct instruction *insn;
	struct reloc *reloc;
	struct section *dest_sec;
	unsigned long dest_off;

	for_each_insn(file, insn) {
		if (!is_static_jump(insn))
			continue;

		reloc = insn_reloc(file, insn);
		if (!reloc) {
			dest_sec = insn->sec;
			dest_off = arch_jump_destination(insn);
		} else if (reloc->sym->type == STT_SECTION) {
			dest_sec = reloc->sym->sec;
			dest_off = arch_dest_reloc_offset(reloc->addend);
		} else if (arch_is_retpoline(reloc->sym)) {
			/*
			 * Retpoline jumps are really dynamic jumps in
			 * disguise, so convert them accordingly.
			 */
			if (insn->type == INSN_JUMP_UNCONDITIONAL)
				insn->type = INSN_JUMP_DYNAMIC;
			else
				insn->type = INSN_JUMP_DYNAMIC_CONDITIONAL;

			list_add_tail(&insn->call_node,
				      &file->retpoline_call_list);

			insn->retpoline_safe = true;
			continue;
		} else if (insn->func) {
			/* internal or external sibling call (with reloc) */
			add_call_dest(file, insn, reloc->sym, true);
			continue;
		} else if (reloc->sym->sec->idx) {
			dest_sec = reloc->sym->sec;
			dest_off = reloc->sym->sym.st_value +
				   arch_dest_reloc_offset(reloc->addend);
		} else {
			/* non-func asm code jumping to another file */
			continue;
		}

		insn->jump_dest = find_insn(file, dest_sec, dest_off);
		if (!insn->jump_dest) {

			/*
			 * This is a special case where an alt instruction
			 * jumps past the end of the section.  These are
			 * handled later in handle_group_alt().
			 */
			if (!strcmp(insn->sec->name, ".altinstr_replacement"))
				continue;

			WARN_FUNC("can't find jump dest instruction at %s+0x%lx",
				  insn->sec, insn->offset, dest_sec->name,
				  dest_off);
			return -1;
		}

		/*
		 * Cross-function jump.
		 */
		if (insn->func && insn->jump_dest->func &&
		    insn->func != insn->jump_dest->func) {

			/*
			 * For GCC 8+, create parent/child links for any cold
			 * subfunctions.  This is _mostly_ redundant with a
			 * similar initialization in read_symbols().
			 *
			 * If a function has aliases, we want the *first* such
			 * function in the symbol table to be the subfunction's
			 * parent.  In that case we overwrite the
			 * initialization done in read_symbols().
			 *
			 * However this code can't completely replace the
			 * read_symbols() code because this doesn't detect the
			 * case where the parent function's only reference to a
			 * subfunction is through a jump table.
			 */
			if (!strstr(insn->func->name, ".cold") &&
			    strstr(insn->jump_dest->func->name, ".cold")) {
				insn->func->cfunc = insn->jump_dest->func;
				insn->jump_dest->func->pfunc = insn->func;

			} else if (insn->jump_dest->func->pfunc != insn->func->pfunc &&
				   insn->jump_dest->offset == insn->jump_dest->func->offset) {
				/* internal sibling call (without reloc) */
				add_call_dest(file, insn, insn->jump_dest->func, true);
			}
		}
	}

	return 0;
}

static struct symbol *find_call_destination(struct section *sec, unsigned long offset)
{
	struct symbol *call_dest;

	call_dest = find_func_by_offset(sec, offset);
	if (!call_dest)
		call_dest = find_symbol_by_offset(sec, offset);

	return call_dest;
}

/*
 * Find the destination instructions for all calls.
 */
static int add_call_destinations(struct objtool_file *file)
{
	struct instruction *insn;
	unsigned long dest_off;
	struct symbol *dest;
	struct reloc *reloc;

	for_each_insn(file, insn) {
		if (insn->type != INSN_CALL)
			continue;

		reloc = insn_reloc(file, insn);
		if (!reloc) {
			dest_off = arch_jump_destination(insn);
			dest = find_call_destination(insn->sec, dest_off);

			add_call_dest(file, insn, dest, false);

			if (insn->ignore)
				continue;

			if (!insn->call_dest) {
				WARN_FUNC("unannotated intra-function call", insn->sec, insn->offset);
				return -1;
			}

			if (insn->func && insn->call_dest->type != STT_FUNC) {
				WARN_FUNC("unsupported call to non-function",
					  insn->sec, insn->offset);
				return -1;
			}

		} else if (reloc->sym->type == STT_SECTION) {
			dest_off = arch_dest_reloc_offset(reloc->addend);
			dest = find_call_destination(reloc->sym->sec, dest_off);
			if (!dest) {
				WARN_FUNC("can't find call dest symbol at %s+0x%lx",
					  insn->sec, insn->offset,
					  reloc->sym->sec->name,
					  dest_off);
				return -1;
			}

			add_call_dest(file, insn, dest, false);

		} else if (arch_is_retpoline(reloc->sym)) {
			/*
			 * Retpoline calls are really dynamic calls in
			 * disguise, so convert them accordingly.
			 */
			insn->type = INSN_CALL_DYNAMIC;
			insn->retpoline_safe = true;

			list_add_tail(&insn->call_node,
				      &file->retpoline_call_list);

			remove_insn_ops(insn);
			continue;

		} else
			add_call_dest(file, insn, reloc->sym, false);
	}

	return 0;
}

/*
 * The .alternatives section requires some extra special care over and above
 * other special sections because alternatives are patched in place.
 */
static int handle_group_alt(struct objtool_file *file,
			    struct special_alt *special_alt,
			    struct instruction *orig_insn,
			    struct instruction **new_insn)
{
	struct instruction *last_orig_insn, *last_new_insn = NULL, *insn, *nop = NULL;
	struct alt_group *orig_alt_group, *new_alt_group;
	unsigned long dest_off;


	orig_alt_group = malloc(sizeof(*orig_alt_group));
	if (!orig_alt_group) {
		WARN("malloc failed");
		return -1;
	}
	orig_alt_group->cfi = calloc(special_alt->orig_len,
				     sizeof(struct cfi_state *));
	if (!orig_alt_group->cfi) {
		WARN("calloc failed");
		return -1;
	}

	last_orig_insn = NULL;
	insn = orig_insn;
	sec_for_each_insn_from(file, insn) {
		if (insn->offset >= special_alt->orig_off + special_alt->orig_len)
			break;

		insn->alt_group = orig_alt_group;
		last_orig_insn = insn;
	}
	orig_alt_group->orig_group = NULL;
	orig_alt_group->first_insn = orig_insn;
	orig_alt_group->last_insn = last_orig_insn;


	new_alt_group = malloc(sizeof(*new_alt_group));
	if (!new_alt_group) {
		WARN("malloc failed");
		return -1;
	}

	if (special_alt->new_len < special_alt->orig_len) {
		/*
		 * Insert a fake nop at the end to make the replacement
		 * alt_group the same size as the original.  This is needed to
		 * allow propagate_alt_cfi() to do its magic.  When the last
		 * instruction affects the stack, the instruction after it (the
		 * nop) will propagate the new state to the shared CFI array.
		 */
		nop = malloc(sizeof(*nop));
		if (!nop) {
			WARN("malloc failed");
			return -1;
		}
		memset(nop, 0, sizeof(*nop));
		INIT_LIST_HEAD(&nop->alts);
		INIT_LIST_HEAD(&nop->stack_ops);

		nop->sec = special_alt->new_sec;
		nop->offset = special_alt->new_off + special_alt->new_len;
		nop->len = special_alt->orig_len - special_alt->new_len;
		nop->type = INSN_NOP;
		nop->func = orig_insn->func;
		nop->alt_group = new_alt_group;
		nop->ignore = orig_insn->ignore_alts;
	}

	if (!special_alt->new_len) {
		*new_insn = nop;
		goto end;
	}

	insn = *new_insn;
	sec_for_each_insn_from(file, insn) {
		struct reloc *alt_reloc;

		if (insn->offset >= special_alt->new_off + special_alt->new_len)
			break;

		last_new_insn = insn;

		insn->ignore = orig_insn->ignore_alts;
		insn->func = orig_insn->func;
		insn->alt_group = new_alt_group;

		/*
		 * Since alternative replacement code is copy/pasted by the
		 * kernel after applying relocations, generally such code can't
		 * have relative-address relocation references to outside the
		 * .altinstr_replacement section, unless the arch's
		 * alternatives code can adjust the relative offsets
		 * accordingly.
		 */
		alt_reloc = insn_reloc(file, insn);
		if (alt_reloc &&
		    !arch_support_alt_relocation(special_alt, insn, alt_reloc)) {

			WARN_FUNC("unsupported relocation in alternatives section",
				  insn->sec, insn->offset);
			return -1;
		}

		if (!is_static_jump(insn))
			continue;

		if (!insn->immediate)
			continue;

		dest_off = arch_jump_destination(insn);
		if (dest_off == special_alt->new_off + special_alt->new_len)
			insn->jump_dest = next_insn_same_sec(file, last_orig_insn);

		if (!insn->jump_dest) {
			WARN_FUNC("can't find alternative jump destination",
				  insn->sec, insn->offset);
			return -1;
		}
	}

	if (!last_new_insn) {
		WARN_FUNC("can't find last new alternative instruction",
			  special_alt->new_sec, special_alt->new_off);
		return -1;
	}

	if (nop)
		list_add(&nop->list, &last_new_insn->list);
end:
	new_alt_group->orig_group = orig_alt_group;
	new_alt_group->first_insn = *new_insn;
	new_alt_group->last_insn = nop ? : last_new_insn;
	new_alt_group->cfi = orig_alt_group->cfi;
	return 0;
}

/*
 * A jump table entry can either convert a nop to a jump or a jump to a nop.
 * If the original instruction is a jump, make the alt entry an effective nop
 * by just skipping the original instruction.
 */
static int handle_jump_alt(struct objtool_file *file,
			   struct special_alt *special_alt,
			   struct instruction *orig_insn,
			   struct instruction **new_insn)
{
	if (orig_insn->type != INSN_JUMP_UNCONDITIONAL &&
	    orig_insn->type != INSN_NOP) {

		WARN_FUNC("unsupported instruction at jump label",
			  orig_insn->sec, orig_insn->offset);
		return -1;
	}

	if (special_alt->key_addend & 2) {
		struct reloc *reloc = insn_reloc(file, orig_insn);

		if (reloc) {
			reloc->type = R_NONE;
			elf_write_reloc(file->elf, reloc);
		}
		elf_write_insn(file->elf, orig_insn->sec,
			       orig_insn->offset, orig_insn->len,
			       arch_nop_insn(orig_insn->len));
		orig_insn->type = INSN_NOP;
	}

	if (orig_insn->type == INSN_NOP) {
		if (orig_insn->len == 2)
			file->jl_nop_short++;
		else
			file->jl_nop_long++;

		return 0;
	}

	if (orig_insn->len == 2)
		file->jl_short++;
	else
		file->jl_long++;

	*new_insn = list_next_entry(orig_insn, list);
	return 0;
}

/*
 * Read all the special sections which have alternate instructions which can be
 * patched in or redirected to at runtime.  Each instruction having alternate
 * instruction(s) has them added to its insn->alts list, which will be
 * traversed in validate_branch().
 */
static int add_special_section_alts(struct objtool_file *file)
{
	struct list_head special_alts;
	struct instruction *orig_insn, *new_insn;
	struct special_alt *special_alt, *tmp;
	struct alternative *alt;
	int ret;

	ret = special_get_alts(file->elf, &special_alts);
	if (ret)
		return ret;

	list_for_each_entry_safe(special_alt, tmp, &special_alts, list) {

		orig_insn = find_insn(file, special_alt->orig_sec,
				      special_alt->orig_off);
		if (!orig_insn) {
			WARN_FUNC("special: can't find orig instruction",
				  special_alt->orig_sec, special_alt->orig_off);
			ret = -1;
			goto out;
		}

		new_insn = NULL;
		if (!special_alt->group || special_alt->new_len) {
			new_insn = find_insn(file, special_alt->new_sec,
					     special_alt->new_off);
			if (!new_insn) {
				WARN_FUNC("special: can't find new instruction",
					  special_alt->new_sec,
					  special_alt->new_off);
				ret = -1;
				goto out;
			}
		}

		if (special_alt->group) {
			if (!special_alt->orig_len) {
				WARN_FUNC("empty alternative entry",
					  orig_insn->sec, orig_insn->offset);
				continue;
			}

			ret = handle_group_alt(file, special_alt, orig_insn,
					       &new_insn);
			if (ret)
				goto out;
		} else if (special_alt->jump_or_nop) {
			ret = handle_jump_alt(file, special_alt, orig_insn,
					      &new_insn);
			if (ret)
				goto out;
		}

		alt = malloc(sizeof(*alt));
		if (!alt) {
			WARN("malloc failed");
			ret = -1;
			goto out;
		}

		alt->insn = new_insn;
		alt->skip_orig = special_alt->skip_orig;
		orig_insn->ignore_alts |= special_alt->skip_alt;
		list_add_tail(&alt->list, &orig_insn->alts);

		list_del(&special_alt->list);
		free(special_alt);
	}

	if (stats) {
		printf("jl\\\tNOP\tJMP\n");
		printf("short:\t%ld\t%ld\n", file->jl_nop_short, file->jl_short);
		printf("long:\t%ld\t%ld\n", file->jl_nop_long, file->jl_long);
	}

out:
	return ret;
}

static int add_jump_table(struct objtool_file *file, struct instruction *insn,
			    struct reloc *table)
{
	struct reloc *reloc = table;
	struct instruction *dest_insn;
	struct alternative *alt;
	struct symbol *pfunc = insn->func->pfunc;
	unsigned int prev_offset = 0;

	/*
	 * Each @reloc is a switch table relocation which points to the target
	 * instruction.
	 */
	list_for_each_entry_from(reloc, &table->sec->reloc_list, list) {

		/* Check for the end of the table: */
		if (reloc != table && reloc->jump_table_start)
			break;

		/* Make sure the table entries are consecutive: */
		if (prev_offset && reloc->offset != prev_offset + 8)
			break;

		/* Detect function pointers from contiguous objects: */
		if (reloc->sym->sec == pfunc->sec &&
		    reloc->addend == pfunc->offset)
			break;

		dest_insn = find_insn(file, reloc->sym->sec, reloc->addend);
		if (!dest_insn)
			break;

		/* Make sure the destination is in the same function: */
		if (!dest_insn->func || dest_insn->func->pfunc != pfunc)
			break;

		alt = malloc(sizeof(*alt));
		if (!alt) {
			WARN("malloc failed");
			return -1;
		}

		alt->insn = dest_insn;
		list_add_tail(&alt->list, &insn->alts);
		prev_offset = reloc->offset;
	}

	if (!prev_offset) {
		WARN_FUNC("can't find switch jump table",
			  insn->sec, insn->offset);
		return -1;
	}

	return 0;
}

/*
 * find_jump_table() - Given a dynamic jump, find the switch jump table
 * associated with it.
 */
static struct reloc *find_jump_table(struct objtool_file *file,
				      struct symbol *func,
				      struct instruction *insn)
{
	struct reloc *table_reloc;
	struct instruction *dest_insn, *orig_insn = insn;

	/*
	 * Backward search using the @first_jump_src links, these help avoid
	 * much of the 'in between' code. Which avoids us getting confused by
	 * it.
	 */
	for (;
	     insn && insn->func && insn->func->pfunc == func;
	     insn = insn->first_jump_src ?: prev_insn_same_sym(file, insn)) {

		if (insn != orig_insn && insn->type == INSN_JUMP_DYNAMIC)
			break;

		/* allow small jumps within the range */
		if (insn->type == INSN_JUMP_UNCONDITIONAL &&
		    insn->jump_dest &&
		    (insn->jump_dest->offset <= insn->offset ||
		     insn->jump_dest->offset > orig_insn->offset))
		    break;

		table_reloc = arch_find_switch_table(file, insn);
		if (!table_reloc)
			continue;
		dest_insn = find_insn(file, table_reloc->sym->sec, table_reloc->addend);
		if (!dest_insn || !dest_insn->func || dest_insn->func->pfunc != func)
			continue;

		return table_reloc;
	}

	return NULL;
}

/*
 * First pass: Mark the head of each jump table so that in the next pass,
 * we know when a given jump table ends and the next one starts.
 */
static void mark_func_jump_tables(struct objtool_file *file,
				    struct symbol *func)
{
	struct instruction *insn, *last = NULL;
	struct reloc *reloc;

	func_for_each_insn(file, func, insn) {
		if (!last)
			last = insn;

		/*
		 * Store back-pointers for unconditional forward jumps such
		 * that find_jump_table() can back-track using those and
		 * avoid some potentially confusing code.
		 */
		if (insn->type == INSN_JUMP_UNCONDITIONAL && insn->jump_dest &&
		    insn->offset > last->offset &&
		    insn->jump_dest->offset > insn->offset &&
		    !insn->jump_dest->first_jump_src) {

			insn->jump_dest->first_jump_src = insn;
			last = insn->jump_dest;
		}

		if (insn->type != INSN_JUMP_DYNAMIC)
			continue;

		reloc = find_jump_table(file, func, insn);
		if (reloc) {
			reloc->jump_table_start = true;
			insn->jump_table = reloc;
		}
	}
}

static int add_func_jump_tables(struct objtool_file *file,
				  struct symbol *func)
{
	struct instruction *insn;
	int ret;

	func_for_each_insn(file, func, insn) {
		if (!insn->jump_table)
			continue;

		ret = add_jump_table(file, insn, insn->jump_table);
		if (ret)
			return ret;
	}

	return 0;
}

/*
 * For some switch statements, gcc generates a jump table in the .rodata
 * section which contains a list of addresses within the function to jump to.
 * This finds these jump tables and adds them to the insn->alts lists.
 */
static int add_jump_table_alts(struct objtool_file *file)
{
	struct section *sec;
	struct symbol *func;
	int ret;

	if (!file->rodata)
		return 0;

	for_each_sec(file, sec) {
		list_for_each_entry(func, &sec->symbol_list, list) {
			if (func->type != STT_FUNC)
				continue;

			mark_func_jump_tables(file, func);
			ret = add_func_jump_tables(file, func);
			if (ret)
				return ret;
		}
	}

	return 0;
}

static void set_func_state(struct cfi_state *state)
{
	state->cfa = initial_func_cfi.cfa;
	memcpy(&state->regs, &initial_func_cfi.regs,
	       CFI_NUM_REGS * sizeof(struct cfi_reg));
	state->stack_size = initial_func_cfi.cfa.offset;
}

static int read_unwind_hints(struct objtool_file *file)
{
	struct cfi_state cfi = init_cfi;
	struct section *sec, *relocsec;
	struct unwind_hint *hint;
	struct instruction *insn;
	struct reloc *reloc;
	int i;

	sec = find_section_by_name(file->elf, ".discard.unwind_hints");
	if (!sec)
		return 0;

	relocsec = sec->reloc;
	if (!relocsec) {
		WARN("missing .rela.discard.unwind_hints section");
		return -1;
	}

	if (sec->sh.sh_size % sizeof(struct unwind_hint)) {
		WARN("struct unwind_hint size mismatch");
		return -1;
	}

	file->hints = true;

	for (i = 0; i < sec->sh.sh_size / sizeof(struct unwind_hint); i++) {
		hint = (struct unwind_hint *)sec->data->d_buf + i;

		reloc = find_reloc_by_dest(file->elf, sec, i * sizeof(*hint));
		if (!reloc) {
			WARN("can't find reloc for unwind_hints[%d]", i);
			return -1;
		}

		insn = find_insn(file, reloc->sym->sec, reloc->addend);
		if (!insn) {
			WARN("can't find insn for unwind_hints[%d]", i);
			return -1;
		}

		insn->hint = true;

		if (hint->type == UNWIND_HINT_TYPE_FUNC) {
			insn->cfi = &func_cfi;
			continue;
		}

		if (insn->cfi)
			cfi = *(insn->cfi);

		if (arch_decode_hint_reg(hint->sp_reg, &cfi.cfa.base)) {
			WARN_FUNC("unsupported unwind_hint sp base reg %d",
				  insn->sec, insn->offset, hint->sp_reg);
			return -1;
		}

		cfi.cfa.offset = bswap_if_needed(hint->sp_offset);
		cfi.type = hint->type;
		cfi.end = hint->end;

		insn->cfi = cfi_hash_find_or_add(&cfi);
	}

	return 0;
}

static int read_retpoline_hints(struct objtool_file *file)
{
	struct section *sec;
	struct instruction *insn;
	struct reloc *reloc;

	sec = find_section_by_name(file->elf, ".rela.discard.retpoline_safe");
	if (!sec)
		return 0;

	list_for_each_entry(reloc, &sec->reloc_list, list) {
		if (reloc->sym->type != STT_SECTION) {
			WARN("unexpected relocation symbol type in %s", sec->name);
			return -1;
		}

		insn = find_insn(file, reloc->sym->sec, reloc->addend);
		if (!insn) {
			WARN("bad .discard.retpoline_safe entry");
			return -1;
		}

		if (insn->type != INSN_JUMP_DYNAMIC &&
		    insn->type != INSN_CALL_DYNAMIC) {
			WARN_FUNC("retpoline_safe hint not an indirect jump/call",
				  insn->sec, insn->offset);
			return -1;
		}

		insn->retpoline_safe = true;
	}

	return 0;
}

static int read_instr_hints(struct objtool_file *file)
{
	struct section *sec;
	struct instruction *insn;
	struct reloc *reloc;

	sec = find_section_by_name(file->elf, ".rela.discard.instr_end");
	if (!sec)
		return 0;

	list_for_each_entry(reloc, &sec->reloc_list, list) {
		if (reloc->sym->type != STT_SECTION) {
			WARN("unexpected relocation symbol type in %s", sec->name);
			return -1;
		}

		insn = find_insn(file, reloc->sym->sec, reloc->addend);
		if (!insn) {
			WARN("bad .discard.instr_end entry");
			return -1;
		}

		insn->instr--;
	}

	sec = find_section_by_name(file->elf, ".rela.discard.instr_begin");
	if (!sec)
		return 0;

	list_for_each_entry(reloc, &sec->reloc_list, list) {
		if (reloc->sym->type != STT_SECTION) {
			WARN("unexpected relocation symbol type in %s", sec->name);
			return -1;
		}

		insn = find_insn(file, reloc->sym->sec, reloc->addend);
		if (!insn) {
			WARN("bad .discard.instr_begin entry");
			return -1;
		}

		insn->instr++;
	}

	return 0;
}

static int read_intra_function_calls(struct objtool_file *file)
{
	struct instruction *insn;
	struct section *sec;
	struct reloc *reloc;

	sec = find_section_by_name(file->elf, ".rela.discard.intra_function_calls");
	if (!sec)
		return 0;

	list_for_each_entry(reloc, &sec->reloc_list, list) {
		unsigned long dest_off;

		if (reloc->sym->type != STT_SECTION) {
			WARN("unexpected relocation symbol type in %s",
			     sec->name);
			return -1;
		}

		insn = find_insn(file, reloc->sym->sec, reloc->addend);
		if (!insn) {
			WARN("bad .discard.intra_function_call entry");
			return -1;
		}

		if (insn->type != INSN_CALL) {
			WARN_FUNC("intra_function_call not a direct call",
				  insn->sec, insn->offset);
			return -1;
		}

		/*
		 * Treat intra-function CALLs as JMPs, but with a stack_op.
		 * See add_call_destinations(), which strips stack_ops from
		 * normal CALLs.
		 */
		insn->type = INSN_JUMP_UNCONDITIONAL;

		dest_off = insn->offset + insn->len + insn->immediate;
		insn->jump_dest = find_insn(file, insn->sec, dest_off);
		if (!insn->jump_dest) {
			WARN_FUNC("can't find call dest at %s+0x%lx",
				  insn->sec, insn->offset,
				  insn->sec->name, dest_off);
			return -1;
		}
	}

	return 0;
}

static int read_static_call_tramps(struct objtool_file *file)
{
	struct section *sec;
	struct symbol *func;

	for_each_sec(file, sec) {
		list_for_each_entry(func, &sec->symbol_list, list) {
			if (func->bind == STB_GLOBAL &&
			    !strncmp(func->name, STATIC_CALL_TRAMP_PREFIX_STR,
				     strlen(STATIC_CALL_TRAMP_PREFIX_STR)))
				func->static_call_tramp = true;
		}
	}

	return 0;
}

static void mark_rodata(struct objtool_file *file)
{
	struct section *sec;
	bool found = false;

	/*
	 * Search for the following rodata sections, each of which can
	 * potentially contain jump tables:
	 *
	 * - .rodata: can contain GCC switch tables
	 * - .rodata.<func>: same, if -fdata-sections is being used
	 * - .rodata..c_jump_table: contains C annotated jump tables
	 *
	 * .rodata.str1.* sections are ignored; they don't contain jump tables.
	 */
	for_each_sec(file, sec) {
		if (!strncmp(sec->name, ".rodata", 7) &&
		    !strstr(sec->name, ".str1.")) {
			sec->rodata = true;
			found = true;
		}
	}

	file->rodata = found;
}

__weak int arch_rewrite_retpolines(struct objtool_file *file)
{
	return 0;
}

static int decode_sections(struct objtool_file *file)
{
	int ret;

	mark_rodata(file);

	ret = init_pv_ops(file);
	if (ret)
		return ret;

	ret = decode_instructions(file);
	if (ret)
		return ret;

	ret = add_dead_ends(file);
	if (ret)
		return ret;

	add_ignores(file);
	add_uaccess_safe(file);

	ret = add_ignore_alternatives(file);
	if (ret)
		return ret;

	/*
	 * Must be before add_{jump_call}_destination.
	 */
	ret = read_static_call_tramps(file);
	if (ret)
		return ret;

	/*
	 * Must be before add_special_section_alts() as that depends on
	 * jump_dest being set.
	 */
	ret = add_jump_destinations(file);
	if (ret)
		return ret;

	ret = add_special_section_alts(file);
	if (ret)
		return ret;

	/*
	 * Must be before add_call_destination(); it changes INSN_CALL to
	 * INSN_JUMP.
	 */
	ret = read_intra_function_calls(file);
	if (ret)
		return ret;

	ret = add_call_destinations(file);
	if (ret)
		return ret;

	ret = add_jump_table_alts(file);
	if (ret)
		return ret;

	ret = read_unwind_hints(file);
	if (ret)
		return ret;

	ret = read_retpoline_hints(file);
	if (ret)
		return ret;

	ret = read_instr_hints(file);
	if (ret)
		return ret;

	/*
	 * Must be after add_special_section_alts(), since this will emit
	 * alternatives. Must be after add_{jump,call}_destination(), since
	 * those create the call insn lists.
	 */
	ret = arch_rewrite_retpolines(file);
	if (ret)
		return ret;

	return 0;
}

static bool is_fentry_call(struct instruction *insn)
{
	if (insn->type == INSN_CALL && insn->call_dest &&
	    insn->call_dest->type == STT_NOTYPE &&
	    !strcmp(insn->call_dest->name, "__fentry__"))
		return true;

	return false;
}

static bool has_modified_stack_frame(struct instruction *insn, struct insn_state *state)
{
	struct cfi_state *cfi = &state->cfi;
	int i;

	if (cfi->cfa.base != initial_func_cfi.cfa.base || cfi->drap)
		return true;

	if (cfi->cfa.offset != initial_func_cfi.cfa.offset)
		return true;

	if (cfi->stack_size != initial_func_cfi.cfa.offset)
		return true;

	for (i = 0; i < CFI_NUM_REGS; i++) {
		if (cfi->regs[i].base != initial_func_cfi.regs[i].base ||
		    cfi->regs[i].offset != initial_func_cfi.regs[i].offset)
			return true;
	}

	return false;
}

static bool check_reg_frame_pos(const struct cfi_reg *reg,
				int expected_offset)
{
	return reg->base == CFI_CFA &&
	       reg->offset == expected_offset;
}

static bool has_valid_stack_frame(struct insn_state *state)
{
	struct cfi_state *cfi = &state->cfi;

	if (cfi->cfa.base == CFI_BP &&
	    check_reg_frame_pos(&cfi->regs[CFI_BP], -cfi->cfa.offset) &&
	    check_reg_frame_pos(&cfi->regs[CFI_RA], -cfi->cfa.offset + 8))
		return true;

	if (cfi->drap && cfi->regs[CFI_BP].base == CFI_BP)
		return true;

	return false;
}

static int update_cfi_state_regs(struct instruction *insn,
				  struct cfi_state *cfi,
				  struct stack_op *op)
{
	struct cfi_reg *cfa = &cfi->cfa;

	if (cfa->base != CFI_SP && cfa->base != CFI_SP_INDIRECT)
		return 0;

	/* push */
	if (op->dest.type == OP_DEST_PUSH || op->dest.type == OP_DEST_PUSHF)
		cfa->offset += 8;

	/* pop */
	if (op->src.type == OP_SRC_POP || op->src.type == OP_SRC_POPF)
		cfa->offset -= 8;

	/* add immediate to sp */
	if (op->dest.type == OP_DEST_REG && op->src.type == OP_SRC_ADD &&
	    op->dest.reg == CFI_SP && op->src.reg == CFI_SP)
		cfa->offset -= op->src.offset;

	return 0;
}

static void save_reg(struct cfi_state *cfi, unsigned char reg, int base, int offset)
{
	if (arch_callee_saved_reg(reg) &&
	    cfi->regs[reg].base == CFI_UNDEFINED) {
		cfi->regs[reg].base = base;
		cfi->regs[reg].offset = offset;
	}
}

static void restore_reg(struct cfi_state *cfi, unsigned char reg)
{
	cfi->regs[reg].base = initial_func_cfi.regs[reg].base;
	cfi->regs[reg].offset = initial_func_cfi.regs[reg].offset;
}

/*
 * A note about DRAP stack alignment:
 *
 * GCC has the concept of a DRAP register, which is used to help keep track of
 * the stack pointer when aligning the stack.  r10 or r13 is used as the DRAP
 * register.  The typical DRAP pattern is:
 *
 *   4c 8d 54 24 08		lea    0x8(%rsp),%r10
 *   48 83 e4 c0		and    $0xffffffffffffffc0,%rsp
 *   41 ff 72 f8		pushq  -0x8(%r10)
 *   55				push   %rbp
 *   48 89 e5			mov    %rsp,%rbp
 *				(more pushes)
 *   41 52			push   %r10
 *				...
 *   41 5a			pop    %r10
 *				(more pops)
 *   5d				pop    %rbp
 *   49 8d 62 f8		lea    -0x8(%r10),%rsp
 *   c3				retq
 *
 * There are some variations in the epilogues, like:
 *
 *   5b				pop    %rbx
 *   41 5a			pop    %r10
 *   41 5c			pop    %r12
 *   41 5d			pop    %r13
 *   41 5e			pop    %r14
 *   c9				leaveq
 *   49 8d 62 f8		lea    -0x8(%r10),%rsp
 *   c3				retq
 *
 * and:
 *
 *   4c 8b 55 e8		mov    -0x18(%rbp),%r10
 *   48 8b 5d e0		mov    -0x20(%rbp),%rbx
 *   4c 8b 65 f0		mov    -0x10(%rbp),%r12
 *   4c 8b 6d f8		mov    -0x8(%rbp),%r13
 *   c9				leaveq
 *   49 8d 62 f8		lea    -0x8(%r10),%rsp
 *   c3				retq
 *
 * Sometimes r13 is used as the DRAP register, in which case it's saved and
 * restored beforehand:
 *
 *   41 55			push   %r13
 *   4c 8d 6c 24 10		lea    0x10(%rsp),%r13
 *   48 83 e4 f0		and    $0xfffffffffffffff0,%rsp
 *				...
 *   49 8d 65 f0		lea    -0x10(%r13),%rsp
 *   41 5d			pop    %r13
 *   c3				retq
 */
static int update_cfi_state(struct instruction *insn,
			    struct instruction *next_insn,
			    struct cfi_state *cfi, struct stack_op *op)
{
	struct cfi_reg *cfa = &cfi->cfa;
	struct cfi_reg *regs = cfi->regs;

	/* stack operations don't make sense with an undefined CFA */
	if (cfa->base == CFI_UNDEFINED) {
		if (insn->func) {
			WARN_FUNC("undefined stack state", insn->sec, insn->offset);
			return -1;
		}
		return 0;
	}

	if (cfi->type == UNWIND_HINT_TYPE_REGS ||
	    cfi->type == UNWIND_HINT_TYPE_REGS_PARTIAL)
		return update_cfi_state_regs(insn, cfi, op);

	switch (op->dest.type) {

	case OP_DEST_REG:
		switch (op->src.type) {

		case OP_SRC_REG:
			if (op->src.reg == CFI_SP && op->dest.reg == CFI_BP &&
			    cfa->base == CFI_SP &&
			    check_reg_frame_pos(&regs[CFI_BP], -cfa->offset)) {

				/* mov %rsp, %rbp */
				cfa->base = op->dest.reg;
				cfi->bp_scratch = false;
			}

			else if (op->src.reg == CFI_SP &&
				 op->dest.reg == CFI_BP && cfi->drap) {

				/* drap: mov %rsp, %rbp */
				regs[CFI_BP].base = CFI_BP;
				regs[CFI_BP].offset = -cfi->stack_size;
				cfi->bp_scratch = false;
			}

			else if (op->src.reg == CFI_SP && cfa->base == CFI_SP) {

				/*
				 * mov %rsp, %reg
				 *
				 * This is needed for the rare case where GCC
				 * does:
				 *
				 *   mov    %rsp, %rax
				 *   ...
				 *   mov    %rax, %rsp
				 */
				cfi->vals[op->dest.reg].base = CFI_CFA;
				cfi->vals[op->dest.reg].offset = -cfi->stack_size;
			}

			else if (op->src.reg == CFI_BP && op->dest.reg == CFI_SP &&
				 (cfa->base == CFI_BP || cfa->base == cfi->drap_reg)) {

				/*
				 * mov %rbp, %rsp
				 *
				 * Restore the original stack pointer (Clang).
				 */
				cfi->stack_size = -cfi->regs[CFI_BP].offset;
			}

			else if (op->dest.reg == cfa->base) {

				/* mov %reg, %rsp */
				if (cfa->base == CFI_SP &&
				    cfi->vals[op->src.reg].base == CFI_CFA) {

					/*
					 * This is needed for the rare case
					 * where GCC does something dumb like:
					 *
					 *   lea    0x8(%rsp), %rcx
					 *   ...
					 *   mov    %rcx, %rsp
					 */
					cfa->offset = -cfi->vals[op->src.reg].offset;
					cfi->stack_size = cfa->offset;

				} else if (cfa->base == CFI_SP &&
					   cfi->vals[op->src.reg].base == CFI_SP_INDIRECT &&
					   cfi->vals[op->src.reg].offset == cfa->offset) {

					/*
					 * Stack swizzle:
					 *
					 * 1: mov %rsp, (%[tos])
					 * 2: mov %[tos], %rsp
					 *    ...
					 * 3: pop %rsp
					 *
					 * Where:
					 *
					 * 1 - places a pointer to the previous
					 *     stack at the Top-of-Stack of the
					 *     new stack.
					 *
					 * 2 - switches to the new stack.
					 *
					 * 3 - pops the Top-of-Stack to restore
					 *     the original stack.
					 *
					 * Note: we set base to SP_INDIRECT
					 * here and preserve offset. Therefore
					 * when the unwinder reaches ToS it
					 * will dereference SP and then add the
					 * offset to find the next frame, IOW:
					 * (%rsp) + offset.
					 */
					cfa->base = CFI_SP_INDIRECT;

				} else {
					cfa->base = CFI_UNDEFINED;
					cfa->offset = 0;
				}
			}

			else if (op->dest.reg == CFI_SP &&
				 cfi->vals[op->src.reg].base == CFI_SP_INDIRECT &&
				 cfi->vals[op->src.reg].offset == cfa->offset) {

				/*
				 * The same stack swizzle case 2) as above. But
				 * because we can't change cfa->base, case 3)
				 * will become a regular POP. Pretend we're a
				 * PUSH so things don't go unbalanced.
				 */
				cfi->stack_size += 8;
			}


			break;

		case OP_SRC_ADD:
			if (op->dest.reg == CFI_SP && op->src.reg == CFI_SP) {

				/* add imm, %rsp */
				cfi->stack_size -= op->src.offset;
				if (cfa->base == CFI_SP)
					cfa->offset -= op->src.offset;
				break;
			}

			if (op->dest.reg == CFI_SP && op->src.reg == CFI_BP) {

				/* lea disp(%rbp), %rsp */
				cfi->stack_size = -(op->src.offset + regs[CFI_BP].offset);
				break;
			}

			if (!cfi->drap && op->src.reg == CFI_SP &&
			    op->dest.reg == CFI_BP && cfa->base == CFI_SP &&
			    check_reg_frame_pos(&regs[CFI_BP], -cfa->offset + op->src.offset)) {

				/* lea disp(%rsp), %rbp */
				cfa->base = CFI_BP;
				cfa->offset -= op->src.offset;
				cfi->bp_scratch = false;
				break;
			}

			if (op->src.reg == CFI_SP && cfa->base == CFI_SP) {

				/* drap: lea disp(%rsp), %drap */
				cfi->drap_reg = op->dest.reg;

				/*
				 * lea disp(%rsp), %reg
				 *
				 * This is needed for the rare case where GCC
				 * does something dumb like:
				 *
				 *   lea    0x8(%rsp), %rcx
				 *   ...
				 *   mov    %rcx, %rsp
				 */
				cfi->vals[op->dest.reg].base = CFI_CFA;
				cfi->vals[op->dest.reg].offset = \
					-cfi->stack_size + op->src.offset;

				break;
			}

			if (cfi->drap && op->dest.reg == CFI_SP &&
			    op->src.reg == cfi->drap_reg) {

				 /* drap: lea disp(%drap), %rsp */
				cfa->base = CFI_SP;
				cfa->offset = cfi->stack_size = -op->src.offset;
				cfi->drap_reg = CFI_UNDEFINED;
				cfi->drap = false;
				break;
			}

			if (op->dest.reg == cfi->cfa.base && !(next_insn && next_insn->hint)) {
				WARN_FUNC("unsupported stack register modification",
					  insn->sec, insn->offset);
				return -1;
			}

			break;

		case OP_SRC_AND:
			if (op->dest.reg != CFI_SP ||
			    (cfi->drap_reg != CFI_UNDEFINED && cfa->base != CFI_SP) ||
			    (cfi->drap_reg == CFI_UNDEFINED && cfa->base != CFI_BP)) {
				WARN_FUNC("unsupported stack pointer realignment",
					  insn->sec, insn->offset);
				return -1;
			}

			if (cfi->drap_reg != CFI_UNDEFINED) {
				/* drap: and imm, %rsp */
				cfa->base = cfi->drap_reg;
				cfa->offset = cfi->stack_size = 0;
				cfi->drap = true;
			}

			/*
			 * Older versions of GCC (4.8ish) realign the stack
			 * without DRAP, with a frame pointer.
			 */

			break;

		case OP_SRC_POP:
		case OP_SRC_POPF:
			if (op->dest.reg == CFI_SP && cfa->base == CFI_SP_INDIRECT) {

				/* pop %rsp; # restore from a stack swizzle */
				cfa->base = CFI_SP;
				break;
			}

			if (!cfi->drap && op->dest.reg == cfa->base) {

				/* pop %rbp */
				cfa->base = CFI_SP;
			}

			if (cfi->drap && cfa->base == CFI_BP_INDIRECT &&
			    op->dest.reg == cfi->drap_reg &&
			    cfi->drap_offset == -cfi->stack_size) {

				/* drap: pop %drap */
				cfa->base = cfi->drap_reg;
				cfa->offset = 0;
				cfi->drap_offset = -1;

			} else if (cfi->stack_size == -regs[op->dest.reg].offset) {

				/* pop %reg */
				restore_reg(cfi, op->dest.reg);
			}

			cfi->stack_size -= 8;
			if (cfa->base == CFI_SP)
				cfa->offset -= 8;

			break;

		case OP_SRC_REG_INDIRECT:
			if (!cfi->drap && op->dest.reg == cfa->base &&
			    op->dest.reg == CFI_BP) {

				/* mov disp(%rsp), %rbp */
				cfa->base = CFI_SP;
				cfa->offset = cfi->stack_size;
			}

			if (cfi->drap && op->src.reg == CFI_BP &&
			    op->src.offset == cfi->drap_offset) {

				/* drap: mov disp(%rbp), %drap */
				cfa->base = cfi->drap_reg;
				cfa->offset = 0;
				cfi->drap_offset = -1;
			}

			if (cfi->drap && op->src.reg == CFI_BP &&
			    op->src.offset == regs[op->dest.reg].offset) {

				/* drap: mov disp(%rbp), %reg */
				restore_reg(cfi, op->dest.reg);

			} else if (op->src.reg == cfa->base &&
			    op->src.offset == regs[op->dest.reg].offset + cfa->offset) {

				/* mov disp(%rbp), %reg */
				/* mov disp(%rsp), %reg */
				restore_reg(cfi, op->dest.reg);

			} else if (op->src.reg == CFI_SP &&
				   op->src.offset == regs[op->dest.reg].offset + cfi->stack_size) {

				/* mov disp(%rsp), %reg */
				restore_reg(cfi, op->dest.reg);
			}

			break;

		default:
			WARN_FUNC("unknown stack-related instruction",
				  insn->sec, insn->offset);
			return -1;
		}

		break;

	case OP_DEST_PUSH:
	case OP_DEST_PUSHF:
		cfi->stack_size += 8;
		if (cfa->base == CFI_SP)
			cfa->offset += 8;

		if (op->src.type != OP_SRC_REG)
			break;

		if (cfi->drap) {
			if (op->src.reg == cfa->base && op->src.reg == cfi->drap_reg) {

				/* drap: push %drap */
				cfa->base = CFI_BP_INDIRECT;
				cfa->offset = -cfi->stack_size;

				/* save drap so we know when to restore it */
				cfi->drap_offset = -cfi->stack_size;

			} else if (op->src.reg == CFI_BP && cfa->base == cfi->drap_reg) {

				/* drap: push %rbp */
				cfi->stack_size = 0;

			} else {

				/* drap: push %reg */
				save_reg(cfi, op->src.reg, CFI_BP, -cfi->stack_size);
			}

		} else {

			/* push %reg */
			save_reg(cfi, op->src.reg, CFI_CFA, -cfi->stack_size);
		}

		/* detect when asm code uses rbp as a scratch register */
		if (!no_fp && insn->func && op->src.reg == CFI_BP &&
		    cfa->base != CFI_BP)
			cfi->bp_scratch = true;
		break;

	case OP_DEST_REG_INDIRECT:

		if (cfi->drap) {
			if (op->src.reg == cfa->base && op->src.reg == cfi->drap_reg) {

				/* drap: mov %drap, disp(%rbp) */
				cfa->base = CFI_BP_INDIRECT;
				cfa->offset = op->dest.offset;

				/* save drap offset so we know when to restore it */
				cfi->drap_offset = op->dest.offset;
			} else {

				/* drap: mov reg, disp(%rbp) */
				save_reg(cfi, op->src.reg, CFI_BP, op->dest.offset);
			}

		} else if (op->dest.reg == cfa->base) {

			/* mov reg, disp(%rbp) */
			/* mov reg, disp(%rsp) */
			save_reg(cfi, op->src.reg, CFI_CFA,
				 op->dest.offset - cfi->cfa.offset);

		} else if (op->dest.reg == CFI_SP) {

			/* mov reg, disp(%rsp) */
			save_reg(cfi, op->src.reg, CFI_CFA,
				 op->dest.offset - cfi->stack_size);

		} else if (op->src.reg == CFI_SP && op->dest.offset == 0) {

			/* mov %rsp, (%reg); # setup a stack swizzle. */
			cfi->vals[op->dest.reg].base = CFI_SP_INDIRECT;
			cfi->vals[op->dest.reg].offset = cfa->offset;
		}

		break;

	case OP_DEST_MEM:
		if (op->src.type != OP_SRC_POP && op->src.type != OP_SRC_POPF) {
			WARN_FUNC("unknown stack-related memory operation",
				  insn->sec, insn->offset);
			return -1;
		}

		/* pop mem */
		cfi->stack_size -= 8;
		if (cfa->base == CFI_SP)
			cfa->offset -= 8;

		break;

	default:
		WARN_FUNC("unknown stack-related instruction",
			  insn->sec, insn->offset);
		return -1;
	}

	return 0;
}

/*
 * The stack layouts of alternatives instructions can sometimes diverge when
 * they have stack modifications.  That's fine as long as the potential stack
 * layouts don't conflict at any given potential instruction boundary.
 *
 * Flatten the CFIs of the different alternative code streams (both original
 * and replacement) into a single shared CFI array which can be used to detect
 * conflicts and nicely feed a linear array of ORC entries to the unwinder.
 */
static int propagate_alt_cfi(struct objtool_file *file, struct instruction *insn)
{
	struct cfi_state **alt_cfi;
	int group_off;

	if (!insn->alt_group)
		return 0;

	if (!insn->cfi) {
		WARN("CFI missing");
		return -1;
	}

	alt_cfi = insn->alt_group->cfi;
	group_off = insn->offset - insn->alt_group->first_insn->offset;

	if (!alt_cfi[group_off]) {
		alt_cfi[group_off] = insn->cfi;
	} else {
		if (cficmp(alt_cfi[group_off], insn->cfi)) {
			WARN_FUNC("stack layout conflict in alternatives",
				  insn->sec, insn->offset);
			return -1;
		}
	}

	return 0;
}

static int handle_insn_ops(struct instruction *insn,
			   struct instruction *next_insn,
			   struct insn_state *state)
{
	struct stack_op *op;

	list_for_each_entry(op, &insn->stack_ops, list) {

		if (update_cfi_state(insn, next_insn, &state->cfi, op))
			return 1;

		if (!insn->alt_group)
			continue;

		if (op->dest.type == OP_DEST_PUSHF) {
			if (!state->uaccess_stack) {
				state->uaccess_stack = 1;
			} else if (state->uaccess_stack >> 31) {
				WARN_FUNC("PUSHF stack exhausted",
					  insn->sec, insn->offset);
				return 1;
			}
			state->uaccess_stack <<= 1;
			state->uaccess_stack  |= state->uaccess;
		}

		if (op->src.type == OP_SRC_POPF) {
			if (state->uaccess_stack) {
				state->uaccess = state->uaccess_stack & 1;
				state->uaccess_stack >>= 1;
				if (state->uaccess_stack == 1)
					state->uaccess_stack = 0;
			}
		}
	}

	return 0;
}

static bool insn_cfi_match(struct instruction *insn, struct cfi_state *cfi2)
{
	struct cfi_state *cfi1 = insn->cfi;
	int i;

	if (!cfi1) {
		WARN("CFI missing");
		return false;
	}

	if (memcmp(&cfi1->cfa, &cfi2->cfa, sizeof(cfi1->cfa))) {

		WARN_FUNC("stack state mismatch: cfa1=%d%+d cfa2=%d%+d",
			  insn->sec, insn->offset,
			  cfi1->cfa.base, cfi1->cfa.offset,
			  cfi2->cfa.base, cfi2->cfa.offset);

	} else if (memcmp(&cfi1->regs, &cfi2->regs, sizeof(cfi1->regs))) {
		for (i = 0; i < CFI_NUM_REGS; i++) {
			if (!memcmp(&cfi1->regs[i], &cfi2->regs[i],
				    sizeof(struct cfi_reg)))
				continue;

			WARN_FUNC("stack state mismatch: reg1[%d]=%d%+d reg2[%d]=%d%+d",
				  insn->sec, insn->offset,
				  i, cfi1->regs[i].base, cfi1->regs[i].offset,
				  i, cfi2->regs[i].base, cfi2->regs[i].offset);
			break;
		}

	} else if (cfi1->type != cfi2->type) {

		WARN_FUNC("stack state mismatch: type1=%d type2=%d",
			  insn->sec, insn->offset, cfi1->type, cfi2->type);

	} else if (cfi1->drap != cfi2->drap ||
		   (cfi1->drap && cfi1->drap_reg != cfi2->drap_reg) ||
		   (cfi1->drap && cfi1->drap_offset != cfi2->drap_offset)) {

		WARN_FUNC("stack state mismatch: drap1=%d(%d,%d) drap2=%d(%d,%d)",
			  insn->sec, insn->offset,
			  cfi1->drap, cfi1->drap_reg, cfi1->drap_offset,
			  cfi2->drap, cfi2->drap_reg, cfi2->drap_offset);

	} else
		return true;

	return false;
}

static inline bool func_uaccess_safe(struct symbol *func)
{
	if (func)
		return func->uaccess_safe;

	return false;
}

static inline const char *call_dest_name(struct instruction *insn)
{
	static char pvname[16];
	struct reloc *rel;
	int idx;

	if (insn->call_dest)
		return insn->call_dest->name;

	rel = insn_reloc(NULL, insn);
	if (rel && !strcmp(rel->sym->name, "pv_ops")) {
		idx = (rel->addend / sizeof(void *));
		snprintf(pvname, sizeof(pvname), "pv_ops[%d]", idx);
		return pvname;
	}

	return "{dynamic}";
}

static bool pv_call_dest(struct objtool_file *file, struct instruction *insn)
{
	struct symbol *target;
	struct reloc *rel;
	int idx;

	rel = insn_reloc(file, insn);
	if (!rel || strcmp(rel->sym->name, "pv_ops"))
		return false;

	idx = (arch_dest_reloc_offset(rel->addend) / sizeof(void *));

	if (file->pv_ops[idx].clean)
		return true;

	file->pv_ops[idx].clean = true;

	list_for_each_entry(target, &file->pv_ops[idx].targets, pv_target) {
		if (!target->sec->noinstr) {
			WARN("pv_ops[%d]: %s", idx, target->name);
			file->pv_ops[idx].clean = false;
		}
	}

	return file->pv_ops[idx].clean;
}

static inline bool noinstr_call_dest(struct objtool_file *file,
				     struct instruction *insn,
				     struct symbol *func)
{
	/*
	 * We can't deal with indirect function calls at present;
	 * assume they're instrumented.
	 */
	if (!func) {
		if (file->pv_ops)
			return pv_call_dest(file, insn);

		return false;
	}

	/*
	 * If the symbol is from a noinstr section; we good.
	 */
	if (func->sec->noinstr)
		return true;

	/*
	 * The __ubsan_handle_*() calls are like WARN(), they only happen when
	 * something 'BAD' happened. At the risk of taking the machine down,
	 * let them proceed to get the message out.
	 */
	if (!strncmp(func->name, "__ubsan_handle_", 15))
		return true;

	return false;
}

static int validate_call(struct objtool_file *file,
			 struct instruction *insn,
			 struct insn_state *state)
{
	if (state->noinstr && state->instr <= 0 &&
	    !noinstr_call_dest(file, insn, insn->call_dest)) {
		WARN_FUNC("call to %s() leaves .noinstr.text section",
				insn->sec, insn->offset, call_dest_name(insn));
		return 1;
	}

	if (state->uaccess && !func_uaccess_safe(insn->call_dest)) {
		WARN_FUNC("call to %s() with UACCESS enabled",
				insn->sec, insn->offset, call_dest_name(insn));
		return 1;
	}

	if (state->df) {
		WARN_FUNC("call to %s() with DF set",
				insn->sec, insn->offset, call_dest_name(insn));
		return 1;
	}

	return 0;
}

static int validate_sibling_call(struct objtool_file *file,
				 struct instruction *insn,
				 struct insn_state *state)
{
	if (has_modified_stack_frame(insn, state)) {
		WARN_FUNC("sibling call from callable instruction with modified stack frame",
				insn->sec, insn->offset);
		return 1;
	}

	return validate_call(file, insn, state);
}

static int validate_return(struct symbol *func, struct instruction *insn, struct insn_state *state)
{
	if (state->noinstr && state->instr > 0) {
		WARN_FUNC("return with instrumentation enabled",
			  insn->sec, insn->offset);
		return 1;
	}

	if (state->uaccess && !func_uaccess_safe(func)) {
		WARN_FUNC("return with UACCESS enabled",
			  insn->sec, insn->offset);
		return 1;
	}

	if (!state->uaccess && func_uaccess_safe(func)) {
		WARN_FUNC("return with UACCESS disabled from a UACCESS-safe function",
			  insn->sec, insn->offset);
		return 1;
	}

	if (state->df) {
		WARN_FUNC("return with DF set",
			  insn->sec, insn->offset);
		return 1;
	}

	if (func && has_modified_stack_frame(insn, state)) {
		WARN_FUNC("return with modified stack frame",
			  insn->sec, insn->offset);
		return 1;
	}

	if (state->cfi.bp_scratch) {
		WARN_FUNC("BP used as a scratch register",
			  insn->sec, insn->offset);
		return 1;
	}

	return 0;
}

static struct instruction *next_insn_to_validate(struct objtool_file *file,
						 struct instruction *insn)
{
	struct alt_group *alt_group = insn->alt_group;

	/*
	 * Simulate the fact that alternatives are patched in-place.  When the
	 * end of a replacement alt_group is reached, redirect objtool flow to
	 * the end of the original alt_group.
	 */
	if (alt_group && insn == alt_group->last_insn && alt_group->orig_group)
		return next_insn_same_sec(file, alt_group->orig_group->last_insn);

	return next_insn_same_sec(file, insn);
}

/*
 * Follow the branch starting at the given instruction, and recursively follow
 * any other branches (jumps).  Meanwhile, track the frame pointer state at
 * each instruction and validate all the rules described in
 * tools/objtool/Documentation/stack-validation.txt.
 */
static int validate_branch(struct objtool_file *file, struct symbol *func,
			   struct instruction *insn, struct insn_state state)
{
	struct alternative *alt;
	struct instruction *next_insn, *prev_insn = NULL;
	struct section *sec;
	u8 visited;
	int ret;

	sec = insn->sec;

	while (1) {
		next_insn = next_insn_to_validate(file, insn);

		if (file->c_file && func && insn->func && func != insn->func->pfunc) {
			WARN("%s() falls through to next function %s()",
			     func->name, insn->func->name);
			return 1;
		}

		if (func && insn->ignore) {
			WARN_FUNC("BUG: why am I validating an ignored function?",
				  sec, insn->offset);
			return 1;
		}

		visited = 1 << state.uaccess;
		if (insn->visited) {
			if (!insn->hint && !insn_cfi_match(insn, &state.cfi))
				return 1;

			if (insn->visited & visited)
				return 0;
		} else {
			nr_insns_visited++;
		}

		if (state.noinstr)
			state.instr += insn->instr;

		if (insn->hint) {
			state.cfi = *insn->cfi;
		} else {
			/* XXX track if we actually changed state.cfi */

			if (prev_insn && !cficmp(prev_insn->cfi, &state.cfi)) {
				insn->cfi = prev_insn->cfi;
				nr_cfi_reused++;
			} else {
				insn->cfi = cfi_hash_find_or_add(&state.cfi);
			}
		}

		insn->visited |= visited;

		if (propagate_alt_cfi(file, insn))
			return 1;

		if (!insn->ignore_alts && !list_empty(&insn->alts)) {
			bool skip_orig = false;

			list_for_each_entry(alt, &insn->alts, list) {
				if (alt->skip_orig)
					skip_orig = true;

				ret = validate_branch(file, func, alt->insn, state);
				if (ret) {
					if (backtrace)
						BT_FUNC("(alt)", insn);
					return ret;
				}
			}

			if (skip_orig)
				return 0;
		}

		if (handle_insn_ops(insn, next_insn, &state))
			return 1;

		switch (insn->type) {

		case INSN_RETURN:
			return validate_return(func, insn, &state);

		case INSN_CALL:
		case INSN_CALL_DYNAMIC:
			ret = validate_call(file, insn, &state);
			if (ret)
				return ret;

			if (!no_fp && func && !is_fentry_call(insn) &&
			    !has_valid_stack_frame(&state)) {
				WARN_FUNC("call without frame pointer save/setup",
					  sec, insn->offset);
				return 1;
			}

			if (dead_end_function(file, insn->call_dest))
				return 0;

			break;

		case INSN_JUMP_CONDITIONAL:
		case INSN_JUMP_UNCONDITIONAL:
			if (is_sibling_call(insn)) {
				ret = validate_sibling_call(file, insn, &state);
				if (ret)
					return ret;

			} else if (insn->jump_dest) {
				ret = validate_branch(file, func,
						      insn->jump_dest, state);
				if (ret) {
					if (backtrace)
						BT_FUNC("(branch)", insn);
					return ret;
				}
			}

			if (insn->type == INSN_JUMP_UNCONDITIONAL)
				return 0;

			break;

		case INSN_JUMP_DYNAMIC:
		case INSN_JUMP_DYNAMIC_CONDITIONAL:
			if (is_sibling_call(insn)) {
				ret = validate_sibling_call(file, insn, &state);
				if (ret)
					return ret;
			}

			if (insn->type == INSN_JUMP_DYNAMIC)
				return 0;

			break;

		case INSN_CONTEXT_SWITCH:
			if (func && (!next_insn || !next_insn->hint)) {
				WARN_FUNC("unsupported instruction in callable function",
					  sec, insn->offset);
				return 1;
			}
			return 0;

		case INSN_STAC:
			if (state.uaccess) {
				WARN_FUNC("recursive UACCESS enable", sec, insn->offset);
				return 1;
			}

			state.uaccess = true;
			break;

		case INSN_CLAC:
			if (!state.uaccess && func) {
				WARN_FUNC("redundant UACCESS disable", sec, insn->offset);
				return 1;
			}

			if (func_uaccess_safe(func) && !state.uaccess_stack) {
				WARN_FUNC("UACCESS-safe disables UACCESS", sec, insn->offset);
				return 1;
			}

			state.uaccess = false;
			break;

		case INSN_STD:
			if (state.df) {
				WARN_FUNC("recursive STD", sec, insn->offset);
				return 1;
			}

			state.df = true;
			break;

		case INSN_CLD:
			if (!state.df && func) {
				WARN_FUNC("redundant CLD", sec, insn->offset);
				return 1;
			}

			state.df = false;
			break;

		default:
			break;
		}

		if (insn->dead_end)
			return 0;

		if (!next_insn) {
			if (state.cfi.cfa.base == CFI_UNDEFINED)
				return 0;
			WARN("%s: unexpected end of section", sec->name);
			return 1;
		}

		prev_insn = insn;
		insn = next_insn;
	}

	return 0;
}

static int validate_unwind_hints(struct objtool_file *file, struct section *sec)
{
	struct instruction *insn;
	struct insn_state state;
	int ret, warnings = 0;

	if (!file->hints)
		return 0;

	init_insn_state(&state, sec);

	if (sec) {
		insn = find_insn(file, sec, 0);
		if (!insn)
			return 0;
	} else {
		insn = list_first_entry(&file->insn_list, typeof(*insn), list);
	}

	while (&insn->list != &file->insn_list && (!sec || insn->sec == sec)) {
		if (insn->hint && !insn->visited) {
			ret = validate_branch(file, insn->func, insn, state);
			if (ret && backtrace)
				BT_FUNC("<=== (hint)", insn);
			warnings += ret;
		}

		insn = list_next_entry(insn, list);
	}

	return warnings;
}

static int validate_retpoline(struct objtool_file *file)
{
	struct instruction *insn;
	int warnings = 0;

	for_each_insn(file, insn) {
		if (insn->type != INSN_JUMP_DYNAMIC &&
		    insn->type != INSN_CALL_DYNAMIC)
			continue;

		if (insn->retpoline_safe)
			continue;

		/*
		 * .init.text code is ran before userspace and thus doesn't
		 * strictly need retpolines, except for modules which are
		 * loaded late, they very much do need retpoline in their
		 * .init.text
		 */
		if (!strcmp(insn->sec->name, ".init.text") && !module)
			continue;

		WARN_FUNC("indirect %s found in RETPOLINE build",
			  insn->sec, insn->offset,
			  insn->type == INSN_JUMP_DYNAMIC ? "jump" : "call");

		warnings++;
	}

	return warnings;
}

static bool is_kasan_insn(struct instruction *insn)
{
	return (insn->type == INSN_CALL &&
		!strcmp(insn->call_dest->name, "__asan_handle_no_return"));
}

static bool is_ubsan_insn(struct instruction *insn)
{
	return (insn->type == INSN_CALL &&
		!strcmp(insn->call_dest->name,
			"__ubsan_handle_builtin_unreachable"));
}

static bool ignore_unreachable_insn(struct objtool_file *file, struct instruction *insn)
{
	int i;
	struct instruction *prev_insn;

	if (insn->ignore || insn->type == INSN_NOP)
		return true;

	/*
	 * Ignore any unused exceptions.  This can happen when a whitelisted
	 * function has an exception table entry.
	 *
	 * Also ignore alternative replacement instructions.  This can happen
	 * when a whitelisted function uses one of the ALTERNATIVE macros.
	 */
	if (!strcmp(insn->sec->name, ".fixup") ||
	    !strcmp(insn->sec->name, ".altinstr_replacement") ||
	    !strcmp(insn->sec->name, ".altinstr_aux"))
		return true;

	if (!insn->func)
		return false;

	/*
	 * CONFIG_UBSAN_TRAP inserts a UD2 when it sees
	 * __builtin_unreachable().  The BUG() macro has an unreachable() after
	 * the UD2, which causes GCC's undefined trap logic to emit another UD2
	 * (or occasionally a JMP to UD2).
	 *
	 * It may also insert a UD2 after calling a __noreturn function.
	 */
	prev_insn = list_prev_entry(insn, list);
	if ((prev_insn->dead_end || dead_end_function(file, prev_insn->call_dest)) &&
	    (insn->type == INSN_BUG ||
	     (insn->type == INSN_JUMP_UNCONDITIONAL &&
	      insn->jump_dest && insn->jump_dest->type == INSN_BUG)))
		return true;

	/*
	 * Check if this (or a subsequent) instruction is related to
	 * CONFIG_UBSAN or CONFIG_KASAN.
	 *
	 * End the search at 5 instructions to avoid going into the weeds.
	 */
	for (i = 0; i < 5; i++) {

		if (is_kasan_insn(insn) || is_ubsan_insn(insn))
			return true;

		if (insn->type == INSN_JUMP_UNCONDITIONAL) {
			if (insn->jump_dest &&
			    insn->jump_dest->func == insn->func) {
				insn = insn->jump_dest;
				continue;
			}

			break;
		}

		if (insn->offset + insn->len >= insn->func->offset + insn->func->len)
			break;

		insn = list_next_entry(insn, list);
	}

	return false;
}

static int validate_symbol(struct objtool_file *file, struct section *sec,
			   struct symbol *sym, struct insn_state *state)
{
	struct instruction *insn;
	int ret;

	if (!sym->len) {
		WARN("%s() is missing an ELF size annotation", sym->name);
		return 1;
	}

	if (sym->pfunc != sym || sym->alias != sym)
		return 0;

	insn = find_insn(file, sec, sym->offset);
	if (!insn || insn->ignore || insn->visited)
		return 0;

	state->uaccess = sym->uaccess_safe;

	ret = validate_branch(file, insn->func, insn, *state);
	if (ret && backtrace)
		BT_FUNC("<=== (sym)", insn);
	return ret;
}

static int validate_section(struct objtool_file *file, struct section *sec)
{
	struct insn_state state;
	struct symbol *func;
	int warnings = 0;

	list_for_each_entry(func, &sec->symbol_list, list) {
		if (func->type != STT_FUNC)
			continue;

		init_insn_state(&state, sec);
		set_func_state(&state.cfi);

		warnings += validate_symbol(file, sec, func, &state);
	}

	return warnings;
}

static int validate_vmlinux_functions(struct objtool_file *file)
{
	struct section *sec;
	int warnings = 0;

	sec = find_section_by_name(file->elf, ".noinstr.text");
	if (sec) {
		warnings += validate_section(file, sec);
		warnings += validate_unwind_hints(file, sec);
	}

	sec = find_section_by_name(file->elf, ".entry.text");
	if (sec) {
		warnings += validate_section(file, sec);
		warnings += validate_unwind_hints(file, sec);
	}

	return warnings;
}

static int validate_functions(struct objtool_file *file)
{
	struct section *sec;
	int warnings = 0;

	for_each_sec(file, sec) {
		if (!(sec->sh.sh_flags & SHF_EXECINSTR))
			continue;

		warnings += validate_section(file, sec);
	}

	return warnings;
}

static int validate_reachable_instructions(struct objtool_file *file)
{
	struct instruction *insn;

	if (file->ignore_unreachables)
		return 0;

	for_each_insn(file, insn) {
		if (insn->visited || ignore_unreachable_insn(file, insn))
			continue;

		WARN_FUNC("unreachable instruction", insn->sec, insn->offset);
		return 1;
	}

	return 0;
}

int check(struct objtool_file *file)
{
	int ret, warnings = 0;

	arch_initial_func_cfi_state(&initial_func_cfi);
	init_cfi_state(&init_cfi);
	init_cfi_state(&func_cfi);
	set_func_state(&func_cfi);

	if (!cfi_hash_alloc(1UL << (file->elf->symbol_bits - 3)))
		goto out;

	cfi_hash_add(&init_cfi);
	cfi_hash_add(&func_cfi);

	ret = decode_sections(file);
	if (ret < 0)
		goto out;

	warnings += ret;

	if (list_empty(&file->insn_list))
		goto out;

	if (vmlinux && !validate_dup) {
		ret = validate_vmlinux_functions(file);
		if (ret < 0)
			goto out;

		warnings += ret;
		goto out;
	}

	if (retpoline) {
		ret = validate_retpoline(file);
		if (ret < 0)
			return ret;
		warnings += ret;
	}

	ret = validate_functions(file);
	if (ret < 0)
		goto out;
	warnings += ret;

	ret = validate_unwind_hints(file, NULL);
	if (ret < 0)
		goto out;
	warnings += ret;

	if (!warnings) {
		ret = validate_reachable_instructions(file);
		if (ret < 0)
			goto out;
		warnings += ret;
	}

	ret = create_static_call_sections(file);
	if (ret < 0)
		goto out;
	warnings += ret;

	if (mcount) {
		ret = create_mcount_loc_sections(file);
		if (ret < 0)
			goto out;
		warnings += ret;
	}

	if (stats) {
		printf("nr_insns_visited: %ld\n", nr_insns_visited);
		printf("nr_cfi: %ld\n", nr_cfi);
		printf("nr_cfi_reused: %ld\n", nr_cfi_reused);
		printf("nr_cfi_cache: %ld\n", nr_cfi_cache);
	}

out:
	/*
	 *  For now, don't fail the kernel build on fatal warnings.  These
	 *  errors are still fairly common due to the growing matrix of
	 *  supported toolchains and their recent pace of change.
	 */
	return 0;
}<|MERGE_RESOLUTION|>--- conflicted
+++ resolved
@@ -382,13 +382,8 @@
 			insn->sec = sec;
 			insn->offset = offset;
 
-<<<<<<< HEAD
 			ret = arch_decode_instruction(file, sec, offset,
-						      sec->len - offset,
-=======
-			ret = arch_decode_instruction(file->elf, sec, offset,
 						      sec->sh.sh_size - offset,
->>>>>>> fe255fe6
 						      &insn->len, &insn->type,
 						      &insn->immediate,
 						      &insn->stack_ops);
