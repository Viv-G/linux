--- conflicted
+++ resolved
@@ -4,7 +4,6 @@
         "MetricExpr": "100 * (( BR_INST_RETIRED.COND + 3 * BR_INST_RETIRED.NEAR_CALL + (BR_INST_RETIRED.NEAR_TAKEN - BR_INST_RETIRED.COND_TAKEN - 2 * BR_INST_RETIRED.NEAR_CALL) ) / TOPDOWN.SLOTS)",
         "MetricGroup": "Ret",
         "MetricName": "Branching_Overhead"
-<<<<<<< HEAD
     },
     {
         "BriefDescription": "Total pipeline cost of instruction fetch related bottlenecks by large code footprint programs (i-side cache; TLB and BTB misses)",
@@ -17,32 +16,6 @@
         "MetricExpr": "INST_RETIRED.ANY / CPU_CLK_UNHALTED.THREAD",
         "MetricGroup": "Ret;Summary",
         "MetricName": "IPC"
-    },
-    {
-        "BriefDescription": "Uops Per Instruction",
-        "MetricExpr": "UOPS_RETIRED.RETIRE_SLOTS / INST_RETIRED.ANY",
-        "MetricGroup": "Pipeline;Ret;Retire",
-        "MetricName": "UPI"
-    },
-    {
-        "BriefDescription": "Instruction per taken branch",
-        "MetricExpr": "UOPS_RETIRED.RETIRE_SLOTS / BR_INST_RETIRED.NEAR_TAKEN",
-        "MetricGroup": "Branches;Fed;FetchBW",
-        "MetricName": "UpTB"
-=======
-    },
-    {
-        "BriefDescription": "Total pipeline cost of instruction fetch related bottlenecks by large code footprint programs (i-side cache; TLB and BTB misses)",
-        "MetricExpr": "100 * (( 5 * IDQ_UOPS_NOT_DELIVERED.CYCLES_0_UOPS_DELIV.CORE - INT_MISC.UOP_DROPPING ) / TOPDOWN.SLOTS) * ( (ICACHE_64B.IFTAG_STALL / CPU_CLK_UNHALTED.THREAD) + (ICACHE_16B.IFDATA_STALL / CPU_CLK_UNHALTED.THREAD) + (10 * BACLEARS.ANY / CPU_CLK_UNHALTED.THREAD) ) / #(( 5 * IDQ_UOPS_NOT_DELIVERED.CYCLES_0_UOPS_DELIV.CORE - INT_MISC.UOP_DROPPING ) / TOPDOWN.SLOTS)",
-        "MetricGroup": "BigFoot;Fed;Frontend;IcMiss;MemoryTLB",
-        "MetricName": "Big_Code"
-    },
-    {
-        "BriefDescription": "Instructions Per Cycle (per Logical Processor)",
-        "MetricExpr": "INST_RETIRED.ANY / CPU_CLK_UNHALTED.THREAD",
-        "MetricGroup": "Ret;Summary",
-        "MetricName": "IPC"
->>>>>>> 88084a3d
     },
     {
         "BriefDescription": "Cycles Per Instruction (per Logical Processor)",
@@ -424,15 +397,6 @@
         "MetricName": "IpFarBranch"
     },
     {
-<<<<<<< HEAD
-        "BriefDescription": "C3 residency percent per core",
-        "MetricExpr": "(cstate_core@c3\\-residency@ / msr@tsc@) * 100",
-        "MetricGroup": "Power",
-        "MetricName": "C3_Core_Residency"
-    },
-    {
-=======
->>>>>>> 88084a3d
         "BriefDescription": "C6 residency percent per core",
         "MetricExpr": "(cstate_core@c6\\-residency@ / msr@tsc@) * 100",
         "MetricGroup": "Power",
