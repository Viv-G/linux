--- conflicted
+++ resolved
@@ -978,13 +978,8 @@
 	fp = fopen(filename, "w");
 	if (fp == NULL) {
 		char bf[64];
-<<<<<<< HEAD
-		strerror_r(errno, bf, sizeof(bf));
-		ui_helpline__fpush("Couldn't write to %s: %s", filename, bf);
-=======
 		const char *err = strerror_r(errno, bf, sizeof(bf));
 		ui_helpline__fpush("Couldn't write to %s: %s", filename, err);
->>>>>>> 29fbbf80
 		return -1;
 	}
 
