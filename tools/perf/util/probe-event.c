--- conflicted
+++ resolved
@@ -1820,13 +1820,6 @@
 		ret = -ENOMEM;
 		goto error;
 	}
-<<<<<<< HEAD
-	tev->point.module = strdup(module);
-	if (tev->point.module == NULL) {
-		ret = -ENOMEM;
-		goto error;
-	}
-=======
 
 	if (module) {
 		tev->point.module = strdup(module);
@@ -1836,7 +1829,6 @@
 		}
 	}
 
->>>>>>> 43c4893c
 	tev->point.offset = pev->point.offset;
 	tev->point.retprobe = pev->point.retprobe;
 	tev->nargs = pev->nargs;
