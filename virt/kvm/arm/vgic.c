/*
 * Copyright (C) 2012 ARM Ltd.
 * Author: Marc Zyngier <marc.zyngier@arm.com>
 *
 * This program is free software; you can redistribute it and/or modify
 * it under the terms of the GNU General Public License version 2 as
 * published by the Free Software Foundation.
 *
 * This program is distributed in the hope that it will be useful,
 * but WITHOUT ANY WARRANTY; without even the implied warranty of
 * MERCHANTABILITY or FITNESS FOR A PARTICULAR PURPOSE.  See the
 * GNU General Public License for more details.
 *
 * You should have received a copy of the GNU General Public License
 * along with this program; if not, write to the Free Software
 * Foundation, Inc., 59 Temple Place, Suite 330, Boston, MA 02111-1307 USA
 */

#include <linux/cpu.h>
#include <linux/kvm.h>
#include <linux/kvm_host.h>
#include <linux/interrupt.h>
#include <linux/io.h>
#include <linux/of.h>
#include <linux/of_address.h>
#include <linux/of_irq.h>
#include <linux/uaccess.h>

#include <linux/irqchip/arm-gic.h>

#include <asm/kvm_emulate.h>
#include <asm/kvm_arm.h>
#include <asm/kvm_mmu.h>

/*
 * How the whole thing works (courtesy of Christoffer Dall):
 *
 * - At any time, the dist->irq_pending_on_cpu is the oracle that knows if
 *   something is pending on the CPU interface.
 * - Interrupts that are pending on the distributor are stored on the
 *   vgic.irq_pending vgic bitmap (this bitmap is updated by both user land
 *   ioctls and guest mmio ops, and other in-kernel peripherals such as the
 *   arch. timers).
 * - Every time the bitmap changes, the irq_pending_on_cpu oracle is
 *   recalculated
 * - To calculate the oracle, we need info for each cpu from
 *   compute_pending_for_cpu, which considers:
 *   - PPI: dist->irq_pending & dist->irq_enable
 *   - SPI: dist->irq_pending & dist->irq_enable & dist->irq_spi_target
 *   - irq_spi_target is a 'formatted' version of the GICD_ITARGETSRn
 *     registers, stored on each vcpu. We only keep one bit of
 *     information per interrupt, making sure that only one vcpu can
 *     accept the interrupt.
 * - If any of the above state changes, we must recalculate the oracle.
 * - The same is true when injecting an interrupt, except that we only
 *   consider a single interrupt at a time. The irq_spi_cpu array
 *   contains the target CPU for each SPI.
 *
 * The handling of level interrupts adds some extra complexity. We
 * need to track when the interrupt has been EOIed, so we can sample
 * the 'line' again. This is achieved as such:
 *
 * - When a level interrupt is moved onto a vcpu, the corresponding
 *   bit in irq_queued is set. As long as this bit is set, the line
 *   will be ignored for further interrupts. The interrupt is injected
 *   into the vcpu with the GICH_LR_EOI bit set (generate a
 *   maintenance interrupt on EOI).
 * - When the interrupt is EOIed, the maintenance interrupt fires,
 *   and clears the corresponding bit in irq_queued. This allows the
 *   interrupt line to be sampled again.
 * - Note that level-triggered interrupts can also be set to pending from
 *   writes to GICD_ISPENDRn and lowering the external input line does not
 *   cause the interrupt to become inactive in such a situation.
 *   Conversely, writes to GICD_ICPENDRn do not cause the interrupt to become
 *   inactive as long as the external input line is held high.
 */

#define VGIC_ADDR_UNDEF		(-1)
#define IS_VGIC_ADDR_UNDEF(_x)  ((_x) == VGIC_ADDR_UNDEF)

#define PRODUCT_ID_KVM		0x4b	/* ASCII code K */
#define IMPLEMENTER_ARM		0x43b
#define GICC_ARCH_VERSION_V2	0x2

#define ACCESS_READ_VALUE	(1 << 0)
#define ACCESS_READ_RAZ		(0 << 0)
#define ACCESS_READ_MASK(x)	((x) & (1 << 0))
#define ACCESS_WRITE_IGNORED	(0 << 1)
#define ACCESS_WRITE_SETBIT	(1 << 1)
#define ACCESS_WRITE_CLEARBIT	(2 << 1)
#define ACCESS_WRITE_VALUE	(3 << 1)
#define ACCESS_WRITE_MASK(x)	((x) & (3 << 1))

static void vgic_retire_disabled_irqs(struct kvm_vcpu *vcpu);
static void vgic_retire_lr(int lr_nr, int irq, struct kvm_vcpu *vcpu);
static void vgic_update_state(struct kvm *kvm);
static void vgic_kick_vcpus(struct kvm *kvm);
static u8 *vgic_get_sgi_sources(struct vgic_dist *dist, int vcpu_id, int sgi);
static void vgic_dispatch_sgi(struct kvm_vcpu *vcpu, u32 reg);
static struct vgic_lr vgic_get_lr(const struct kvm_vcpu *vcpu, int lr);
static void vgic_set_lr(struct kvm_vcpu *vcpu, int lr, struct vgic_lr lr_desc);
static void vgic_get_vmcr(struct kvm_vcpu *vcpu, struct vgic_vmcr *vmcr);
static void vgic_set_vmcr(struct kvm_vcpu *vcpu, struct vgic_vmcr *vmcr);

static const struct vgic_ops *vgic_ops;
static const struct vgic_params *vgic;

/*
 * struct vgic_bitmap contains a bitmap made of unsigned longs, but
 * extracts u32s out of them.
 *
 * This does not work on 64-bit BE systems, because the bitmap access
 * will store two consecutive 32-bit words with the higher-addressed
 * register's bits at the lower index and the lower-addressed register's
 * bits at the higher index.
 *
 * Therefore, swizzle the register index when accessing the 32-bit word
 * registers to access the right register's value.
 */
#if defined(CONFIG_CPU_BIG_ENDIAN) && BITS_PER_LONG == 64
#define REG_OFFSET_SWIZZLE	1
#else
#define REG_OFFSET_SWIZZLE	0
#endif

static int vgic_init_bitmap(struct vgic_bitmap *b, int nr_cpus, int nr_irqs)
{
	int nr_longs;

	nr_longs = nr_cpus + BITS_TO_LONGS(nr_irqs - VGIC_NR_PRIVATE_IRQS);

	b->private = kzalloc(sizeof(unsigned long) * nr_longs, GFP_KERNEL);
	if (!b->private)
		return -ENOMEM;

	b->shared = b->private + nr_cpus;

	return 0;
}

static void vgic_free_bitmap(struct vgic_bitmap *b)
{
	kfree(b->private);
	b->private = NULL;
	b->shared = NULL;
}

static u32 *vgic_bitmap_get_reg(struct vgic_bitmap *x,
				int cpuid, u32 offset)
{
	offset >>= 2;
	if (!offset)
		return (u32 *)(x->private + cpuid) + REG_OFFSET_SWIZZLE;
	else
		return (u32 *)(x->shared) + ((offset - 1) ^ REG_OFFSET_SWIZZLE);
}

static int vgic_bitmap_get_irq_val(struct vgic_bitmap *x,
				   int cpuid, int irq)
{
	if (irq < VGIC_NR_PRIVATE_IRQS)
		return test_bit(irq, x->private + cpuid);

	return test_bit(irq - VGIC_NR_PRIVATE_IRQS, x->shared);
}

static void vgic_bitmap_set_irq_val(struct vgic_bitmap *x, int cpuid,
				    int irq, int val)
{
	unsigned long *reg;

	if (irq < VGIC_NR_PRIVATE_IRQS) {
		reg = x->private + cpuid;
	} else {
		reg = x->shared;
		irq -= VGIC_NR_PRIVATE_IRQS;
	}

	if (val)
		set_bit(irq, reg);
	else
		clear_bit(irq, reg);
}

static unsigned long *vgic_bitmap_get_cpu_map(struct vgic_bitmap *x, int cpuid)
{
	return x->private + cpuid;
}

static unsigned long *vgic_bitmap_get_shared_map(struct vgic_bitmap *x)
{
	return x->shared;
}

static int vgic_init_bytemap(struct vgic_bytemap *x, int nr_cpus, int nr_irqs)
{
	int size;

	size  = nr_cpus * VGIC_NR_PRIVATE_IRQS;
	size += nr_irqs - VGIC_NR_PRIVATE_IRQS;

	x->private = kzalloc(size, GFP_KERNEL);
	if (!x->private)
		return -ENOMEM;

	x->shared = x->private + nr_cpus * VGIC_NR_PRIVATE_IRQS / sizeof(u32);
	return 0;
}

static void vgic_free_bytemap(struct vgic_bytemap *b)
{
	kfree(b->private);
	b->private = NULL;
	b->shared = NULL;
}

static u32 *vgic_bytemap_get_reg(struct vgic_bytemap *x, int cpuid, u32 offset)
{
	u32 *reg;

	if (offset < VGIC_NR_PRIVATE_IRQS) {
		reg = x->private;
		offset += cpuid * VGIC_NR_PRIVATE_IRQS;
	} else {
		reg = x->shared;
		offset -= VGIC_NR_PRIVATE_IRQS;
	}

	return reg + (offset / sizeof(u32));
}

#define VGIC_CFG_LEVEL	0
#define VGIC_CFG_EDGE	1

static bool vgic_irq_is_edge(struct kvm_vcpu *vcpu, int irq)
{
	struct vgic_dist *dist = &vcpu->kvm->arch.vgic;
	int irq_val;

	irq_val = vgic_bitmap_get_irq_val(&dist->irq_cfg, vcpu->vcpu_id, irq);
	return irq_val == VGIC_CFG_EDGE;
}

static int vgic_irq_is_enabled(struct kvm_vcpu *vcpu, int irq)
{
	struct vgic_dist *dist = &vcpu->kvm->arch.vgic;

	return vgic_bitmap_get_irq_val(&dist->irq_enabled, vcpu->vcpu_id, irq);
}

static int vgic_irq_is_queued(struct kvm_vcpu *vcpu, int irq)
{
	struct vgic_dist *dist = &vcpu->kvm->arch.vgic;

	return vgic_bitmap_get_irq_val(&dist->irq_queued, vcpu->vcpu_id, irq);
}

static void vgic_irq_set_queued(struct kvm_vcpu *vcpu, int irq)
{
	struct vgic_dist *dist = &vcpu->kvm->arch.vgic;

	vgic_bitmap_set_irq_val(&dist->irq_queued, vcpu->vcpu_id, irq, 1);
}

static void vgic_irq_clear_queued(struct kvm_vcpu *vcpu, int irq)
{
	struct vgic_dist *dist = &vcpu->kvm->arch.vgic;

	vgic_bitmap_set_irq_val(&dist->irq_queued, vcpu->vcpu_id, irq, 0);
}

static int vgic_dist_irq_get_level(struct kvm_vcpu *vcpu, int irq)
{
	struct vgic_dist *dist = &vcpu->kvm->arch.vgic;

	return vgic_bitmap_get_irq_val(&dist->irq_level, vcpu->vcpu_id, irq);
}

static void vgic_dist_irq_set_level(struct kvm_vcpu *vcpu, int irq)
{
	struct vgic_dist *dist = &vcpu->kvm->arch.vgic;

	vgic_bitmap_set_irq_val(&dist->irq_level, vcpu->vcpu_id, irq, 1);
}

static void vgic_dist_irq_clear_level(struct kvm_vcpu *vcpu, int irq)
{
	struct vgic_dist *dist = &vcpu->kvm->arch.vgic;

	vgic_bitmap_set_irq_val(&dist->irq_level, vcpu->vcpu_id, irq, 0);
}

static int vgic_dist_irq_soft_pend(struct kvm_vcpu *vcpu, int irq)
{
	struct vgic_dist *dist = &vcpu->kvm->arch.vgic;

	return vgic_bitmap_get_irq_val(&dist->irq_soft_pend, vcpu->vcpu_id, irq);
}

static void vgic_dist_irq_clear_soft_pend(struct kvm_vcpu *vcpu, int irq)
{
	struct vgic_dist *dist = &vcpu->kvm->arch.vgic;

	vgic_bitmap_set_irq_val(&dist->irq_soft_pend, vcpu->vcpu_id, irq, 0);
}

static int vgic_dist_irq_is_pending(struct kvm_vcpu *vcpu, int irq)
{
	struct vgic_dist *dist = &vcpu->kvm->arch.vgic;

	return vgic_bitmap_get_irq_val(&dist->irq_pending, vcpu->vcpu_id, irq);
}

static void vgic_dist_irq_set_pending(struct kvm_vcpu *vcpu, int irq)
{
	struct vgic_dist *dist = &vcpu->kvm->arch.vgic;

	vgic_bitmap_set_irq_val(&dist->irq_pending, vcpu->vcpu_id, irq, 1);
}

static void vgic_dist_irq_clear_pending(struct kvm_vcpu *vcpu, int irq)
{
	struct vgic_dist *dist = &vcpu->kvm->arch.vgic;

	vgic_bitmap_set_irq_val(&dist->irq_pending, vcpu->vcpu_id, irq, 0);
}

static void vgic_cpu_irq_set(struct kvm_vcpu *vcpu, int irq)
{
	if (irq < VGIC_NR_PRIVATE_IRQS)
		set_bit(irq, vcpu->arch.vgic_cpu.pending_percpu);
	else
		set_bit(irq - VGIC_NR_PRIVATE_IRQS,
			vcpu->arch.vgic_cpu.pending_shared);
}

static void vgic_cpu_irq_clear(struct kvm_vcpu *vcpu, int irq)
{
	if (irq < VGIC_NR_PRIVATE_IRQS)
		clear_bit(irq, vcpu->arch.vgic_cpu.pending_percpu);
	else
		clear_bit(irq - VGIC_NR_PRIVATE_IRQS,
			  vcpu->arch.vgic_cpu.pending_shared);
}

static bool vgic_can_sample_irq(struct kvm_vcpu *vcpu, int irq)
{
	return vgic_irq_is_edge(vcpu, irq) || !vgic_irq_is_queued(vcpu, irq);
}

static u32 mmio_data_read(struct kvm_exit_mmio *mmio, u32 mask)
{
	return le32_to_cpu(*((u32 *)mmio->data)) & mask;
}

static void mmio_data_write(struct kvm_exit_mmio *mmio, u32 mask, u32 value)
{
	*((u32 *)mmio->data) = cpu_to_le32(value) & mask;
}

/**
 * vgic_reg_access - access vgic register
 * @mmio:   pointer to the data describing the mmio access
 * @reg:    pointer to the virtual backing of vgic distributor data
 * @offset: least significant 2 bits used for word offset
 * @mode:   ACCESS_ mode (see defines above)
 *
 * Helper to make vgic register access easier using one of the access
 * modes defined for vgic register access
 * (read,raz,write-ignored,setbit,clearbit,write)
 */
static void vgic_reg_access(struct kvm_exit_mmio *mmio, u32 *reg,
			    phys_addr_t offset, int mode)
{
	int word_offset = (offset & 3) * 8;
	u32 mask = (1UL << (mmio->len * 8)) - 1;
	u32 regval;

	/*
	 * Any alignment fault should have been delivered to the guest
	 * directly (ARM ARM B3.12.7 "Prioritization of aborts").
	 */

	if (reg) {
		regval = *reg;
	} else {
		BUG_ON(mode != (ACCESS_READ_RAZ | ACCESS_WRITE_IGNORED));
		regval = 0;
	}

	if (mmio->is_write) {
		u32 data = mmio_data_read(mmio, mask) << word_offset;
		switch (ACCESS_WRITE_MASK(mode)) {
		case ACCESS_WRITE_IGNORED:
			return;

		case ACCESS_WRITE_SETBIT:
			regval |= data;
			break;

		case ACCESS_WRITE_CLEARBIT:
			regval &= ~data;
			break;

		case ACCESS_WRITE_VALUE:
			regval = (regval & ~(mask << word_offset)) | data;
			break;
		}
		*reg = regval;
	} else {
		switch (ACCESS_READ_MASK(mode)) {
		case ACCESS_READ_RAZ:
			regval = 0;
			/* fall through */

		case ACCESS_READ_VALUE:
			mmio_data_write(mmio, mask, regval >> word_offset);
		}
	}
}

static bool handle_mmio_misc(struct kvm_vcpu *vcpu,
			     struct kvm_exit_mmio *mmio, phys_addr_t offset)
{
	u32 reg;
	u32 word_offset = offset & 3;

	switch (offset & ~3) {
	case 0:			/* GICD_CTLR */
		reg = vcpu->kvm->arch.vgic.enabled;
		vgic_reg_access(mmio, &reg, word_offset,
				ACCESS_READ_VALUE | ACCESS_WRITE_VALUE);
		if (mmio->is_write) {
			vcpu->kvm->arch.vgic.enabled = reg & 1;
			vgic_update_state(vcpu->kvm);
			return true;
		}
		break;

	case 4:			/* GICD_TYPER */
		reg  = (atomic_read(&vcpu->kvm->online_vcpus) - 1) << 5;
		reg |= (vcpu->kvm->arch.vgic.nr_irqs >> 5) - 1;
		vgic_reg_access(mmio, &reg, word_offset,
				ACCESS_READ_VALUE | ACCESS_WRITE_IGNORED);
		break;

	case 8:			/* GICD_IIDR */
		reg = (PRODUCT_ID_KVM << 24) | (IMPLEMENTER_ARM << 0);
		vgic_reg_access(mmio, &reg, word_offset,
				ACCESS_READ_VALUE | ACCESS_WRITE_IGNORED);
		break;
	}

	return false;
}

static bool handle_mmio_raz_wi(struct kvm_vcpu *vcpu,
			       struct kvm_exit_mmio *mmio, phys_addr_t offset)
{
	vgic_reg_access(mmio, NULL, offset,
			ACCESS_READ_RAZ | ACCESS_WRITE_IGNORED);
	return false;
}

static bool handle_mmio_set_enable_reg(struct kvm_vcpu *vcpu,
				       struct kvm_exit_mmio *mmio,
				       phys_addr_t offset)
{
	u32 *reg = vgic_bitmap_get_reg(&vcpu->kvm->arch.vgic.irq_enabled,
				       vcpu->vcpu_id, offset);
	vgic_reg_access(mmio, reg, offset,
			ACCESS_READ_VALUE | ACCESS_WRITE_SETBIT);
	if (mmio->is_write) {
		vgic_update_state(vcpu->kvm);
		return true;
	}

	return false;
}

static bool handle_mmio_clear_enable_reg(struct kvm_vcpu *vcpu,
					 struct kvm_exit_mmio *mmio,
					 phys_addr_t offset)
{
	u32 *reg = vgic_bitmap_get_reg(&vcpu->kvm->arch.vgic.irq_enabled,
				       vcpu->vcpu_id, offset);
	vgic_reg_access(mmio, reg, offset,
			ACCESS_READ_VALUE | ACCESS_WRITE_CLEARBIT);
	if (mmio->is_write) {
		if (offset < 4) /* Force SGI enabled */
			*reg |= 0xffff;
		vgic_retire_disabled_irqs(vcpu);
		vgic_update_state(vcpu->kvm);
		return true;
	}

	return false;
}

static bool handle_mmio_set_pending_reg(struct kvm_vcpu *vcpu,
					struct kvm_exit_mmio *mmio,
					phys_addr_t offset)
{
	u32 *reg, orig;
	u32 level_mask;
	struct vgic_dist *dist = &vcpu->kvm->arch.vgic;

	reg = vgic_bitmap_get_reg(&dist->irq_cfg, vcpu->vcpu_id, offset);
	level_mask = (~(*reg));

	/* Mark both level and edge triggered irqs as pending */
	reg = vgic_bitmap_get_reg(&dist->irq_pending, vcpu->vcpu_id, offset);
	orig = *reg;
	vgic_reg_access(mmio, reg, offset,
			ACCESS_READ_VALUE | ACCESS_WRITE_SETBIT);

	if (mmio->is_write) {
		/* Set the soft-pending flag only for level-triggered irqs */
		reg = vgic_bitmap_get_reg(&dist->irq_soft_pend,
					  vcpu->vcpu_id, offset);
		vgic_reg_access(mmio, reg, offset,
				ACCESS_READ_VALUE | ACCESS_WRITE_SETBIT);
		*reg &= level_mask;

		/* Ignore writes to SGIs */
		if (offset < 2) {
			*reg &= ~0xffff;
			*reg |= orig & 0xffff;
		}

		vgic_update_state(vcpu->kvm);
		return true;
	}

	return false;
}

static bool handle_mmio_clear_pending_reg(struct kvm_vcpu *vcpu,
					  struct kvm_exit_mmio *mmio,
					  phys_addr_t offset)
{
	u32 *level_active;
	u32 *reg, orig;
	struct vgic_dist *dist = &vcpu->kvm->arch.vgic;

	reg = vgic_bitmap_get_reg(&dist->irq_pending, vcpu->vcpu_id, offset);
	orig = *reg;
	vgic_reg_access(mmio, reg, offset,
			ACCESS_READ_VALUE | ACCESS_WRITE_CLEARBIT);
	if (mmio->is_write) {
		/* Re-set level triggered level-active interrupts */
		level_active = vgic_bitmap_get_reg(&dist->irq_level,
					  vcpu->vcpu_id, offset);
		reg = vgic_bitmap_get_reg(&dist->irq_pending,
					  vcpu->vcpu_id, offset);
		*reg |= *level_active;

		/* Ignore writes to SGIs */
		if (offset < 2) {
			*reg &= ~0xffff;
			*reg |= orig & 0xffff;
		}

		/* Clear soft-pending flags */
		reg = vgic_bitmap_get_reg(&dist->irq_soft_pend,
					  vcpu->vcpu_id, offset);
		vgic_reg_access(mmio, reg, offset,
				ACCESS_READ_VALUE | ACCESS_WRITE_CLEARBIT);

		vgic_update_state(vcpu->kvm);
		return true;
	}

	return false;
}

static bool handle_mmio_priority_reg(struct kvm_vcpu *vcpu,
				     struct kvm_exit_mmio *mmio,
				     phys_addr_t offset)
{
	u32 *reg = vgic_bytemap_get_reg(&vcpu->kvm->arch.vgic.irq_priority,
					vcpu->vcpu_id, offset);
	vgic_reg_access(mmio, reg, offset,
			ACCESS_READ_VALUE | ACCESS_WRITE_VALUE);
	return false;
}

#define GICD_ITARGETSR_SIZE	32
#define GICD_CPUTARGETS_BITS	8
#define GICD_IRQS_PER_ITARGETSR	(GICD_ITARGETSR_SIZE / GICD_CPUTARGETS_BITS)
static u32 vgic_get_target_reg(struct kvm *kvm, int irq)
{
	struct vgic_dist *dist = &kvm->arch.vgic;
	int i;
	u32 val = 0;

	irq -= VGIC_NR_PRIVATE_IRQS;

	for (i = 0; i < GICD_IRQS_PER_ITARGETSR; i++)
		val |= 1 << (dist->irq_spi_cpu[irq + i] + i * 8);

	return val;
}

static void vgic_set_target_reg(struct kvm *kvm, u32 val, int irq)
{
	struct vgic_dist *dist = &kvm->arch.vgic;
	struct kvm_vcpu *vcpu;
	int i, c;
	unsigned long *bmap;
	u32 target;

	irq -= VGIC_NR_PRIVATE_IRQS;

	/*
	 * Pick the LSB in each byte. This ensures we target exactly
	 * one vcpu per IRQ. If the byte is null, assume we target
	 * CPU0.
	 */
	for (i = 0; i < GICD_IRQS_PER_ITARGETSR; i++) {
		int shift = i * GICD_CPUTARGETS_BITS;
		target = ffs((val >> shift) & 0xffU);
		target = target ? (target - 1) : 0;
		dist->irq_spi_cpu[irq + i] = target;
		kvm_for_each_vcpu(c, vcpu, kvm) {
			bmap = vgic_bitmap_get_shared_map(&dist->irq_spi_target[c]);
			if (c == target)
				set_bit(irq + i, bmap);
			else
				clear_bit(irq + i, bmap);
		}
	}
}

static bool handle_mmio_target_reg(struct kvm_vcpu *vcpu,
				   struct kvm_exit_mmio *mmio,
				   phys_addr_t offset)
{
	u32 reg;

	/* We treat the banked interrupts targets as read-only */
	if (offset < 32) {
		u32 roreg = 1 << vcpu->vcpu_id;
		roreg |= roreg << 8;
		roreg |= roreg << 16;

		vgic_reg_access(mmio, &roreg, offset,
				ACCESS_READ_VALUE | ACCESS_WRITE_IGNORED);
		return false;
	}

	reg = vgic_get_target_reg(vcpu->kvm, offset & ~3U);
	vgic_reg_access(mmio, &reg, offset,
			ACCESS_READ_VALUE | ACCESS_WRITE_VALUE);
	if (mmio->is_write) {
		vgic_set_target_reg(vcpu->kvm, reg, offset & ~3U);
		vgic_update_state(vcpu->kvm);
		return true;
	}

	return false;
}

static u32 vgic_cfg_expand(u16 val)
{
	u32 res = 0;
	int i;

	/*
	 * Turn a 16bit value like abcd...mnop into a 32bit word
	 * a0b0c0d0...m0n0o0p0, which is what the HW cfg register is.
	 */
	for (i = 0; i < 16; i++)
		res |= ((val >> i) & VGIC_CFG_EDGE) << (2 * i + 1);

	return res;
}

static u16 vgic_cfg_compress(u32 val)
{
	u16 res = 0;
	int i;

	/*
	 * Turn a 32bit word a0b0c0d0...m0n0o0p0 into 16bit value like
	 * abcd...mnop which is what we really care about.
	 */
	for (i = 0; i < 16; i++)
		res |= ((val >> (i * 2 + 1)) & VGIC_CFG_EDGE) << i;

	return res;
}

/*
 * The distributor uses 2 bits per IRQ for the CFG register, but the
 * LSB is always 0. As such, we only keep the upper bit, and use the
 * two above functions to compress/expand the bits
 */
static bool handle_mmio_cfg_reg(struct kvm_vcpu *vcpu,
				struct kvm_exit_mmio *mmio, phys_addr_t offset)
{
	u32 val;
	u32 *reg;

	reg = vgic_bitmap_get_reg(&vcpu->kvm->arch.vgic.irq_cfg,
				  vcpu->vcpu_id, offset >> 1);

	if (offset & 4)
		val = *reg >> 16;
	else
		val = *reg & 0xffff;

	val = vgic_cfg_expand(val);
	vgic_reg_access(mmio, &val, offset,
			ACCESS_READ_VALUE | ACCESS_WRITE_VALUE);
	if (mmio->is_write) {
		if (offset < 8) {
			*reg = ~0U; /* Force PPIs/SGIs to 1 */
			return false;
		}

		val = vgic_cfg_compress(val);
		if (offset & 4) {
			*reg &= 0xffff;
			*reg |= val << 16;
		} else {
			*reg &= 0xffff << 16;
			*reg |= val;
		}
	}

	return false;
}

static bool handle_mmio_sgi_reg(struct kvm_vcpu *vcpu,
				struct kvm_exit_mmio *mmio, phys_addr_t offset)
{
	u32 reg;
	vgic_reg_access(mmio, &reg, offset,
			ACCESS_READ_RAZ | ACCESS_WRITE_VALUE);
	if (mmio->is_write) {
		vgic_dispatch_sgi(vcpu, reg);
		vgic_update_state(vcpu->kvm);
		return true;
	}

	return false;
}

/**
 * vgic_unqueue_irqs - move pending IRQs from LRs to the distributor
 * @vgic_cpu: Pointer to the vgic_cpu struct holding the LRs
 *
 * Move any pending IRQs that have already been assigned to LRs back to the
 * emulated distributor state so that the complete emulated state can be read
 * from the main emulation structures without investigating the LRs.
 *
 * Note that IRQs in the active state in the LRs get their pending state moved
 * to the distributor but the active state stays in the LRs, because we don't
 * track the active state on the distributor side.
 */
static void vgic_unqueue_irqs(struct kvm_vcpu *vcpu)
{
	struct vgic_dist *dist = &vcpu->kvm->arch.vgic;
	struct vgic_cpu *vgic_cpu = &vcpu->arch.vgic_cpu;
	int vcpu_id = vcpu->vcpu_id;
	int i;

	for_each_set_bit(i, vgic_cpu->lr_used, vgic_cpu->nr_lr) {
		struct vgic_lr lr = vgic_get_lr(vcpu, i);

		/*
		 * There are three options for the state bits:
		 *
		 * 01: pending
		 * 10: active
		 * 11: pending and active
		 *
		 * If the LR holds only an active interrupt (not pending) then
		 * just leave it alone.
		 */
		if ((lr.state & LR_STATE_MASK) == LR_STATE_ACTIVE)
			continue;

		/*
		 * Reestablish the pending state on the distributor and the
		 * CPU interface.  It may have already been pending, but that
		 * is fine, then we are only setting a few bits that were
		 * already set.
		 */
		vgic_dist_irq_set_pending(vcpu, lr.irq);
		if (lr.irq < VGIC_NR_SGIS)
			*vgic_get_sgi_sources(dist, vcpu_id, lr.irq) |= 1 << lr.source;
		lr.state &= ~LR_STATE_PENDING;
		vgic_set_lr(vcpu, i, lr);

		/*
		 * If there's no state left on the LR (it could still be
		 * active), then the LR does not hold any useful info and can
		 * be marked as free for other use.
		 */
		if (!(lr.state & LR_STATE_MASK)) {
			vgic_retire_lr(i, lr.irq, vcpu);
			vgic_irq_clear_queued(vcpu, lr.irq);
		}

		/* Finally update the VGIC state. */
		vgic_update_state(vcpu->kvm);
	}
}

/* Handle reads of GICD_CPENDSGIRn and GICD_SPENDSGIRn */
static bool read_set_clear_sgi_pend_reg(struct kvm_vcpu *vcpu,
					struct kvm_exit_mmio *mmio,
					phys_addr_t offset)
{
	struct vgic_dist *dist = &vcpu->kvm->arch.vgic;
	int sgi;
	int min_sgi = (offset & ~0x3);
	int max_sgi = min_sgi + 3;
	int vcpu_id = vcpu->vcpu_id;
	u32 reg = 0;

	/* Copy source SGIs from distributor side */
	for (sgi = min_sgi; sgi <= max_sgi; sgi++) {
		int shift = 8 * (sgi - min_sgi);
		reg |= ((u32)*vgic_get_sgi_sources(dist, vcpu_id, sgi)) << shift;
	}

	mmio_data_write(mmio, ~0, reg);
	return false;
}

static bool write_set_clear_sgi_pend_reg(struct kvm_vcpu *vcpu,
					 struct kvm_exit_mmio *mmio,
					 phys_addr_t offset, bool set)
{
	struct vgic_dist *dist = &vcpu->kvm->arch.vgic;
	int sgi;
	int min_sgi = (offset & ~0x3);
	int max_sgi = min_sgi + 3;
	int vcpu_id = vcpu->vcpu_id;
	u32 reg;
	bool updated = false;

	reg = mmio_data_read(mmio, ~0);

	/* Clear pending SGIs on the distributor */
	for (sgi = min_sgi; sgi <= max_sgi; sgi++) {
		u8 mask = reg >> (8 * (sgi - min_sgi));
		u8 *src = vgic_get_sgi_sources(dist, vcpu_id, sgi);
		if (set) {
			if ((*src & mask) != mask)
				updated = true;
			*src |= mask;
		} else {
			if (*src & mask)
				updated = true;
			*src &= ~mask;
		}
	}

	if (updated)
		vgic_update_state(vcpu->kvm);

	return updated;
}

static bool handle_mmio_sgi_set(struct kvm_vcpu *vcpu,
				struct kvm_exit_mmio *mmio,
				phys_addr_t offset)
{
	if (!mmio->is_write)
		return read_set_clear_sgi_pend_reg(vcpu, mmio, offset);
	else
		return write_set_clear_sgi_pend_reg(vcpu, mmio, offset, true);
}

static bool handle_mmio_sgi_clear(struct kvm_vcpu *vcpu,
				  struct kvm_exit_mmio *mmio,
				  phys_addr_t offset)
{
	if (!mmio->is_write)
		return read_set_clear_sgi_pend_reg(vcpu, mmio, offset);
	else
		return write_set_clear_sgi_pend_reg(vcpu, mmio, offset, false);
}

/*
 * I would have liked to use the kvm_bus_io_*() API instead, but it
 * cannot cope with banked registers (only the VM pointer is passed
 * around, and we need the vcpu). One of these days, someone please
 * fix it!
 */
struct mmio_range {
	phys_addr_t base;
	unsigned long len;
	int bits_per_irq;
	bool (*handle_mmio)(struct kvm_vcpu *vcpu, struct kvm_exit_mmio *mmio,
			    phys_addr_t offset);
};

static const struct mmio_range vgic_dist_ranges[] = {
	{
		.base		= GIC_DIST_CTRL,
		.len		= 12,
		.bits_per_irq	= 0,
		.handle_mmio	= handle_mmio_misc,
	},
	{
		.base		= GIC_DIST_IGROUP,
		.len		= VGIC_MAX_IRQS / 8,
		.bits_per_irq	= 1,
		.handle_mmio	= handle_mmio_raz_wi,
	},
	{
		.base		= GIC_DIST_ENABLE_SET,
		.len		= VGIC_MAX_IRQS / 8,
		.bits_per_irq	= 1,
		.handle_mmio	= handle_mmio_set_enable_reg,
	},
	{
		.base		= GIC_DIST_ENABLE_CLEAR,
		.len		= VGIC_MAX_IRQS / 8,
		.bits_per_irq	= 1,
		.handle_mmio	= handle_mmio_clear_enable_reg,
	},
	{
		.base		= GIC_DIST_PENDING_SET,
		.len		= VGIC_MAX_IRQS / 8,
		.bits_per_irq	= 1,
		.handle_mmio	= handle_mmio_set_pending_reg,
	},
	{
		.base		= GIC_DIST_PENDING_CLEAR,
		.len		= VGIC_MAX_IRQS / 8,
		.bits_per_irq	= 1,
		.handle_mmio	= handle_mmio_clear_pending_reg,
	},
	{
		.base		= GIC_DIST_ACTIVE_SET,
		.len		= VGIC_MAX_IRQS / 8,
		.bits_per_irq	= 1,
		.handle_mmio	= handle_mmio_raz_wi,
	},
	{
		.base		= GIC_DIST_ACTIVE_CLEAR,
		.len		= VGIC_MAX_IRQS / 8,
		.bits_per_irq	= 1,
		.handle_mmio	= handle_mmio_raz_wi,
	},
	{
		.base		= GIC_DIST_PRI,
		.len		= VGIC_MAX_IRQS,
		.bits_per_irq	= 8,
		.handle_mmio	= handle_mmio_priority_reg,
	},
	{
		.base		= GIC_DIST_TARGET,
		.len		= VGIC_MAX_IRQS,
		.bits_per_irq	= 8,
		.handle_mmio	= handle_mmio_target_reg,
	},
	{
		.base		= GIC_DIST_CONFIG,
		.len		= VGIC_MAX_IRQS / 4,
		.bits_per_irq	= 2,
		.handle_mmio	= handle_mmio_cfg_reg,
	},
	{
		.base		= GIC_DIST_SOFTINT,
		.len		= 4,
		.handle_mmio	= handle_mmio_sgi_reg,
	},
	{
		.base		= GIC_DIST_SGI_PENDING_CLEAR,
		.len		= VGIC_NR_SGIS,
		.handle_mmio	= handle_mmio_sgi_clear,
	},
	{
		.base		= GIC_DIST_SGI_PENDING_SET,
		.len		= VGIC_NR_SGIS,
		.handle_mmio	= handle_mmio_sgi_set,
	},
	{}
};

static const
struct mmio_range *find_matching_range(const struct mmio_range *ranges,
				       struct kvm_exit_mmio *mmio,
				       phys_addr_t offset)
{
	const struct mmio_range *r = ranges;

	while (r->len) {
		if (offset >= r->base &&
		    (offset + mmio->len) <= (r->base + r->len))
			return r;
		r++;
	}

	return NULL;
}

static bool vgic_validate_access(const struct vgic_dist *dist,
				 const struct mmio_range *range,
				 unsigned long offset)
{
	int irq;

	if (!range->bits_per_irq)
		return true;	/* Not an irq-based access */

	irq = offset * 8 / range->bits_per_irq;
	if (irq >= dist->nr_irqs)
		return false;

	return true;
}

/**
 * vgic_handle_mmio - handle an in-kernel MMIO access
 * @vcpu:	pointer to the vcpu performing the access
 * @run:	pointer to the kvm_run structure
 * @mmio:	pointer to the data describing the access
 *
 * returns true if the MMIO access has been performed in kernel space,
 * and false if it needs to be emulated in user space.
 */
bool vgic_handle_mmio(struct kvm_vcpu *vcpu, struct kvm_run *run,
		      struct kvm_exit_mmio *mmio)
{
	const struct mmio_range *range;
	struct vgic_dist *dist = &vcpu->kvm->arch.vgic;
	unsigned long base = dist->vgic_dist_base;
	bool updated_state;
	unsigned long offset;

	if (!irqchip_in_kernel(vcpu->kvm) ||
	    mmio->phys_addr < base ||
	    (mmio->phys_addr + mmio->len) > (base + KVM_VGIC_V2_DIST_SIZE))
		return false;

	/* We don't support ldrd / strd or ldm / stm to the emulated vgic */
	if (mmio->len > 4) {
		kvm_inject_dabt(vcpu, mmio->phys_addr);
		return true;
	}

	offset = mmio->phys_addr - base;
	range = find_matching_range(vgic_dist_ranges, mmio, offset);
	if (unlikely(!range || !range->handle_mmio)) {
		pr_warn("Unhandled access %d %08llx %d\n",
			mmio->is_write, mmio->phys_addr, mmio->len);
		return false;
	}

	spin_lock(&vcpu->kvm->arch.vgic.lock);
	offset = mmio->phys_addr - range->base - base;
	if (vgic_validate_access(dist, range, offset)) {
		updated_state = range->handle_mmio(vcpu, mmio, offset);
	} else {
		vgic_reg_access(mmio, NULL, offset,
				ACCESS_READ_RAZ | ACCESS_WRITE_IGNORED);
		updated_state = false;
	}
	spin_unlock(&vcpu->kvm->arch.vgic.lock);
	kvm_prepare_mmio(run, mmio);
	kvm_handle_mmio_return(vcpu, run);

	if (updated_state)
		vgic_kick_vcpus(vcpu->kvm);

	return true;
}

static u8 *vgic_get_sgi_sources(struct vgic_dist *dist, int vcpu_id, int sgi)
{
	return dist->irq_sgi_sources + vcpu_id * VGIC_NR_SGIS + sgi;
}

static void vgic_dispatch_sgi(struct kvm_vcpu *vcpu, u32 reg)
{
	struct kvm *kvm = vcpu->kvm;
	struct vgic_dist *dist = &kvm->arch.vgic;
	int nrcpus = atomic_read(&kvm->online_vcpus);
	u8 target_cpus;
	int sgi, mode, c, vcpu_id;

	vcpu_id = vcpu->vcpu_id;

	sgi = reg & 0xf;
	target_cpus = (reg >> 16) & 0xff;
	mode = (reg >> 24) & 3;

	switch (mode) {
	case 0:
		if (!target_cpus)
			return;
		break;

	case 1:
		target_cpus = ((1 << nrcpus) - 1) & ~(1 << vcpu_id) & 0xff;
		break;

	case 2:
		target_cpus = 1 << vcpu_id;
		break;
	}

	kvm_for_each_vcpu(c, vcpu, kvm) {
		if (target_cpus & 1) {
			/* Flag the SGI as pending */
			vgic_dist_irq_set_pending(vcpu, sgi);
			*vgic_get_sgi_sources(dist, c, sgi) |= 1 << vcpu_id;
			kvm_debug("SGI%d from CPU%d to CPU%d\n", sgi, vcpu_id, c);
		}

		target_cpus >>= 1;
	}
}

static int vgic_nr_shared_irqs(struct vgic_dist *dist)
{
	return dist->nr_irqs - VGIC_NR_PRIVATE_IRQS;
}

static int compute_pending_for_cpu(struct kvm_vcpu *vcpu)
{
	struct vgic_dist *dist = &vcpu->kvm->arch.vgic;
	unsigned long *pending, *enabled, *pend_percpu, *pend_shared;
	unsigned long pending_private, pending_shared;
	int nr_shared = vgic_nr_shared_irqs(dist);
	int vcpu_id;

	vcpu_id = vcpu->vcpu_id;
	pend_percpu = vcpu->arch.vgic_cpu.pending_percpu;
	pend_shared = vcpu->arch.vgic_cpu.pending_shared;

	pending = vgic_bitmap_get_cpu_map(&dist->irq_pending, vcpu_id);
	enabled = vgic_bitmap_get_cpu_map(&dist->irq_enabled, vcpu_id);
	bitmap_and(pend_percpu, pending, enabled, VGIC_NR_PRIVATE_IRQS);

	pending = vgic_bitmap_get_shared_map(&dist->irq_pending);
	enabled = vgic_bitmap_get_shared_map(&dist->irq_enabled);
	bitmap_and(pend_shared, pending, enabled, nr_shared);
	bitmap_and(pend_shared, pend_shared,
		   vgic_bitmap_get_shared_map(&dist->irq_spi_target[vcpu_id]),
		   nr_shared);

	pending_private = find_first_bit(pend_percpu, VGIC_NR_PRIVATE_IRQS);
	pending_shared = find_first_bit(pend_shared, nr_shared);
	return (pending_private < VGIC_NR_PRIVATE_IRQS ||
		pending_shared < vgic_nr_shared_irqs(dist));
}

/*
 * Update the interrupt state and determine which CPUs have pending
 * interrupts. Must be called with distributor lock held.
 */
static void vgic_update_state(struct kvm *kvm)
{
	struct vgic_dist *dist = &kvm->arch.vgic;
	struct kvm_vcpu *vcpu;
	int c;

	if (!dist->enabled) {
		set_bit(0, dist->irq_pending_on_cpu);
		return;
	}

	kvm_for_each_vcpu(c, vcpu, kvm) {
		if (compute_pending_for_cpu(vcpu)) {
			pr_debug("CPU%d has pending interrupts\n", c);
			set_bit(c, dist->irq_pending_on_cpu);
		}
	}
}

static struct vgic_lr vgic_get_lr(const struct kvm_vcpu *vcpu, int lr)
{
	return vgic_ops->get_lr(vcpu, lr);
}

static void vgic_set_lr(struct kvm_vcpu *vcpu, int lr,
			       struct vgic_lr vlr)
{
	vgic_ops->set_lr(vcpu, lr, vlr);
}

static void vgic_sync_lr_elrsr(struct kvm_vcpu *vcpu, int lr,
			       struct vgic_lr vlr)
{
	vgic_ops->sync_lr_elrsr(vcpu, lr, vlr);
}

static inline u64 vgic_get_elrsr(struct kvm_vcpu *vcpu)
{
	return vgic_ops->get_elrsr(vcpu);
}

static inline u64 vgic_get_eisr(struct kvm_vcpu *vcpu)
{
	return vgic_ops->get_eisr(vcpu);
}

static inline u32 vgic_get_interrupt_status(struct kvm_vcpu *vcpu)
{
	return vgic_ops->get_interrupt_status(vcpu);
}

static inline void vgic_enable_underflow(struct kvm_vcpu *vcpu)
{
	vgic_ops->enable_underflow(vcpu);
}

static inline void vgic_disable_underflow(struct kvm_vcpu *vcpu)
{
	vgic_ops->disable_underflow(vcpu);
}

static inline void vgic_get_vmcr(struct kvm_vcpu *vcpu, struct vgic_vmcr *vmcr)
{
	vgic_ops->get_vmcr(vcpu, vmcr);
}

static void vgic_set_vmcr(struct kvm_vcpu *vcpu, struct vgic_vmcr *vmcr)
{
	vgic_ops->set_vmcr(vcpu, vmcr);
}

static inline void vgic_enable(struct kvm_vcpu *vcpu)
{
	vgic_ops->enable(vcpu);
}

static void vgic_retire_lr(int lr_nr, int irq, struct kvm_vcpu *vcpu)
{
	struct vgic_cpu *vgic_cpu = &vcpu->arch.vgic_cpu;
	struct vgic_lr vlr = vgic_get_lr(vcpu, lr_nr);

	vlr.state = 0;
	vgic_set_lr(vcpu, lr_nr, vlr);
	clear_bit(lr_nr, vgic_cpu->lr_used);
	vgic_cpu->vgic_irq_lr_map[irq] = LR_EMPTY;
}

/*
 * An interrupt may have been disabled after being made pending on the
 * CPU interface (the classic case is a timer running while we're
 * rebooting the guest - the interrupt would kick as soon as the CPU
 * interface gets enabled, with deadly consequences).
 *
 * The solution is to examine already active LRs, and check the
 * interrupt is still enabled. If not, just retire it.
 */
static void vgic_retire_disabled_irqs(struct kvm_vcpu *vcpu)
{
	struct vgic_cpu *vgic_cpu = &vcpu->arch.vgic_cpu;
	int lr;

	for_each_set_bit(lr, vgic_cpu->lr_used, vgic->nr_lr) {
		struct vgic_lr vlr = vgic_get_lr(vcpu, lr);

		if (!vgic_irq_is_enabled(vcpu, vlr.irq)) {
			vgic_retire_lr(lr, vlr.irq, vcpu);
			if (vgic_irq_is_queued(vcpu, vlr.irq))
				vgic_irq_clear_queued(vcpu, vlr.irq);
		}
	}
}

/*
 * Queue an interrupt to a CPU virtual interface. Return true on success,
 * or false if it wasn't possible to queue it.
 */
static bool vgic_queue_irq(struct kvm_vcpu *vcpu, u8 sgi_source_id, int irq)
{
	struct vgic_cpu *vgic_cpu = &vcpu->arch.vgic_cpu;
	struct vgic_dist *dist = &vcpu->kvm->arch.vgic;
	struct vgic_lr vlr;
	int lr;

	/* Sanitize the input... */
	BUG_ON(sgi_source_id & ~7);
	BUG_ON(sgi_source_id && irq >= VGIC_NR_SGIS);
	BUG_ON(irq >= dist->nr_irqs);

	kvm_debug("Queue IRQ%d\n", irq);

	lr = vgic_cpu->vgic_irq_lr_map[irq];

	/* Do we have an active interrupt for the same CPUID? */
<<<<<<< HEAD
	if (lr != LR_EMPTY) {
		vlr = vgic_get_lr(vcpu, lr);
		if (vlr.source == sgi_source_id) {
			kvm_debug("LR%d piggyback for IRQ%d\n", lr, vlr.irq);
			BUG_ON(!test_bit(lr, vgic_cpu->lr_used));
			vlr.state |= LR_STATE_PENDING;
			vgic_set_lr(vcpu, lr, vlr);
			return true;
		}
=======
	if (lr != LR_EMPTY &&
	    (LR_CPUID(vgic_cpu->vgic_lr[lr]) == sgi_source_id)) {
		kvm_debug("LR%d piggyback for IRQ%d %x\n",
			  lr, irq, vgic_cpu->vgic_lr[lr]);
		BUG_ON(!test_bit(lr, vgic_cpu->lr_used));
		vgic_cpu->vgic_lr[lr] |= GICH_LR_PENDING_BIT;
		__clear_bit(lr, (unsigned long *)vgic_cpu->vgic_elrsr);
		return true;
>>>>>>> 3cdf9194
	}

	/* Try to use another LR for this interrupt */
	lr = find_first_zero_bit((unsigned long *)vgic_cpu->lr_used,
			       vgic->nr_lr);
	if (lr >= vgic->nr_lr)
		return false;

	kvm_debug("LR%d allocated for IRQ%d %x\n", lr, irq, sgi_source_id);
	vgic_cpu->vgic_irq_lr_map[irq] = lr;
	set_bit(lr, vgic_cpu->lr_used);
	__clear_bit(lr, (unsigned long *)vgic_cpu->vgic_elrsr);

	vlr.irq = irq;
	vlr.source = sgi_source_id;
	vlr.state = LR_STATE_PENDING;
	if (!vgic_irq_is_edge(vcpu, irq))
		vlr.state |= LR_EOI_INT;

	vgic_set_lr(vcpu, lr, vlr);

	return true;
}

static bool vgic_queue_sgi(struct kvm_vcpu *vcpu, int irq)
{
	struct vgic_dist *dist = &vcpu->kvm->arch.vgic;
	unsigned long sources;
	int vcpu_id = vcpu->vcpu_id;
	int c;

	sources = *vgic_get_sgi_sources(dist, vcpu_id, irq);

	for_each_set_bit(c, &sources, dist->nr_cpus) {
		if (vgic_queue_irq(vcpu, c, irq))
			clear_bit(c, &sources);
	}

	*vgic_get_sgi_sources(dist, vcpu_id, irq) = sources;

	/*
	 * If the sources bitmap has been cleared it means that we
	 * could queue all the SGIs onto link registers (see the
	 * clear_bit above), and therefore we are done with them in
	 * our emulated gic and can get rid of them.
	 */
	if (!sources) {
		vgic_dist_irq_clear_pending(vcpu, irq);
		vgic_cpu_irq_clear(vcpu, irq);
		return true;
	}

	return false;
}

static bool vgic_queue_hwirq(struct kvm_vcpu *vcpu, int irq)
{
	if (!vgic_can_sample_irq(vcpu, irq))
		return true; /* level interrupt, already queued */

	if (vgic_queue_irq(vcpu, 0, irq)) {
		if (vgic_irq_is_edge(vcpu, irq)) {
			vgic_dist_irq_clear_pending(vcpu, irq);
			vgic_cpu_irq_clear(vcpu, irq);
		} else {
			vgic_irq_set_queued(vcpu, irq);
		}

		return true;
	}

	return false;
}

/*
 * Fill the list registers with pending interrupts before running the
 * guest.
 */
static void __kvm_vgic_flush_hwstate(struct kvm_vcpu *vcpu)
{
	struct vgic_cpu *vgic_cpu = &vcpu->arch.vgic_cpu;
	struct vgic_dist *dist = &vcpu->kvm->arch.vgic;
	int i, vcpu_id;
	int overflow = 0;

	vcpu_id = vcpu->vcpu_id;

	/*
	 * We may not have any pending interrupt, or the interrupts
	 * may have been serviced from another vcpu. In all cases,
	 * move along.
	 */
	if (!kvm_vgic_vcpu_pending_irq(vcpu)) {
		pr_debug("CPU%d has no pending interrupt\n", vcpu_id);
		goto epilog;
	}

	/* SGIs */
	for_each_set_bit(i, vgic_cpu->pending_percpu, VGIC_NR_SGIS) {
		if (!vgic_queue_sgi(vcpu, i))
			overflow = 1;
	}

	/* PPIs */
	for_each_set_bit_from(i, vgic_cpu->pending_percpu, VGIC_NR_PRIVATE_IRQS) {
		if (!vgic_queue_hwirq(vcpu, i))
			overflow = 1;
	}

	/* SPIs */
	for_each_set_bit(i, vgic_cpu->pending_shared, vgic_nr_shared_irqs(dist)) {
		if (!vgic_queue_hwirq(vcpu, i + VGIC_NR_PRIVATE_IRQS))
			overflow = 1;
	}

epilog:
	if (overflow) {
		vgic_enable_underflow(vcpu);
	} else {
		vgic_disable_underflow(vcpu);
		/*
		 * We're about to run this VCPU, and we've consumed
		 * everything the distributor had in store for
		 * us. Claim we don't have anything pending. We'll
		 * adjust that if needed while exiting.
		 */
		clear_bit(vcpu_id, dist->irq_pending_on_cpu);
	}
}

static bool vgic_process_maintenance(struct kvm_vcpu *vcpu)
{
	u32 status = vgic_get_interrupt_status(vcpu);
	bool level_pending = false;

	kvm_debug("STATUS = %08x\n", status);

	if (status & INT_STATUS_EOI) {
		/*
		 * Some level interrupts have been EOIed. Clear their
		 * active bit.
		 */
		u64 eisr = vgic_get_eisr(vcpu);
		unsigned long *eisr_ptr = (unsigned long *)&eisr;
		int lr;

		for_each_set_bit(lr, eisr_ptr, vgic->nr_lr) {
			struct vgic_lr vlr = vgic_get_lr(vcpu, lr);
			WARN_ON(vgic_irq_is_edge(vcpu, vlr.irq));

			vgic_irq_clear_queued(vcpu, vlr.irq);
			WARN_ON(vlr.state & LR_STATE_MASK);
			vlr.state = 0;
			vgic_set_lr(vcpu, lr, vlr);

			/*
			 * If the IRQ was EOIed it was also ACKed and we we
			 * therefore assume we can clear the soft pending
			 * state (should it had been set) for this interrupt.
			 *
			 * Note: if the IRQ soft pending state was set after
			 * the IRQ was acked, it actually shouldn't be
			 * cleared, but we have no way of knowing that unless
			 * we start trapping ACKs when the soft-pending state
			 * is set.
			 */
			vgic_dist_irq_clear_soft_pend(vcpu, vlr.irq);

			/* Any additional pending interrupt? */
			if (vgic_dist_irq_get_level(vcpu, vlr.irq)) {
				vgic_cpu_irq_set(vcpu, vlr.irq);
				level_pending = true;
			} else {
				vgic_dist_irq_clear_pending(vcpu, vlr.irq);
				vgic_cpu_irq_clear(vcpu, vlr.irq);
			}

			/*
			 * Despite being EOIed, the LR may not have
			 * been marked as empty.
			 */
			vgic_sync_lr_elrsr(vcpu, lr, vlr);
		}
	}

	if (status & INT_STATUS_UNDERFLOW)
		vgic_disable_underflow(vcpu);

	/*
	 * In the next iterations of the vcpu loop, if we sync the vgic state
	 * after flushing it, but before entering the guest (this happens for
	 * pending signals and vmid rollovers), then make sure we don't pick
	 * up any old maintenance interrupts here.
	 */
	memset(vgic_cpu->vgic_eisr, 0, sizeof(vgic_cpu->vgic_eisr[0]) * 2);

	return level_pending;
}

/*
 * Sync back the VGIC state after a guest run. The distributor lock is
 * needed so we don't get preempted in the middle of the state processing.
 */
static void __kvm_vgic_sync_hwstate(struct kvm_vcpu *vcpu)
{
	struct vgic_cpu *vgic_cpu = &vcpu->arch.vgic_cpu;
	struct vgic_dist *dist = &vcpu->kvm->arch.vgic;
	u64 elrsr;
	unsigned long *elrsr_ptr;
	int lr, pending;
	bool level_pending;

	level_pending = vgic_process_maintenance(vcpu);
	elrsr = vgic_get_elrsr(vcpu);
	elrsr_ptr = (unsigned long *)&elrsr;

	/* Clear mappings for empty LRs */
	for_each_set_bit(lr, elrsr_ptr, vgic->nr_lr) {
		struct vgic_lr vlr;

		if (!test_and_clear_bit(lr, vgic_cpu->lr_used))
			continue;

		vlr = vgic_get_lr(vcpu, lr);

		BUG_ON(vlr.irq >= dist->nr_irqs);
		vgic_cpu->vgic_irq_lr_map[vlr.irq] = LR_EMPTY;
	}

	/* Check if we still have something up our sleeve... */
	pending = find_first_zero_bit(elrsr_ptr, vgic->nr_lr);
	if (level_pending || pending < vgic->nr_lr)
		set_bit(vcpu->vcpu_id, dist->irq_pending_on_cpu);
}

void kvm_vgic_flush_hwstate(struct kvm_vcpu *vcpu)
{
	struct vgic_dist *dist = &vcpu->kvm->arch.vgic;

	if (!irqchip_in_kernel(vcpu->kvm))
		return;

	spin_lock(&dist->lock);
	__kvm_vgic_flush_hwstate(vcpu);
	spin_unlock(&dist->lock);
}

void kvm_vgic_sync_hwstate(struct kvm_vcpu *vcpu)
{
	struct vgic_dist *dist = &vcpu->kvm->arch.vgic;

	if (!irqchip_in_kernel(vcpu->kvm))
		return;

	spin_lock(&dist->lock);
	__kvm_vgic_sync_hwstate(vcpu);
	spin_unlock(&dist->lock);
}

int kvm_vgic_vcpu_pending_irq(struct kvm_vcpu *vcpu)
{
	struct vgic_dist *dist = &vcpu->kvm->arch.vgic;

	if (!irqchip_in_kernel(vcpu->kvm))
		return 0;

	return test_bit(vcpu->vcpu_id, dist->irq_pending_on_cpu);
}

static void vgic_kick_vcpus(struct kvm *kvm)
{
	struct kvm_vcpu *vcpu;
	int c;

	/*
	 * We've injected an interrupt, time to find out who deserves
	 * a good kick...
	 */
	kvm_for_each_vcpu(c, vcpu, kvm) {
		if (kvm_vgic_vcpu_pending_irq(vcpu))
			kvm_vcpu_kick(vcpu);
	}
}

static int vgic_validate_injection(struct kvm_vcpu *vcpu, int irq, int level)
{
	int edge_triggered = vgic_irq_is_edge(vcpu, irq);

	/*
	 * Only inject an interrupt if:
	 * - edge triggered and we have a rising edge
	 * - level triggered and we change level
	 */
	if (edge_triggered) {
		int state = vgic_dist_irq_is_pending(vcpu, irq);
		return level > state;
	} else {
		int state = vgic_dist_irq_get_level(vcpu, irq);
		return level != state;
	}
}

static bool vgic_update_irq_pending(struct kvm *kvm, int cpuid,
				  unsigned int irq_num, bool level)
{
	struct vgic_dist *dist = &kvm->arch.vgic;
	struct kvm_vcpu *vcpu;
	int edge_triggered, level_triggered;
	int enabled;
	bool ret = true;

	spin_lock(&dist->lock);

	vcpu = kvm_get_vcpu(kvm, cpuid);
	edge_triggered = vgic_irq_is_edge(vcpu, irq_num);
	level_triggered = !edge_triggered;

	if (!vgic_validate_injection(vcpu, irq_num, level)) {
		ret = false;
		goto out;
	}

	if (irq_num >= VGIC_NR_PRIVATE_IRQS) {
		cpuid = dist->irq_spi_cpu[irq_num - VGIC_NR_PRIVATE_IRQS];
		vcpu = kvm_get_vcpu(kvm, cpuid);
	}

	kvm_debug("Inject IRQ%d level %d CPU%d\n", irq_num, level, cpuid);

	if (level) {
		if (level_triggered)
			vgic_dist_irq_set_level(vcpu, irq_num);
		vgic_dist_irq_set_pending(vcpu, irq_num);
	} else {
		if (level_triggered) {
			vgic_dist_irq_clear_level(vcpu, irq_num);
			if (!vgic_dist_irq_soft_pend(vcpu, irq_num))
				vgic_dist_irq_clear_pending(vcpu, irq_num);
		} else {
			vgic_dist_irq_clear_pending(vcpu, irq_num);
		}
	}

	enabled = vgic_irq_is_enabled(vcpu, irq_num);

	if (!enabled) {
		ret = false;
		goto out;
	}

	if (!vgic_can_sample_irq(vcpu, irq_num)) {
		/*
		 * Level interrupt in progress, will be picked up
		 * when EOId.
		 */
		ret = false;
		goto out;
	}

	if (level) {
		vgic_cpu_irq_set(vcpu, irq_num);
		set_bit(cpuid, dist->irq_pending_on_cpu);
	}

out:
	spin_unlock(&dist->lock);

	return ret;
}

/**
 * kvm_vgic_inject_irq - Inject an IRQ from a device to the vgic
 * @kvm:     The VM structure pointer
 * @cpuid:   The CPU for PPIs
 * @irq_num: The IRQ number that is assigned to the device
 * @level:   Edge-triggered:  true:  to trigger the interrupt
 *			      false: to ignore the call
 *	     Level-sensitive  true:  activates an interrupt
 *			      false: deactivates an interrupt
 *
 * The GIC is not concerned with devices being active-LOW or active-HIGH for
 * level-sensitive interrupts.  You can think of the level parameter as 1
 * being HIGH and 0 being LOW and all devices being active-HIGH.
 */
int kvm_vgic_inject_irq(struct kvm *kvm, int cpuid, unsigned int irq_num,
			bool level)
{
	if (likely(vgic_initialized(kvm)) &&
	    vgic_update_irq_pending(kvm, cpuid, irq_num, level))
		vgic_kick_vcpus(kvm);

	return 0;
}

static irqreturn_t vgic_maintenance_handler(int irq, void *data)
{
	/*
	 * We cannot rely on the vgic maintenance interrupt to be
	 * delivered synchronously. This means we can only use it to
	 * exit the VM, and we perform the handling of EOIed
	 * interrupts on the exit path (see vgic_process_maintenance).
	 */
	return IRQ_HANDLED;
}

void kvm_vgic_vcpu_destroy(struct kvm_vcpu *vcpu)
{
	struct vgic_cpu *vgic_cpu = &vcpu->arch.vgic_cpu;

	kfree(vgic_cpu->pending_shared);
	kfree(vgic_cpu->vgic_irq_lr_map);
	vgic_cpu->pending_shared = NULL;
	vgic_cpu->vgic_irq_lr_map = NULL;
}

static int vgic_vcpu_init_maps(struct kvm_vcpu *vcpu, int nr_irqs)
{
	struct vgic_cpu *vgic_cpu = &vcpu->arch.vgic_cpu;

	int sz = (nr_irqs - VGIC_NR_PRIVATE_IRQS) / 8;
	vgic_cpu->pending_shared = kzalloc(sz, GFP_KERNEL);
	vgic_cpu->vgic_irq_lr_map = kzalloc(nr_irqs, GFP_KERNEL);

	if (!vgic_cpu->pending_shared || !vgic_cpu->vgic_irq_lr_map) {
		kvm_vgic_vcpu_destroy(vcpu);
		return -ENOMEM;
	}

	return 0;
}

/**
 * kvm_vgic_vcpu_init - Initialize per-vcpu VGIC state
 * @vcpu: pointer to the vcpu struct
 *
 * Initialize the vgic_cpu struct and vgic_dist struct fields pertaining to
 * this vcpu and enable the VGIC for this VCPU
 */
static void kvm_vgic_vcpu_init(struct kvm_vcpu *vcpu)
{
	struct vgic_cpu *vgic_cpu = &vcpu->arch.vgic_cpu;
	struct vgic_dist *dist = &vcpu->kvm->arch.vgic;
	int i;

	for (i = 0; i < dist->nr_irqs; i++) {
		if (i < VGIC_NR_PPIS)
			vgic_bitmap_set_irq_val(&dist->irq_enabled,
						vcpu->vcpu_id, i, 1);
		if (i < VGIC_NR_PRIVATE_IRQS)
			vgic_bitmap_set_irq_val(&dist->irq_cfg,
						vcpu->vcpu_id, i, VGIC_CFG_EDGE);

		vgic_cpu->vgic_irq_lr_map[i] = LR_EMPTY;
	}

	/*
	 * Store the number of LRs per vcpu, so we don't have to go
	 * all the way to the distributor structure to find out. Only
	 * assembly code should use this one.
	 */
	vgic_cpu->nr_lr = vgic->nr_lr;

	vgic_enable(vcpu);
}

void kvm_vgic_destroy(struct kvm *kvm)
{
	struct vgic_dist *dist = &kvm->arch.vgic;
	struct kvm_vcpu *vcpu;
	int i;

	kvm_for_each_vcpu(i, vcpu, kvm)
		kvm_vgic_vcpu_destroy(vcpu);

	vgic_free_bitmap(&dist->irq_enabled);
	vgic_free_bitmap(&dist->irq_level);
	vgic_free_bitmap(&dist->irq_pending);
	vgic_free_bitmap(&dist->irq_soft_pend);
	vgic_free_bitmap(&dist->irq_queued);
	vgic_free_bitmap(&dist->irq_cfg);
	vgic_free_bytemap(&dist->irq_priority);
	if (dist->irq_spi_target) {
		for (i = 0; i < dist->nr_cpus; i++)
			vgic_free_bitmap(&dist->irq_spi_target[i]);
	}
	kfree(dist->irq_sgi_sources);
	kfree(dist->irq_spi_cpu);
	kfree(dist->irq_spi_target);
	kfree(dist->irq_pending_on_cpu);
	dist->irq_sgi_sources = NULL;
	dist->irq_spi_cpu = NULL;
	dist->irq_spi_target = NULL;
	dist->irq_pending_on_cpu = NULL;
}

/*
 * Allocate and initialize the various data structures. Must be called
 * with kvm->lock held!
 */
static int vgic_init_maps(struct kvm *kvm)
{
	struct vgic_dist *dist = &kvm->arch.vgic;
	struct kvm_vcpu *vcpu;
	int nr_cpus, nr_irqs;
	int ret, i;

	if (dist->nr_cpus)	/* Already allocated */
		return 0;

	nr_cpus = dist->nr_cpus = atomic_read(&kvm->online_vcpus);
	if (!nr_cpus)		/* No vcpus? Can't be good... */
		return -EINVAL;

	/*
	 * If nobody configured the number of interrupts, use the
	 * legacy one.
	 */
	if (!dist->nr_irqs)
		dist->nr_irqs = VGIC_NR_IRQS_LEGACY;

	nr_irqs = dist->nr_irqs;

	ret  = vgic_init_bitmap(&dist->irq_enabled, nr_cpus, nr_irqs);
	ret |= vgic_init_bitmap(&dist->irq_level, nr_cpus, nr_irqs);
	ret |= vgic_init_bitmap(&dist->irq_pending, nr_cpus, nr_irqs);
	ret |= vgic_init_bitmap(&dist->irq_soft_pend, nr_cpus, nr_irqs);
	ret |= vgic_init_bitmap(&dist->irq_queued, nr_cpus, nr_irqs);
	ret |= vgic_init_bitmap(&dist->irq_cfg, nr_cpus, nr_irqs);
	ret |= vgic_init_bytemap(&dist->irq_priority, nr_cpus, nr_irqs);

	if (ret)
		goto out;

	dist->irq_sgi_sources = kzalloc(nr_cpus * VGIC_NR_SGIS, GFP_KERNEL);
	dist->irq_spi_cpu = kzalloc(nr_irqs - VGIC_NR_PRIVATE_IRQS, GFP_KERNEL);
	dist->irq_spi_target = kzalloc(sizeof(*dist->irq_spi_target) * nr_cpus,
				       GFP_KERNEL);
	dist->irq_pending_on_cpu = kzalloc(BITS_TO_LONGS(nr_cpus) * sizeof(long),
					   GFP_KERNEL);
	if (!dist->irq_sgi_sources ||
	    !dist->irq_spi_cpu ||
	    !dist->irq_spi_target ||
	    !dist->irq_pending_on_cpu) {
		ret = -ENOMEM;
		goto out;
	}

	for (i = 0; i < nr_cpus; i++)
		ret |= vgic_init_bitmap(&dist->irq_spi_target[i],
					nr_cpus, nr_irqs);

	if (ret)
		goto out;

	kvm_for_each_vcpu(i, vcpu, kvm) {
		ret = vgic_vcpu_init_maps(vcpu, nr_irqs);
		if (ret) {
			kvm_err("VGIC: Failed to allocate vcpu memory\n");
			break;
		}
	}

	for (i = VGIC_NR_PRIVATE_IRQS; i < dist->nr_irqs; i += 4)
		vgic_set_target_reg(kvm, 0, i);

out:
	if (ret)
		kvm_vgic_destroy(kvm);

	return ret;
}

/**
 * kvm_vgic_init - Initialize global VGIC state before running any VCPUs
 * @kvm: pointer to the kvm struct
 *
 * Map the virtual CPU interface into the VM before running any VCPUs.  We
 * can't do this at creation time, because user space must first set the
 * virtual CPU interface address in the guest physical address space.  Also
 * initialize the ITARGETSRn regs to 0 on the emulated distributor.
 */
int kvm_vgic_init(struct kvm *kvm)
{
	struct kvm_vcpu *vcpu;
	int ret = 0, i;

	if (!irqchip_in_kernel(kvm))
		return 0;

	mutex_lock(&kvm->lock);

	if (vgic_initialized(kvm))
		goto out;

	if (IS_VGIC_ADDR_UNDEF(kvm->arch.vgic.vgic_dist_base) ||
	    IS_VGIC_ADDR_UNDEF(kvm->arch.vgic.vgic_cpu_base)) {
		kvm_err("Need to set vgic cpu and dist addresses first\n");
		ret = -ENXIO;
		goto out;
	}

	ret = vgic_init_maps(kvm);
	if (ret) {
		kvm_err("Unable to allocate maps\n");
		goto out;
	}

	ret = kvm_phys_addr_ioremap(kvm, kvm->arch.vgic.vgic_cpu_base,
				    vgic->vcpu_base, KVM_VGIC_V2_CPU_SIZE);
	if (ret) {
		kvm_err("Unable to remap VGIC CPU to VCPU\n");
		goto out;
	}

	kvm_for_each_vcpu(i, vcpu, kvm)
		kvm_vgic_vcpu_init(vcpu);

	kvm->arch.vgic.ready = true;
out:
	if (ret)
		kvm_vgic_destroy(kvm);
	mutex_unlock(&kvm->lock);
	return ret;
}

int kvm_vgic_create(struct kvm *kvm)
{
	int i, vcpu_lock_idx = -1, ret;
	struct kvm_vcpu *vcpu;

	mutex_lock(&kvm->lock);

	if (kvm->arch.vgic.vctrl_base) {
		ret = -EEXIST;
		goto out;
	}

	/*
	 * Any time a vcpu is run, vcpu_load is called which tries to grab the
	 * vcpu->mutex.  By grabbing the vcpu->mutex of all VCPUs we ensure
	 * that no other VCPUs are run while we create the vgic.
	 */
	ret = -EBUSY;
	kvm_for_each_vcpu(i, vcpu, kvm) {
		if (!mutex_trylock(&vcpu->mutex))
			goto out_unlock;
		vcpu_lock_idx = i;
	}

	kvm_for_each_vcpu(i, vcpu, kvm) {
		if (vcpu->arch.has_run_once)
			goto out_unlock;
	}
	ret = 0;

	spin_lock_init(&kvm->arch.vgic.lock);
	kvm->arch.vgic.in_kernel = true;
	kvm->arch.vgic.vctrl_base = vgic->vctrl_base;
	kvm->arch.vgic.vgic_dist_base = VGIC_ADDR_UNDEF;
	kvm->arch.vgic.vgic_cpu_base = VGIC_ADDR_UNDEF;

out_unlock:
	for (; vcpu_lock_idx >= 0; vcpu_lock_idx--) {
		vcpu = kvm_get_vcpu(kvm, vcpu_lock_idx);
		mutex_unlock(&vcpu->mutex);
	}

out:
	mutex_unlock(&kvm->lock);
	return ret;
}

static int vgic_ioaddr_overlap(struct kvm *kvm)
{
	phys_addr_t dist = kvm->arch.vgic.vgic_dist_base;
	phys_addr_t cpu = kvm->arch.vgic.vgic_cpu_base;

	if (IS_VGIC_ADDR_UNDEF(dist) || IS_VGIC_ADDR_UNDEF(cpu))
		return 0;
	if ((dist <= cpu && dist + KVM_VGIC_V2_DIST_SIZE > cpu) ||
	    (cpu <= dist && cpu + KVM_VGIC_V2_CPU_SIZE > dist))
		return -EBUSY;
	return 0;
}

static int vgic_ioaddr_assign(struct kvm *kvm, phys_addr_t *ioaddr,
			      phys_addr_t addr, phys_addr_t size)
{
	int ret;

	if (addr & ~KVM_PHYS_MASK)
		return -E2BIG;

	if (addr & (SZ_4K - 1))
		return -EINVAL;

	if (!IS_VGIC_ADDR_UNDEF(*ioaddr))
		return -EEXIST;
	if (addr + size < addr)
		return -EINVAL;

	*ioaddr = addr;
	ret = vgic_ioaddr_overlap(kvm);
	if (ret)
		*ioaddr = VGIC_ADDR_UNDEF;

	return ret;
}

/**
 * kvm_vgic_addr - set or get vgic VM base addresses
 * @kvm:   pointer to the vm struct
 * @type:  the VGIC addr type, one of KVM_VGIC_V2_ADDR_TYPE_XXX
 * @addr:  pointer to address value
 * @write: if true set the address in the VM address space, if false read the
 *          address
 *
 * Set or get the vgic base addresses for the distributor and the virtual CPU
 * interface in the VM physical address space.  These addresses are properties
 * of the emulated core/SoC and therefore user space initially knows this
 * information.
 */
int kvm_vgic_addr(struct kvm *kvm, unsigned long type, u64 *addr, bool write)
{
	int r = 0;
	struct vgic_dist *vgic = &kvm->arch.vgic;

	mutex_lock(&kvm->lock);
	switch (type) {
	case KVM_VGIC_V2_ADDR_TYPE_DIST:
		if (write) {
			r = vgic_ioaddr_assign(kvm, &vgic->vgic_dist_base,
					       *addr, KVM_VGIC_V2_DIST_SIZE);
		} else {
			*addr = vgic->vgic_dist_base;
		}
		break;
	case KVM_VGIC_V2_ADDR_TYPE_CPU:
		if (write) {
			r = vgic_ioaddr_assign(kvm, &vgic->vgic_cpu_base,
					       *addr, KVM_VGIC_V2_CPU_SIZE);
		} else {
			*addr = vgic->vgic_cpu_base;
		}
		break;
	default:
		r = -ENODEV;
	}

	mutex_unlock(&kvm->lock);
	return r;
}

static bool handle_cpu_mmio_misc(struct kvm_vcpu *vcpu,
				 struct kvm_exit_mmio *mmio, phys_addr_t offset)
{
	bool updated = false;
	struct vgic_vmcr vmcr;
	u32 *vmcr_field;
	u32 reg;

	vgic_get_vmcr(vcpu, &vmcr);

	switch (offset & ~0x3) {
	case GIC_CPU_CTRL:
		vmcr_field = &vmcr.ctlr;
		break;
	case GIC_CPU_PRIMASK:
		vmcr_field = &vmcr.pmr;
		break;
	case GIC_CPU_BINPOINT:
		vmcr_field = &vmcr.bpr;
		break;
	case GIC_CPU_ALIAS_BINPOINT:
		vmcr_field = &vmcr.abpr;
		break;
	default:
		BUG();
	}

	if (!mmio->is_write) {
		reg = *vmcr_field;
		mmio_data_write(mmio, ~0, reg);
	} else {
		reg = mmio_data_read(mmio, ~0);
		if (reg != *vmcr_field) {
			*vmcr_field = reg;
			vgic_set_vmcr(vcpu, &vmcr);
			updated = true;
		}
	}
	return updated;
}

static bool handle_mmio_abpr(struct kvm_vcpu *vcpu,
			     struct kvm_exit_mmio *mmio, phys_addr_t offset)
{
	return handle_cpu_mmio_misc(vcpu, mmio, GIC_CPU_ALIAS_BINPOINT);
}

static bool handle_cpu_mmio_ident(struct kvm_vcpu *vcpu,
				  struct kvm_exit_mmio *mmio,
				  phys_addr_t offset)
{
	u32 reg;

	if (mmio->is_write)
		return false;

	/* GICC_IIDR */
	reg = (PRODUCT_ID_KVM << 20) |
	      (GICC_ARCH_VERSION_V2 << 16) |
	      (IMPLEMENTER_ARM << 0);
	mmio_data_write(mmio, ~0, reg);
	return false;
}

/*
 * CPU Interface Register accesses - these are not accessed by the VM, but by
 * user space for saving and restoring VGIC state.
 */
static const struct mmio_range vgic_cpu_ranges[] = {
	{
		.base		= GIC_CPU_CTRL,
		.len		= 12,
		.handle_mmio	= handle_cpu_mmio_misc,
	},
	{
		.base		= GIC_CPU_ALIAS_BINPOINT,
		.len		= 4,
		.handle_mmio	= handle_mmio_abpr,
	},
	{
		.base		= GIC_CPU_ACTIVEPRIO,
		.len		= 16,
		.handle_mmio	= handle_mmio_raz_wi,
	},
	{
		.base		= GIC_CPU_IDENT,
		.len		= 4,
		.handle_mmio	= handle_cpu_mmio_ident,
	},
};

static int vgic_attr_regs_access(struct kvm_device *dev,
				 struct kvm_device_attr *attr,
				 u32 *reg, bool is_write)
{
	const struct mmio_range *r = NULL, *ranges;
	phys_addr_t offset;
	int ret, cpuid, c;
	struct kvm_vcpu *vcpu, *tmp_vcpu;
	struct vgic_dist *vgic;
	struct kvm_exit_mmio mmio;

	offset = attr->attr & KVM_DEV_ARM_VGIC_OFFSET_MASK;
	cpuid = (attr->attr & KVM_DEV_ARM_VGIC_CPUID_MASK) >>
		KVM_DEV_ARM_VGIC_CPUID_SHIFT;

	mutex_lock(&dev->kvm->lock);

	ret = vgic_init_maps(dev->kvm);
	if (ret)
		goto out;

	if (cpuid >= atomic_read(&dev->kvm->online_vcpus)) {
		ret = -EINVAL;
		goto out;
	}

	vcpu = kvm_get_vcpu(dev->kvm, cpuid);
	vgic = &dev->kvm->arch.vgic;

	mmio.len = 4;
	mmio.is_write = is_write;
	if (is_write)
		mmio_data_write(&mmio, ~0, *reg);
	switch (attr->group) {
	case KVM_DEV_ARM_VGIC_GRP_DIST_REGS:
		mmio.phys_addr = vgic->vgic_dist_base + offset;
		ranges = vgic_dist_ranges;
		break;
	case KVM_DEV_ARM_VGIC_GRP_CPU_REGS:
		mmio.phys_addr = vgic->vgic_cpu_base + offset;
		ranges = vgic_cpu_ranges;
		break;
	default:
		BUG();
	}
	r = find_matching_range(ranges, &mmio, offset);

	if (unlikely(!r || !r->handle_mmio)) {
		ret = -ENXIO;
		goto out;
	}


	spin_lock(&vgic->lock);

	/*
	 * Ensure that no other VCPU is running by checking the vcpu->cpu
	 * field.  If no other VPCUs are running we can safely access the VGIC
	 * state, because even if another VPU is run after this point, that
	 * VCPU will not touch the vgic state, because it will block on
	 * getting the vgic->lock in kvm_vgic_sync_hwstate().
	 */
	kvm_for_each_vcpu(c, tmp_vcpu, dev->kvm) {
		if (unlikely(tmp_vcpu->cpu != -1)) {
			ret = -EBUSY;
			goto out_vgic_unlock;
		}
	}

	/*
	 * Move all pending IRQs from the LRs on all VCPUs so the pending
	 * state can be properly represented in the register state accessible
	 * through this API.
	 */
	kvm_for_each_vcpu(c, tmp_vcpu, dev->kvm)
		vgic_unqueue_irqs(tmp_vcpu);

	offset -= r->base;
	r->handle_mmio(vcpu, &mmio, offset);

	if (!is_write)
		*reg = mmio_data_read(&mmio, ~0);

	ret = 0;
out_vgic_unlock:
	spin_unlock(&vgic->lock);
out:
	mutex_unlock(&dev->kvm->lock);
	return ret;
}

static int vgic_set_attr(struct kvm_device *dev, struct kvm_device_attr *attr)
{
	int r;

	switch (attr->group) {
	case KVM_DEV_ARM_VGIC_GRP_ADDR: {
		u64 __user *uaddr = (u64 __user *)(long)attr->addr;
		u64 addr;
		unsigned long type = (unsigned long)attr->attr;

		if (copy_from_user(&addr, uaddr, sizeof(addr)))
			return -EFAULT;

		r = kvm_vgic_addr(dev->kvm, type, &addr, true);
		return (r == -ENODEV) ? -ENXIO : r;
	}

	case KVM_DEV_ARM_VGIC_GRP_DIST_REGS:
	case KVM_DEV_ARM_VGIC_GRP_CPU_REGS: {
		u32 __user *uaddr = (u32 __user *)(long)attr->addr;
		u32 reg;

		if (get_user(reg, uaddr))
			return -EFAULT;

		return vgic_attr_regs_access(dev, attr, &reg, true);
	}
	case KVM_DEV_ARM_VGIC_GRP_NR_IRQS: {
		u32 __user *uaddr = (u32 __user *)(long)attr->addr;
		u32 val;
		int ret = 0;

		if (get_user(val, uaddr))
			return -EFAULT;

		/*
		 * We require:
		 * - at least 32 SPIs on top of the 16 SGIs and 16 PPIs
		 * - at most 1024 interrupts
		 * - a multiple of 32 interrupts
		 */
		if (val < (VGIC_NR_PRIVATE_IRQS + 32) ||
		    val > VGIC_MAX_IRQS ||
		    (val & 31))
			return -EINVAL;

		mutex_lock(&dev->kvm->lock);

		if (vgic_initialized(dev->kvm) || dev->kvm->arch.vgic.nr_irqs)
			ret = -EBUSY;
		else
			dev->kvm->arch.vgic.nr_irqs = val;

		mutex_unlock(&dev->kvm->lock);

		return ret;
	}

	}

	return -ENXIO;
}

static int vgic_get_attr(struct kvm_device *dev, struct kvm_device_attr *attr)
{
	int r = -ENXIO;

	switch (attr->group) {
	case KVM_DEV_ARM_VGIC_GRP_ADDR: {
		u64 __user *uaddr = (u64 __user *)(long)attr->addr;
		u64 addr;
		unsigned long type = (unsigned long)attr->attr;

		r = kvm_vgic_addr(dev->kvm, type, &addr, false);
		if (r)
			return (r == -ENODEV) ? -ENXIO : r;

		if (copy_to_user(uaddr, &addr, sizeof(addr)))
			return -EFAULT;
		break;
	}

	case KVM_DEV_ARM_VGIC_GRP_DIST_REGS:
	case KVM_DEV_ARM_VGIC_GRP_CPU_REGS: {
		u32 __user *uaddr = (u32 __user *)(long)attr->addr;
		u32 reg = 0;

		r = vgic_attr_regs_access(dev, attr, &reg, false);
		if (r)
			return r;
		r = put_user(reg, uaddr);
		break;
	}
	case KVM_DEV_ARM_VGIC_GRP_NR_IRQS: {
		u32 __user *uaddr = (u32 __user *)(long)attr->addr;
		r = put_user(dev->kvm->arch.vgic.nr_irqs, uaddr);
		break;
	}

	}

	return r;
}

static int vgic_has_attr_regs(const struct mmio_range *ranges,
			      phys_addr_t offset)
{
	struct kvm_exit_mmio dev_attr_mmio;

	dev_attr_mmio.len = 4;
	if (find_matching_range(ranges, &dev_attr_mmio, offset))
		return 0;
	else
		return -ENXIO;
}

static int vgic_has_attr(struct kvm_device *dev, struct kvm_device_attr *attr)
{
	phys_addr_t offset;

	switch (attr->group) {
	case KVM_DEV_ARM_VGIC_GRP_ADDR:
		switch (attr->attr) {
		case KVM_VGIC_V2_ADDR_TYPE_DIST:
		case KVM_VGIC_V2_ADDR_TYPE_CPU:
			return 0;
		}
		break;
	case KVM_DEV_ARM_VGIC_GRP_DIST_REGS:
		offset = attr->attr & KVM_DEV_ARM_VGIC_OFFSET_MASK;
		return vgic_has_attr_regs(vgic_dist_ranges, offset);
	case KVM_DEV_ARM_VGIC_GRP_CPU_REGS:
		offset = attr->attr & KVM_DEV_ARM_VGIC_OFFSET_MASK;
		return vgic_has_attr_regs(vgic_cpu_ranges, offset);
	case KVM_DEV_ARM_VGIC_GRP_NR_IRQS:
		return 0;
	}
	return -ENXIO;
}

static void vgic_destroy(struct kvm_device *dev)
{
	kfree(dev);
}

static int vgic_create(struct kvm_device *dev, u32 type)
{
	return kvm_vgic_create(dev->kvm);
}

static struct kvm_device_ops kvm_arm_vgic_v2_ops = {
	.name = "kvm-arm-vgic",
	.create = vgic_create,
	.destroy = vgic_destroy,
	.set_attr = vgic_set_attr,
	.get_attr = vgic_get_attr,
	.has_attr = vgic_has_attr,
};

static void vgic_init_maintenance_interrupt(void *info)
{
	enable_percpu_irq(vgic->maint_irq, 0);
}

static int vgic_cpu_notify(struct notifier_block *self,
			   unsigned long action, void *cpu)
{
	switch (action) {
	case CPU_STARTING:
	case CPU_STARTING_FROZEN:
		vgic_init_maintenance_interrupt(NULL);
		break;
	case CPU_DYING:
	case CPU_DYING_FROZEN:
		disable_percpu_irq(vgic->maint_irq);
		break;
	}

	return NOTIFY_OK;
}

static struct notifier_block vgic_cpu_nb = {
	.notifier_call = vgic_cpu_notify,
};

static const struct of_device_id vgic_ids[] = {
	{ .compatible = "arm,cortex-a15-gic", .data = vgic_v2_probe, },
	{ .compatible = "arm,gic-v3", .data = vgic_v3_probe, },
	{},
};

int kvm_vgic_hyp_init(void)
{
	const struct of_device_id *matched_id;
	int (*vgic_probe)(struct device_node *,const struct vgic_ops **,
			  const struct vgic_params **);
	struct device_node *vgic_node;
	int ret;

	vgic_node = of_find_matching_node_and_match(NULL,
						    vgic_ids, &matched_id);
	if (!vgic_node) {
		kvm_err("error: no compatible GIC node found\n");
		return -ENODEV;
	}

	vgic_probe = matched_id->data;
	ret = vgic_probe(vgic_node, &vgic_ops, &vgic);
	if (ret)
		return ret;

	ret = request_percpu_irq(vgic->maint_irq, vgic_maintenance_handler,
				 "vgic", kvm_get_running_vcpus());
	if (ret) {
		kvm_err("Cannot register interrupt %d\n", vgic->maint_irq);
		return ret;
	}

	ret = register_cpu_notifier(&vgic_cpu_nb);
	if (ret) {
		kvm_err("Cannot register vgic CPU notifier\n");
		goto out_free_irq;
	}

	/* Callback into for arch code for setup */
	vgic_arch_setup(vgic);

	on_each_cpu(vgic_init_maintenance_interrupt, NULL, 1);

	return kvm_register_device_ops(&kvm_arm_vgic_v2_ops,
				       KVM_DEV_TYPE_ARM_VGIC_V2);

out_free_irq:
	free_percpu_irq(vgic->maint_irq, kvm_get_running_vcpus());
	return ret;
}<|MERGE_RESOLUTION|>--- conflicted
+++ resolved
@@ -1204,6 +1204,11 @@
 	return vgic_ops->get_eisr(vcpu);
 }
 
+static inline void vgic_clear_eisr(struct kvm_vcpu *vcpu)
+{
+	vgic_ops->clear_eisr(vcpu);
+}
+
 static inline u32 vgic_get_interrupt_status(struct kvm_vcpu *vcpu)
 {
 	return vgic_ops->get_interrupt_status(vcpu);
@@ -1243,6 +1248,7 @@
 	vgic_set_lr(vcpu, lr_nr, vlr);
 	clear_bit(lr_nr, vgic_cpu->lr_used);
 	vgic_cpu->vgic_irq_lr_map[irq] = LR_EMPTY;
+	vgic_sync_lr_elrsr(vcpu, lr_nr, vlr);
 }
 
 /*
@@ -1291,7 +1297,6 @@
 	lr = vgic_cpu->vgic_irq_lr_map[irq];
 
 	/* Do we have an active interrupt for the same CPUID? */
-<<<<<<< HEAD
 	if (lr != LR_EMPTY) {
 		vlr = vgic_get_lr(vcpu, lr);
 		if (vlr.source == sgi_source_id) {
@@ -1299,18 +1304,9 @@
 			BUG_ON(!test_bit(lr, vgic_cpu->lr_used));
 			vlr.state |= LR_STATE_PENDING;
 			vgic_set_lr(vcpu, lr, vlr);
+			vgic_sync_lr_elrsr(vcpu, lr, vlr);
 			return true;
 		}
-=======
-	if (lr != LR_EMPTY &&
-	    (LR_CPUID(vgic_cpu->vgic_lr[lr]) == sgi_source_id)) {
-		kvm_debug("LR%d piggyback for IRQ%d %x\n",
-			  lr, irq, vgic_cpu->vgic_lr[lr]);
-		BUG_ON(!test_bit(lr, vgic_cpu->lr_used));
-		vgic_cpu->vgic_lr[lr] |= GICH_LR_PENDING_BIT;
-		__clear_bit(lr, (unsigned long *)vgic_cpu->vgic_elrsr);
-		return true;
->>>>>>> 3cdf9194
 	}
 
 	/* Try to use another LR for this interrupt */
@@ -1322,7 +1318,6 @@
 	kvm_debug("LR%d allocated for IRQ%d %x\n", lr, irq, sgi_source_id);
 	vgic_cpu->vgic_irq_lr_map[irq] = lr;
 	set_bit(lr, vgic_cpu->lr_used);
-	__clear_bit(lr, (unsigned long *)vgic_cpu->vgic_elrsr);
 
 	vlr.irq = irq;
 	vlr.source = sgi_source_id;
@@ -1331,6 +1326,7 @@
 		vlr.state |= LR_EOI_INT;
 
 	vgic_set_lr(vcpu, lr, vlr);
+	vgic_sync_lr_elrsr(vcpu, lr, vlr);
 
 	return true;
 }
@@ -1505,7 +1501,7 @@
 	 * pending signals and vmid rollovers), then make sure we don't pick
 	 * up any old maintenance interrupts here.
 	 */
-	memset(vgic_cpu->vgic_eisr, 0, sizeof(vgic_cpu->vgic_eisr[0]) * 2);
+	vgic_clear_eisr(vcpu);
 
 	return level_pending;
 }
